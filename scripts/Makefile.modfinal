# SPDX-License-Identifier: GPL-2.0-only
# ===========================================================================
# Module final link
# ===========================================================================

PHONY := __modfinal
__modfinal:

include include/config/auto.conf
include $(srctree)/scripts/Kbuild.include

# for c_flags
include $(srctree)/scripts/Makefile.lib

mixed-build-prefix = $(if $(KBUILD_MIXED_TREE),$(KBUILD_MIXED_TREE)/)

# find all modules listed in modules.order
modules := $(call read-file, $(MODORDER))

__modfinal: $(modules:%.o=%.ko)
	@:

# modname and part-of-module are set to make c_flags define proper module flags
modname = $(notdir $(@:.mod.o=))
part-of-module = y
GCOV_PROFILE := n
KCSAN_SANITIZE := n

quiet_cmd_cc_o_c = CC [M]  $@
      cmd_cc_o_c = $(CC) $(filter-out $(CC_FLAGS_CFI), $(c_flags)) -c -o $@ $<

%.mod.o: %.mod.c FORCE
	$(call if_changed_dep,cc_o_c)

quiet_cmd_ld_ko_o = LD [M]  $@
      cmd_ld_ko_o +=							\
	$(LD) -r $(KBUILD_LDFLAGS)					\
		$(KBUILD_LDFLAGS_MODULE) $(LDFLAGS_MODULE)		\
		-T scripts/module.lds -o $@ $(filter %.o, $^)

quiet_cmd_btf_ko = BTF [M] $@
      cmd_btf_ko = 							\
	if [ ! -f $(mixed-build-prefix)vmlinux ]; then					\
		printf "Skipping BTF generation for %s due to unavailability of $(mixed-build-prefix)vmlinux\n" $@ 1>&2; \
	else								\
<<<<<<< HEAD
		LLVM_OBJCOPY="$(OBJCOPY)" $(PAHOLE) -J $(PAHOLE_FLAGS) --btf_base $(mixed-build-prefix)vmlinux $@; \
		$(RESOLVE_BTFIDS) -b $(mixed-build-prefix)vmlinux $@; 			\
=======
		LLVM_OBJCOPY="$(OBJCOPY)" $(PAHOLE) -J $(PAHOLE_FLAGS) $(MODULE_PAHOLE_FLAGS) --btf_base vmlinux $@; \
		$(RESOLVE_BTFIDS) -b vmlinux $@; 			\
>>>>>>> 6706415b
	fi;

# Same as newer-prereqs, but allows to exclude specified extra dependencies
newer_prereqs_except = $(filter-out $(PHONY) $(1),$?)

# Same as if_changed, but allows to exclude specified extra dependencies
if_changed_except = $(if $(call newer_prereqs_except,$(2))$(cmd-check),      \
	$(cmd);                                                              \
	printf '%s\n' 'savedcmd_$@ := $(make-cmd)' > $(dot-target).cmd, @:)

# Re-generate module BTFs if either module's .ko or vmlinux changed
%.ko: %.o %.mod.o scripts/module.lds $(and $(CONFIG_DEBUG_INFO_BTF_MODULES),$(KBUILD_BUILTIN),$(mixed-build-prefix)vmlinux) FORCE
	+$(call if_changed_except,ld_ko_o,$(mixed-build-prefix)vmlinux)
ifdef CONFIG_DEBUG_INFO_BTF_MODULES
	+$(if $(newer-prereqs),$(call cmd,btf_ko))
endif

targets += $(modules:%.o=%.ko) $(modules:%.o=%.mod.o)

# Add FORCE to the prequisites of a target to force it to be always rebuilt.
# ---------------------------------------------------------------------------

PHONY += FORCE
FORCE:

# Read all saved command lines and dependencies for the $(targets) we
# may be building above, using $(if_changed{,_dep}). As an
# optimization, we don't need to read them if the target does not
# exist, we will rebuild anyway in that case.

existing-targets := $(wildcard $(sort $(targets)))

-include $(foreach f,$(existing-targets),$(dir $(f)).$(notdir $(f)).cmd)

.PHONY: $(PHONY)<|MERGE_RESOLUTION|>--- conflicted
+++ resolved
@@ -43,13 +43,8 @@
 	if [ ! -f $(mixed-build-prefix)vmlinux ]; then					\
 		printf "Skipping BTF generation for %s due to unavailability of $(mixed-build-prefix)vmlinux\n" $@ 1>&2; \
 	else								\
-<<<<<<< HEAD
-		LLVM_OBJCOPY="$(OBJCOPY)" $(PAHOLE) -J $(PAHOLE_FLAGS) --btf_base $(mixed-build-prefix)vmlinux $@; \
+		LLVM_OBJCOPY="$(OBJCOPY)" $(PAHOLE) -J $(PAHOLE_FLAGS) $(MODULE_PAHOLE_FLAGS) --btf_base $(mixed-build-prefix)vmlinux $@; \
 		$(RESOLVE_BTFIDS) -b $(mixed-build-prefix)vmlinux $@; 			\
-=======
-		LLVM_OBJCOPY="$(OBJCOPY)" $(PAHOLE) -J $(PAHOLE_FLAGS) $(MODULE_PAHOLE_FLAGS) --btf_base vmlinux $@; \
-		$(RESOLVE_BTFIDS) -b vmlinux $@; 			\
->>>>>>> 6706415b
 	fi;
 
 # Same as newer-prereqs, but allows to exclude specified extra dependencies
