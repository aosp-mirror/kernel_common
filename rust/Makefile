# SPDX-License-Identifier: GPL-2.0

# Where to place rustdoc generated documentation
rustdoc_output := $(objtree)/Documentation/output/rust/rustdoc

obj-$(CONFIG_RUST) += core.o compiler_builtins.o
always-$(CONFIG_RUST) += exports_core_generated.h

# Missing prototypes are expected in the helpers since these are exported
# for Rust only, thus there is no header nor prototypes.
obj-$(CONFIG_RUST) += helpers.o
CFLAGS_REMOVE_helpers.o = -Wmissing-prototypes -Wmissing-declarations

always-$(CONFIG_RUST) += libmacros.so
no-clean-files += libmacros.so

always-$(CONFIG_RUST) += bindings/bindings_generated.rs bindings/bindings_helpers_generated.rs
obj-$(CONFIG_RUST) += alloc.o bindings.o kernel.o
always-$(CONFIG_RUST) += exports_alloc_generated.h exports_bindings_generated.h \
    exports_kernel_generated.h

always-$(CONFIG_RUST) += uapi/uapi_generated.rs
obj-$(CONFIG_RUST) += uapi.o

ifdef CONFIG_RUST_BUILD_ASSERT_ALLOW
obj-$(CONFIG_RUST) += build_error.o
else
always-$(CONFIG_RUST) += build_error.o
endif

obj-$(CONFIG_RUST) += exports.o

always-$(CONFIG_RUST_KERNEL_DOCTESTS) += doctests_kernel_generated.rs
always-$(CONFIG_RUST_KERNEL_DOCTESTS) += doctests_kernel_generated_kunit.c

obj-$(CONFIG_RUST_KERNEL_DOCTESTS) += doctests_kernel_generated.o
obj-$(CONFIG_RUST_KERNEL_DOCTESTS) += doctests_kernel_generated_kunit.o

# Avoids running `$(RUSTC)` for the sysroot when it may not be available.
ifdef CONFIG_RUST

# `$(rust_flags)` is passed in case the user added `--sysroot`.
rustc_sysroot := $(shell MAKEFLAGS= $(RUSTC) $(rust_flags) --print sysroot)
rustc_host_target := $(shell $(RUSTC) --version --verbose | grep -F 'host: ' | cut -d' ' -f2)
RUST_LIB_SRC ?= $(rustc_sysroot)/lib/rustlib/src/rust/library

ifneq ($(quiet),)
rust_test_quiet=-q
rustdoc_test_quiet=--test-args -q
rustdoc_test_kernel_quiet=>/dev/null
endif

core-cfgs = \
    --cfg no_fp_fmt_parse

alloc-cfgs = \
    --cfg no_global_oom_handling \
    --cfg no_rc \
    --cfg no_sync

quiet_cmd_rustdoc = RUSTDOC $(if $(rustdoc_host),H, ) $<
      cmd_rustdoc = \
	OBJTREE=$(abspath $(objtree)) \
	$(RUSTDOC) $(if $(rustdoc_host),$(rust_common_flags),$(rust_flags)) \
		$(rustc_target_flags) -L$(objtree)/$(obj) \
		--output $(rustdoc_output) \
		--crate-name $(subst rustdoc-,,$@) \
		$(if $(rustdoc_host),,--sysroot=/dev/null) \
		@$(objtree)/include/generated/rustc_cfg $<

# The `html_logo_url` and `html_favicon_url` forms of the `doc` attribute
# can be used to specify a custom logo. However:
#   - The given value is used as-is, thus it cannot be relative or a local file
#     (unlike the non-custom case) since the generated docs have subfolders.
#   - It requires adding it to every crate.
#   - It requires changing `core` which comes from the sysroot.
#
# Using `-Zcrate-attr` would solve the last two points, but not the first.
# The https://github.com/rust-lang/rfcs/pull/3226 RFC suggests two new
# command-like flags to solve the issue. Meanwhile, we use the non-custom case
# and then retouch the generated files.
rustdoc: rustdoc-core rustdoc-macros rustdoc-compiler_builtins \
    rustdoc-alloc rustdoc-kernel
	$(Q)cp $(srctree)/Documentation/images/logo.svg $(rustdoc_output)/static.files/
	$(Q)cp $(srctree)/Documentation/images/COPYING-logo $(rustdoc_output)/static.files/
	$(Q)find $(rustdoc_output) -name '*.html' -type f -print0 | xargs -0 sed -Ei \
		-e 's:rust-logo-[0-9a-f]+\.svg:logo.svg:g' \
		-e 's:favicon-[0-9a-f]+\.svg:logo.svg:g' \
		-e 's:<link rel="alternate icon" type="image/png" href="[/.]+/static\.files/favicon-(16x16|32x32)-[0-9a-f]+\.png">::g' \
		-e 's:<a href="srctree/([^"]+)">:<a href="$(realpath $(srctree))/\1">:g'
	$(Q)for f in $(rustdoc_output)/static.files/rustdoc-*.css; do \
		echo ".logo-container > img { object-fit: contain; }" >> $$f; done

rustdoc-macros: private rustdoc_host = yes
rustdoc-macros: private rustc_target_flags = --crate-type proc-macro \
    --extern proc_macro
rustdoc-macros: $(src)/macros/lib.rs FORCE
	+$(call if_changed,rustdoc)

rustdoc-core: private rustc_target_flags = $(core-cfgs)
rustdoc-core: $(RUST_LIB_SRC)/core/src/lib.rs FORCE
	+$(call if_changed,rustdoc)

rustdoc-compiler_builtins: $(src)/compiler_builtins.rs rustdoc-core FORCE
	+$(call if_changed,rustdoc)

# We need to allow `rustdoc::broken_intra_doc_links` because some
# `no_global_oom_handling` functions refer to non-`no_global_oom_handling`
# functions. Ideally `rustdoc` would have a way to distinguish broken links
# due to things that are "configured out" vs. entirely non-existing ones.
rustdoc-alloc: private rustc_target_flags = $(alloc-cfgs) \
    -Arustdoc::broken_intra_doc_links
rustdoc-alloc: $(RUST_LIB_SRC)/alloc/src/lib.rs rustdoc-core rustdoc-compiler_builtins FORCE
	+$(call if_changed,rustdoc)

rustdoc-kernel: private rustc_target_flags = --extern alloc \
    --extern build_error --extern macros=$(objtree)/$(obj)/libmacros.so \
    --extern bindings --extern uapi
rustdoc-kernel: $(src)/kernel/lib.rs rustdoc-core rustdoc-macros \
    rustdoc-compiler_builtins rustdoc-alloc $(obj)/libmacros.so \
    $(obj)/bindings.o FORCE
	+$(call if_changed,rustdoc)

quiet_cmd_rustc_test_library = RUSTC TL $<
      cmd_rustc_test_library = \
	OBJTREE=$(abspath $(objtree)) \
	$(RUSTC) $(rust_common_flags) \
		@$(objtree)/include/generated/rustc_cfg $(rustc_target_flags) \
		--crate-type $(if $(rustc_test_library_proc),proc-macro,rlib) \
		--out-dir $(objtree)/$(obj)/test --cfg testlib \
		-L$(objtree)/$(obj)/test \
		--crate-name $(subst rusttest-,,$(subst rusttestlib-,,$@)) $<

rusttestlib-build_error: $(src)/build_error.rs FORCE
	+$(call if_changed,rustc_test_library)

rusttestlib-macros: private rustc_target_flags = --extern proc_macro
rusttestlib-macros: private rustc_test_library_proc = yes
rusttestlib-macros: $(src)/macros/lib.rs FORCE
	+$(call if_changed,rustc_test_library)

rusttestlib-bindings: $(src)/bindings/lib.rs FORCE
	+$(call if_changed,rustc_test_library)

rusttestlib-uapi: $(src)/uapi/lib.rs FORCE
	+$(call if_changed,rustc_test_library)

quiet_cmd_rustdoc_test = RUSTDOC T $<
      cmd_rustdoc_test = \
	OBJTREE=$(abspath $(objtree)) \
	$(RUSTDOC) --test $(rust_common_flags) \
		@$(objtree)/include/generated/rustc_cfg \
		$(rustc_target_flags) $(rustdoc_test_target_flags) \
		$(rustdoc_test_quiet) \
		-L$(objtree)/$(obj)/test --output $(rustdoc_output) \
		--crate-name $(subst rusttest-,,$@) $<

quiet_cmd_rustdoc_test_kernel = RUSTDOC TK $<
      cmd_rustdoc_test_kernel = \
	rm -rf $(objtree)/$(obj)/test/doctests/kernel; \
	mkdir -p $(objtree)/$(obj)/test/doctests/kernel; \
	OBJTREE=$(abspath $(objtree)) \
	$(RUSTDOC) --test $(rust_flags) \
		-L$(objtree)/$(obj) --extern alloc --extern kernel \
		--extern build_error --extern macros \
		--extern bindings --extern uapi \
		--no-run --crate-name kernel -Zunstable-options \
		--sysroot=/dev/null \
		--test-builder $(objtree)/scripts/rustdoc_test_builder \
		$< $(rustdoc_test_kernel_quiet); \
	$(objtree)/scripts/rustdoc_test_gen

%/doctests_kernel_generated.rs %/doctests_kernel_generated_kunit.c: \
    $(src)/kernel/lib.rs $(obj)/kernel.o \
    $(objtree)/scripts/rustdoc_test_builder \
    $(objtree)/scripts/rustdoc_test_gen FORCE
	+$(call if_changed,rustdoc_test_kernel)

# We cannot use `-Zpanic-abort-tests` because some tests are dynamic,
# so for the moment we skip `-Cpanic=abort`.
quiet_cmd_rustc_test = RUSTC T  $<
      cmd_rustc_test = \
	OBJTREE=$(abspath $(objtree)) \
	$(RUSTC) --test $(rust_common_flags) \
		@$(objtree)/include/generated/rustc_cfg \
		$(rustc_target_flags) --out-dir $(objtree)/$(obj)/test \
		-L$(objtree)/$(obj)/test \
		--crate-name $(subst rusttest-,,$@) $<; \
	$(objtree)/$(obj)/test/$(subst rusttest-,,$@) $(rust_test_quiet) \
		$(rustc_test_run_flags)

rusttest: rusttest-macros rusttest-kernel

rusttest-macros: private rustc_target_flags = --extern proc_macro
rusttest-macros: private rustdoc_test_target_flags = --crate-type proc-macro
rusttest-macros: $(src)/macros/lib.rs FORCE
	+$(call if_changed,rustc_test)
	+$(call if_changed,rustdoc_test)

rusttest-kernel: private rustc_target_flags = --extern alloc \
    --extern build_error --extern macros --extern bindings --extern uapi
rusttest-kernel: $(src)/kernel/lib.rs \
    rusttestlib-build_error rusttestlib-macros rusttestlib-bindings \
    rusttestlib-uapi FORCE
	+$(call if_changed,rustc_test)
	+$(call if_changed,rustc_test_library)

ifdef CONFIG_CC_IS_CLANG
bindgen_c_flags = $(c_flags)
else
# bindgen relies on libclang to parse C. Ideally, bindgen would support a GCC
# plugin backend and/or the Clang driver would be perfectly compatible with GCC.
#
# For the moment, here we are tweaking the flags on the fly. This is a hack,
# and some kernel configurations may not work (e.g. `GCC_PLUGIN_RANDSTRUCT`
# if we end up using one of those structs).
bindgen_skip_c_flags := -mno-fp-ret-in-387 -mpreferred-stack-boundary=% \
	-mskip-rax-setup -mgeneral-regs-only -msign-return-address=% \
	-mindirect-branch=thunk-extern -mindirect-branch-register \
	-mfunction-return=thunk-extern -mrecord-mcount -mabi=lp64 \
	-mindirect-branch-cs-prefix -mstack-protector-guard% -mtraceback=no \
	-mno-pointers-to-nested-functions -mno-string \
	-mno-strict-align -mstrict-align \
	-fconserve-stack -falign-jumps=% -falign-loops=% \
	-femit-struct-debug-baseonly -fno-ipa-cp-clone -fno-ipa-sra \
	-fno-partial-inlining -fplugin-arg-arm_ssp_per_task_plugin-% \
	-fno-reorder-blocks -fno-allow-store-data-races -fasan-shadow-offset=% \
	-fzero-call-used-regs=% -fno-stack-clash-protection \
	-fno-inline-functions-called-once -fsanitize=bounds-strict \
	-fstrict-flex-arrays=% -fmin-function-alignment=% \
	--param=% --param asan-%

# Derived from `scripts/Makefile.clang`.
BINDGEN_TARGET_x86	:= x86_64-linux-gnu
BINDGEN_TARGET_arm64	:= aarch64-linux-gnu
BINDGEN_TARGET		:= $(BINDGEN_TARGET_$(SRCARCH))

# All warnings are inhibited since GCC builds are very experimental,
# many GCC warnings are not supported by Clang, they may only appear in
# some configurations, with new GCC versions, etc.
bindgen_extra_c_flags = -w --target=$(BINDGEN_TARGET)

# Auto variable zero-initialization requires an additional special option with
# clang that is going to be removed sometime in the future (likely in
# clang-18), so make sure to pass this option only if clang supports it
# (libclang major version < 16).
#
# https://github.com/llvm/llvm-project/issues/44842
# https://github.com/llvm/llvm-project/blob/llvmorg-16.0.0-rc2/clang/docs/ReleaseNotes.rst#deprecated-compiler-flags
ifdef CONFIG_INIT_STACK_ALL_ZERO
libclang_maj_ver=$(shell $(BINDGEN) $(srctree)/scripts/rust_is_available_bindgen_libclang.h 2>&1 | sed -ne 's/.*clang version \([0-9]*\).*/\1/p')
ifeq ($(shell expr $(libclang_maj_ver) \< 16), 1)
bindgen_extra_c_flags += -enable-trivial-auto-var-init-zero-knowing-it-will-be-removed-from-clang
endif
endif

bindgen_c_flags = $(filter-out $(bindgen_skip_c_flags), $(c_flags)) \
	$(bindgen_extra_c_flags)
endif

ifdef CONFIG_LTO
bindgen_c_flags_lto = $(filter-out $(CC_FLAGS_LTO), $(bindgen_c_flags))
else
bindgen_c_flags_lto = $(bindgen_c_flags)
endif

bindgen_c_flags_final = $(bindgen_c_flags_lto) -D__BINDGEN__

quiet_cmd_bindgen = BINDGEN $@
      cmd_bindgen = \
	$(BINDGEN) $< $(bindgen_target_flags) \
		--use-core --with-derive-default --ctypes-prefix core::ffi --no-layout-tests \
		--no-debug '.*' \
		-o $@ -- $(bindgen_c_flags_final) -DMODULE \
		$(bindgen_target_cflags) $(bindgen_target_extra)

$(obj)/bindings/bindings_generated.rs: private bindgen_target_flags = \
    $(shell grep -Ev '^#|^$$' $(src)/bindgen_parameters)
$(obj)/bindings/bindings_generated.rs: private bindgen_target_extra = ; \
    sed -Ei 's/pub const RUST_CONST_HELPER_([a-zA-Z0-9_]*)/pub const \1/g' $@
$(obj)/bindings/bindings_generated.rs: $(src)/bindings/bindings_helper.h \
    $(src)/bindgen_parameters FORCE
	$(call if_changed_dep,bindgen)

$(obj)/uapi/uapi_generated.rs: private bindgen_target_flags = \
    $(shell grep -Ev '^#|^$$' $(src)/bindgen_parameters)
$(obj)/uapi/uapi_generated.rs: $(src)/uapi/uapi_helper.h \
    $(src)/bindgen_parameters FORCE
	$(call if_changed_dep,bindgen)

# See `CFLAGS_REMOVE_helpers.o` above. In addition, Clang on C does not warn
# with `-Wmissing-declarations` (unlike GCC), so it is not strictly needed here
# given it is `libclang`; but for consistency, future Clang changes and/or
# a potential future GCC backend for `bindgen`, we disable it too.
$(obj)/bindings/bindings_helpers_generated.rs: private bindgen_target_flags = \
    --blocklist-type '.*' --allowlist-var '' \
    --allowlist-function 'rust_helper_.*'
$(obj)/bindings/bindings_helpers_generated.rs: private bindgen_target_cflags = \
    -I$(objtree)/$(obj) -Wno-missing-prototypes -Wno-missing-declarations
$(obj)/bindings/bindings_helpers_generated.rs: private bindgen_target_extra = ; \
    sed -Ei 's/pub fn rust_helper_([a-zA-Z0-9_]*)/#[link_name="rust_helper_\1"]\n    pub fn \1/g' $@
$(obj)/bindings/bindings_helpers_generated.rs: $(src)/helpers.c FORCE
	$(call if_changed_dep,bindgen)

quiet_cmd_exports = EXPORTS $@
      cmd_exports = \
	$(NM) -p --defined-only $< \
<<<<<<< HEAD
		| awk '$$2~/(T|R|D)/ && $$3!~/__cfi/ {printf "EXPORT_SYMBOL_RUST_GPL(%s);\n",$$3}' > $@
=======
		| awk '/ (T|R|D|B) / {printf "EXPORT_SYMBOL_RUST_GPL(%s);\n",$$3}' > $@
>>>>>>> c0af0e12

$(obj)/exports_core_generated.h: $(obj)/core.o FORCE
	$(call if_changed,exports)

$(obj)/exports_alloc_generated.h: $(obj)/alloc.o FORCE
	$(call if_changed,exports)

$(obj)/exports_bindings_generated.h: $(obj)/bindings.o FORCE
	$(call if_changed,exports)

$(obj)/exports_kernel_generated.h: $(obj)/kernel.o FORCE
	$(call if_changed,exports)

quiet_cmd_rustc_procmacro = $(RUSTC_OR_CLIPPY_QUIET) P $@
      cmd_rustc_procmacro = \
	$(RUSTC_OR_CLIPPY) $(rust_common_flags) \
		-Clinker-flavor=gcc -Clinker=$(HOSTCC) \
		-Clink-args='$(call escsq,$(KBUILD_HOSTLDFLAGS))' \
		--emit=dep-info=$(depfile) --emit=link=$@ --extern proc_macro \
		--crate-type proc-macro \
		--crate-name $(patsubst lib%.so,%,$(notdir $@)) $<

# Procedural macros can only be used with the `rustc` that compiled it.
$(obj)/libmacros.so: $(src)/macros/lib.rs FORCE
	+$(call if_changed_dep,rustc_procmacro)

quiet_cmd_rustc_library = $(if $(skip_clippy),RUSTC,$(RUSTC_OR_CLIPPY_QUIET)) L $@
      cmd_rustc_library = \
	OBJTREE=$(abspath $(objtree)) \
	$(if $(skip_clippy),$(RUSTC),$(RUSTC_OR_CLIPPY)) \
		$(filter-out $(skip_flags),$(rust_flags) $(rustc_target_flags)) \
		--emit=dep-info=$(depfile) --emit=obj=$@ \
		--emit=metadata=$(dir $@)$(patsubst %.o,lib%.rmeta,$(notdir $@)) \
		--crate-type rlib -L$(objtree)/$(obj) \
		--crate-name $(patsubst %.o,%,$(notdir $@)) $< \
		--sysroot=/dev/null \
	$(if $(rustc_objcopy),;$(OBJCOPY) $(rustc_objcopy) $@) \
	$(cmd_objtool)

rust-analyzer:
	$(Q)$(srctree)/scripts/generate_rust_analyzer.py \
		--cfgs='core=$(core-cfgs)' --cfgs='alloc=$(alloc-cfgs)' \
		$(realpath $(srctree)) $(realpath $(objtree)) \
		$(rustc_sysroot) $(RUST_LIB_SRC) $(KBUILD_EXTMOD) > \
		$(if $(KBUILD_EXTMOD),$(extmod_prefix),$(objtree))/rust-project.json

redirect-intrinsics = \
	__addsf3 __eqsf2 __extendsfdf2 __gesf2 __lesf2 __ltsf2 __mulsf3 __nesf2 __truncdfsf2 __unordsf2 \
	__adddf3 __eqdf2 __ledf2 __ltdf2 __muldf3 __unorddf2 \
	__muloti4 __multi3 \
	__udivmodti4 __udivti3 __umodti3

ifneq ($(or $(CONFIG_ARM64),$(and $(CONFIG_RISCV),$(CONFIG_64BIT))),)
	# These intrinsics are defined for ARM64 and RISCV64
	redirect-intrinsics += \
		__ashrti3 \
		__ashlti3 __lshrti3
endif

define rule_rustc_library
	$(call cmd_and_fixdep,rustc_library)
	$(call cmd,gen_objtooldep)
endef

$(obj)/core.o: private skip_clippy = 1
$(obj)/core.o: private skip_flags = -Wunreachable_pub
$(obj)/core.o: private rustc_objcopy = $(foreach sym,$(redirect-intrinsics),--redefine-sym $(sym)=__rust$(sym))
$(obj)/core.o: private rustc_target_flags = $(core-cfgs)
$(obj)/core.o: $(RUST_LIB_SRC)/core/src/lib.rs \
    $(wildcard $(objtree)/include/config/RUSTC_VERSION_TEXT) FORCE
	+$(call if_changed_rule,rustc_library)
ifneq ($(or $(CONFIG_X86_64),$(CONFIG_X86_32)),)
$(obj)/core.o: scripts/target.json
endif

$(obj)/compiler_builtins.o: private rustc_objcopy = -w -W '__*'
$(obj)/compiler_builtins.o: $(src)/compiler_builtins.rs $(obj)/core.o FORCE
	+$(call if_changed_rule,rustc_library)

$(obj)/alloc.o: private skip_clippy = 1
$(obj)/alloc.o: private skip_flags = -Wunreachable_pub
$(obj)/alloc.o: private rustc_target_flags = $(alloc-cfgs)
$(obj)/alloc.o: $(RUST_LIB_SRC)/alloc/src/lib.rs $(obj)/compiler_builtins.o FORCE
	+$(call if_changed_rule,rustc_library)

$(obj)/build_error.o: $(src)/build_error.rs $(obj)/compiler_builtins.o FORCE
	+$(call if_changed_rule,rustc_library)

$(obj)/bindings.o: $(src)/bindings/lib.rs \
    $(obj)/compiler_builtins.o \
    $(obj)/bindings/bindings_generated.rs \
    $(obj)/bindings/bindings_helpers_generated.rs FORCE
	+$(call if_changed_rule,rustc_library)

$(obj)/uapi.o: $(src)/uapi/lib.rs \
    $(obj)/compiler_builtins.o \
    $(obj)/uapi/uapi_generated.rs FORCE
	+$(call if_changed_rule,rustc_library)

$(obj)/kernel.o: private rustc_target_flags = --extern alloc \
    --extern build_error --extern macros --extern bindings --extern uapi
$(obj)/kernel.o: $(src)/kernel/lib.rs $(obj)/alloc.o $(obj)/build_error.o \
    $(obj)/libmacros.so $(obj)/bindings.o $(obj)/uapi.o FORCE
	+$(call if_changed_rule,rustc_library)

endif # CONFIG_RUST<|MERGE_RESOLUTION|>--- conflicted
+++ resolved
@@ -305,11 +305,7 @@
 quiet_cmd_exports = EXPORTS $@
       cmd_exports = \
 	$(NM) -p --defined-only $< \
-<<<<<<< HEAD
-		| awk '$$2~/(T|R|D)/ && $$3!~/__cfi/ {printf "EXPORT_SYMBOL_RUST_GPL(%s);\n",$$3}' > $@
-=======
-		| awk '/ (T|R|D|B) / {printf "EXPORT_SYMBOL_RUST_GPL(%s);\n",$$3}' > $@
->>>>>>> c0af0e12
+		| awk '$$2~/(T|R|D|B)/ && $$3!~/__cfi/ {printf "EXPORT_SYMBOL_RUST_GPL(%s);\n",$$3}' > $@
 
 $(obj)/exports_core_generated.h: $(obj)/core.o FORCE
 	$(call if_changed,exports)
