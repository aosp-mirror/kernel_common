--- conflicted
+++ resolved
@@ -826,10 +826,7 @@
 KBUILD_AFLAGS	+= -Wa,-gdwarf-2
 endif
 endif
-<<<<<<< HEAD
-=======
-
->>>>>>> 8a866bdb
+
 ifdef CONFIG_DEBUG_INFO_DWARF4
 DEBUG_CFLAGS	+= -gdwarf-4
 endif
