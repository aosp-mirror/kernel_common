// SPDX-License-Identifier: GPL-2.0-or-later
/*
 * Copyright (C) 2015-2017 Josh Poimboeuf <jpoimboe@redhat.com>
 */

#include <string.h>
#include <stdlib.h>

#include "builtin.h"
#include "check.h"
#include "elf.h"
#include "special.h"
#include "arch.h"
#include "warn.h"

#include <linux/hashtable.h>
#include <linux/kernel.h>

#define FAKE_JUMP_OFFSET -1

#define C_JUMP_TABLE_SECTION ".rodata..c_jump_table"

struct alternative {
	struct list_head list;
	struct instruction *insn;
	bool skip_orig;
};

const char *objname;
struct cfi_state initial_func_cfi;

struct instruction *find_insn(struct objtool_file *file,
			      struct section *sec, unsigned long offset)
{
	struct instruction *insn;

	hash_for_each_possible(file->insn_hash, insn, hash, offset)
		if (insn->sec == sec && insn->offset == offset)
			return insn;

	return NULL;
}

static struct instruction *next_insn_same_sec(struct objtool_file *file,
					      struct instruction *insn)
{
	struct instruction *next = list_next_entry(insn, list);

	if (!next || &next->list == &file->insn_list || next->sec != insn->sec)
		return NULL;

	return next;
}

static struct instruction *next_insn_same_func(struct objtool_file *file,
					       struct instruction *insn)
{
	struct instruction *next = list_next_entry(insn, list);
	struct symbol *func = insn->func;

	if (!func)
		return NULL;

	if (&next->list != &file->insn_list && next->func == func)
		return next;

	/* Check if we're already in the subfunction: */
	if (func == func->cfunc)
		return NULL;

	/* Move to the subfunction: */
	return find_insn(file, func->cfunc->sec, func->cfunc->offset);
}

#define func_for_each_insn_all(file, func, insn)			\
	for (insn = find_insn(file, func->sec, func->offset);		\
	     insn;							\
	     insn = next_insn_same_func(file, insn))

#define func_for_each_insn(file, func, insn)				\
	for (insn = find_insn(file, func->sec, func->offset);		\
	     insn && &insn->list != &file->insn_list &&			\
		insn->sec == func->sec &&				\
		insn->offset < func->offset + func->len;		\
	     insn = list_next_entry(insn, list))

#define func_for_each_insn_continue_reverse(file, func, insn)		\
	for (insn = list_prev_entry(insn, list);			\
	     &insn->list != &file->insn_list &&				\
		insn->sec == func->sec && insn->offset >= func->offset;	\
	     insn = list_prev_entry(insn, list))

#define sec_for_each_insn_from(file, insn)				\
	for (; insn; insn = next_insn_same_sec(file, insn))

#define sec_for_each_insn_continue(file, insn)				\
	for (insn = next_insn_same_sec(file, insn); insn;		\
	     insn = next_insn_same_sec(file, insn))

static bool is_sibling_call(struct instruction *insn)
{
	/* An indirect jump is either a sibling call or a jump to a table. */
	if (insn->type == INSN_JUMP_DYNAMIC)
		return list_empty(&insn->alts);

	if (insn->type != INSN_JUMP_CONDITIONAL &&
	    insn->type != INSN_JUMP_UNCONDITIONAL)
		return false;

	/* add_jump_destinations() sets insn->call_dest for sibling calls. */
	return !!insn->call_dest;
}

/*
 * This checks to see if the given function is a "noreturn" function.
 *
 * For global functions which are outside the scope of this object file, we
 * have to keep a manual list of them.
 *
 * For local functions, we have to detect them manually by simply looking for
 * the lack of a return instruction.
 */
static bool __dead_end_function(struct objtool_file *file, struct symbol *func,
				int recursion)
{
	int i;
	struct instruction *insn;
	bool empty = true;

	/*
	 * Unfortunately these have to be hard coded because the noreturn
	 * attribute isn't provided in ELF data.
	 */
	static const char * const global_noreturns[] = {
		"__stack_chk_fail",
		"panic",
		"do_exit",
		"do_task_dead",
		"__module_put_and_exit",
		"complete_and_exit",
		"__reiserfs_panic",
		"lbug_with_loc",
		"fortify_panic",
		"usercopy_abort",
		"machine_real_restart",
		"rewind_stack_do_exit",
<<<<<<< HEAD
		"kunit_try_catch_throw",
=======
		"cpu_bringup_and_idle",
>>>>>>> 04b092e4
	};

	if (!func)
		return false;

	if (func->bind == STB_WEAK)
		return false;

	if (func->bind == STB_GLOBAL)
		for (i = 0; i < ARRAY_SIZE(global_noreturns); i++)
			if (!strcmp(func->name, global_noreturns[i]))
				return true;

	if (!func->len)
		return false;

	insn = find_insn(file, func->sec, func->offset);
	if (!insn->func)
		return false;

	func_for_each_insn_all(file, func, insn) {
		empty = false;

		if (insn->type == INSN_RETURN)
			return false;
	}

	if (empty)
		return false;

	/*
	 * A function can have a sibling call instead of a return.  In that
	 * case, the function's dead-end status depends on whether the target
	 * of the sibling call returns.
	 */
	func_for_each_insn_all(file, func, insn) {
		if (is_sibling_call(insn)) {
			struct instruction *dest = insn->jump_dest;

			if (!dest)
				/* sibling call to another file */
				return false;

			/* local sibling call */
			if (recursion == 5) {
				/*
				 * Infinite recursion: two functions have
				 * sibling calls to each other.  This is a very
				 * rare case.  It means they aren't dead ends.
				 */
				return false;
			}

			return __dead_end_function(file, dest->func, recursion+1);
		}
	}

	return true;
}

static bool dead_end_function(struct objtool_file *file, struct symbol *func)
{
	return __dead_end_function(file, func, 0);
}

static void clear_insn_state(struct insn_state *state)
{
	int i;

	memset(state, 0, sizeof(*state));
	state->cfa.base = CFI_UNDEFINED;
	for (i = 0; i < CFI_NUM_REGS; i++) {
		state->regs[i].base = CFI_UNDEFINED;
		state->vals[i].base = CFI_UNDEFINED;
	}
	state->drap_reg = CFI_UNDEFINED;
	state->drap_offset = -1;
}

/*
 * Call the arch-specific instruction decoder for all the instructions and add
 * them to the global instruction list.
 */
static int decode_instructions(struct objtool_file *file)
{
	struct section *sec;
	struct symbol *func;
	unsigned long offset;
	struct instruction *insn;
	int ret;

	for_each_sec(file, sec) {

		if (!(sec->sh.sh_flags & SHF_EXECINSTR))
			continue;

		if (strcmp(sec->name, ".altinstr_replacement") &&
		    strcmp(sec->name, ".altinstr_aux") &&
		    strncmp(sec->name, ".discard.", 9))
			sec->text = true;

		for (offset = 0; offset < sec->len; offset += insn->len) {
			insn = malloc(sizeof(*insn));
			if (!insn) {
				WARN("malloc failed");
				return -1;
			}
			memset(insn, 0, sizeof(*insn));
			INIT_LIST_HEAD(&insn->alts);
			clear_insn_state(&insn->state);

			insn->sec = sec;
			insn->offset = offset;

			ret = arch_decode_instruction(file->elf, sec, offset,
						      sec->len - offset,
						      &insn->len, &insn->type,
						      &insn->immediate,
						      &insn->stack_op);
			if (ret)
				goto err;

			hash_add(file->insn_hash, &insn->hash, insn->offset);
			list_add_tail(&insn->list, &file->insn_list);
		}

		list_for_each_entry(func, &sec->symbol_list, list) {
			if (func->type != STT_FUNC || func->alias != func)
				continue;

			if (!find_insn(file, sec, func->offset)) {
				WARN("%s(): can't find starting instruction",
				     func->name);
				return -1;
			}

			func_for_each_insn(file, func, insn)
				insn->func = func;
		}
	}

	return 0;

err:
	free(insn);
	return ret;
}

/*
 * Mark "ud2" instructions and manually annotated dead ends.
 */
static int add_dead_ends(struct objtool_file *file)
{
	struct section *sec;
	struct rela *rela;
	struct instruction *insn;
	bool found;

	/*
	 * By default, "ud2" is a dead end unless otherwise annotated, because
	 * GCC 7 inserts it for certain divide-by-zero cases.
	 */
	for_each_insn(file, insn)
		if (insn->type == INSN_BUG)
			insn->dead_end = true;

	/*
	 * Check for manually annotated dead ends.
	 */
	sec = find_section_by_name(file->elf, ".rela.discard.unreachable");
	if (!sec)
		goto reachable;

	list_for_each_entry(rela, &sec->rela_list, list) {
		if (rela->sym->type != STT_SECTION) {
			WARN("unexpected relocation symbol type in %s", sec->name);
			return -1;
		}
		insn = find_insn(file, rela->sym->sec, rela->addend);
		if (insn)
			insn = list_prev_entry(insn, list);
		else if (rela->addend == rela->sym->sec->len) {
			found = false;
			list_for_each_entry_reverse(insn, &file->insn_list, list) {
				if (insn->sec == rela->sym->sec) {
					found = true;
					break;
				}
			}

			if (!found) {
				WARN("can't find unreachable insn at %s+0x%x",
				     rela->sym->sec->name, rela->addend);
				return -1;
			}
		} else {
			WARN("can't find unreachable insn at %s+0x%x",
			     rela->sym->sec->name, rela->addend);
			return -1;
		}

		insn->dead_end = true;
	}

reachable:
	/*
	 * These manually annotated reachable checks are needed for GCC 4.4,
	 * where the Linux unreachable() macro isn't supported.  In that case
	 * GCC doesn't know the "ud2" is fatal, so it generates code as if it's
	 * not a dead end.
	 */
	sec = find_section_by_name(file->elf, ".rela.discard.reachable");
	if (!sec)
		return 0;

	list_for_each_entry(rela, &sec->rela_list, list) {
		if (rela->sym->type != STT_SECTION) {
			WARN("unexpected relocation symbol type in %s", sec->name);
			return -1;
		}
		insn = find_insn(file, rela->sym->sec, rela->addend);
		if (insn)
			insn = list_prev_entry(insn, list);
		else if (rela->addend == rela->sym->sec->len) {
			found = false;
			list_for_each_entry_reverse(insn, &file->insn_list, list) {
				if (insn->sec == rela->sym->sec) {
					found = true;
					break;
				}
			}

			if (!found) {
				WARN("can't find reachable insn at %s+0x%x",
				     rela->sym->sec->name, rela->addend);
				return -1;
			}
		} else {
			WARN("can't find reachable insn at %s+0x%x",
			     rela->sym->sec->name, rela->addend);
			return -1;
		}

		insn->dead_end = false;
	}

	return 0;
}

/*
 * Warnings shouldn't be reported for ignored functions.
 */
static void add_ignores(struct objtool_file *file)
{
	struct instruction *insn;
	struct section *sec;
	struct symbol *func;
	struct rela *rela;

	sec = find_section_by_name(file->elf, ".rela.discard.func_stack_frame_non_standard");
	if (!sec)
		return;

	list_for_each_entry(rela, &sec->rela_list, list) {
		switch (rela->sym->type) {
		case STT_FUNC:
			func = rela->sym;
			break;

		case STT_SECTION:
			func = find_symbol_by_offset(rela->sym->sec, rela->addend);
			if (!func || func->type != STT_FUNC)
				continue;
			break;

		default:
			WARN("unexpected relocation symbol type in %s: %d", sec->name, rela->sym->type);
			continue;
		}

		func_for_each_insn_all(file, func, insn)
			insn->ignore = true;
	}
}

/*
 * This is a whitelist of functions that is allowed to be called with AC set.
 * The list is meant to be minimal and only contains compiler instrumentation
 * ABI and a few functions used to implement *_{to,from}_user() functions.
 *
 * These functions must not directly change AC, but may PUSHF/POPF.
 */
static const char *uaccess_safe_builtin[] = {
	/* KASAN */
	"kasan_report",
	"check_memory_region",
	/* KASAN out-of-line */
	"__asan_loadN_noabort",
	"__asan_load1_noabort",
	"__asan_load2_noabort",
	"__asan_load4_noabort",
	"__asan_load8_noabort",
	"__asan_load16_noabort",
	"__asan_storeN_noabort",
	"__asan_store1_noabort",
	"__asan_store2_noabort",
	"__asan_store4_noabort",
	"__asan_store8_noabort",
	"__asan_store16_noabort",
	/* KASAN in-line */
	"__asan_report_load_n_noabort",
	"__asan_report_load1_noabort",
	"__asan_report_load2_noabort",
	"__asan_report_load4_noabort",
	"__asan_report_load8_noabort",
	"__asan_report_load16_noabort",
	"__asan_report_store_n_noabort",
	"__asan_report_store1_noabort",
	"__asan_report_store2_noabort",
	"__asan_report_store4_noabort",
	"__asan_report_store8_noabort",
	"__asan_report_store16_noabort",
	/* KCOV */
	"write_comp_data",
	"__sanitizer_cov_trace_pc",
	"__sanitizer_cov_trace_const_cmp1",
	"__sanitizer_cov_trace_const_cmp2",
	"__sanitizer_cov_trace_const_cmp4",
	"__sanitizer_cov_trace_const_cmp8",
	"__sanitizer_cov_trace_cmp1",
	"__sanitizer_cov_trace_cmp2",
	"__sanitizer_cov_trace_cmp4",
	"__sanitizer_cov_trace_cmp8",
	/* UBSAN */
	"ubsan_type_mismatch_common",
	"__ubsan_handle_type_mismatch",
	"__ubsan_handle_type_mismatch_v1",
	"__ubsan_handle_shift_out_of_bounds",
	/* misc */
	"csum_partial_copy_generic",
	"__memcpy_mcsafe",
	"mcsafe_handle_tail",
	"ftrace_likely_update", /* CONFIG_TRACE_BRANCH_PROFILING */
	NULL
};

static void add_uaccess_safe(struct objtool_file *file)
{
	struct symbol *func;
	const char **name;

	if (!uaccess)
		return;

	for (name = uaccess_safe_builtin; *name; name++) {
		func = find_symbol_by_name(file->elf, *name);
		if (!func)
			continue;

		func->uaccess_safe = true;
	}
}

/*
 * FIXME: For now, just ignore any alternatives which add retpolines.  This is
 * a temporary hack, as it doesn't allow ORC to unwind from inside a retpoline.
 * But it at least allows objtool to understand the control flow *around* the
 * retpoline.
 */
static int add_ignore_alternatives(struct objtool_file *file)
{
	struct section *sec;
	struct rela *rela;
	struct instruction *insn;

	sec = find_section_by_name(file->elf, ".rela.discard.ignore_alts");
	if (!sec)
		return 0;

	list_for_each_entry(rela, &sec->rela_list, list) {
		if (rela->sym->type != STT_SECTION) {
			WARN("unexpected relocation symbol type in %s", sec->name);
			return -1;
		}

		insn = find_insn(file, rela->sym->sec, rela->addend);
		if (!insn) {
			WARN("bad .discard.ignore_alts entry");
			return -1;
		}

		insn->ignore_alts = true;
	}

	return 0;
}

/*
 * Find the destination instructions for all jumps.
 */
static int add_jump_destinations(struct objtool_file *file)
{
	struct instruction *insn;
	struct rela *rela;
	struct section *dest_sec;
	unsigned long dest_off;

	for_each_insn(file, insn) {
		if (insn->type != INSN_JUMP_CONDITIONAL &&
		    insn->type != INSN_JUMP_UNCONDITIONAL)
			continue;

		if (insn->offset == FAKE_JUMP_OFFSET)
			continue;

		rela = find_rela_by_dest_range(insn->sec, insn->offset,
					       insn->len);
		if (!rela) {
			dest_sec = insn->sec;
			dest_off = insn->offset + insn->len + insn->immediate;
		} else if (rela->sym->type == STT_SECTION) {
			dest_sec = rela->sym->sec;
			dest_off = rela->addend + 4;
		} else if (rela->sym->sec->idx) {
			dest_sec = rela->sym->sec;
			dest_off = rela->sym->sym.st_value + rela->addend + 4;
		} else if (strstr(rela->sym->name, "_indirect_thunk_")) {
			/*
			 * Retpoline jumps are really dynamic jumps in
			 * disguise, so convert them accordingly.
			 */
			if (insn->type == INSN_JUMP_UNCONDITIONAL)
				insn->type = INSN_JUMP_DYNAMIC;
			else
				insn->type = INSN_JUMP_DYNAMIC_CONDITIONAL;

			insn->retpoline_safe = true;
			continue;
		} else {
			/* external sibling call */
			insn->call_dest = rela->sym;
			continue;
		}

		insn->jump_dest = find_insn(file, dest_sec, dest_off);
		if (!insn->jump_dest) {

			/*
			 * This is a special case where an alt instruction
			 * jumps past the end of the section.  These are
			 * handled later in handle_group_alt().
			 */
			if (!strcmp(insn->sec->name, ".altinstr_replacement"))
				continue;

			WARN_FUNC("can't find jump dest instruction at %s+0x%lx",
				  insn->sec, insn->offset, dest_sec->name,
				  dest_off);
			return -1;
		}

		/*
		 * Cross-function jump.
		 */
		if (insn->func && insn->jump_dest->func &&
		    insn->func != insn->jump_dest->func) {

			/*
			 * For GCC 8+, create parent/child links for any cold
			 * subfunctions.  This is _mostly_ redundant with a
			 * similar initialization in read_symbols().
			 *
			 * If a function has aliases, we want the *first* such
			 * function in the symbol table to be the subfunction's
			 * parent.  In that case we overwrite the
			 * initialization done in read_symbols().
			 *
			 * However this code can't completely replace the
			 * read_symbols() code because this doesn't detect the
			 * case where the parent function's only reference to a
			 * subfunction is through a jump table.
			 */
			if (!strstr(insn->func->name, ".cold") &&
			    strstr(insn->jump_dest->func->name, ".cold")) {
				insn->func->cfunc = insn->jump_dest->func;
				insn->jump_dest->func->pfunc = insn->func;

			} else if (insn->jump_dest->func->pfunc != insn->func->pfunc &&
				   insn->jump_dest->offset == insn->jump_dest->func->offset) {

				/* internal sibling call */
				insn->call_dest = insn->jump_dest->func;
			}
		}
	}

	return 0;
}

/*
 * Find the destination instructions for all calls.
 */
static int add_call_destinations(struct objtool_file *file)
{
	struct instruction *insn;
	unsigned long dest_off;
	struct rela *rela;

	for_each_insn(file, insn) {
		if (insn->type != INSN_CALL)
			continue;

		rela = find_rela_by_dest_range(insn->sec, insn->offset,
					       insn->len);
		if (!rela) {
			dest_off = insn->offset + insn->len + insn->immediate;
			insn->call_dest = find_symbol_by_offset(insn->sec,
								dest_off);

			if (!insn->call_dest && !insn->ignore) {
				WARN_FUNC("unsupported intra-function call",
					  insn->sec, insn->offset);
				if (retpoline)
					WARN("If this is a retpoline, please patch it in with alternatives and annotate it with ANNOTATE_NOSPEC_ALTERNATIVE.");
				return -1;
			}

		} else if (rela->sym->type == STT_SECTION) {
			insn->call_dest = find_symbol_by_offset(rela->sym->sec,
								rela->addend+4);
			if (!insn->call_dest ||
			    insn->call_dest->type != STT_FUNC) {
				WARN_FUNC("can't find call dest symbol at %s+0x%x",
					  insn->sec, insn->offset,
					  rela->sym->sec->name,
					  rela->addend + 4);
				return -1;
			}
		} else
			insn->call_dest = rela->sym;
	}

	return 0;
}

/*
 * The .alternatives section requires some extra special care, over and above
 * what other special sections require:
 *
 * 1. Because alternatives are patched in-place, we need to insert a fake jump
 *    instruction at the end so that validate_branch() skips all the original
 *    replaced instructions when validating the new instruction path.
 *
 * 2. An added wrinkle is that the new instruction length might be zero.  In
 *    that case the old instructions are replaced with noops.  We simulate that
 *    by creating a fake jump as the only new instruction.
 *
 * 3. In some cases, the alternative section includes an instruction which
 *    conditionally jumps to the _end_ of the entry.  We have to modify these
 *    jumps' destinations to point back to .text rather than the end of the
 *    entry in .altinstr_replacement.
 */
static int handle_group_alt(struct objtool_file *file,
			    struct special_alt *special_alt,
			    struct instruction *orig_insn,
			    struct instruction **new_insn)
{
	struct instruction *last_orig_insn, *last_new_insn, *insn, *fake_jump = NULL;
	unsigned long dest_off;

	last_orig_insn = NULL;
	insn = orig_insn;
	sec_for_each_insn_from(file, insn) {
		if (insn->offset >= special_alt->orig_off + special_alt->orig_len)
			break;

		insn->alt_group = true;
		last_orig_insn = insn;
	}

	if (next_insn_same_sec(file, last_orig_insn)) {
		fake_jump = malloc(sizeof(*fake_jump));
		if (!fake_jump) {
			WARN("malloc failed");
			return -1;
		}
		memset(fake_jump, 0, sizeof(*fake_jump));
		INIT_LIST_HEAD(&fake_jump->alts);
		clear_insn_state(&fake_jump->state);

		fake_jump->sec = special_alt->new_sec;
		fake_jump->offset = FAKE_JUMP_OFFSET;
		fake_jump->type = INSN_JUMP_UNCONDITIONAL;
		fake_jump->jump_dest = list_next_entry(last_orig_insn, list);
		fake_jump->func = orig_insn->func;
	}

	if (!special_alt->new_len) {
		if (!fake_jump) {
			WARN("%s: empty alternative at end of section",
			     special_alt->orig_sec->name);
			return -1;
		}

		*new_insn = fake_jump;
		return 0;
	}

	last_new_insn = NULL;
	insn = *new_insn;
	sec_for_each_insn_from(file, insn) {
		if (insn->offset >= special_alt->new_off + special_alt->new_len)
			break;

		last_new_insn = insn;

		insn->ignore = orig_insn->ignore_alts;
		insn->func = orig_insn->func;

		if (insn->type != INSN_JUMP_CONDITIONAL &&
		    insn->type != INSN_JUMP_UNCONDITIONAL)
			continue;

		if (!insn->immediate)
			continue;

		dest_off = insn->offset + insn->len + insn->immediate;
		if (dest_off == special_alt->new_off + special_alt->new_len) {
			if (!fake_jump) {
				WARN("%s: alternative jump to end of section",
				     special_alt->orig_sec->name);
				return -1;
			}
			insn->jump_dest = fake_jump;
		}

		if (!insn->jump_dest) {
			WARN_FUNC("can't find alternative jump destination",
				  insn->sec, insn->offset);
			return -1;
		}
	}

	if (!last_new_insn) {
		WARN_FUNC("can't find last new alternative instruction",
			  special_alt->new_sec, special_alt->new_off);
		return -1;
	}

	if (fake_jump)
		list_add(&fake_jump->list, &last_new_insn->list);

	return 0;
}

/*
 * A jump table entry can either convert a nop to a jump or a jump to a nop.
 * If the original instruction is a jump, make the alt entry an effective nop
 * by just skipping the original instruction.
 */
static int handle_jump_alt(struct objtool_file *file,
			   struct special_alt *special_alt,
			   struct instruction *orig_insn,
			   struct instruction **new_insn)
{
	if (orig_insn->type == INSN_NOP)
		return 0;

	if (orig_insn->type != INSN_JUMP_UNCONDITIONAL) {
		WARN_FUNC("unsupported instruction at jump label",
			  orig_insn->sec, orig_insn->offset);
		return -1;
	}

	*new_insn = list_next_entry(orig_insn, list);
	return 0;
}

/*
 * Read all the special sections which have alternate instructions which can be
 * patched in or redirected to at runtime.  Each instruction having alternate
 * instruction(s) has them added to its insn->alts list, which will be
 * traversed in validate_branch().
 */
static int add_special_section_alts(struct objtool_file *file)
{
	struct list_head special_alts;
	struct instruction *orig_insn, *new_insn;
	struct special_alt *special_alt, *tmp;
	struct alternative *alt;
	int ret;

	ret = special_get_alts(file->elf, &special_alts);
	if (ret)
		return ret;

	list_for_each_entry_safe(special_alt, tmp, &special_alts, list) {

		orig_insn = find_insn(file, special_alt->orig_sec,
				      special_alt->orig_off);
		if (!orig_insn) {
			WARN_FUNC("special: can't find orig instruction",
				  special_alt->orig_sec, special_alt->orig_off);
			ret = -1;
			goto out;
		}

		new_insn = NULL;
		if (!special_alt->group || special_alt->new_len) {
			new_insn = find_insn(file, special_alt->new_sec,
					     special_alt->new_off);
			if (!new_insn) {
				WARN_FUNC("special: can't find new instruction",
					  special_alt->new_sec,
					  special_alt->new_off);
				ret = -1;
				goto out;
			}
		}

		if (special_alt->group) {
			if (!special_alt->orig_len) {
				WARN_FUNC("empty alternative entry",
					  orig_insn->sec, orig_insn->offset);
				continue;
			}

			ret = handle_group_alt(file, special_alt, orig_insn,
					       &new_insn);
			if (ret)
				goto out;
		} else if (special_alt->jump_or_nop) {
			ret = handle_jump_alt(file, special_alt, orig_insn,
					      &new_insn);
			if (ret)
				goto out;
		}

		alt = malloc(sizeof(*alt));
		if (!alt) {
			WARN("malloc failed");
			ret = -1;
			goto out;
		}

		alt->insn = new_insn;
		alt->skip_orig = special_alt->skip_orig;
		orig_insn->ignore_alts |= special_alt->skip_alt;
		list_add_tail(&alt->list, &orig_insn->alts);

		list_del(&special_alt->list);
		free(special_alt);
	}

out:
	return ret;
}

static int add_jump_table(struct objtool_file *file, struct instruction *insn,
			    struct rela *table)
{
	struct rela *rela = table;
	struct instruction *dest_insn;
	struct alternative *alt;
	struct symbol *pfunc = insn->func->pfunc;
	unsigned int prev_offset = 0;

	/*
	 * Each @rela is a switch table relocation which points to the target
	 * instruction.
	 */
	list_for_each_entry_from(rela, &table->sec->rela_list, list) {

		/* Check for the end of the table: */
		if (rela != table && rela->jump_table_start)
			break;

		/* Make sure the table entries are consecutive: */
		if (prev_offset && rela->offset != prev_offset + 8)
			break;

		/* Detect function pointers from contiguous objects: */
		if (rela->sym->sec == pfunc->sec &&
		    rela->addend == pfunc->offset)
			break;

		dest_insn = find_insn(file, rela->sym->sec, rela->addend);
		if (!dest_insn)
			break;

		/* Make sure the destination is in the same function: */
		if (!dest_insn->func || dest_insn->func->pfunc != pfunc)
			break;

		alt = malloc(sizeof(*alt));
		if (!alt) {
			WARN("malloc failed");
			return -1;
		}

		alt->insn = dest_insn;
		list_add_tail(&alt->list, &insn->alts);
		prev_offset = rela->offset;
	}

	if (!prev_offset) {
		WARN_FUNC("can't find switch jump table",
			  insn->sec, insn->offset);
		return -1;
	}

	return 0;
}

/*
 * find_jump_table() - Given a dynamic jump, find the switch jump table in
 * .rodata associated with it.
 *
 * There are 3 basic patterns:
 *
 * 1. jmpq *[rodata addr](,%reg,8)
 *
 *    This is the most common case by far.  It jumps to an address in a simple
 *    jump table which is stored in .rodata.
 *
 * 2. jmpq *[rodata addr](%rip)
 *
 *    This is caused by a rare GCC quirk, currently only seen in three driver
 *    functions in the kernel, only with certain obscure non-distro configs.
 *
 *    As part of an optimization, GCC makes a copy of an existing switch jump
 *    table, modifies it, and then hard-codes the jump (albeit with an indirect
 *    jump) to use a single entry in the table.  The rest of the jump table and
 *    some of its jump targets remain as dead code.
 *
 *    In such a case we can just crudely ignore all unreachable instruction
 *    warnings for the entire object file.  Ideally we would just ignore them
 *    for the function, but that would require redesigning the code quite a
 *    bit.  And honestly that's just not worth doing: unreachable instruction
 *    warnings are of questionable value anyway, and this is such a rare issue.
 *
 * 3. mov [rodata addr],%reg1
 *    ... some instructions ...
 *    jmpq *(%reg1,%reg2,8)
 *
 *    This is a fairly uncommon pattern which is new for GCC 6.  As of this
 *    writing, there are 11 occurrences of it in the allmodconfig kernel.
 *
 *    As of GCC 7 there are quite a few more of these and the 'in between' code
 *    is significant. Esp. with KASAN enabled some of the code between the mov
 *    and jmpq uses .rodata itself, which can confuse things.
 *
 *    TODO: Once we have DWARF CFI and smarter instruction decoding logic,
 *    ensure the same register is used in the mov and jump instructions.
 *
 *    NOTE: RETPOLINE made it harder still to decode dynamic jumps.
 */
static struct rela *find_jump_table(struct objtool_file *file,
				      struct symbol *func,
				      struct instruction *insn)
{
	struct rela *text_rela, *table_rela;
	struct instruction *orig_insn = insn;
	struct section *table_sec;
	unsigned long table_offset;

	/*
	 * Backward search using the @first_jump_src links, these help avoid
	 * much of the 'in between' code. Which avoids us getting confused by
	 * it.
	 */
	for (;
	     &insn->list != &file->insn_list && insn->func && insn->func->pfunc == func;
	     insn = insn->first_jump_src ?: list_prev_entry(insn, list)) {

		if (insn != orig_insn && insn->type == INSN_JUMP_DYNAMIC)
			break;

		/* allow small jumps within the range */
		if (insn->type == INSN_JUMP_UNCONDITIONAL &&
		    insn->jump_dest &&
		    (insn->jump_dest->offset <= insn->offset ||
		     insn->jump_dest->offset > orig_insn->offset))
		    break;

		/* look for a relocation which references .rodata */
		text_rela = find_rela_by_dest_range(insn->sec, insn->offset,
						    insn->len);
		if (!text_rela || text_rela->sym->type != STT_SECTION ||
		    !text_rela->sym->sec->rodata)
			continue;

		table_offset = text_rela->addend;
		table_sec = text_rela->sym->sec;

		if (text_rela->type == R_X86_64_PC32)
			table_offset += 4;

		/*
		 * Make sure the .rodata address isn't associated with a
		 * symbol.  GCC jump tables are anonymous data.
		 *
		 * Also support C jump tables which are in the same format as
		 * switch jump tables.  For objtool to recognize them, they
		 * need to be placed in the C_JUMP_TABLE_SECTION section.  They
		 * have symbols associated with them.
		 */
		if (find_symbol_containing(table_sec, table_offset) &&
		    strcmp(table_sec->name, C_JUMP_TABLE_SECTION))
			continue;

		/* Each table entry has a rela associated with it. */
		table_rela = find_rela_by_dest(table_sec, table_offset);
		if (!table_rela)
			continue;

		/*
		 * Use of RIP-relative switch jumps is quite rare, and
		 * indicates a rare GCC quirk/bug which can leave dead code
		 * behind.
		 */
		if (text_rela->type == R_X86_64_PC32)
			file->ignore_unreachables = true;

		return table_rela;
	}

	return NULL;
}

/*
 * First pass: Mark the head of each jump table so that in the next pass,
 * we know when a given jump table ends and the next one starts.
 */
static void mark_func_jump_tables(struct objtool_file *file,
				    struct symbol *func)
{
	struct instruction *insn, *last = NULL;
	struct rela *rela;

	func_for_each_insn_all(file, func, insn) {
		if (!last)
			last = insn;

		/*
		 * Store back-pointers for unconditional forward jumps such
		 * that find_jump_table() can back-track using those and
		 * avoid some potentially confusing code.
		 */
		if (insn->type == INSN_JUMP_UNCONDITIONAL && insn->jump_dest &&
		    insn->offset > last->offset &&
		    insn->jump_dest->offset > insn->offset &&
		    !insn->jump_dest->first_jump_src) {

			insn->jump_dest->first_jump_src = insn;
			last = insn->jump_dest;
		}

		if (insn->type != INSN_JUMP_DYNAMIC)
			continue;

		rela = find_jump_table(file, func, insn);
		if (rela) {
			rela->jump_table_start = true;
			insn->jump_table = rela;
		}
	}
}

static int add_func_jump_tables(struct objtool_file *file,
				  struct symbol *func)
{
	struct instruction *insn;
	int ret;

	func_for_each_insn_all(file, func, insn) {
		if (!insn->jump_table)
			continue;

		ret = add_jump_table(file, insn, insn->jump_table);
		if (ret)
			return ret;
	}

	return 0;
}

/*
 * For some switch statements, gcc generates a jump table in the .rodata
 * section which contains a list of addresses within the function to jump to.
 * This finds these jump tables and adds them to the insn->alts lists.
 */
static int add_jump_table_alts(struct objtool_file *file)
{
	struct section *sec;
	struct symbol *func;
	int ret;

	if (!file->rodata)
		return 0;

	for_each_sec(file, sec) {
		list_for_each_entry(func, &sec->symbol_list, list) {
			if (func->type != STT_FUNC)
				continue;

			mark_func_jump_tables(file, func);
			ret = add_func_jump_tables(file, func);
			if (ret)
				return ret;
		}
	}

	return 0;
}

static int read_unwind_hints(struct objtool_file *file)
{
	struct section *sec, *relasec;
	struct rela *rela;
	struct unwind_hint *hint;
	struct instruction *insn;
	struct cfi_reg *cfa;
	int i;

	sec = find_section_by_name(file->elf, ".discard.unwind_hints");
	if (!sec)
		return 0;

	relasec = sec->rela;
	if (!relasec) {
		WARN("missing .rela.discard.unwind_hints section");
		return -1;
	}

	if (sec->len % sizeof(struct unwind_hint)) {
		WARN("struct unwind_hint size mismatch");
		return -1;
	}

	file->hints = true;

	for (i = 0; i < sec->len / sizeof(struct unwind_hint); i++) {
		hint = (struct unwind_hint *)sec->data->d_buf + i;

		rela = find_rela_by_dest(sec, i * sizeof(*hint));
		if (!rela) {
			WARN("can't find rela for unwind_hints[%d]", i);
			return -1;
		}

		insn = find_insn(file, rela->sym->sec, rela->addend);
		if (!insn) {
			WARN("can't find insn for unwind_hints[%d]", i);
			return -1;
		}

		cfa = &insn->state.cfa;

		if (hint->type == UNWIND_HINT_TYPE_SAVE) {
			insn->save = true;
			continue;

		} else if (hint->type == UNWIND_HINT_TYPE_RESTORE) {
			insn->restore = true;
			insn->hint = true;
			continue;
		}

		insn->hint = true;

		switch (hint->sp_reg) {
		case ORC_REG_UNDEFINED:
			cfa->base = CFI_UNDEFINED;
			break;
		case ORC_REG_SP:
			cfa->base = CFI_SP;
			break;
		case ORC_REG_BP:
			cfa->base = CFI_BP;
			break;
		case ORC_REG_SP_INDIRECT:
			cfa->base = CFI_SP_INDIRECT;
			break;
		case ORC_REG_R10:
			cfa->base = CFI_R10;
			break;
		case ORC_REG_R13:
			cfa->base = CFI_R13;
			break;
		case ORC_REG_DI:
			cfa->base = CFI_DI;
			break;
		case ORC_REG_DX:
			cfa->base = CFI_DX;
			break;
		default:
			WARN_FUNC("unsupported unwind_hint sp base reg %d",
				  insn->sec, insn->offset, hint->sp_reg);
			return -1;
		}

		cfa->offset = hint->sp_offset;
		insn->state.type = hint->type;
		insn->state.end = hint->end;
	}

	return 0;
}

static int read_retpoline_hints(struct objtool_file *file)
{
	struct section *sec;
	struct instruction *insn;
	struct rela *rela;

	sec = find_section_by_name(file->elf, ".rela.discard.retpoline_safe");
	if (!sec)
		return 0;

	list_for_each_entry(rela, &sec->rela_list, list) {
		if (rela->sym->type != STT_SECTION) {
			WARN("unexpected relocation symbol type in %s", sec->name);
			return -1;
		}

		insn = find_insn(file, rela->sym->sec, rela->addend);
		if (!insn) {
			WARN("bad .discard.retpoline_safe entry");
			return -1;
		}

		if (insn->type != INSN_JUMP_DYNAMIC &&
		    insn->type != INSN_CALL_DYNAMIC) {
			WARN_FUNC("retpoline_safe hint not an indirect jump/call",
				  insn->sec, insn->offset);
			return -1;
		}

		insn->retpoline_safe = true;
	}

	return 0;
}

static void mark_rodata(struct objtool_file *file)
{
	struct section *sec;
	bool found = false;

	/*
	 * Search for the following rodata sections, each of which can
	 * potentially contain jump tables:
	 *
	 * - .rodata: can contain GCC switch tables
	 * - .rodata.<func>: same, if -fdata-sections is being used
	 * - .rodata..c_jump_table: contains C annotated jump tables
	 *
	 * .rodata.str1.* sections are ignored; they don't contain jump tables.
	 */
	for_each_sec(file, sec) {
		if ((!strncmp(sec->name, ".rodata", 7) && !strstr(sec->name, ".str1.")) ||
		    !strcmp(sec->name, C_JUMP_TABLE_SECTION)) {
			sec->rodata = true;
			found = true;
		}
	}

	file->rodata = found;
}

static int decode_sections(struct objtool_file *file)
{
	int ret;

	mark_rodata(file);

	ret = decode_instructions(file);
	if (ret)
		return ret;

	ret = add_dead_ends(file);
	if (ret)
		return ret;

	add_ignores(file);
	add_uaccess_safe(file);

	ret = add_ignore_alternatives(file);
	if (ret)
		return ret;

	ret = add_jump_destinations(file);
	if (ret)
		return ret;

	ret = add_special_section_alts(file);
	if (ret)
		return ret;

	ret = add_call_destinations(file);
	if (ret)
		return ret;

	ret = add_jump_table_alts(file);
	if (ret)
		return ret;

	ret = read_unwind_hints(file);
	if (ret)
		return ret;

	ret = read_retpoline_hints(file);
	if (ret)
		return ret;

	return 0;
}

static bool is_fentry_call(struct instruction *insn)
{
	if (insn->type == INSN_CALL &&
	    insn->call_dest->type == STT_NOTYPE &&
	    !strcmp(insn->call_dest->name, "__fentry__"))
		return true;

	return false;
}

static bool has_modified_stack_frame(struct insn_state *state)
{
	int i;

	if (state->cfa.base != initial_func_cfi.cfa.base ||
	    state->cfa.offset != initial_func_cfi.cfa.offset ||
	    state->stack_size != initial_func_cfi.cfa.offset ||
	    state->drap)
		return true;

	for (i = 0; i < CFI_NUM_REGS; i++)
		if (state->regs[i].base != initial_func_cfi.regs[i].base ||
		    state->regs[i].offset != initial_func_cfi.regs[i].offset)
			return true;

	return false;
}

static bool has_valid_stack_frame(struct insn_state *state)
{
	if (state->cfa.base == CFI_BP && state->regs[CFI_BP].base == CFI_CFA &&
	    state->regs[CFI_BP].offset == -16)
		return true;

	if (state->drap && state->regs[CFI_BP].base == CFI_BP)
		return true;

	return false;
}

static int update_insn_state_regs(struct instruction *insn, struct insn_state *state)
{
	struct cfi_reg *cfa = &state->cfa;
	struct stack_op *op = &insn->stack_op;

	if (cfa->base != CFI_SP && cfa->base != CFI_SP_INDIRECT)
		return 0;

	/* push */
	if (op->dest.type == OP_DEST_PUSH || op->dest.type == OP_DEST_PUSHF)
		cfa->offset += 8;

	/* pop */
	if (op->src.type == OP_SRC_POP || op->src.type == OP_SRC_POPF)
		cfa->offset -= 8;

	/* add immediate to sp */
	if (op->dest.type == OP_DEST_REG && op->src.type == OP_SRC_ADD &&
	    op->dest.reg == CFI_SP && op->src.reg == CFI_SP)
		cfa->offset -= op->src.offset;

	return 0;
}

static void save_reg(struct insn_state *state, unsigned char reg, int base,
		     int offset)
{
	if (arch_callee_saved_reg(reg) &&
	    state->regs[reg].base == CFI_UNDEFINED) {
		state->regs[reg].base = base;
		state->regs[reg].offset = offset;
	}
}

static void restore_reg(struct insn_state *state, unsigned char reg)
{
	state->regs[reg].base = CFI_UNDEFINED;
	state->regs[reg].offset = 0;
}

/*
 * A note about DRAP stack alignment:
 *
 * GCC has the concept of a DRAP register, which is used to help keep track of
 * the stack pointer when aligning the stack.  r10 or r13 is used as the DRAP
 * register.  The typical DRAP pattern is:
 *
 *   4c 8d 54 24 08		lea    0x8(%rsp),%r10
 *   48 83 e4 c0		and    $0xffffffffffffffc0,%rsp
 *   41 ff 72 f8		pushq  -0x8(%r10)
 *   55				push   %rbp
 *   48 89 e5			mov    %rsp,%rbp
 *				(more pushes)
 *   41 52			push   %r10
 *				...
 *   41 5a			pop    %r10
 *				(more pops)
 *   5d				pop    %rbp
 *   49 8d 62 f8		lea    -0x8(%r10),%rsp
 *   c3				retq
 *
 * There are some variations in the epilogues, like:
 *
 *   5b				pop    %rbx
 *   41 5a			pop    %r10
 *   41 5c			pop    %r12
 *   41 5d			pop    %r13
 *   41 5e			pop    %r14
 *   c9				leaveq
 *   49 8d 62 f8		lea    -0x8(%r10),%rsp
 *   c3				retq
 *
 * and:
 *
 *   4c 8b 55 e8		mov    -0x18(%rbp),%r10
 *   48 8b 5d e0		mov    -0x20(%rbp),%rbx
 *   4c 8b 65 f0		mov    -0x10(%rbp),%r12
 *   4c 8b 6d f8		mov    -0x8(%rbp),%r13
 *   c9				leaveq
 *   49 8d 62 f8		lea    -0x8(%r10),%rsp
 *   c3				retq
 *
 * Sometimes r13 is used as the DRAP register, in which case it's saved and
 * restored beforehand:
 *
 *   41 55			push   %r13
 *   4c 8d 6c 24 10		lea    0x10(%rsp),%r13
 *   48 83 e4 f0		and    $0xfffffffffffffff0,%rsp
 *				...
 *   49 8d 65 f0		lea    -0x10(%r13),%rsp
 *   41 5d			pop    %r13
 *   c3				retq
 */
static int update_insn_state(struct instruction *insn, struct insn_state *state)
{
	struct stack_op *op = &insn->stack_op;
	struct cfi_reg *cfa = &state->cfa;
	struct cfi_reg *regs = state->regs;

	/* stack operations don't make sense with an undefined CFA */
	if (cfa->base == CFI_UNDEFINED) {
		if (insn->func) {
			WARN_FUNC("undefined stack state", insn->sec, insn->offset);
			return -1;
		}
		return 0;
	}

	if (state->type == ORC_TYPE_REGS || state->type == ORC_TYPE_REGS_IRET)
		return update_insn_state_regs(insn, state);

	switch (op->dest.type) {

	case OP_DEST_REG:
		switch (op->src.type) {

		case OP_SRC_REG:
			if (op->src.reg == CFI_SP && op->dest.reg == CFI_BP &&
			    cfa->base == CFI_SP &&
			    regs[CFI_BP].base == CFI_CFA &&
			    regs[CFI_BP].offset == -cfa->offset) {

				/* mov %rsp, %rbp */
				cfa->base = op->dest.reg;
				state->bp_scratch = false;
			}

			else if (op->src.reg == CFI_SP &&
				 op->dest.reg == CFI_BP && state->drap) {

				/* drap: mov %rsp, %rbp */
				regs[CFI_BP].base = CFI_BP;
				regs[CFI_BP].offset = -state->stack_size;
				state->bp_scratch = false;
			}

			else if (op->src.reg == CFI_SP && cfa->base == CFI_SP) {

				/*
				 * mov %rsp, %reg
				 *
				 * This is needed for the rare case where GCC
				 * does:
				 *
				 *   mov    %rsp, %rax
				 *   ...
				 *   mov    %rax, %rsp
				 */
				state->vals[op->dest.reg].base = CFI_CFA;
				state->vals[op->dest.reg].offset = -state->stack_size;
			}

			else if (op->src.reg == CFI_BP && op->dest.reg == CFI_SP &&
				 cfa->base == CFI_BP) {

				/*
				 * mov %rbp, %rsp
				 *
				 * Restore the original stack pointer (Clang).
				 */
				state->stack_size = -state->regs[CFI_BP].offset;
			}

			else if (op->dest.reg == cfa->base) {

				/* mov %reg, %rsp */
				if (cfa->base == CFI_SP &&
				    state->vals[op->src.reg].base == CFI_CFA) {

					/*
					 * This is needed for the rare case
					 * where GCC does something dumb like:
					 *
					 *   lea    0x8(%rsp), %rcx
					 *   ...
					 *   mov    %rcx, %rsp
					 */
					cfa->offset = -state->vals[op->src.reg].offset;
					state->stack_size = cfa->offset;

				} else {
					cfa->base = CFI_UNDEFINED;
					cfa->offset = 0;
				}
			}

			break;

		case OP_SRC_ADD:
			if (op->dest.reg == CFI_SP && op->src.reg == CFI_SP) {

				/* add imm, %rsp */
				state->stack_size -= op->src.offset;
				if (cfa->base == CFI_SP)
					cfa->offset -= op->src.offset;
				break;
			}

			if (op->dest.reg == CFI_SP && op->src.reg == CFI_BP) {

				/* lea disp(%rbp), %rsp */
				state->stack_size = -(op->src.offset + regs[CFI_BP].offset);
				break;
			}

			if (op->src.reg == CFI_SP && cfa->base == CFI_SP) {

				/* drap: lea disp(%rsp), %drap */
				state->drap_reg = op->dest.reg;

				/*
				 * lea disp(%rsp), %reg
				 *
				 * This is needed for the rare case where GCC
				 * does something dumb like:
				 *
				 *   lea    0x8(%rsp), %rcx
				 *   ...
				 *   mov    %rcx, %rsp
				 */
				state->vals[op->dest.reg].base = CFI_CFA;
				state->vals[op->dest.reg].offset = \
					-state->stack_size + op->src.offset;

				break;
			}

			if (state->drap && op->dest.reg == CFI_SP &&
			    op->src.reg == state->drap_reg) {

				 /* drap: lea disp(%drap), %rsp */
				cfa->base = CFI_SP;
				cfa->offset = state->stack_size = -op->src.offset;
				state->drap_reg = CFI_UNDEFINED;
				state->drap = false;
				break;
			}

			if (op->dest.reg == state->cfa.base) {
				WARN_FUNC("unsupported stack register modification",
					  insn->sec, insn->offset);
				return -1;
			}

			break;

		case OP_SRC_AND:
			if (op->dest.reg != CFI_SP ||
			    (state->drap_reg != CFI_UNDEFINED && cfa->base != CFI_SP) ||
			    (state->drap_reg == CFI_UNDEFINED && cfa->base != CFI_BP)) {
				WARN_FUNC("unsupported stack pointer realignment",
					  insn->sec, insn->offset);
				return -1;
			}

			if (state->drap_reg != CFI_UNDEFINED) {
				/* drap: and imm, %rsp */
				cfa->base = state->drap_reg;
				cfa->offset = state->stack_size = 0;
				state->drap = true;
			}

			/*
			 * Older versions of GCC (4.8ish) realign the stack
			 * without DRAP, with a frame pointer.
			 */

			break;

		case OP_SRC_POP:
		case OP_SRC_POPF:
			if (!state->drap && op->dest.type == OP_DEST_REG &&
			    op->dest.reg == cfa->base) {

				/* pop %rbp */
				cfa->base = CFI_SP;
			}

			if (state->drap && cfa->base == CFI_BP_INDIRECT &&
			    op->dest.type == OP_DEST_REG &&
			    op->dest.reg == state->drap_reg &&
			    state->drap_offset == -state->stack_size) {

				/* drap: pop %drap */
				cfa->base = state->drap_reg;
				cfa->offset = 0;
				state->drap_offset = -1;

			} else if (regs[op->dest.reg].offset == -state->stack_size) {

				/* pop %reg */
				restore_reg(state, op->dest.reg);
			}

			state->stack_size -= 8;
			if (cfa->base == CFI_SP)
				cfa->offset -= 8;

			break;

		case OP_SRC_REG_INDIRECT:
			if (state->drap && op->src.reg == CFI_BP &&
			    op->src.offset == state->drap_offset) {

				/* drap: mov disp(%rbp), %drap */
				cfa->base = state->drap_reg;
				cfa->offset = 0;
				state->drap_offset = -1;
			}

			if (state->drap && op->src.reg == CFI_BP &&
			    op->src.offset == regs[op->dest.reg].offset) {

				/* drap: mov disp(%rbp), %reg */
				restore_reg(state, op->dest.reg);

			} else if (op->src.reg == cfa->base &&
			    op->src.offset == regs[op->dest.reg].offset + cfa->offset) {

				/* mov disp(%rbp), %reg */
				/* mov disp(%rsp), %reg */
				restore_reg(state, op->dest.reg);
			}

			break;

		default:
			WARN_FUNC("unknown stack-related instruction",
				  insn->sec, insn->offset);
			return -1;
		}

		break;

	case OP_DEST_PUSH:
	case OP_DEST_PUSHF:
		state->stack_size += 8;
		if (cfa->base == CFI_SP)
			cfa->offset += 8;

		if (op->src.type != OP_SRC_REG)
			break;

		if (state->drap) {
			if (op->src.reg == cfa->base && op->src.reg == state->drap_reg) {

				/* drap: push %drap */
				cfa->base = CFI_BP_INDIRECT;
				cfa->offset = -state->stack_size;

				/* save drap so we know when to restore it */
				state->drap_offset = -state->stack_size;

			} else if (op->src.reg == CFI_BP && cfa->base == state->drap_reg) {

				/* drap: push %rbp */
				state->stack_size = 0;

			} else if (regs[op->src.reg].base == CFI_UNDEFINED) {

				/* drap: push %reg */
				save_reg(state, op->src.reg, CFI_BP, -state->stack_size);
			}

		} else {

			/* push %reg */
			save_reg(state, op->src.reg, CFI_CFA, -state->stack_size);
		}

		/* detect when asm code uses rbp as a scratch register */
		if (!no_fp && insn->func && op->src.reg == CFI_BP &&
		    cfa->base != CFI_BP)
			state->bp_scratch = true;
		break;

	case OP_DEST_REG_INDIRECT:

		if (state->drap) {
			if (op->src.reg == cfa->base && op->src.reg == state->drap_reg) {

				/* drap: mov %drap, disp(%rbp) */
				cfa->base = CFI_BP_INDIRECT;
				cfa->offset = op->dest.offset;

				/* save drap offset so we know when to restore it */
				state->drap_offset = op->dest.offset;
			}

			else if (regs[op->src.reg].base == CFI_UNDEFINED) {

				/* drap: mov reg, disp(%rbp) */
				save_reg(state, op->src.reg, CFI_BP, op->dest.offset);
			}

		} else if (op->dest.reg == cfa->base) {

			/* mov reg, disp(%rbp) */
			/* mov reg, disp(%rsp) */
			save_reg(state, op->src.reg, CFI_CFA,
				 op->dest.offset - state->cfa.offset);
		}

		break;

	case OP_DEST_LEAVE:
		if ((!state->drap && cfa->base != CFI_BP) ||
		    (state->drap && cfa->base != state->drap_reg)) {
			WARN_FUNC("leave instruction with modified stack frame",
				  insn->sec, insn->offset);
			return -1;
		}

		/* leave (mov %rbp, %rsp; pop %rbp) */

		state->stack_size = -state->regs[CFI_BP].offset - 8;
		restore_reg(state, CFI_BP);

		if (!state->drap) {
			cfa->base = CFI_SP;
			cfa->offset -= 8;
		}

		break;

	case OP_DEST_MEM:
		if (op->src.type != OP_SRC_POP && op->src.type != OP_SRC_POPF) {
			WARN_FUNC("unknown stack-related memory operation",
				  insn->sec, insn->offset);
			return -1;
		}

		/* pop mem */
		state->stack_size -= 8;
		if (cfa->base == CFI_SP)
			cfa->offset -= 8;

		break;

	default:
		WARN_FUNC("unknown stack-related instruction",
			  insn->sec, insn->offset);
		return -1;
	}

	return 0;
}

static bool insn_state_match(struct instruction *insn, struct insn_state *state)
{
	struct insn_state *state1 = &insn->state, *state2 = state;
	int i;

	if (memcmp(&state1->cfa, &state2->cfa, sizeof(state1->cfa))) {
		WARN_FUNC("stack state mismatch: cfa1=%d%+d cfa2=%d%+d",
			  insn->sec, insn->offset,
			  state1->cfa.base, state1->cfa.offset,
			  state2->cfa.base, state2->cfa.offset);

	} else if (memcmp(&state1->regs, &state2->regs, sizeof(state1->regs))) {
		for (i = 0; i < CFI_NUM_REGS; i++) {
			if (!memcmp(&state1->regs[i], &state2->regs[i],
				    sizeof(struct cfi_reg)))
				continue;

			WARN_FUNC("stack state mismatch: reg1[%d]=%d%+d reg2[%d]=%d%+d",
				  insn->sec, insn->offset,
				  i, state1->regs[i].base, state1->regs[i].offset,
				  i, state2->regs[i].base, state2->regs[i].offset);
			break;
		}

	} else if (state1->type != state2->type) {
		WARN_FUNC("stack state mismatch: type1=%d type2=%d",
			  insn->sec, insn->offset, state1->type, state2->type);

	} else if (state1->drap != state2->drap ||
		 (state1->drap && state1->drap_reg != state2->drap_reg) ||
		 (state1->drap && state1->drap_offset != state2->drap_offset)) {
		WARN_FUNC("stack state mismatch: drap1=%d(%d,%d) drap2=%d(%d,%d)",
			  insn->sec, insn->offset,
			  state1->drap, state1->drap_reg, state1->drap_offset,
			  state2->drap, state2->drap_reg, state2->drap_offset);

	} else
		return true;

	return false;
}

static inline bool func_uaccess_safe(struct symbol *func)
{
	if (func)
		return func->uaccess_safe;

	return false;
}

static inline const char *call_dest_name(struct instruction *insn)
{
	if (insn->call_dest)
		return insn->call_dest->name;

	return "{dynamic}";
}

static int validate_call(struct instruction *insn, struct insn_state *state)
{
	if (state->uaccess && !func_uaccess_safe(insn->call_dest)) {
		WARN_FUNC("call to %s() with UACCESS enabled",
				insn->sec, insn->offset, call_dest_name(insn));
		return 1;
	}

	if (state->df) {
		WARN_FUNC("call to %s() with DF set",
				insn->sec, insn->offset, call_dest_name(insn));
		return 1;
	}

	return 0;
}

static int validate_sibling_call(struct instruction *insn, struct insn_state *state)
{
	if (has_modified_stack_frame(state)) {
		WARN_FUNC("sibling call from callable instruction with modified stack frame",
				insn->sec, insn->offset);
		return 1;
	}

	return validate_call(insn, state);
}

/*
 * Follow the branch starting at the given instruction, and recursively follow
 * any other branches (jumps).  Meanwhile, track the frame pointer state at
 * each instruction and validate all the rules described in
 * tools/objtool/Documentation/stack-validation.txt.
 */
static int validate_branch(struct objtool_file *file, struct symbol *func,
			   struct instruction *first, struct insn_state state)
{
	struct alternative *alt;
	struct instruction *insn, *next_insn;
	struct section *sec;
	u8 visited;
	int ret;

	insn = first;
	sec = insn->sec;

	if (insn->alt_group && list_empty(&insn->alts)) {
		WARN_FUNC("don't know how to handle branch to middle of alternative instruction group",
			  sec, insn->offset);
		return 1;
	}

	while (1) {
		next_insn = next_insn_same_sec(file, insn);

		if (file->c_file && func && insn->func && func != insn->func->pfunc) {
			WARN("%s() falls through to next function %s()",
			     func->name, insn->func->name);
			return 1;
		}

		if (func && insn->ignore) {
			WARN_FUNC("BUG: why am I validating an ignored function?",
				  sec, insn->offset);
			return 1;
		}

		visited = 1 << state.uaccess;
		if (insn->visited) {
			if (!insn->hint && !insn_state_match(insn, &state))
				return 1;

			if (insn->visited & visited)
				return 0;
		}

		if (insn->hint) {
			if (insn->restore) {
				struct instruction *save_insn, *i;

				i = insn;
				save_insn = NULL;
				func_for_each_insn_continue_reverse(file, func, i) {
					if (i->save) {
						save_insn = i;
						break;
					}
				}

				if (!save_insn) {
					WARN_FUNC("no corresponding CFI save for CFI restore",
						  sec, insn->offset);
					return 1;
				}

				if (!save_insn->visited) {
					/*
					 * Oops, no state to copy yet.
					 * Hopefully we can reach this
					 * instruction from another branch
					 * after the save insn has been
					 * visited.
					 */
					if (insn == first)
						return 0;

					WARN_FUNC("objtool isn't smart enough to handle this CFI save/restore combo",
						  sec, insn->offset);
					return 1;
				}

				insn->state = save_insn->state;
			}

			state = insn->state;

		} else
			insn->state = state;

		insn->visited |= visited;

		if (!insn->ignore_alts) {
			bool skip_orig = false;

			list_for_each_entry(alt, &insn->alts, list) {
				if (alt->skip_orig)
					skip_orig = true;

				ret = validate_branch(file, func, alt->insn, state);
				if (ret) {
					if (backtrace)
						BT_FUNC("(alt)", insn);
					return ret;
				}
			}

			if (skip_orig)
				return 0;
		}

		switch (insn->type) {

		case INSN_RETURN:
			if (state.uaccess && !func_uaccess_safe(func)) {
				WARN_FUNC("return with UACCESS enabled", sec, insn->offset);
				return 1;
			}

			if (!state.uaccess && func_uaccess_safe(func)) {
				WARN_FUNC("return with UACCESS disabled from a UACCESS-safe function", sec, insn->offset);
				return 1;
			}

			if (state.df) {
				WARN_FUNC("return with DF set", sec, insn->offset);
				return 1;
			}

			if (func && has_modified_stack_frame(&state)) {
				WARN_FUNC("return with modified stack frame",
					  sec, insn->offset);
				return 1;
			}

			if (state.bp_scratch) {
				WARN("%s uses BP as a scratch register",
				     func->name);
				return 1;
			}

			return 0;

		case INSN_CALL:
		case INSN_CALL_DYNAMIC:
			ret = validate_call(insn, &state);
			if (ret)
				return ret;

			if (!no_fp && func && !is_fentry_call(insn) &&
			    !has_valid_stack_frame(&state)) {
				WARN_FUNC("call without frame pointer save/setup",
					  sec, insn->offset);
				return 1;
			}

			if (dead_end_function(file, insn->call_dest))
				return 0;

			break;

		case INSN_JUMP_CONDITIONAL:
		case INSN_JUMP_UNCONDITIONAL:
			if (func && is_sibling_call(insn)) {
				ret = validate_sibling_call(insn, &state);
				if (ret)
					return ret;

			} else if (insn->jump_dest) {
				ret = validate_branch(file, func,
						      insn->jump_dest, state);
				if (ret) {
					if (backtrace)
						BT_FUNC("(branch)", insn);
					return ret;
				}
			}

			if (insn->type == INSN_JUMP_UNCONDITIONAL)
				return 0;

			break;

		case INSN_JUMP_DYNAMIC:
		case INSN_JUMP_DYNAMIC_CONDITIONAL:
			if (func && is_sibling_call(insn)) {
				ret = validate_sibling_call(insn, &state);
				if (ret)
					return ret;
			}

			if (insn->type == INSN_JUMP_DYNAMIC)
				return 0;

			break;

		case INSN_CONTEXT_SWITCH:
			if (func && (!next_insn || !next_insn->hint)) {
				WARN_FUNC("unsupported instruction in callable function",
					  sec, insn->offset);
				return 1;
			}
			return 0;

		case INSN_STACK:
			if (update_insn_state(insn, &state))
				return 1;

			if (insn->stack_op.dest.type == OP_DEST_PUSHF) {
				if (!state.uaccess_stack) {
					state.uaccess_stack = 1;
				} else if (state.uaccess_stack >> 31) {
					WARN_FUNC("PUSHF stack exhausted", sec, insn->offset);
					return 1;
				}
				state.uaccess_stack <<= 1;
				state.uaccess_stack  |= state.uaccess;
			}

			if (insn->stack_op.src.type == OP_SRC_POPF) {
				if (state.uaccess_stack) {
					state.uaccess = state.uaccess_stack & 1;
					state.uaccess_stack >>= 1;
					if (state.uaccess_stack == 1)
						state.uaccess_stack = 0;
				}
			}

			break;

		case INSN_STAC:
			if (state.uaccess) {
				WARN_FUNC("recursive UACCESS enable", sec, insn->offset);
				return 1;
			}

			state.uaccess = true;
			break;

		case INSN_CLAC:
			if (!state.uaccess && func) {
				WARN_FUNC("redundant UACCESS disable", sec, insn->offset);
				return 1;
			}

			if (func_uaccess_safe(func) && !state.uaccess_stack) {
				WARN_FUNC("UACCESS-safe disables UACCESS", sec, insn->offset);
				return 1;
			}

			state.uaccess = false;
			break;

		case INSN_STD:
			if (state.df) {
				WARN_FUNC("recursive STD", sec, insn->offset);
				return 1;
			}

			state.df = true;
			break;

		case INSN_CLD:
			if (!state.df && func) {
				WARN_FUNC("redundant CLD", sec, insn->offset);
				return 1;
			}

			state.df = false;
			break;

		default:
			break;
		}

		if (insn->dead_end)
			return 0;

		if (!next_insn) {
			if (state.cfa.base == CFI_UNDEFINED)
				return 0;
			WARN("%s: unexpected end of section", sec->name);
			return 1;
		}

		insn = next_insn;
	}

	return 0;
}

static int validate_unwind_hints(struct objtool_file *file)
{
	struct instruction *insn;
	int ret, warnings = 0;
	struct insn_state state;

	if (!file->hints)
		return 0;

	clear_insn_state(&state);

	for_each_insn(file, insn) {
		if (insn->hint && !insn->visited) {
			ret = validate_branch(file, insn->func, insn, state);
			if (ret && backtrace)
				BT_FUNC("<=== (hint)", insn);
			warnings += ret;
		}
	}

	return warnings;
}

static int validate_retpoline(struct objtool_file *file)
{
	struct instruction *insn;
	int warnings = 0;

	for_each_insn(file, insn) {
		if (insn->type != INSN_JUMP_DYNAMIC &&
		    insn->type != INSN_CALL_DYNAMIC)
			continue;

		if (insn->retpoline_safe)
			continue;

		/*
		 * .init.text code is ran before userspace and thus doesn't
		 * strictly need retpolines, except for modules which are
		 * loaded late, they very much do need retpoline in their
		 * .init.text
		 */
		if (!strcmp(insn->sec->name, ".init.text") && !module)
			continue;

		WARN_FUNC("indirect %s found in RETPOLINE build",
			  insn->sec, insn->offset,
			  insn->type == INSN_JUMP_DYNAMIC ? "jump" : "call");

		warnings++;
	}

	return warnings;
}

static bool is_kasan_insn(struct instruction *insn)
{
	return (insn->type == INSN_CALL &&
		!strcmp(insn->call_dest->name, "__asan_handle_no_return"));
}

static bool is_ubsan_insn(struct instruction *insn)
{
	return (insn->type == INSN_CALL &&
		!strcmp(insn->call_dest->name,
			"__ubsan_handle_builtin_unreachable"));
}

static bool ignore_unreachable_insn(struct instruction *insn)
{
	int i;

	if (insn->ignore || insn->type == INSN_NOP)
		return true;

	/*
	 * Ignore any unused exceptions.  This can happen when a whitelisted
	 * function has an exception table entry.
	 *
	 * Also ignore alternative replacement instructions.  This can happen
	 * when a whitelisted function uses one of the ALTERNATIVE macros.
	 */
	if (!strcmp(insn->sec->name, ".fixup") ||
	    !strcmp(insn->sec->name, ".altinstr_replacement") ||
	    !strcmp(insn->sec->name, ".altinstr_aux"))
		return true;

	if (!insn->func)
		return false;

	/*
	 * CONFIG_UBSAN_TRAP inserts a UD2 when it sees
	 * __builtin_unreachable().  The BUG() macro has an unreachable() after
	 * the UD2, which causes GCC's undefined trap logic to emit another UD2
	 * (or occasionally a JMP to UD2).
	 */
	if (list_prev_entry(insn, list)->dead_end &&
	    (insn->type == INSN_BUG ||
	     (insn->type == INSN_JUMP_UNCONDITIONAL &&
	      insn->jump_dest && insn->jump_dest->type == INSN_BUG)))
		return true;

	/*
	 * Check if this (or a subsequent) instruction is related to
	 * CONFIG_UBSAN or CONFIG_KASAN.
	 *
	 * End the search at 5 instructions to avoid going into the weeds.
	 */
	for (i = 0; i < 5; i++) {

		if (is_kasan_insn(insn) || is_ubsan_insn(insn))
			return true;

		if (insn->type == INSN_JUMP_UNCONDITIONAL) {
			if (insn->jump_dest &&
			    insn->jump_dest->func == insn->func) {
				insn = insn->jump_dest;
				continue;
			}

			break;
		}

		if (insn->offset + insn->len >= insn->func->offset + insn->func->len)
			break;

		insn = list_next_entry(insn, list);
	}

	return false;
}

static int validate_functions(struct objtool_file *file)
{
	struct section *sec;
	struct symbol *func;
	struct instruction *insn;
	struct insn_state state;
	int ret, warnings = 0;

	clear_insn_state(&state);

	state.cfa = initial_func_cfi.cfa;
	memcpy(&state.regs, &initial_func_cfi.regs,
	       CFI_NUM_REGS * sizeof(struct cfi_reg));
	state.stack_size = initial_func_cfi.cfa.offset;

	for_each_sec(file, sec) {
		list_for_each_entry(func, &sec->symbol_list, list) {
			if (func->type != STT_FUNC)
				continue;

			if (!func->len) {
				WARN("%s() is missing an ELF size annotation",
				     func->name);
				warnings++;
			}

			if (func->pfunc != func || func->alias != func)
				continue;

			insn = find_insn(file, sec, func->offset);
			if (!insn || insn->ignore || insn->visited)
				continue;

			state.uaccess = func->uaccess_safe;

			ret = validate_branch(file, func, insn, state);
			if (ret && backtrace)
				BT_FUNC("<=== (func)", insn);
			warnings += ret;
		}
	}

	return warnings;
}

static int validate_reachable_instructions(struct objtool_file *file)
{
	struct instruction *insn;

	if (file->ignore_unreachables)
		return 0;

	for_each_insn(file, insn) {
		if (insn->visited || ignore_unreachable_insn(insn))
			continue;

		WARN_FUNC("unreachable instruction", insn->sec, insn->offset);
		return 1;
	}

	return 0;
}

static void cleanup(struct objtool_file *file)
{
	struct instruction *insn, *tmpinsn;
	struct alternative *alt, *tmpalt;

	list_for_each_entry_safe(insn, tmpinsn, &file->insn_list, list) {
		list_for_each_entry_safe(alt, tmpalt, &insn->alts, list) {
			list_del(&alt->list);
			free(alt);
		}
		list_del(&insn->list);
		hash_del(&insn->hash);
		free(insn);
	}
	elf_close(file->elf);
}

static struct objtool_file file;

int check(const char *_objname, bool orc)
{
	int ret, warnings = 0;

	objname = _objname;

	file.elf = elf_read(objname, orc ? O_RDWR : O_RDONLY);
	if (!file.elf)
		return 1;

	INIT_LIST_HEAD(&file.insn_list);
	hash_init(file.insn_hash);
	file.c_file = find_section_by_name(file.elf, ".comment");
	file.ignore_unreachables = no_unreachable;
	file.hints = false;

	arch_initial_func_cfi_state(&initial_func_cfi);

	ret = decode_sections(&file);
	if (ret < 0)
		goto out;
	warnings += ret;

	if (list_empty(&file.insn_list))
		goto out;

	if (retpoline) {
		ret = validate_retpoline(&file);
		if (ret < 0)
			return ret;
		warnings += ret;
	}

	ret = validate_functions(&file);
	if (ret < 0)
		goto out;
	warnings += ret;

	ret = validate_unwind_hints(&file);
	if (ret < 0)
		goto out;
	warnings += ret;

	if (!warnings) {
		ret = validate_reachable_instructions(&file);
		if (ret < 0)
			goto out;
		warnings += ret;
	}

	if (orc) {
		ret = create_orc(&file);
		if (ret < 0)
			goto out;

		ret = create_orc_sections(&file);
		if (ret < 0)
			goto out;

		ret = elf_write(file.elf);
		if (ret < 0)
			goto out;
	}

out:
	cleanup(&file);

	/* ignore warnings for now until we get all the code cleaned up */
	if (ret || warnings)
		return 0;
	return 0;
}<|MERGE_RESOLUTION|>--- conflicted
+++ resolved
@@ -144,11 +144,8 @@
 		"usercopy_abort",
 		"machine_real_restart",
 		"rewind_stack_do_exit",
-<<<<<<< HEAD
 		"kunit_try_catch_throw",
-=======
 		"cpu_bringup_and_idle",
->>>>>>> 04b092e4
 	};
 
 	if (!func)
