--- conflicted
+++ resolved
@@ -73,6 +73,8 @@
 	BPF_PROG_LOAD,
 	BPF_OBJ_PIN,
 	BPF_OBJ_GET,
+	BPF_PROG_ATTACH,
+	BPF_PROG_DETACH,
 };
 
 enum bpf_map_type {
@@ -96,7 +98,22 @@
 	BPF_PROG_TYPE_TRACEPOINT,
 	BPF_PROG_TYPE_XDP,
 	BPF_PROG_TYPE_PERF_EVENT,
-};
+	BPF_PROG_TYPE_CGROUP_SKB,
+};
+
+enum bpf_attach_type {
+	BPF_CGROUP_INET_INGRESS,
+	BPF_CGROUP_INET_EGRESS,
+	__MAX_BPF_ATTACH_TYPE
+};
+
+#define MAX_BPF_ATTACH_TYPE __MAX_BPF_ATTACH_TYPE
+
+/* If BPF_F_ALLOW_OVERRIDE flag is used in BPF_PROG_ATTACH command
+ * to the given target_fd cgroup the descendent cgroup will be able to
+ * override effective bpf program that was inherited from this cgroup
+ */
+#define BPF_F_ALLOW_OVERRIDE	(1U << 0)
 
 #define BPF_PSEUDO_MAP_FD	1
 
@@ -106,6 +123,10 @@
 #define BPF_EXIST	2 /* update existing element */
 
 #define BPF_F_NO_PREALLOC	(1U << 0)
+
+/* Flags for accessing BPF object */
+#define BPF_F_RDONLY		(1U << 3)
+#define BPF_F_WRONLY		(1U << 4)
 
 union bpf_attr {
 	struct { /* anonymous struct used by BPF_MAP_CREATE command */
@@ -140,6 +161,14 @@
 	struct { /* anonymous struct used by BPF_OBJ_* commands */
 		__aligned_u64	pathname;
 		__u32		bpf_fd;
+		__u32		file_flags;
+	};
+
+	struct { /* anonymous struct used by BPF_PROG_ATTACH/DETACH commands */
+		__u32		target_fd;	/* container object to attach to */
+		__u32		attach_bpf_fd;	/* eBPF program to attach */
+		__u32		attach_type;
+		__u32		attach_flags;
 	};
 } __attribute__((aligned(8)));
 
@@ -377,41 +406,52 @@
 	BPF_FUNC_probe_write_user,
 
 	/**
-<<<<<<< HEAD
-	 * int bpf_skb_change_tail(skb, len, flags)
-	 *     The helper will resize the skb to the given new size, to be used f.e.
-	 *     with control messages.
-	 *     @skb: pointer to skb
-	 *     @len: new skb length
-	 *     @flags: reserved
-	 *     Return: 0 on success or negative error
+	 * bpf_current_task_under_cgroup(map, index) - Check cgroup2 membership of current task
+	 * @map: pointer to bpf_map in BPF_MAP_TYPE_CGROUP_ARRAY type
+	 * @index: index of the cgroup in the bpf_map
+	 * Return:
+	 *   == 0 current failed the cgroup2 descendant test
+	 *   == 1 current succeeded the cgroup2 descendant test
+	 *    < 0 error
+	 */
+	BPF_FUNC_current_task_under_cgroup,
+
+	/**
+	 * bpf_skb_change_tail(skb, len, flags)
+	 * The helper will resize the skb to the given new size,
+	 * to be used f.e. with control messages.
+	 * @skb: pointer to skb
+	 * @len: new skb length
+	 * @flags: reserved
+	 * Return: 0 on success or negative error
 	 */
 	BPF_FUNC_skb_change_tail,
 
 	/**
-	 * int bpf_skb_pull_data(skb, len)
-	 *     The helper will pull in non-linear data in case the skb is non-linear
-	 *     and not all of len are part of the linear section. Only needed for
-	 *     read/write with direct packet access.
-	 *     @skb: pointer to skb
-	 *     @len: len to make read/writeable
-	 *     Return: 0 on success or negative error
+	 * bpf_skb_pull_data(skb, len)
+	 * The helper will pull in non-linear data in case the
+	 * skb is non-linear and not all of len are part of the
+	 * linear section. Only needed for read/write with direct
+	 * packet access.
+	 * @skb: pointer to skb
+	 * @len: len to make read/writeable
+	 * Return: 0 on success or negative error
 	 */
 	BPF_FUNC_skb_pull_data,
 
 	/**
-	 * s64 bpf_csum_update(skb, csum)
-	 *     Adds csum into skb->csum in case of CHECKSUM_COMPLETE.
-	 *     @skb: pointer to skb
-	 *     @csum: csum to add
-	 *     Return: csum on success or negative error
+	 * bpf_csum_update(skb, csum)
+	 * Adds csum into skb->csum in case of CHECKSUM_COMPLETE.
+	 * @skb: pointer to skb
+	 * @csum: csum to add
+	 * Return: csum on success or negative error
 	 */
 	BPF_FUNC_csum_update,
 
 	/**
-	 * void bpf_set_hash_invalid(skb)
-	 *     Invalidate current skb->hash.
-	 *     @skb: pointer to skb
+	 * bpf_set_hash_invalid(skb)
+	 * Invalidate current skb>hash.
+	 * @skb: pointer to skb
 	 */
 	BPF_FUNC_set_hash_invalid,
 
@@ -459,12 +499,11 @@
 	BPF_FUNC_probe_read_str,
 
 	/**
-	 * u64 bpf_get_socket_cookie(skb)
-	 * Get the cookie for the socket stored inside sk_buff.
-	 * @skb: pointer to skb
-	 * Return: 8 Bytes non-decreasing number on success or 0 if
-	 * the socket
-	 * field is missing inside sk_buff
+	 * u64 bpf_bpf_get_socket_cookie(skb)
+	 *     Get the cookie for the socket stored inside sk_buff.
+	 *     @skb: pointer to skb
+	 *     Return: 8 Bytes non-decreasing number on success or 0 if the socket
+	 *     field is missing inside sk_buff
 	 */
 	BPF_FUNC_get_socket_cookie,
 
@@ -472,59 +511,10 @@
 	 * u32 bpf_get_socket_uid(skb)
 	 *     Get the owner uid of the socket stored inside sk_buff.
 	 *     @skb: pointer to skb
-	 *     Return: uid of the socket owner on success or overflowuid if failed.
+	 *     Return: uid of the socket owner on success or 0 if the socket pointer
+	 *     inside sk_buff is NULL
 	 */
 	BPF_FUNC_get_socket_uid,
-=======
-	 * bpf_current_task_under_cgroup(map, index) - Check cgroup2 membership of current task
-	 * @map: pointer to bpf_map in BPF_MAP_TYPE_CGROUP_ARRAY type
-	 * @index: index of the cgroup in the bpf_map
-	 * Return:
-	 *   == 0 current failed the cgroup2 descendant test
-	 *   == 1 current succeeded the cgroup2 descendant test
-	 *    < 0 error
-	 */
-	BPF_FUNC_current_task_under_cgroup,
-
-	/**
-	 * bpf_skb_change_tail(skb, len, flags)
-	 * The helper will resize the skb to the given new size,
-	 * to be used f.e. with control messages.
-	 * @skb: pointer to skb
-	 * @len: new skb length
-	 * @flags: reserved
-	 * Return: 0 on success or negative error
-	 */
-	BPF_FUNC_skb_change_tail,
-
-	/**
-	 * bpf_skb_pull_data(skb, len)
-	 * The helper will pull in non-linear data in case the
-	 * skb is non-linear and not all of len are part of the
-	 * linear section. Only needed for read/write with direct
-	 * packet access.
-	 * @skb: pointer to skb
-	 * @len: len to make read/writeable
-	 * Return: 0 on success or negative error
-	 */
-	BPF_FUNC_skb_pull_data,
-
-	/**
-	 * bpf_csum_update(skb, csum)
-	 * Adds csum into skb->csum in case of CHECKSUM_COMPLETE.
-	 * @skb: pointer to skb
-	 * @csum: csum to add
-	 * Return: csum on success or negative error
-	 */
-	BPF_FUNC_csum_update,
-
-	/**
-	 * bpf_set_hash_invalid(skb)
-	 * Invalidate current skb>hash.
-	 * @skb: pointer to skb
-	 */
-	BPF_FUNC_set_hash_invalid,
->>>>>>> 2460c23c
 
 	__BPF_FUNC_MAX_ID,
 };
