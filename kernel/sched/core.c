// SPDX-License-Identifier: GPL-2.0-only
/*
 *  kernel/sched/core.c
 *
 *  Core kernel scheduler code and related syscalls
 *
 *  Copyright (C) 1991-2002  Linus Torvalds
 */
#include <linux/highmem.h>
#include <linux/hrtimer_api.h>
#include <linux/ktime_api.h>
#include <linux/sched/signal.h>
#include <linux/syscalls_api.h>
#include <linux/debug_locks.h>
#include <linux/prefetch.h>
#include <linux/capability.h>
#include <linux/pgtable_api.h>
#include <linux/wait_bit.h>
#include <linux/jiffies.h>
#include <linux/spinlock_api.h>
#include <linux/cpumask_api.h>
#include <linux/lockdep_api.h>
#include <linux/hardirq.h>
#include <linux/softirq.h>
#include <linux/refcount_api.h>
#include <linux/topology.h>
#include <linux/sched/clock.h>
#include <linux/sched/cond_resched.h>
#include <linux/sched/cputime.h>
#include <linux/sched/debug.h>
#include <linux/sched/hotplug.h>
#include <linux/sched/init.h>
#include <linux/sched/isolation.h>
#include <linux/sched/loadavg.h>
#include <linux/sched/mm.h>
#include <linux/sched/nohz.h>
#include <linux/sched/rseq_api.h>
#include <linux/sched/rt.h>

#include <linux/blkdev.h>
#include <linux/context_tracking.h>
#include <linux/cpuset.h>
#include <linux/delayacct.h>
#include <linux/init_task.h>
#include <linux/interrupt.h>
#include <linux/ioprio.h>
#include <linux/kallsyms.h>
#include <linux/kcov.h>
#include <linux/kprobes.h>
#include <linux/llist_api.h>
#include <linux/mmu_context.h>
#include <linux/mmzone.h>
#include <linux/mutex_api.h>
#include <linux/nmi.h>
#include <linux/nospec.h>
#include <linux/perf_event_api.h>
#include <linux/profile.h>
#include <linux/psi.h>
#include <linux/rcuwait_api.h>
#include <linux/sched/wake_q.h>
#include <linux/scs.h>
#include <linux/slab.h>
#include <linux/syscalls.h>
#include <linux/vtime.h>
#include <linux/wait_api.h>
#include <linux/workqueue_api.h>

#ifdef CONFIG_PREEMPT_DYNAMIC
# ifdef CONFIG_GENERIC_ENTRY
#  include <linux/entry-common.h>
# endif
#endif

#include <uapi/linux/sched/types.h>

#include <asm/irq_regs.h>
#include <asm/switch_to.h>
#include <asm/tlb.h>

#define CREATE_TRACE_POINTS
#include <linux/sched/rseq_api.h>
#include <trace/events/sched.h>
#undef CREATE_TRACE_POINTS

#include "sched.h"
#include "stats.h"
#include "autogroup.h"

#include "autogroup.h"
#include "pelt.h"
#include "smp.h"
#include "stats.h"

#include "../workqueue_internal.h"
#include "../../io_uring/io-wq.h"
#include "../smpboot.h"

#include <trace/hooks/sched.h>
#include <trace/hooks/dtask.h>
#include <trace/hooks/cgroup.h>

/*
 * Export tracepoints that act as a bare tracehook (ie: have no trace event
 * associated with them) to allow external modules to probe them.
 */
EXPORT_TRACEPOINT_SYMBOL_GPL(pelt_cfs_tp);
EXPORT_TRACEPOINT_SYMBOL_GPL(pelt_rt_tp);
EXPORT_TRACEPOINT_SYMBOL_GPL(pelt_dl_tp);
EXPORT_TRACEPOINT_SYMBOL_GPL(pelt_irq_tp);
EXPORT_TRACEPOINT_SYMBOL_GPL(pelt_se_tp);
EXPORT_TRACEPOINT_SYMBOL_GPL(pelt_thermal_tp);
EXPORT_TRACEPOINT_SYMBOL_GPL(sched_cpu_capacity_tp);
EXPORT_TRACEPOINT_SYMBOL_GPL(sched_overutilized_tp);
EXPORT_TRACEPOINT_SYMBOL_GPL(sched_util_est_cfs_tp);
EXPORT_TRACEPOINT_SYMBOL_GPL(sched_util_est_se_tp);
EXPORT_TRACEPOINT_SYMBOL_GPL(sched_update_nr_running_tp);
EXPORT_TRACEPOINT_SYMBOL_GPL(sched_switch);
EXPORT_TRACEPOINT_SYMBOL_GPL(sched_waking);
#ifdef CONFIG_SCHEDSTATS
EXPORT_TRACEPOINT_SYMBOL_GPL(sched_stat_sleep);
EXPORT_TRACEPOINT_SYMBOL_GPL(sched_stat_wait);
EXPORT_TRACEPOINT_SYMBOL_GPL(sched_stat_iowait);
EXPORT_TRACEPOINT_SYMBOL_GPL(sched_stat_blocked);
#endif

DEFINE_PER_CPU_SHARED_ALIGNED(struct rq, runqueues);
EXPORT_SYMBOL_GPL(runqueues);

#ifdef CONFIG_SCHED_DEBUG
/*
 * Debugging: various feature bits
 *
 * If SCHED_DEBUG is disabled, each compilation unit has its own copy of
 * sysctl_sched_features, defined in sched.h, to allow constants propagation
 * at compile time and compiler optimization based on features default.
 */
#define SCHED_FEAT(name, enabled)	\
	(1UL << __SCHED_FEAT_##name) * enabled |
const_debug unsigned int sysctl_sched_features =
#include "features.h"
	0;
EXPORT_SYMBOL_GPL(sysctl_sched_features);
#undef SCHED_FEAT

/*
 * Print a warning if need_resched is set for the given duration (if
 * LATENCY_WARN is enabled).
 *
 * If sysctl_resched_latency_warn_once is set, only one warning will be shown
 * per boot.
 */
__read_mostly int sysctl_resched_latency_warn_ms = 100;
__read_mostly int sysctl_resched_latency_warn_once = 1;
#endif /* CONFIG_SCHED_DEBUG */

/*
 * Number of tasks to iterate in a single balance run.
 * Limited because this is done with IRQs disabled.
 */
const_debug unsigned int sysctl_sched_nr_migrate = SCHED_NR_MIGRATE_BREAK;

__read_mostly int scheduler_running;

#ifdef CONFIG_SCHED_CORE

DEFINE_STATIC_KEY_FALSE(__sched_core_enabled);

/* kernel prio, less is more */
static inline int __task_prio(struct task_struct *p)
{
	if (p->sched_class == &stop_sched_class) /* trumps deadline */
		return -2;

	if (rt_prio(p->prio)) /* includes deadline */
		return p->prio; /* [-1, 99] */

	if (p->sched_class == &idle_sched_class)
		return MAX_RT_PRIO + NICE_WIDTH; /* 140 */

	return MAX_RT_PRIO + MAX_NICE; /* 120, squash fair */
}

/*
 * l(a,b)
 * le(a,b) := !l(b,a)
 * g(a,b)  := l(b,a)
 * ge(a,b) := !l(a,b)
 */

/* real prio, less is less */
static inline bool prio_less(struct task_struct *a, struct task_struct *b, bool in_fi)
{

	int pa = __task_prio(a), pb = __task_prio(b);

	if (-pa < -pb)
		return true;

	if (-pb < -pa)
		return false;

	if (pa == -1) /* dl_prio() doesn't work because of stop_class above */
		return !dl_time_before(a->dl.deadline, b->dl.deadline);

	if (pa == MAX_RT_PRIO + MAX_NICE)	/* fair */
		return cfs_prio_less(a, b, in_fi);

	return false;
}

static inline bool __sched_core_less(struct task_struct *a, struct task_struct *b)
{
	if (a->core_cookie < b->core_cookie)
		return true;

	if (a->core_cookie > b->core_cookie)
		return false;

	/* flip prio, so high prio is leftmost */
	if (prio_less(b, a, !!task_rq(a)->core->core_forceidle_count))
		return true;

	return false;
}

#define __node_2_sc(node) rb_entry((node), struct task_struct, core_node)

static inline bool rb_sched_core_less(struct rb_node *a, const struct rb_node *b)
{
	return __sched_core_less(__node_2_sc(a), __node_2_sc(b));
}

static inline int rb_sched_core_cmp(const void *key, const struct rb_node *node)
{
	const struct task_struct *p = __node_2_sc(node);
	unsigned long cookie = (unsigned long)key;

	if (cookie < p->core_cookie)
		return -1;

	if (cookie > p->core_cookie)
		return 1;

	return 0;
}

void sched_core_enqueue(struct rq *rq, struct task_struct *p)
{
	rq->core->core_task_seq++;

	if (!p->core_cookie)
		return;

	rb_add(&p->core_node, &rq->core_tree, rb_sched_core_less);
}

void sched_core_dequeue(struct rq *rq, struct task_struct *p, int flags)
{
	rq->core->core_task_seq++;

	if (sched_core_enqueued(p)) {
		rb_erase(&p->core_node, &rq->core_tree);
		RB_CLEAR_NODE(&p->core_node);
	}

	/*
	 * Migrating the last task off the cpu, with the cpu in forced idle
	 * state. Reschedule to create an accounting edge for forced idle,
	 * and re-examine whether the core is still in forced idle state.
	 */
	if (!(flags & DEQUEUE_SAVE) && rq->nr_running == 1 &&
	    rq->core->core_forceidle_count && rq->curr == rq->idle)
		resched_curr(rq);
}

/*
 * Find left-most (aka, highest priority) task matching @cookie.
 */
static struct task_struct *sched_core_find(struct rq *rq, unsigned long cookie)
{
	struct rb_node *node;

	node = rb_find_first((void *)cookie, &rq->core_tree, rb_sched_core_cmp);
	/*
	 * The idle task always matches any cookie!
	 */
	if (!node)
		return idle_sched_class.pick_task(rq);

	return __node_2_sc(node);
}

static struct task_struct *sched_core_next(struct task_struct *p, unsigned long cookie)
{
	struct rb_node *node = &p->core_node;

	node = rb_next(node);
	if (!node)
		return NULL;

	p = container_of(node, struct task_struct, core_node);
	if (p->core_cookie != cookie)
		return NULL;

	return p;
}

/*
 * Magic required such that:
 *
 *	raw_spin_rq_lock(rq);
 *	...
 *	raw_spin_rq_unlock(rq);
 *
 * ends up locking and unlocking the _same_ lock, and all CPUs
 * always agree on what rq has what lock.
 *
 * XXX entirely possible to selectively enable cores, don't bother for now.
 */

static DEFINE_MUTEX(sched_core_mutex);
static atomic_t sched_core_count;
static struct cpumask sched_core_mask;

static void sched_core_lock(int cpu, unsigned long *flags)
{
	const struct cpumask *smt_mask = cpu_smt_mask(cpu);
	int t, i = 0;

	local_irq_save(*flags);
	for_each_cpu(t, smt_mask)
		raw_spin_lock_nested(&cpu_rq(t)->__lock, i++);
}

static void sched_core_unlock(int cpu, unsigned long *flags)
{
	const struct cpumask *smt_mask = cpu_smt_mask(cpu);
	int t;

	for_each_cpu(t, smt_mask)
		raw_spin_unlock(&cpu_rq(t)->__lock);
	local_irq_restore(*flags);
}

static void __sched_core_flip(bool enabled)
{
	unsigned long flags;
	int cpu, t;

	cpus_read_lock();

	/*
	 * Toggle the online cores, one by one.
	 */
	cpumask_copy(&sched_core_mask, cpu_online_mask);
	for_each_cpu(cpu, &sched_core_mask) {
		const struct cpumask *smt_mask = cpu_smt_mask(cpu);

		sched_core_lock(cpu, &flags);

		for_each_cpu(t, smt_mask)
			cpu_rq(t)->core_enabled = enabled;

		cpu_rq(cpu)->core->core_forceidle_start = 0;

		sched_core_unlock(cpu, &flags);

		cpumask_andnot(&sched_core_mask, &sched_core_mask, smt_mask);
	}

	/*
	 * Toggle the offline CPUs.
	 */
	for_each_cpu_andnot(cpu, cpu_possible_mask, cpu_online_mask)
		cpu_rq(cpu)->core_enabled = enabled;

	cpus_read_unlock();
}

static void sched_core_assert_empty(void)
{
	int cpu;

	for_each_possible_cpu(cpu)
		WARN_ON_ONCE(!RB_EMPTY_ROOT(&cpu_rq(cpu)->core_tree));
}

static void __sched_core_enable(void)
{
	static_branch_enable(&__sched_core_enabled);
	/*
	 * Ensure all previous instances of raw_spin_rq_*lock() have finished
	 * and future ones will observe !sched_core_disabled().
	 */
	synchronize_rcu();
	__sched_core_flip(true);
	sched_core_assert_empty();
}

static void __sched_core_disable(void)
{
	sched_core_assert_empty();
	__sched_core_flip(false);
	static_branch_disable(&__sched_core_enabled);
}

void sched_core_get(void)
{
	if (atomic_inc_not_zero(&sched_core_count))
		return;

	mutex_lock(&sched_core_mutex);
	if (!atomic_read(&sched_core_count))
		__sched_core_enable();

	smp_mb__before_atomic();
	atomic_inc(&sched_core_count);
	mutex_unlock(&sched_core_mutex);
}

static void __sched_core_put(struct work_struct *work)
{
	if (atomic_dec_and_mutex_lock(&sched_core_count, &sched_core_mutex)) {
		__sched_core_disable();
		mutex_unlock(&sched_core_mutex);
	}
}

void sched_core_put(void)
{
	static DECLARE_WORK(_work, __sched_core_put);

	/*
	 * "There can be only one"
	 *
	 * Either this is the last one, or we don't actually need to do any
	 * 'work'. If it is the last *again*, we rely on
	 * WORK_STRUCT_PENDING_BIT.
	 */
	if (!atomic_add_unless(&sched_core_count, -1, 1))
		schedule_work(&_work);
}

#else /* !CONFIG_SCHED_CORE */

static inline void sched_core_enqueue(struct rq *rq, struct task_struct *p) { }
static inline void
sched_core_dequeue(struct rq *rq, struct task_struct *p, int flags) { }

#endif /* CONFIG_SCHED_CORE */

/*
 * Serialization rules:
 *
 * Lock order:
 *
 *   p->pi_lock
 *     rq->lock
 *       hrtimer_cpu_base->lock (hrtimer_start() for bandwidth controls)
 *
 *  rq1->lock
 *    rq2->lock  where: rq1 < rq2
 *
 * Regular state:
 *
 * Normal scheduling state is serialized by rq->lock. __schedule() takes the
 * local CPU's rq->lock, it optionally removes the task from the runqueue and
 * always looks at the local rq data structures to find the most eligible task
 * to run next.
 *
 * Task enqueue is also under rq->lock, possibly taken from another CPU.
 * Wakeups from another LLC domain might use an IPI to transfer the enqueue to
 * the local CPU to avoid bouncing the runqueue state around [ see
 * ttwu_queue_wakelist() ]
 *
 * Task wakeup, specifically wakeups that involve migration, are horribly
 * complicated to avoid having to take two rq->locks.
 *
 * Special state:
 *
 * System-calls and anything external will use task_rq_lock() which acquires
 * both p->pi_lock and rq->lock. As a consequence the state they change is
 * stable while holding either lock:
 *
 *  - sched_setaffinity()/
 *    set_cpus_allowed_ptr():	p->cpus_ptr, p->nr_cpus_allowed
 *  - set_user_nice():		p->se.load, p->*prio
 *  - __sched_setscheduler():	p->sched_class, p->policy, p->*prio,
 *				p->se.load, p->rt_priority,
 *				p->dl.dl_{runtime, deadline, period, flags, bw, density}
 *  - sched_setnuma():		p->numa_preferred_nid
 *  - sched_move_task():	p->sched_task_group
 *  - uclamp_update_active()	p->uclamp*
 *
 * p->state <- TASK_*:
 *
 *   is changed locklessly using set_current_state(), __set_current_state() or
 *   set_special_state(), see their respective comments, or by
 *   try_to_wake_up(). This latter uses p->pi_lock to serialize against
 *   concurrent self.
 *
 * p->on_rq <- { 0, 1 = TASK_ON_RQ_QUEUED, 2 = TASK_ON_RQ_MIGRATING }:
 *
 *   is set by activate_task() and cleared by deactivate_task(), under
 *   rq->lock. Non-zero indicates the task is runnable, the special
 *   ON_RQ_MIGRATING state is used for migration without holding both
 *   rq->locks. It indicates task_cpu() is not stable, see task_rq_lock().
 *
 * p->on_cpu <- { 0, 1 }:
 *
 *   is set by prepare_task() and cleared by finish_task() such that it will be
 *   set before p is scheduled-in and cleared after p is scheduled-out, both
 *   under rq->lock. Non-zero indicates the task is running on its CPU.
 *
 *   [ The astute reader will observe that it is possible for two tasks on one
 *     CPU to have ->on_cpu = 1 at the same time. ]
 *
 * task_cpu(p): is changed by set_task_cpu(), the rules are:
 *
 *  - Don't call set_task_cpu() on a blocked task:
 *
 *    We don't care what CPU we're not running on, this simplifies hotplug,
 *    the CPU assignment of blocked tasks isn't required to be valid.
 *
 *  - for try_to_wake_up(), called under p->pi_lock:
 *
 *    This allows try_to_wake_up() to only take one rq->lock, see its comment.
 *
 *  - for migration called under rq->lock:
 *    [ see task_on_rq_migrating() in task_rq_lock() ]
 *
 *    o move_queued_task()
 *    o detach_task()
 *
 *  - for migration called under double_rq_lock():
 *
 *    o __migrate_swap_task()
 *    o push_rt_task() / pull_rt_task()
 *    o push_dl_task() / pull_dl_task()
 *    o dl_task_offline_migration()
 *
 */

void raw_spin_rq_lock_nested(struct rq *rq, int subclass)
{
	raw_spinlock_t *lock;

	/* Matches synchronize_rcu() in __sched_core_enable() */
	preempt_disable();
	if (sched_core_disabled()) {
		raw_spin_lock_nested(&rq->__lock, subclass);
		/* preempt_count *MUST* be > 1 */
		preempt_enable_no_resched();
		return;
	}

	for (;;) {
		lock = __rq_lockp(rq);
		raw_spin_lock_nested(lock, subclass);
		if (likely(lock == __rq_lockp(rq))) {
			/* preempt_count *MUST* be > 1 */
			preempt_enable_no_resched();
			return;
		}
		raw_spin_unlock(lock);
	}
}
EXPORT_SYMBOL_GPL(raw_spin_rq_lock_nested);

bool raw_spin_rq_trylock(struct rq *rq)
{
	raw_spinlock_t *lock;
	bool ret;

	/* Matches synchronize_rcu() in __sched_core_enable() */
	preempt_disable();
	if (sched_core_disabled()) {
		ret = raw_spin_trylock(&rq->__lock);
		preempt_enable();
		return ret;
	}

	for (;;) {
		lock = __rq_lockp(rq);
		ret = raw_spin_trylock(lock);
		if (!ret || (likely(lock == __rq_lockp(rq)))) {
			preempt_enable();
			return ret;
		}
		raw_spin_unlock(lock);
	}
}

void raw_spin_rq_unlock(struct rq *rq)
{
	raw_spin_unlock(rq_lockp(rq));
}
EXPORT_SYMBOL_GPL(raw_spin_rq_unlock);

#ifdef CONFIG_SMP
/*
 * double_rq_lock - safely lock two runqueues
 */
void double_rq_lock(struct rq *rq1, struct rq *rq2)
{
	lockdep_assert_irqs_disabled();

	if (rq_order_less(rq2, rq1))
		swap(rq1, rq2);

	raw_spin_rq_lock(rq1);
	if (__rq_lockp(rq1) != __rq_lockp(rq2))
		raw_spin_rq_lock_nested(rq2, SINGLE_DEPTH_NESTING);

	double_rq_clock_clear_update(rq1, rq2);
}
EXPORT_SYMBOL_GPL(double_rq_lock);
#endif

/*
 * __task_rq_lock - lock the rq @p resides on.
 */
struct rq *__task_rq_lock(struct task_struct *p, struct rq_flags *rf)
	__acquires(rq->lock)
{
	struct rq *rq;

	lockdep_assert_held(&p->pi_lock);

	for (;;) {
		rq = task_rq(p);
		raw_spin_rq_lock(rq);
		if (likely(rq == task_rq(p) && !task_on_rq_migrating(p))) {
			rq_pin_lock(rq, rf);
			return rq;
		}
		raw_spin_rq_unlock(rq);

		while (unlikely(task_on_rq_migrating(p)))
			cpu_relax();
	}
}
EXPORT_SYMBOL_GPL(__task_rq_lock);

/*
 * task_rq_lock - lock p->pi_lock and lock the rq @p resides on.
 */
struct rq *task_rq_lock(struct task_struct *p, struct rq_flags *rf)
	__acquires(p->pi_lock)
	__acquires(rq->lock)
{
	struct rq *rq;

	for (;;) {
		raw_spin_lock_irqsave(&p->pi_lock, rf->flags);
		rq = task_rq(p);
		raw_spin_rq_lock(rq);
		/*
		 *	move_queued_task()		task_rq_lock()
		 *
		 *	ACQUIRE (rq->lock)
		 *	[S] ->on_rq = MIGRATING		[L] rq = task_rq()
		 *	WMB (__set_task_cpu())		ACQUIRE (rq->lock);
		 *	[S] ->cpu = new_cpu		[L] task_rq()
		 *					[L] ->on_rq
		 *	RELEASE (rq->lock)
		 *
		 * If we observe the old CPU in task_rq_lock(), the acquire of
		 * the old rq->lock will fully serialize against the stores.
		 *
		 * If we observe the new CPU in task_rq_lock(), the address
		 * dependency headed by '[L] rq = task_rq()' and the acquire
		 * will pair with the WMB to ensure we then also see migrating.
		 */
		if (likely(rq == task_rq(p) && !task_on_rq_migrating(p))) {
			rq_pin_lock(rq, rf);
			return rq;
		}
		raw_spin_rq_unlock(rq);
		raw_spin_unlock_irqrestore(&p->pi_lock, rf->flags);

		while (unlikely(task_on_rq_migrating(p)))
			cpu_relax();
	}
}
EXPORT_SYMBOL_GPL(task_rq_lock);

/*
 * RQ-clock updating methods:
 */

static void update_rq_clock_task(struct rq *rq, s64 delta)
{
/*
 * In theory, the compile should just see 0 here, and optimize out the call
 * to sched_rt_avg_update. But I don't trust it...
 */
	s64 __maybe_unused steal = 0, irq_delta = 0;

#ifdef CONFIG_IRQ_TIME_ACCOUNTING
	irq_delta = irq_time_read(cpu_of(rq)) - rq->prev_irq_time;

	/*
	 * Since irq_time is only updated on {soft,}irq_exit, we might run into
	 * this case when a previous update_rq_clock() happened inside a
	 * {soft,}irq region.
	 *
	 * When this happens, we stop ->clock_task and only update the
	 * prev_irq_time stamp to account for the part that fit, so that a next
	 * update will consume the rest. This ensures ->clock_task is
	 * monotonic.
	 *
	 * It does however cause some slight miss-attribution of {soft,}irq
	 * time, a more accurate solution would be to update the irq_time using
	 * the current rq->clock timestamp, except that would require using
	 * atomic ops.
	 */
	if (irq_delta > delta)
		irq_delta = delta;

	rq->prev_irq_time += irq_delta;
	delta -= irq_delta;
	psi_account_irqtime(rq->curr, irq_delta);
#endif
#ifdef CONFIG_PARAVIRT_TIME_ACCOUNTING
	if (static_key_false((&paravirt_steal_rq_enabled))) {
		steal = paravirt_steal_clock(cpu_of(rq));
		steal -= rq->prev_steal_time_rq;

		if (unlikely(steal > delta))
			steal = delta;

		rq->prev_steal_time_rq += steal;
		delta -= steal;
	}
#endif

	rq->clock_task += delta;

#ifdef CONFIG_HAVE_SCHED_AVG_IRQ
	if ((irq_delta + steal) && sched_feat(NONTASK_CAPACITY))
		update_irq_load_avg(rq, irq_delta + steal);
#endif
	update_rq_clock_task_mult(rq, delta);
}

void update_rq_clock(struct rq *rq)
{
	s64 delta;

	lockdep_assert_rq_held(rq);

	if (rq->clock_update_flags & RQCF_ACT_SKIP)
		return;

#ifdef CONFIG_SCHED_DEBUG
	if (sched_feat(WARN_DOUBLE_CLOCK))
		SCHED_WARN_ON(rq->clock_update_flags & RQCF_UPDATED);
	rq->clock_update_flags |= RQCF_UPDATED;
#endif

	delta = sched_clock_cpu(cpu_of(rq)) - rq->clock;
	if (delta < 0)
		return;
	rq->clock += delta;
	update_rq_clock_task(rq, delta);
}
EXPORT_SYMBOL_GPL(update_rq_clock);

#ifdef CONFIG_SCHED_HRTICK
/*
 * Use HR-timers to deliver accurate preemption points.
 */

static void hrtick_clear(struct rq *rq)
{
	if (hrtimer_active(&rq->hrtick_timer))
		hrtimer_cancel(&rq->hrtick_timer);
}

/*
 * High-resolution timer tick.
 * Runs from hardirq context with interrupts disabled.
 */
static enum hrtimer_restart hrtick(struct hrtimer *timer)
{
	struct rq *rq = container_of(timer, struct rq, hrtick_timer);
	struct rq_flags rf;

	WARN_ON_ONCE(cpu_of(rq) != smp_processor_id());

	rq_lock(rq, &rf);
	update_rq_clock(rq);
	rq->curr->sched_class->task_tick(rq, rq->curr, 1);
	rq_unlock(rq, &rf);

	return HRTIMER_NORESTART;
}

#ifdef CONFIG_SMP

static void __hrtick_restart(struct rq *rq)
{
	struct hrtimer *timer = &rq->hrtick_timer;
	ktime_t time = rq->hrtick_time;

	hrtimer_start(timer, time, HRTIMER_MODE_ABS_PINNED_HARD);
}

/*
 * called from hardirq (IPI) context
 */
static void __hrtick_start(void *arg)
{
	struct rq *rq = arg;
	struct rq_flags rf;

	rq_lock(rq, &rf);
	__hrtick_restart(rq);
	rq_unlock(rq, &rf);
}

/*
 * Called to set the hrtick timer state.
 *
 * called with rq->lock held and irqs disabled
 */
void hrtick_start(struct rq *rq, u64 delay)
{
	struct hrtimer *timer = &rq->hrtick_timer;
	s64 delta;

	/*
	 * Don't schedule slices shorter than 10000ns, that just
	 * doesn't make sense and can cause timer DoS.
	 */
	delta = max_t(s64, delay, 10000LL);
	rq->hrtick_time = ktime_add_ns(timer->base->get_time(), delta);

	if (rq == this_rq())
		__hrtick_restart(rq);
	else
		smp_call_function_single_async(cpu_of(rq), &rq->hrtick_csd);
}

#else
/*
 * Called to set the hrtick timer state.
 *
 * called with rq->lock held and irqs disabled
 */
void hrtick_start(struct rq *rq, u64 delay)
{
	/*
	 * Don't schedule slices shorter than 10000ns, that just
	 * doesn't make sense. Rely on vruntime for fairness.
	 */
	delay = max_t(u64, delay, 10000LL);
	hrtimer_start(&rq->hrtick_timer, ns_to_ktime(delay),
		      HRTIMER_MODE_REL_PINNED_HARD);
}

#endif /* CONFIG_SMP */

static void hrtick_rq_init(struct rq *rq)
{
#ifdef CONFIG_SMP
	INIT_CSD(&rq->hrtick_csd, __hrtick_start, rq);
#endif
	hrtimer_init(&rq->hrtick_timer, CLOCK_MONOTONIC, HRTIMER_MODE_REL_HARD);
	rq->hrtick_timer.function = hrtick;
}
#else	/* CONFIG_SCHED_HRTICK */
static inline void hrtick_clear(struct rq *rq)
{
}

static inline void hrtick_rq_init(struct rq *rq)
{
}
#endif	/* CONFIG_SCHED_HRTICK */

/*
 * cmpxchg based fetch_or, macro so it works for different integer types
 */
#define fetch_or(ptr, mask)						\
	({								\
		typeof(ptr) _ptr = (ptr);				\
		typeof(mask) _mask = (mask);				\
		typeof(*_ptr) _val = *_ptr;				\
									\
		do {							\
		} while (!try_cmpxchg(_ptr, &_val, _val | _mask));	\
	_val;								\
})

#if defined(CONFIG_SMP) && defined(TIF_POLLING_NRFLAG)
/*
 * Atomically set TIF_NEED_RESCHED and test for TIF_POLLING_NRFLAG,
 * this avoids any races wrt polling state changes and thereby avoids
 * spurious IPIs.
 */
static inline bool set_nr_and_not_polling(struct task_struct *p)
{
	struct thread_info *ti = task_thread_info(p);
	return !(fetch_or(&ti->flags, _TIF_NEED_RESCHED) & _TIF_POLLING_NRFLAG);
}

/*
 * Atomically set TIF_NEED_RESCHED if TIF_POLLING_NRFLAG is set.
 *
 * If this returns true, then the idle task promises to call
 * sched_ttwu_pending() and reschedule soon.
 */
static bool set_nr_if_polling(struct task_struct *p)
{
	struct thread_info *ti = task_thread_info(p);
	typeof(ti->flags) val = READ_ONCE(ti->flags);

	for (;;) {
		if (!(val & _TIF_POLLING_NRFLAG))
			return false;
		if (val & _TIF_NEED_RESCHED)
			return true;
		if (try_cmpxchg(&ti->flags, &val, val | _TIF_NEED_RESCHED))
			break;
	}
	return true;
}

#else
static inline bool set_nr_and_not_polling(struct task_struct *p)
{
	set_tsk_need_resched(p);
	return true;
}

#ifdef CONFIG_SMP
static inline bool set_nr_if_polling(struct task_struct *p)
{
	return false;
}
#endif
#endif

static bool __wake_q_add(struct wake_q_head *head, struct task_struct *task)
{
	struct wake_q_node *node = &task->wake_q;

	/*
	 * Atomically grab the task, if ->wake_q is !nil already it means
	 * it's already queued (either by us or someone else) and will get the
	 * wakeup due to that.
	 *
	 * In order to ensure that a pending wakeup will observe our pending
	 * state, even in the failed case, an explicit smp_mb() must be used.
	 */
	smp_mb__before_atomic();
	if (unlikely(cmpxchg_relaxed(&node->next, NULL, WAKE_Q_TAIL)))
		return false;

	/*
	 * The head is context local, there can be no concurrency.
	 */
	*head->lastp = node;
	head->lastp = &node->next;
	head->count++;
	return true;
}

/**
 * wake_q_add() - queue a wakeup for 'later' waking.
 * @head: the wake_q_head to add @task to
 * @task: the task to queue for 'later' wakeup
 *
 * Queue a task for later wakeup, most likely by the wake_up_q() call in the
 * same context, _HOWEVER_ this is not guaranteed, the wakeup can come
 * instantly.
 *
 * This function must be used as-if it were wake_up_process(); IOW the task
 * must be ready to be woken at this location.
 */
void wake_q_add(struct wake_q_head *head, struct task_struct *task)
{
	if (__wake_q_add(head, task))
		get_task_struct(task);
}

/**
 * wake_q_add_safe() - safely queue a wakeup for 'later' waking.
 * @head: the wake_q_head to add @task to
 * @task: the task to queue for 'later' wakeup
 *
 * Queue a task for later wakeup, most likely by the wake_up_q() call in the
 * same context, _HOWEVER_ this is not guaranteed, the wakeup can come
 * instantly.
 *
 * This function must be used as-if it were wake_up_process(); IOW the task
 * must be ready to be woken at this location.
 *
 * This function is essentially a task-safe equivalent to wake_q_add(). Callers
 * that already hold reference to @task can call the 'safe' version and trust
 * wake_q to do the right thing depending whether or not the @task is already
 * queued for wakeup.
 */
void wake_q_add_safe(struct wake_q_head *head, struct task_struct *task)
{
	if (!__wake_q_add(head, task))
		put_task_struct(task);
}

void wake_up_q(struct wake_q_head *head)
{
	struct wake_q_node *node = head->first;

	while (node != WAKE_Q_TAIL) {
		struct task_struct *task;

		task = container_of(node, struct task_struct, wake_q);
		/* Task can safely be re-inserted now: */
		node = node->next;
		task->wake_q.next = NULL;
		task->wake_q_count = head->count;

		/*
		 * wake_up_process() executes a full barrier, which pairs with
		 * the queueing in wake_q_add() so as not to miss wakeups.
		 */
		wake_up_process(task);
		task->wake_q_count = 0;
		put_task_struct(task);
	}
}

/*
 * resched_curr - mark rq's current task 'to be rescheduled now'.
 *
 * On UP this means the setting of the need_resched flag, on SMP it
 * might also involve a cross-CPU call to trigger the scheduler on
 * the target CPU.
 */
void resched_curr(struct rq *rq)
{
	struct task_struct *curr = rq->curr;
	int cpu;

	lockdep_assert_rq_held(rq);

	if (test_tsk_need_resched(curr))
		return;

	cpu = cpu_of(rq);

	if (cpu == smp_processor_id()) {
		set_tsk_need_resched(curr);
		set_preempt_need_resched();
		return;
	}

	if (set_nr_and_not_polling(curr))
		smp_send_reschedule(cpu);
	else
		trace_sched_wake_idle_without_ipi(cpu);
}
EXPORT_SYMBOL_GPL(resched_curr);

void resched_cpu(int cpu)
{
	struct rq *rq = cpu_rq(cpu);
	unsigned long flags;

	raw_spin_rq_lock_irqsave(rq, flags);
	if (cpu_online(cpu) || cpu == smp_processor_id())
		resched_curr(rq);
	raw_spin_rq_unlock_irqrestore(rq, flags);
}

#ifdef CONFIG_SMP
#ifdef CONFIG_NO_HZ_COMMON
/*
 * In the semi idle case, use the nearest busy CPU for migrating timers
 * from an idle CPU.  This is good for power-savings.
 *
 * We don't do similar optimization for completely idle system, as
 * selecting an idle CPU will add more delays to the timers than intended
 * (as that CPU's timer base may not be uptodate wrt jiffies etc).
 */
int get_nohz_timer_target(void)
{
	int i, cpu = smp_processor_id(), default_cpu = -1;
	struct sched_domain *sd;
	const struct cpumask *hk_mask;
	bool done = false;

	trace_android_rvh_get_nohz_timer_target(&cpu, &done);
	if (done)
		return cpu;

	if (housekeeping_cpu(cpu, HK_TYPE_TIMER)) {
		if (!idle_cpu(cpu))
			return cpu;
		default_cpu = cpu;
	}

	hk_mask = housekeeping_cpumask(HK_TYPE_TIMER);

	rcu_read_lock();
	for_each_domain(cpu, sd) {
		for_each_cpu_and(i, sched_domain_span(sd), hk_mask) {
			if (cpu == i)
				continue;

			if (!idle_cpu(i)) {
				cpu = i;
				goto unlock;
			}
		}
	}

	if (default_cpu == -1)
		default_cpu = housekeeping_any_cpu(HK_TYPE_TIMER);
	cpu = default_cpu;
unlock:
	rcu_read_unlock();
	return cpu;
}

/*
 * When add_timer_on() enqueues a timer into the timer wheel of an
 * idle CPU then this timer might expire before the next timer event
 * which is scheduled to wake up that CPU. In case of a completely
 * idle system the next event might even be infinite time into the
 * future. wake_up_idle_cpu() ensures that the CPU is woken up and
 * leaves the inner idle loop so the newly added timer is taken into
 * account when the CPU goes back to idle and evaluates the timer
 * wheel for the next timer event.
 */
static void wake_up_idle_cpu(int cpu)
{
	struct rq *rq = cpu_rq(cpu);

	if (cpu == smp_processor_id())
		return;

	if (set_nr_and_not_polling(rq->idle))
		smp_send_reschedule(cpu);
	else
		trace_sched_wake_idle_without_ipi(cpu);
}

static bool wake_up_full_nohz_cpu(int cpu)
{
	/*
	 * We just need the target to call irq_exit() and re-evaluate
	 * the next tick. The nohz full kick at least implies that.
	 * If needed we can still optimize that later with an
	 * empty IRQ.
	 */
	if (cpu_is_offline(cpu))
		return true;  /* Don't try to wake offline CPUs. */
	if (tick_nohz_full_cpu(cpu)) {
		if (cpu != smp_processor_id() ||
		    tick_nohz_tick_stopped())
			tick_nohz_full_kick_cpu(cpu);
		return true;
	}

	return false;
}

/*
 * Wake up the specified CPU.  If the CPU is going offline, it is the
 * caller's responsibility to deal with the lost wakeup, for example,
 * by hooking into the CPU_DEAD notifier like timers and hrtimers do.
 */
void wake_up_nohz_cpu(int cpu)
{
	if (!wake_up_full_nohz_cpu(cpu))
		wake_up_idle_cpu(cpu);
}

static void nohz_csd_func(void *info)
{
	struct rq *rq = info;
	int cpu = cpu_of(rq);
	unsigned int flags;

	/*
	 * Release the rq::nohz_csd.
	 */
	flags = atomic_fetch_andnot(NOHZ_KICK_MASK | NOHZ_NEWILB_KICK, nohz_flags(cpu));
	WARN_ON(!(flags & NOHZ_KICK_MASK));

	rq->idle_balance = idle_cpu(cpu);
	if (rq->idle_balance && !need_resched()) {
		rq->nohz_idle_balance = flags;
		raise_softirq_irqoff(SCHED_SOFTIRQ);
	}
}

#endif /* CONFIG_NO_HZ_COMMON */

#ifdef CONFIG_NO_HZ_FULL
bool sched_can_stop_tick(struct rq *rq)
{
	int fifo_nr_running;

	/* Deadline tasks, even if single, need the tick */
	if (rq->dl.dl_nr_running)
		return false;

	/*
	 * If there are more than one RR tasks, we need the tick to affect the
	 * actual RR behaviour.
	 */
	if (rq->rt.rr_nr_running) {
		if (rq->rt.rr_nr_running == 1)
			return true;
		else
			return false;
	}

	/*
	 * If there's no RR tasks, but FIFO tasks, we can skip the tick, no
	 * forced preemption between FIFO tasks.
	 */
	fifo_nr_running = rq->rt.rt_nr_running - rq->rt.rr_nr_running;
	if (fifo_nr_running)
		return true;

	/*
	 * If there are no DL,RR/FIFO tasks, there must only be CFS tasks left;
	 * if there's more than one we need the tick for involuntary
	 * preemption.
	 */
	if (rq->nr_running > 1)
		return false;

	return true;
}
#endif /* CONFIG_NO_HZ_FULL */
#endif /* CONFIG_SMP */

#if defined(CONFIG_RT_GROUP_SCHED) || (defined(CONFIG_FAIR_GROUP_SCHED) && \
			(defined(CONFIG_SMP) || defined(CONFIG_CFS_BANDWIDTH)))
/*
 * Iterate task_group tree rooted at *from, calling @down when first entering a
 * node and @up when leaving it for the final time.
 *
 * Caller must hold rcu_lock or sufficient equivalent.
 */
int walk_tg_tree_from(struct task_group *from,
			     tg_visitor down, tg_visitor up, void *data)
{
	struct task_group *parent, *child;
	int ret;

	parent = from;

down:
	ret = (*down)(parent, data);
	if (ret)
		goto out;
	list_for_each_entry_rcu(child, &parent->children, siblings) {
		parent = child;
		goto down;

up:
		continue;
	}
	ret = (*up)(parent, data);
	if (ret || parent == from)
		goto out;

	child = parent;
	parent = parent->parent;
	if (parent)
		goto up;
out:
	return ret;
}

int tg_nop(struct task_group *tg, void *data)
{
	return 0;
}
#endif

static void set_load_weight(struct task_struct *p, bool update_load)
{
	int prio = p->static_prio - MAX_RT_PRIO;
	struct load_weight *load = &p->se.load;

	/*
	 * SCHED_IDLE tasks get minimal weight:
	 */
	if (task_has_idle_policy(p)) {
		load->weight = scale_load(WEIGHT_IDLEPRIO);
		load->inv_weight = WMULT_IDLEPRIO;
		return;
	}

	/*
	 * SCHED_OTHER tasks have to update their load when changing their
	 * weight
	 */
	if (update_load && p->sched_class == &fair_sched_class) {
		reweight_task(p, prio);
	} else {
		load->weight = scale_load(sched_prio_to_weight[prio]);
		load->inv_weight = sched_prio_to_wmult[prio];
	}
}

#ifdef CONFIG_UCLAMP_TASK
/*
 * Serializes updates of utilization clamp values
 *
 * The (slow-path) user-space triggers utilization clamp value updates which
 * can require updates on (fast-path) scheduler's data structures used to
 * support enqueue/dequeue operations.
 * While the per-CPU rq lock protects fast-path update operations, user-space
 * requests are serialized using a mutex to reduce the risk of conflicting
 * updates or API abuses.
 */
static DEFINE_MUTEX(uclamp_mutex);

/* Max allowed minimum utilization */
static unsigned int __maybe_unused sysctl_sched_uclamp_util_min = SCHED_CAPACITY_SCALE;

/* Max allowed maximum utilization */
static unsigned int __maybe_unused sysctl_sched_uclamp_util_max = SCHED_CAPACITY_SCALE;

/*
 * By default RT tasks run at the maximum performance point/capacity of the
 * system. Uclamp enforces this by always setting UCLAMP_MIN of RT tasks to
 * SCHED_CAPACITY_SCALE.
 *
 * This knob allows admins to change the default behavior when uclamp is being
 * used. In battery powered devices, particularly, running at the maximum
 * capacity and frequency will increase energy consumption and shorten the
 * battery life.
 *
 * This knob only affects RT tasks that their uclamp_se->user_defined == false.
 *
 * This knob will not override the system default sched_util_clamp_min defined
 * above.
 */
static unsigned int sysctl_sched_uclamp_util_min_rt_default = SCHED_CAPACITY_SCALE;

/* All clamps are required to be less or equal than these values */
static struct uclamp_se uclamp_default[UCLAMP_CNT];

/*
 * This static key is used to reduce the uclamp overhead in the fast path. It
 * primarily disables the call to uclamp_rq_{inc, dec}() in
 * enqueue/dequeue_task().
 *
 * This allows users to continue to enable uclamp in their kernel config with
 * minimum uclamp overhead in the fast path.
 *
 * As soon as userspace modifies any of the uclamp knobs, the static key is
 * enabled, since we have an actual users that make use of uclamp
 * functionality.
 *
 * The knobs that would enable this static key are:
 *
 *   * A task modifying its uclamp value with sched_setattr().
 *   * An admin modifying the sysctl_sched_uclamp_{min, max} via procfs.
 *   * An admin modifying the cgroup cpu.uclamp.{min, max}
 */
DEFINE_STATIC_KEY_FALSE(sched_uclamp_used);
EXPORT_SYMBOL_GPL(sched_uclamp_used);

/* Integer rounded range for each bucket */
#define UCLAMP_BUCKET_DELTA DIV_ROUND_CLOSEST(SCHED_CAPACITY_SCALE, UCLAMP_BUCKETS)

#define for_each_clamp_id(clamp_id) \
	for ((clamp_id) = 0; (clamp_id) < UCLAMP_CNT; (clamp_id)++)

static inline unsigned int uclamp_bucket_id(unsigned int clamp_value)
{
	return min_t(unsigned int, clamp_value / UCLAMP_BUCKET_DELTA, UCLAMP_BUCKETS - 1);
}

static inline unsigned int uclamp_none(enum uclamp_id clamp_id)
{
	if (clamp_id == UCLAMP_MIN)
		return 0;
	return SCHED_CAPACITY_SCALE;
}

static inline void uclamp_se_set(struct uclamp_se *uc_se,
				 unsigned int value, bool user_defined)
{
	uc_se->value = value;
	uc_se->bucket_id = uclamp_bucket_id(value);
	uc_se->user_defined = user_defined;
}

static inline unsigned int
uclamp_idle_value(struct rq *rq, enum uclamp_id clamp_id,
		  unsigned int clamp_value)
{
	/*
	 * Avoid blocked utilization pushing up the frequency when we go
	 * idle (which drops the max-clamp) by retaining the last known
	 * max-clamp.
	 */
	if (clamp_id == UCLAMP_MAX) {
		rq->uclamp_flags |= UCLAMP_FLAG_IDLE;
		return clamp_value;
	}

	return uclamp_none(UCLAMP_MIN);
}

static inline void uclamp_idle_reset(struct rq *rq, enum uclamp_id clamp_id,
				     unsigned int clamp_value)
{
	/* Reset max-clamp retention only on idle exit */
	if (!(rq->uclamp_flags & UCLAMP_FLAG_IDLE))
		return;

	uclamp_rq_set(rq, clamp_id, clamp_value);
}

static inline
unsigned int uclamp_rq_max_value(struct rq *rq, enum uclamp_id clamp_id,
				   unsigned int clamp_value)
{
	struct uclamp_bucket *bucket = rq->uclamp[clamp_id].bucket;
	int bucket_id = UCLAMP_BUCKETS - 1;

	/*
	 * Since both min and max clamps are max aggregated, find the
	 * top most bucket with tasks in.
	 */
	for ( ; bucket_id >= 0; bucket_id--) {
		if (!bucket[bucket_id].tasks)
			continue;
		return bucket[bucket_id].value;
	}

	/* No tasks -- default clamp values */
	return uclamp_idle_value(rq, clamp_id, clamp_value);
}

static void __uclamp_update_util_min_rt_default(struct task_struct *p)
{
	unsigned int default_util_min;
	struct uclamp_se *uc_se;

	lockdep_assert_held(&p->pi_lock);

	uc_se = &p->uclamp_req[UCLAMP_MIN];

	/* Only sync if user didn't override the default */
	if (uc_se->user_defined)
		return;

	default_util_min = sysctl_sched_uclamp_util_min_rt_default;
	uclamp_se_set(uc_se, default_util_min, false);
}

static void uclamp_update_util_min_rt_default(struct task_struct *p)
{
	struct rq_flags rf;
	struct rq *rq;

	if (!rt_task(p))
		return;

	/* Protect updates to p->uclamp_* */
	rq = task_rq_lock(p, &rf);
	__uclamp_update_util_min_rt_default(p);
	task_rq_unlock(rq, p, &rf);
}

static inline struct uclamp_se
uclamp_tg_restrict(struct task_struct *p, enum uclamp_id clamp_id)
{
	/* Copy by value as we could modify it */
	struct uclamp_se uc_req = p->uclamp_req[clamp_id];
#ifdef CONFIG_UCLAMP_TASK_GROUP
	unsigned int tg_min, tg_max, value;

	/*
	 * Tasks in autogroups or root task group will be
	 * restricted by system defaults.
	 */
	if (task_group_is_autogroup(task_group(p)))
		return uc_req;
	if (task_group(p) == &root_task_group)
		return uc_req;

	tg_min = task_group(p)->uclamp[UCLAMP_MIN].value;
	tg_max = task_group(p)->uclamp[UCLAMP_MAX].value;
	value = uc_req.value;
	value = clamp(value, tg_min, tg_max);
	uclamp_se_set(&uc_req, value, false);
#endif

	return uc_req;
}

/*
 * The effective clamp bucket index of a task depends on, by increasing
 * priority:
 * - the task specific clamp value, when explicitly requested from userspace
 * - the task group effective clamp value, for tasks not either in the root
 *   group or in an autogroup
 * - the system default clamp value, defined by the sysadmin
 */
static inline struct uclamp_se
uclamp_eff_get(struct task_struct *p, enum uclamp_id clamp_id)
{
	struct uclamp_se uc_req = uclamp_tg_restrict(p, clamp_id);
	struct uclamp_se uc_max = uclamp_default[clamp_id];
	struct uclamp_se uc_eff;
	int ret = 0;

	trace_android_rvh_uclamp_eff_get(p, clamp_id, &uc_max, &uc_eff, &ret);
	if (ret)
		return uc_eff;

	/* System default restrictions always apply */
	if (unlikely(uc_req.value > uc_max.value))
		return uc_max;

	return uc_req;
}

unsigned long uclamp_eff_value(struct task_struct *p, enum uclamp_id clamp_id)
{
	struct uclamp_se uc_eff;

	/* Task currently refcounted: use back-annotated (effective) value */
	if (p->uclamp[clamp_id].active)
		return (unsigned long)p->uclamp[clamp_id].value;

	uc_eff = uclamp_eff_get(p, clamp_id);

	return (unsigned long)uc_eff.value;
}
EXPORT_SYMBOL_GPL(uclamp_eff_value);

/*
 * When a task is enqueued on a rq, the clamp bucket currently defined by the
 * task's uclamp::bucket_id is refcounted on that rq. This also immediately
 * updates the rq's clamp value if required.
 *
 * Tasks can have a task-specific value requested from user-space, track
 * within each bucket the maximum value for tasks refcounted in it.
 * This "local max aggregation" allows to track the exact "requested" value
 * for each bucket when all its RUNNABLE tasks require the same clamp.
 */
static inline void uclamp_rq_inc_id(struct rq *rq, struct task_struct *p,
				    enum uclamp_id clamp_id)
{
	struct uclamp_rq *uc_rq = &rq->uclamp[clamp_id];
	struct uclamp_se *uc_se = &p->uclamp[clamp_id];
	struct uclamp_bucket *bucket;

	lockdep_assert_rq_held(rq);

	/* Update task effective clamp */
	p->uclamp[clamp_id] = uclamp_eff_get(p, clamp_id);

	bucket = &uc_rq->bucket[uc_se->bucket_id];
	bucket->tasks++;
	uc_se->active = true;

	uclamp_idle_reset(rq, clamp_id, uc_se->value);

	/*
	 * Local max aggregation: rq buckets always track the max
	 * "requested" clamp value of its RUNNABLE tasks.
	 */
	if (bucket->tasks == 1 || uc_se->value > bucket->value)
		bucket->value = uc_se->value;

	if (uc_se->value > uclamp_rq_get(rq, clamp_id))
		uclamp_rq_set(rq, clamp_id, uc_se->value);
}

/*
 * When a task is dequeued from a rq, the clamp bucket refcounted by the task
 * is released. If this is the last task reference counting the rq's max
 * active clamp value, then the rq's clamp value is updated.
 *
 * Both refcounted tasks and rq's cached clamp values are expected to be
 * always valid. If it's detected they are not, as defensive programming,
 * enforce the expected state and warn.
 */
static inline void uclamp_rq_dec_id(struct rq *rq, struct task_struct *p,
				    enum uclamp_id clamp_id)
{
	struct uclamp_rq *uc_rq = &rq->uclamp[clamp_id];
	struct uclamp_se *uc_se = &p->uclamp[clamp_id];
	struct uclamp_bucket *bucket;
	unsigned int bkt_clamp;
	unsigned int rq_clamp;

	lockdep_assert_rq_held(rq);

	/*
	 * If sched_uclamp_used was enabled after task @p was enqueued,
	 * we could end up with unbalanced call to uclamp_rq_dec_id().
	 *
	 * In this case the uc_se->active flag should be false since no uclamp
	 * accounting was performed at enqueue time and we can just return
	 * here.
	 *
	 * Need to be careful of the following enqueue/dequeue ordering
	 * problem too
	 *
	 *	enqueue(taskA)
	 *	// sched_uclamp_used gets enabled
	 *	enqueue(taskB)
	 *	dequeue(taskA)
	 *	// Must not decrement bucket->tasks here
	 *	dequeue(taskB)
	 *
	 * where we could end up with stale data in uc_se and
	 * bucket[uc_se->bucket_id].
	 *
	 * The following check here eliminates the possibility of such race.
	 */
	if (unlikely(!uc_se->active))
		return;

	bucket = &uc_rq->bucket[uc_se->bucket_id];

	SCHED_WARN_ON(!bucket->tasks);
	if (likely(bucket->tasks))
		bucket->tasks--;

	uc_se->active = false;

	/*
	 * Keep "local max aggregation" simple and accept to (possibly)
	 * overboost some RUNNABLE tasks in the same bucket.
	 * The rq clamp bucket value is reset to its base value whenever
	 * there are no more RUNNABLE tasks refcounting it.
	 */
	if (likely(bucket->tasks))
		return;

	rq_clamp = uclamp_rq_get(rq, clamp_id);
	/*
	 * Defensive programming: this should never happen. If it happens,
	 * e.g. due to future modification, warn and fixup the expected value.
	 */
	SCHED_WARN_ON(bucket->value > rq_clamp);
	if (bucket->value >= rq_clamp) {
		bkt_clamp = uclamp_rq_max_value(rq, clamp_id, uc_se->value);
		uclamp_rq_set(rq, clamp_id, bkt_clamp);
	}
}

static inline void uclamp_rq_inc(struct rq *rq, struct task_struct *p)
{
	enum uclamp_id clamp_id;

	/*
	 * Avoid any overhead until uclamp is actually used by the userspace.
	 *
	 * The condition is constructed such that a NOP is generated when
	 * sched_uclamp_used is disabled.
	 */
	if (!static_branch_unlikely(&sched_uclamp_used))
		return;

	if (unlikely(!p->sched_class->uclamp_enabled))
		return;

	for_each_clamp_id(clamp_id)
		uclamp_rq_inc_id(rq, p, clamp_id);

	/* Reset clamp idle holding when there is one RUNNABLE task */
	if (rq->uclamp_flags & UCLAMP_FLAG_IDLE)
		rq->uclamp_flags &= ~UCLAMP_FLAG_IDLE;
}

static inline void uclamp_rq_dec(struct rq *rq, struct task_struct *p)
{
	enum uclamp_id clamp_id;

	/*
	 * Avoid any overhead until uclamp is actually used by the userspace.
	 *
	 * The condition is constructed such that a NOP is generated when
	 * sched_uclamp_used is disabled.
	 */
	if (!static_branch_unlikely(&sched_uclamp_used))
		return;

	if (unlikely(!p->sched_class->uclamp_enabled))
		return;

	for_each_clamp_id(clamp_id)
		uclamp_rq_dec_id(rq, p, clamp_id);
}

static inline void uclamp_rq_reinc_id(struct rq *rq, struct task_struct *p,
				      enum uclamp_id clamp_id)
{
	if (!p->uclamp[clamp_id].active)
		return;

	uclamp_rq_dec_id(rq, p, clamp_id);
	uclamp_rq_inc_id(rq, p, clamp_id);

	/*
	 * Make sure to clear the idle flag if we've transiently reached 0
	 * active tasks on rq.
	 */
	if (clamp_id == UCLAMP_MAX && (rq->uclamp_flags & UCLAMP_FLAG_IDLE))
		rq->uclamp_flags &= ~UCLAMP_FLAG_IDLE;
}

static inline void
uclamp_update_active(struct task_struct *p)
{
	enum uclamp_id clamp_id;
	struct rq_flags rf;
	struct rq *rq;

	/*
	 * Lock the task and the rq where the task is (or was) queued.
	 *
	 * We might lock the (previous) rq of a !RUNNABLE task, but that's the
	 * price to pay to safely serialize util_{min,max} updates with
	 * enqueues, dequeues and migration operations.
	 * This is the same locking schema used by __set_cpus_allowed_ptr().
	 */
	rq = task_rq_lock(p, &rf);

	/*
	 * Setting the clamp bucket is serialized by task_rq_lock().
	 * If the task is not yet RUNNABLE and its task_struct is not
	 * affecting a valid clamp bucket, the next time it's enqueued,
	 * it will already see the updated clamp bucket value.
	 */
	for_each_clamp_id(clamp_id)
		uclamp_rq_reinc_id(rq, p, clamp_id);

	task_rq_unlock(rq, p, &rf);
}

#ifdef CONFIG_UCLAMP_TASK_GROUP
static inline void
uclamp_update_active_tasks(struct cgroup_subsys_state *css)
{
	struct css_task_iter it;
	struct task_struct *p;

	css_task_iter_start(css, 0, &it);
	while ((p = css_task_iter_next(&it)))
		uclamp_update_active(p);
	css_task_iter_end(&it);
}

static void cpu_util_update_eff(struct cgroup_subsys_state *css);
#endif

#ifdef CONFIG_SYSCTL
#ifdef CONFIG_UCLAMP_TASK
#ifdef CONFIG_UCLAMP_TASK_GROUP
static void uclamp_update_root_tg(void)
{
	struct task_group *tg = &root_task_group;

	uclamp_se_set(&tg->uclamp_req[UCLAMP_MIN],
		      sysctl_sched_uclamp_util_min, false);
	uclamp_se_set(&tg->uclamp_req[UCLAMP_MAX],
		      sysctl_sched_uclamp_util_max, false);

	rcu_read_lock();
	cpu_util_update_eff(&root_task_group.css);
	rcu_read_unlock();
}
#else
static void uclamp_update_root_tg(void) { }
#endif

static void uclamp_sync_util_min_rt_default(void)
{
	struct task_struct *g, *p;

	/*
	 * copy_process()			sysctl_uclamp
	 *					  uclamp_min_rt = X;
	 *   write_lock(&tasklist_lock)		  read_lock(&tasklist_lock)
	 *   // link thread			  smp_mb__after_spinlock()
	 *   write_unlock(&tasklist_lock)	  read_unlock(&tasklist_lock);
	 *   sched_post_fork()			  for_each_process_thread()
	 *     __uclamp_sync_rt()		    __uclamp_sync_rt()
	 *
	 * Ensures that either sched_post_fork() will observe the new
	 * uclamp_min_rt or for_each_process_thread() will observe the new
	 * task.
	 */
	read_lock(&tasklist_lock);
	smp_mb__after_spinlock();
	read_unlock(&tasklist_lock);

	rcu_read_lock();
	for_each_process_thread(g, p)
		uclamp_update_util_min_rt_default(p);
	rcu_read_unlock();
}

static int sysctl_sched_uclamp_handler(struct ctl_table *table, int write,
				void *buffer, size_t *lenp, loff_t *ppos)
{
	bool update_root_tg = false;
	int old_min, old_max, old_min_rt;
	int result;

	mutex_lock(&uclamp_mutex);
	old_min = sysctl_sched_uclamp_util_min;
	old_max = sysctl_sched_uclamp_util_max;
	old_min_rt = sysctl_sched_uclamp_util_min_rt_default;

	result = proc_dointvec(table, write, buffer, lenp, ppos);
	if (result)
		goto undo;
	if (!write)
		goto done;

	if (sysctl_sched_uclamp_util_min > sysctl_sched_uclamp_util_max ||
	    sysctl_sched_uclamp_util_max > SCHED_CAPACITY_SCALE	||
	    sysctl_sched_uclamp_util_min_rt_default > SCHED_CAPACITY_SCALE) {

		result = -EINVAL;
		goto undo;
	}

	if (old_min != sysctl_sched_uclamp_util_min) {
		uclamp_se_set(&uclamp_default[UCLAMP_MIN],
			      sysctl_sched_uclamp_util_min, false);
		update_root_tg = true;
	}
	if (old_max != sysctl_sched_uclamp_util_max) {
		uclamp_se_set(&uclamp_default[UCLAMP_MAX],
			      sysctl_sched_uclamp_util_max, false);
		update_root_tg = true;
	}

	if (update_root_tg) {
		static_branch_enable(&sched_uclamp_used);
		uclamp_update_root_tg();
	}

	if (old_min_rt != sysctl_sched_uclamp_util_min_rt_default) {
		static_branch_enable(&sched_uclamp_used);
		uclamp_sync_util_min_rt_default();
	}

	/*
	 * We update all RUNNABLE tasks only when task groups are in use.
	 * Otherwise, keep it simple and do just a lazy update at each next
	 * task enqueue time.
	 */

	goto done;

undo:
	sysctl_sched_uclamp_util_min = old_min;
	sysctl_sched_uclamp_util_max = old_max;
	sysctl_sched_uclamp_util_min_rt_default = old_min_rt;
done:
	mutex_unlock(&uclamp_mutex);

	return result;
}
#endif
#endif

static int uclamp_validate(struct task_struct *p,
			   const struct sched_attr *attr, bool user)
{
	int util_min = p->uclamp_req[UCLAMP_MIN].value;
	int util_max = p->uclamp_req[UCLAMP_MAX].value;
	bool done = false;
	int ret = 0;

	trace_android_vh_uclamp_validate(p, attr, user, &ret, &done);
	if (done)
		return ret;

	if (attr->sched_flags & SCHED_FLAG_UTIL_CLAMP_MIN) {
		util_min = attr->sched_util_min;

		if (util_min + 1 > SCHED_CAPACITY_SCALE + 1)
			return -EINVAL;
	}

	if (attr->sched_flags & SCHED_FLAG_UTIL_CLAMP_MAX) {
		util_max = attr->sched_util_max;

		if (util_max + 1 > SCHED_CAPACITY_SCALE + 1)
			return -EINVAL;
	}

	if (util_min != -1 && util_max != -1 && util_min > util_max)
		return -EINVAL;

	/*
	 * We have valid uclamp attributes; make sure uclamp is enabled.
	 *
	 * We need to do that here, because enabling static branches is
	 * a blocking operation which obviously cannot be done while holding
	 * scheduler locks.
	 *
	 * We only enable the static key if this was initiated by user space
	 * request. There should be no in-kernel users of uclamp except to
	 * implement things like inheritance like in binder. These in-kernel
	 * callers can rightfully be called be sometimes in_atomic() context
	 * which is invalid context to enable the key in. The enabling path
	 * unconditionally holds the cpus_read_lock() which might_sleep().
	 */
	if (user)
		static_branch_enable(&sched_uclamp_used);

	return 0;
}

static bool uclamp_reset(const struct sched_attr *attr,
			 enum uclamp_id clamp_id,
			 struct uclamp_se *uc_se)
{
	/* Reset on sched class change for a non user-defined clamp value. */
	if (likely(!(attr->sched_flags & SCHED_FLAG_UTIL_CLAMP)) &&
	    !uc_se->user_defined)
		return true;

	/* Reset on sched_util_{min,max} == -1. */
	if (clamp_id == UCLAMP_MIN &&
	    attr->sched_flags & SCHED_FLAG_UTIL_CLAMP_MIN &&
	    attr->sched_util_min == -1) {
		return true;
	}

	if (clamp_id == UCLAMP_MAX &&
	    attr->sched_flags & SCHED_FLAG_UTIL_CLAMP_MAX &&
	    attr->sched_util_max == -1) {
		return true;
	}

	return false;
}

static void __setscheduler_uclamp(struct task_struct *p,
				  const struct sched_attr *attr)
{
	enum uclamp_id clamp_id;

	for_each_clamp_id(clamp_id) {
		struct uclamp_se *uc_se = &p->uclamp_req[clamp_id];
		unsigned int value;

		if (!uclamp_reset(attr, clamp_id, uc_se))
			continue;

		/*
		 * RT by default have a 100% boost value that could be modified
		 * at runtime.
		 */
		if (unlikely(rt_task(p) && clamp_id == UCLAMP_MIN))
			value = sysctl_sched_uclamp_util_min_rt_default;
		else
			value = uclamp_none(clamp_id);

		uclamp_se_set(uc_se, value, false);

	}

	if (likely(!(attr->sched_flags & SCHED_FLAG_UTIL_CLAMP)))
		return;

	if (attr->sched_flags & SCHED_FLAG_UTIL_CLAMP_MIN &&
	    attr->sched_util_min != -1) {
		uclamp_se_set(&p->uclamp_req[UCLAMP_MIN],
			      attr->sched_util_min, true);
		trace_android_vh_setscheduler_uclamp(p, UCLAMP_MIN, attr->sched_util_min);
	}

	if (attr->sched_flags & SCHED_FLAG_UTIL_CLAMP_MAX &&
	    attr->sched_util_max != -1) {
		uclamp_se_set(&p->uclamp_req[UCLAMP_MAX],
			      attr->sched_util_max, true);
		trace_android_vh_setscheduler_uclamp(p, UCLAMP_MAX, attr->sched_util_max);
	}
}

static void uclamp_fork(struct task_struct *p)
{
	enum uclamp_id clamp_id;

	/*
	 * We don't need to hold task_rq_lock() when updating p->uclamp_* here
	 * as the task is still at its early fork stages.
	 */
	for_each_clamp_id(clamp_id)
		p->uclamp[clamp_id].active = false;

	if (likely(!p->sched_reset_on_fork))
		return;

	for_each_clamp_id(clamp_id) {
		uclamp_se_set(&p->uclamp_req[clamp_id],
			      uclamp_none(clamp_id), false);
	}
}

static void uclamp_post_fork(struct task_struct *p)
{
	uclamp_update_util_min_rt_default(p);
}

static void __init init_uclamp_rq(struct rq *rq)
{
	enum uclamp_id clamp_id;
	struct uclamp_rq *uc_rq = rq->uclamp;

	for_each_clamp_id(clamp_id) {
		uc_rq[clamp_id] = (struct uclamp_rq) {
			.value = uclamp_none(clamp_id)
		};
	}

	rq->uclamp_flags = UCLAMP_FLAG_IDLE;
}

static void __init init_uclamp(void)
{
	struct uclamp_se uc_max = {};
	enum uclamp_id clamp_id;
	int cpu;

	for_each_possible_cpu(cpu)
		init_uclamp_rq(cpu_rq(cpu));

	for_each_clamp_id(clamp_id) {
		uclamp_se_set(&init_task.uclamp_req[clamp_id],
			      uclamp_none(clamp_id), false);
	}

	/* System defaults allow max clamp values for both indexes */
	uclamp_se_set(&uc_max, uclamp_none(UCLAMP_MAX), false);
	for_each_clamp_id(clamp_id) {
		uclamp_default[clamp_id] = uc_max;
#ifdef CONFIG_UCLAMP_TASK_GROUP
		root_task_group.uclamp_req[clamp_id] = uc_max;
		root_task_group.uclamp[clamp_id] = uc_max;
#endif
	}
}

#else /* CONFIG_UCLAMP_TASK */
static inline void uclamp_rq_inc(struct rq *rq, struct task_struct *p) { }
static inline void uclamp_rq_dec(struct rq *rq, struct task_struct *p) { }
static inline int uclamp_validate(struct task_struct *p,
				  const struct sched_attr *attr, bool user)
{
	return -EOPNOTSUPP;
}
static void __setscheduler_uclamp(struct task_struct *p,
				  const struct sched_attr *attr) { }
static inline void uclamp_fork(struct task_struct *p) { }
static inline void uclamp_post_fork(struct task_struct *p) { }
static inline void init_uclamp(void) { }
#endif /* CONFIG_UCLAMP_TASK */

bool sched_task_on_rq(struct task_struct *p)
{
	return task_on_rq_queued(p);
}

unsigned long get_wchan(struct task_struct *p)
{
	unsigned long ip = 0;
	unsigned int state;

	if (!p || p == current)
		return 0;

	/* Only get wchan if task is blocked and we can keep it that way. */
	raw_spin_lock_irq(&p->pi_lock);
	state = READ_ONCE(p->__state);
	smp_rmb(); /* see try_to_wake_up() */
	if (state != TASK_RUNNING && state != TASK_WAKING && !p->on_rq)
		ip = __get_wchan(p);
	raw_spin_unlock_irq(&p->pi_lock);

	return ip;
}

static inline void enqueue_task(struct rq *rq, struct task_struct *p, int flags)
{
	if (!(flags & ENQUEUE_NOCLOCK))
		update_rq_clock(rq);

	if (!(flags & ENQUEUE_RESTORE)) {
		sched_info_enqueue(rq, p);
		psi_enqueue(p, flags & ENQUEUE_WAKEUP);
	}

	uclamp_rq_inc(rq, p);
	trace_android_rvh_enqueue_task(rq, p, flags);
	p->sched_class->enqueue_task(rq, p, flags);
	trace_android_rvh_after_enqueue_task(rq, p, flags);

	if (sched_core_enabled(rq))
		sched_core_enqueue(rq, p);
}

static inline void dequeue_task(struct rq *rq, struct task_struct *p, int flags)
{
	if (sched_core_enabled(rq))
		sched_core_dequeue(rq, p, flags);

	if (!(flags & DEQUEUE_NOCLOCK))
		update_rq_clock(rq);

	if (!(flags & DEQUEUE_SAVE)) {
		sched_info_dequeue(rq, p);
		psi_dequeue(p, flags & DEQUEUE_SLEEP);
	}

	uclamp_rq_dec(rq, p);
	trace_android_rvh_dequeue_task(rq, p, flags);
	p->sched_class->dequeue_task(rq, p, flags);
	trace_android_rvh_after_dequeue_task(rq, p, flags);
}

void activate_task(struct rq *rq, struct task_struct *p, int flags)
{
	if (task_on_rq_migrating(p))
		flags |= ENQUEUE_MIGRATED;

	enqueue_task(rq, p, flags);

	p->on_rq = TASK_ON_RQ_QUEUED;
}
EXPORT_SYMBOL_GPL(activate_task);

void deactivate_task(struct rq *rq, struct task_struct *p, int flags)
{
	p->on_rq = (flags & DEQUEUE_SLEEP) ? 0 : TASK_ON_RQ_MIGRATING;

	dequeue_task(rq, p, flags);
}
EXPORT_SYMBOL_GPL(deactivate_task);

static inline int __normal_prio(int policy, int rt_prio, int nice)
{
	int prio;

	if (dl_policy(policy))
		prio = MAX_DL_PRIO - 1;
	else if (rt_policy(policy))
		prio = MAX_RT_PRIO - 1 - rt_prio;
	else
		prio = NICE_TO_PRIO(nice);

	return prio;
}

/*
 * Calculate the expected normal priority: i.e. priority
 * without taking RT-inheritance into account. Might be
 * boosted by interactivity modifiers. Changes upon fork,
 * setprio syscalls, and whenever the interactivity
 * estimator recalculates.
 */
static inline int normal_prio(struct task_struct *p)
{
	return __normal_prio(p->policy, p->rt_priority, PRIO_TO_NICE(p->static_prio));
}

/*
 * Calculate the current priority, i.e. the priority
 * taken into account by the scheduler. This value might
 * be boosted by RT tasks, or might be boosted by
 * interactivity modifiers. Will be RT if the task got
 * RT-boosted. If not then it returns p->normal_prio.
 */
static int effective_prio(struct task_struct *p)
{
	p->normal_prio = normal_prio(p);
	/*
	 * If we are RT tasks or we were boosted to RT priority,
	 * keep the priority unchanged. Otherwise, update priority
	 * to the normal priority:
	 */
	if (!rt_prio(p->prio))
		return p->normal_prio;
	return p->prio;
}

/**
 * task_curr - is this task currently executing on a CPU?
 * @p: the task in question.
 *
 * Return: 1 if the task is currently executing. 0 otherwise.
 */
inline int task_curr(const struct task_struct *p)
{
	return cpu_curr(task_cpu(p)) == p;
}

/*
 * switched_from, switched_to and prio_changed must _NOT_ drop rq->lock,
 * use the balance_callback list if you want balancing.
 *
 * this means any call to check_class_changed() must be followed by a call to
 * balance_callback().
 */
static inline void check_class_changed(struct rq *rq, struct task_struct *p,
				       const struct sched_class *prev_class,
				       int oldprio)
{
	if (prev_class != p->sched_class) {
		if (prev_class->switched_from)
			prev_class->switched_from(rq, p);

		p->sched_class->switched_to(rq, p);
	} else if (oldprio != p->prio || dl_task(p))
		p->sched_class->prio_changed(rq, p, oldprio);
}

void check_preempt_curr(struct rq *rq, struct task_struct *p, int flags)
{
	if (p->sched_class == rq->curr->sched_class)
		rq->curr->sched_class->check_preempt_curr(rq, p, flags);
	else if (sched_class_above(p->sched_class, rq->curr->sched_class))
		resched_curr(rq);

	/*
	 * A queue event has occurred, and we're going to schedule.  In
	 * this case, we can save a useless back to back clock update.
	 */
	if (task_on_rq_queued(rq->curr) && test_tsk_need_resched(rq->curr))
		rq_clock_skip_update(rq);
}
EXPORT_SYMBOL_GPL(check_preempt_curr);

#ifdef CONFIG_SMP

static void
__do_set_cpus_allowed(struct task_struct *p, const struct cpumask *new_mask, u32 flags);

static int __set_cpus_allowed_ptr(struct task_struct *p,
				  const struct cpumask *new_mask,
				  u32 flags);

static void migrate_disable_switch(struct rq *rq, struct task_struct *p)
{
	if (likely(!p->migration_disabled))
		return;

	if (p->cpus_ptr != &p->cpus_mask)
		return;

	/*
	 * Violates locking rules! see comment in __do_set_cpus_allowed().
	 */
	__do_set_cpus_allowed(p, cpumask_of(rq->cpu), SCA_MIGRATE_DISABLE);
}

void migrate_disable(void)
{
	struct task_struct *p = current;

	if (p->migration_disabled) {
		p->migration_disabled++;
		return;
	}

	preempt_disable();
	this_rq()->nr_pinned++;
	p->migration_disabled = 1;
	preempt_enable();
}
EXPORT_SYMBOL_GPL(migrate_disable);

void migrate_enable(void)
{
	struct task_struct *p = current;

	if (p->migration_disabled > 1) {
		p->migration_disabled--;
		return;
	}

	if (WARN_ON_ONCE(!p->migration_disabled))
		return;

	/*
	 * Ensure stop_task runs either before or after this, and that
	 * __set_cpus_allowed_ptr(SCA_MIGRATE_ENABLE) doesn't schedule().
	 */
	preempt_disable();
	if (p->cpus_ptr != &p->cpus_mask)
		__set_cpus_allowed_ptr(p, &p->cpus_mask, SCA_MIGRATE_ENABLE);
	/*
	 * Mustn't clear migration_disabled() until cpus_ptr points back at the
	 * regular cpus_mask, otherwise things that race (eg.
	 * select_fallback_rq) get confused.
	 */
	barrier();
	p->migration_disabled = 0;
	this_rq()->nr_pinned--;
	preempt_enable();
}
EXPORT_SYMBOL_GPL(migrate_enable);

static inline bool rq_has_pinned_tasks(struct rq *rq)
{
	return rq->nr_pinned;
}

/*
 * Per-CPU kthreads are allowed to run on !active && online CPUs, see
 * __set_cpus_allowed_ptr() and select_fallback_rq().
 */
static inline bool is_cpu_allowed(struct task_struct *p, int cpu)
{
	bool allowed = true;

	/* When not in the task's cpumask, no point in looking further. */
	if (!cpumask_test_cpu(cpu, p->cpus_ptr))
		return false;

	/* migrate_disabled() must be allowed to finish. */
	if (is_migration_disabled(p))
		return cpu_online(cpu);

	/* check for all cases */
	trace_android_rvh_is_cpu_allowed(p, cpu, &allowed);

	/* Non kernel threads are not allowed during either online or offline. */
	if (!(p->flags & PF_KTHREAD))
		return cpu_active(cpu) && task_cpu_possible(cpu, p) && allowed;

	/* KTHREAD_IS_PER_CPU is always allowed. */
	if (kthread_is_per_cpu(p))
		return cpu_online(cpu);

	if (!allowed)
		return false;

	/* Regular kernel threads don't get to stay during offline. */
	if (cpu_dying(cpu))
		return false;

	/* But are allowed during online. */
	return cpu_online(cpu);
}

/*
 * This is how migration works:
 *
 * 1) we invoke migration_cpu_stop() on the target CPU using
 *    stop_one_cpu().
 * 2) stopper starts to run (implicitly forcing the migrated thread
 *    off the CPU)
 * 3) it checks whether the migrated task is still in the wrong runqueue.
 * 4) if it's in the wrong runqueue then the migration thread removes
 *    it and puts it into the right queue.
 * 5) stopper completes and stop_one_cpu() returns and the migration
 *    is done.
 */

/*
 * move_queued_task - move a queued task to new rq.
 *
 * Returns (locked) new rq. Old rq's lock is released.
 */
static struct rq *move_queued_task(struct rq *rq, struct rq_flags *rf,
				   struct task_struct *p, int new_cpu)
{
	int detached = 0;

	lockdep_assert_rq_held(rq);

	/*
	 * The vendor hook may drop the lock temporarily, so
	 * pass the rq flags to unpin lock. We expect the
	 * rq lock to be held after return.
	 */
	trace_android_rvh_migrate_queued_task(rq, rf, p, new_cpu, &detached);
	if (detached)
		goto attach;

	deactivate_task(rq, p, DEQUEUE_NOCLOCK);
	set_task_cpu(p, new_cpu);

attach:
	rq_unlock(rq, rf);
	rq = cpu_rq(new_cpu);

	rq_lock(rq, rf);
	WARN_ON_ONCE(task_cpu(p) != new_cpu);
	activate_task(rq, p, 0);
	check_preempt_curr(rq, p, 0);

	return rq;
}

struct migration_arg {
	struct task_struct		*task;
	int				dest_cpu;
	struct set_affinity_pending	*pending;
};

/*
 * @refs: number of wait_for_completion()
 * @stop_pending: is @stop_work in use
 */
struct set_affinity_pending {
	refcount_t		refs;
	unsigned int		stop_pending;
	struct completion	done;
	struct cpu_stop_work	stop_work;
	struct migration_arg	arg;
};

/*
 * Move (not current) task off this CPU, onto the destination CPU. We're doing
 * this because either it can't run here any more (set_cpus_allowed()
 * away from this CPU, or CPU going down), or because we're
 * attempting to rebalance this task on exec (sched_exec).
 *
 * So we race with normal scheduler movements, but that's OK, as long
 * as the task is no longer on this CPU.
 */
struct rq *__migrate_task(struct rq *rq, struct rq_flags *rf,
			  struct task_struct *p, int dest_cpu)
{
	/* Affinity changed (again). */
	if (!is_cpu_allowed(p, dest_cpu))
		return rq;

	update_rq_clock(rq);
	rq = move_queued_task(rq, rf, p, dest_cpu);

	return rq;
}
EXPORT_SYMBOL_GPL(__migrate_task);

/*
 * migration_cpu_stop - this will be executed by a highprio stopper thread
 * and performs thread migration by bumping thread off CPU then
 * 'pushing' onto another runqueue.
 */
static int migration_cpu_stop(void *data)
{
	struct migration_arg *arg = data;
	struct set_affinity_pending *pending = arg->pending;
	struct task_struct *p = arg->task;
	struct rq *rq = this_rq();
	bool complete = false;
	struct rq_flags rf;

	/*
	 * The original target CPU might have gone down and we might
	 * be on another CPU but it doesn't matter.
	 */
	local_irq_save(rf.flags);
	/*
	 * We need to explicitly wake pending tasks before running
	 * __migrate_task() such that we will not miss enforcing cpus_ptr
	 * during wakeups, see set_cpus_allowed_ptr()'s TASK_WAKING test.
	 */
	flush_smp_call_function_queue();

	raw_spin_lock(&p->pi_lock);
	rq_lock(rq, &rf);

	/*
	 * If we were passed a pending, then ->stop_pending was set, thus
	 * p->migration_pending must have remained stable.
	 */
	WARN_ON_ONCE(pending && pending != p->migration_pending);

	/*
	 * If task_rq(p) != rq, it cannot be migrated here, because we're
	 * holding rq->lock, if p->on_rq == 0 it cannot get enqueued because
	 * we're holding p->pi_lock.
	 */
	if (task_rq(p) == rq) {
		if (is_migration_disabled(p))
			goto out;

		if (pending) {
			p->migration_pending = NULL;
			complete = true;

			if (cpumask_test_cpu(task_cpu(p), &p->cpus_mask))
				goto out;
		}

		if (task_on_rq_queued(p))
			rq = __migrate_task(rq, &rf, p, arg->dest_cpu);
		else
			p->wake_cpu = arg->dest_cpu;

		/*
		 * XXX __migrate_task() can fail, at which point we might end
		 * up running on a dodgy CPU, AFAICT this can only happen
		 * during CPU hotplug, at which point we'll get pushed out
		 * anyway, so it's probably not a big deal.
		 */

	} else if (pending) {
		/*
		 * This happens when we get migrated between migrate_enable()'s
		 * preempt_enable() and scheduling the stopper task. At that
		 * point we're a regular task again and not current anymore.
		 *
		 * A !PREEMPT kernel has a giant hole here, which makes it far
		 * more likely.
		 */

		/*
		 * The task moved before the stopper got to run. We're holding
		 * ->pi_lock, so the allowed mask is stable - if it got
		 * somewhere allowed, we're done.
		 */
		if (cpumask_test_cpu(task_cpu(p), p->cpus_ptr)) {
			p->migration_pending = NULL;
			complete = true;
			goto out;
		}

		/*
		 * When migrate_enable() hits a rq mis-match we can't reliably
		 * determine is_migration_disabled() and so have to chase after
		 * it.
		 */
		WARN_ON_ONCE(!pending->stop_pending);
		task_rq_unlock(rq, p, &rf);
		stop_one_cpu_nowait(task_cpu(p), migration_cpu_stop,
				    &pending->arg, &pending->stop_work);
		return 0;
	}
out:
	if (pending)
		pending->stop_pending = false;
	task_rq_unlock(rq, p, &rf);

	if (complete)
		complete_all(&pending->done);

	return 0;
}

int push_cpu_stop(void *arg)
{
	struct rq *lowest_rq = NULL, *rq = this_rq();
	struct task_struct *p = arg;

	raw_spin_lock_irq(&p->pi_lock);
	raw_spin_rq_lock(rq);

	if (task_rq(p) != rq)
		goto out_unlock;

	if (is_migration_disabled(p)) {
		p->migration_flags |= MDF_PUSH;
		goto out_unlock;
	}

	p->migration_flags &= ~MDF_PUSH;

	if (p->sched_class->find_lock_rq)
		lowest_rq = p->sched_class->find_lock_rq(p, rq);

	if (!lowest_rq)
		goto out_unlock;

	// XXX validate p is still the highest prio task
	if (task_rq(p) == rq) {
		deactivate_task(rq, p, 0);
		set_task_cpu(p, lowest_rq->cpu);
		activate_task(lowest_rq, p, 0);
		resched_curr(lowest_rq);
	}

	double_unlock_balance(rq, lowest_rq);

out_unlock:
	rq->push_busy = false;
	raw_spin_rq_unlock(rq);
	raw_spin_unlock_irq(&p->pi_lock);

	put_task_struct(p);
	return 0;
}
EXPORT_SYMBOL_GPL(push_cpu_stop);

/*
 * sched_class::set_cpus_allowed must do the below, but is not required to
 * actually call this function.
 */
void set_cpus_allowed_common(struct task_struct *p, const struct cpumask *new_mask, u32 flags)
{
	if (flags & (SCA_MIGRATE_ENABLE | SCA_MIGRATE_DISABLE)) {
		p->cpus_ptr = new_mask;
		return;
	}

	cpumask_copy(&p->cpus_mask, new_mask);
	p->nr_cpus_allowed = cpumask_weight(new_mask);
	trace_android_rvh_set_cpus_allowed_comm(p, new_mask);
}

static void
__do_set_cpus_allowed(struct task_struct *p, const struct cpumask *new_mask, u32 flags)
{
	struct rq *rq = task_rq(p);
	bool queued, running;

	/*
	 * This here violates the locking rules for affinity, since we're only
	 * supposed to change these variables while holding both rq->lock and
	 * p->pi_lock.
	 *
	 * HOWEVER, it magically works, because ttwu() is the only code that
	 * accesses these variables under p->pi_lock and only does so after
	 * smp_cond_load_acquire(&p->on_cpu, !VAL), and we're in __schedule()
	 * before finish_task().
	 *
	 * XXX do further audits, this smells like something putrid.
	 */
	if (flags & SCA_MIGRATE_DISABLE)
		SCHED_WARN_ON(!p->on_cpu);
	else
		lockdep_assert_held(&p->pi_lock);

	queued = task_on_rq_queued(p);
	running = task_current(rq, p);

	if (queued) {
		/*
		 * Because __kthread_bind() calls this on blocked tasks without
		 * holding rq->lock.
		 */
		lockdep_assert_rq_held(rq);
		dequeue_task(rq, p, DEQUEUE_SAVE | DEQUEUE_NOCLOCK);
	}
	if (running)
		put_prev_task(rq, p);

	p->sched_class->set_cpus_allowed(p, new_mask, flags);

	if (queued)
		enqueue_task(rq, p, ENQUEUE_RESTORE | ENQUEUE_NOCLOCK);
	if (running)
		set_next_task(rq, p);
}

void do_set_cpus_allowed(struct task_struct *p, const struct cpumask *new_mask)
{
	__do_set_cpus_allowed(p, new_mask, 0);
}

int dup_user_cpus_ptr(struct task_struct *dst, struct task_struct *src,
		      int node)
{
	cpumask_t *user_mask;
	unsigned long flags;

	/*
	 * Always clear dst->user_cpus_ptr first as their user_cpus_ptr's
	 * may differ by now due to racing.
	 */
	dst->user_cpus_ptr = NULL;

	/*
	 * This check is racy and losing the race is a valid situation.
	 * It is not worth the extra overhead of taking the pi_lock on
	 * every fork/clone.
	 */
	if (data_race(!src->user_cpus_ptr))
		return 0;

	user_mask = kmalloc_node(cpumask_size(), GFP_KERNEL, node);
	if (!user_mask)
		return -ENOMEM;

	/*
	 * Use pi_lock to protect content of user_cpus_ptr
	 *
	 * Though unlikely, user_cpus_ptr can be reset to NULL by a concurrent
	 * do_set_cpus_allowed().
	 */
	raw_spin_lock_irqsave(&src->pi_lock, flags);
	if (src->user_cpus_ptr) {
		swap(dst->user_cpus_ptr, user_mask);
		cpumask_copy(dst->user_cpus_ptr, src->user_cpus_ptr);
	}
	raw_spin_unlock_irqrestore(&src->pi_lock, flags);

	if (unlikely(user_mask))
		kfree(user_mask);

	return 0;
}

static inline struct cpumask *clear_user_cpus_ptr(struct task_struct *p)
{
	struct cpumask *user_mask = NULL;

	swap(p->user_cpus_ptr, user_mask);

	return user_mask;
}

void release_user_cpus_ptr(struct task_struct *p)
{
	kfree(clear_user_cpus_ptr(p));
}

/*
 * This function is wildly self concurrent; here be dragons.
 *
 *
 * When given a valid mask, __set_cpus_allowed_ptr() must block until the
 * designated task is enqueued on an allowed CPU. If that task is currently
 * running, we have to kick it out using the CPU stopper.
 *
 * Migrate-Disable comes along and tramples all over our nice sandcastle.
 * Consider:
 *
 *     Initial conditions: P0->cpus_mask = [0, 1]
 *
 *     P0@CPU0                  P1
 *
 *     migrate_disable();
 *     <preempted>
 *                              set_cpus_allowed_ptr(P0, [1]);
 *
 * P1 *cannot* return from this set_cpus_allowed_ptr() call until P0 executes
 * its outermost migrate_enable() (i.e. it exits its Migrate-Disable region).
 * This means we need the following scheme:
 *
 *     P0@CPU0                  P1
 *
 *     migrate_disable();
 *     <preempted>
 *                              set_cpus_allowed_ptr(P0, [1]);
 *                                <blocks>
 *     <resumes>
 *     migrate_enable();
 *       __set_cpus_allowed_ptr();
 *       <wakes local stopper>
 *                         `--> <woken on migration completion>
 *
 * Now the fun stuff: there may be several P1-like tasks, i.e. multiple
 * concurrent set_cpus_allowed_ptr(P0, [*]) calls. CPU affinity changes of any
 * task p are serialized by p->pi_lock, which we can leverage: the one that
 * should come into effect at the end of the Migrate-Disable region is the last
 * one. This means we only need to track a single cpumask (i.e. p->cpus_mask),
 * but we still need to properly signal those waiting tasks at the appropriate
 * moment.
 *
 * This is implemented using struct set_affinity_pending. The first
 * __set_cpus_allowed_ptr() caller within a given Migrate-Disable region will
 * setup an instance of that struct and install it on the targeted task_struct.
 * Any and all further callers will reuse that instance. Those then wait for
 * a completion signaled at the tail of the CPU stopper callback (1), triggered
 * on the end of the Migrate-Disable region (i.e. outermost migrate_enable()).
 *
 *
 * (1) In the cases covered above. There is one more where the completion is
 * signaled within affine_move_task() itself: when a subsequent affinity request
 * occurs after the stopper bailed out due to the targeted task still being
 * Migrate-Disable. Consider:
 *
 *     Initial conditions: P0->cpus_mask = [0, 1]
 *
 *     CPU0		  P1				P2
 *     <P0>
 *       migrate_disable();
 *       <preempted>
 *                        set_cpus_allowed_ptr(P0, [1]);
 *                          <blocks>
 *     <migration/0>
 *       migration_cpu_stop()
 *         is_migration_disabled()
 *           <bails>
 *                                                       set_cpus_allowed_ptr(P0, [0, 1]);
 *                                                         <signal completion>
 *                          <awakes>
 *
 * Note that the above is safe vs a concurrent migrate_enable(), as any
 * pending affinity completion is preceded by an uninstallation of
 * p->migration_pending done with p->pi_lock held.
 */
static int affine_move_task(struct rq *rq, struct task_struct *p, struct rq_flags *rf,
			    int dest_cpu, unsigned int flags)
{
	struct set_affinity_pending my_pending = { }, *pending = NULL;
	bool stop_pending, complete = false;

	/* Can the task run on the task's current CPU? If so, we're done */
	if (cpumask_test_cpu(task_cpu(p), &p->cpus_mask)) {
		struct task_struct *push_task = NULL;

		if ((flags & SCA_MIGRATE_ENABLE) &&
		    (p->migration_flags & MDF_PUSH) && !rq->push_busy) {
			rq->push_busy = true;
			push_task = get_task_struct(p);
		}

		/*
		 * If there are pending waiters, but no pending stop_work,
		 * then complete now.
		 */
		pending = p->migration_pending;
		if (pending && !pending->stop_pending) {
			p->migration_pending = NULL;
			complete = true;
		}

		task_rq_unlock(rq, p, rf);

		if (push_task) {
			stop_one_cpu_nowait(rq->cpu, push_cpu_stop,
					    p, &rq->push_work);
		}

		if (complete)
			complete_all(&pending->done);

		return 0;
	}

	if (!(flags & SCA_MIGRATE_ENABLE)) {
		/* serialized by p->pi_lock */
		if (!p->migration_pending) {
			/* Install the request */
			refcount_set(&my_pending.refs, 1);
			init_completion(&my_pending.done);
			my_pending.arg = (struct migration_arg) {
				.task = p,
				.dest_cpu = dest_cpu,
				.pending = &my_pending,
			};

			p->migration_pending = &my_pending;
		} else {
			pending = p->migration_pending;
			refcount_inc(&pending->refs);
			/*
			 * Affinity has changed, but we've already installed a
			 * pending. migration_cpu_stop() *must* see this, else
			 * we risk a completion of the pending despite having a
			 * task on a disallowed CPU.
			 *
			 * Serialized by p->pi_lock, so this is safe.
			 */
			pending->arg.dest_cpu = dest_cpu;
		}
	}
	pending = p->migration_pending;
	/*
	 * - !MIGRATE_ENABLE:
	 *   we'll have installed a pending if there wasn't one already.
	 *
	 * - MIGRATE_ENABLE:
	 *   we're here because the current CPU isn't matching anymore,
	 *   the only way that can happen is because of a concurrent
	 *   set_cpus_allowed_ptr() call, which should then still be
	 *   pending completion.
	 *
	 * Either way, we really should have a @pending here.
	 */
	if (WARN_ON_ONCE(!pending)) {
		task_rq_unlock(rq, p, rf);
		return -EINVAL;
	}

	if (task_on_cpu(rq, p) || READ_ONCE(p->__state) == TASK_WAKING) {
		/*
		 * MIGRATE_ENABLE gets here because 'p == current', but for
		 * anything else we cannot do is_migration_disabled(), punt
		 * and have the stopper function handle it all race-free.
		 */
		stop_pending = pending->stop_pending;
		if (!stop_pending)
			pending->stop_pending = true;

		if (flags & SCA_MIGRATE_ENABLE)
			p->migration_flags &= ~MDF_PUSH;

		task_rq_unlock(rq, p, rf);

		if (!stop_pending) {
			stop_one_cpu_nowait(cpu_of(rq), migration_cpu_stop,
					    &pending->arg, &pending->stop_work);
		}

		if (flags & SCA_MIGRATE_ENABLE)
			return 0;
	} else {

		if (!is_migration_disabled(p)) {
			if (task_on_rq_queued(p))
				rq = move_queued_task(rq, rf, p, dest_cpu);

			if (!pending->stop_pending) {
				p->migration_pending = NULL;
				complete = true;
			}
		}
		task_rq_unlock(rq, p, rf);

		if (complete)
			complete_all(&pending->done);
	}

	wait_for_completion(&pending->done);

	if (refcount_dec_and_test(&pending->refs))
		wake_up_var(&pending->refs); /* No UaF, just an address */

	/*
	 * Block the original owner of &pending until all subsequent callers
	 * have seen the completion and decremented the refcount
	 */
	wait_var_event(&my_pending.refs, !refcount_read(&my_pending.refs));

	/* ARGH */
	WARN_ON_ONCE(my_pending.stop_pending);

	return 0;
}

/*
 * Called with both p->pi_lock and rq->lock held; drops both before returning.
 */
static int __set_cpus_allowed_ptr_locked(struct task_struct *p,
					 const struct cpumask *new_mask,
					 u32 flags,
					 struct rq *rq,
					 struct rq_flags *rf)
	__releases(rq->lock)
	__releases(p->pi_lock)
{
	const struct cpumask *cpu_allowed_mask = task_cpu_possible_mask(p);
	const struct cpumask *cpu_valid_mask = cpu_active_mask;
	bool kthread = p->flags & PF_KTHREAD;
	struct cpumask *user_mask = NULL;
	unsigned int dest_cpu;
	int ret = 0;

	update_rq_clock(rq);

	if (kthread || is_migration_disabled(p)) {
		/*
		 * Kernel threads are allowed on online && !active CPUs,
		 * however, during cpu-hot-unplug, even these might get pushed
		 * away if not KTHREAD_IS_PER_CPU.
		 *
		 * Specifically, migration_disabled() tasks must not fail the
		 * cpumask_any_and_distribute() pick below, esp. so on
		 * SCA_MIGRATE_ENABLE, otherwise we'll not call
		 * set_cpus_allowed_common() and actually reset p->cpus_ptr.
		 */
		cpu_valid_mask = cpu_online_mask;
	}

	if (!kthread && !cpumask_subset(new_mask, cpu_allowed_mask)) {
		ret = -EINVAL;
		goto out;
	}

	/*
	 * Must re-check here, to close a race against __kthread_bind(),
	 * sched_setaffinity() is not guaranteed to observe the flag.
	 */
	if ((flags & SCA_CHECK) && (p->flags & PF_NO_SETAFFINITY)) {
		ret = -EINVAL;
		goto out;
	}

	if (!(flags & SCA_MIGRATE_ENABLE)) {
		if (cpumask_equal(&p->cpus_mask, new_mask))
			goto out;

		if (WARN_ON_ONCE(p == current &&
				 is_migration_disabled(p) &&
				 !cpumask_test_cpu(task_cpu(p), new_mask))) {
			ret = -EBUSY;
			goto out;
		}
	}

	/*
	 * Picking a ~random cpu helps in cases where we are changing affinity
	 * for groups of tasks (ie. cpuset), so that load balancing is not
	 * immediately required to distribute the tasks within their new mask.
	 */
	dest_cpu = cpumask_any_and_distribute(cpu_valid_mask, new_mask);
	trace_android_rvh_set_cpus_allowed_by_task(cpu_valid_mask, new_mask, p, &dest_cpu);

	if (dest_cpu >= nr_cpu_ids) {
		ret = -EINVAL;
		goto out;
	}

	__do_set_cpus_allowed(p, new_mask, flags);

	if (flags & SCA_USER)
		user_mask = clear_user_cpus_ptr(p);

	ret = affine_move_task(rq, p, rf, dest_cpu, flags);

	kfree(user_mask);

	return ret;

out:
	task_rq_unlock(rq, p, rf);

	return ret;
}

/*
 * Change a given task's CPU affinity. Migrate the thread to a
 * proper CPU and schedule it away if the CPU it's executing on
 * is removed from the allowed bitmask.
 *
 * NOTE: the caller must have a valid reference to the task, the
 * task must not exit() & deallocate itself prematurely. The
 * call is not atomic; no spinlocks may be held.
 */
static int __set_cpus_allowed_ptr(struct task_struct *p,
				  const struct cpumask *new_mask, u32 flags)
{
	struct rq_flags rf;
	struct rq *rq;

	rq = task_rq_lock(p, &rf);
	return __set_cpus_allowed_ptr_locked(p, new_mask, flags, rq, &rf);
}

int set_cpus_allowed_ptr(struct task_struct *p, const struct cpumask *new_mask)
{
	return __set_cpus_allowed_ptr(p, new_mask, 0);
}
EXPORT_SYMBOL_GPL(set_cpus_allowed_ptr);

/*
 * Change a given task's CPU affinity to the intersection of its current
 * affinity mask and @subset_mask, writing the resulting mask to @new_mask
 * and pointing @p->user_cpus_ptr to a copy of the old mask.
 * If the resulting mask is empty, leave the affinity unchanged and return
 * -EINVAL.
 */
static int restrict_cpus_allowed_ptr(struct task_struct *p,
				     struct cpumask *new_mask,
				     const struct cpumask *subset_mask)
{
	struct cpumask *user_mask = NULL;
	struct rq_flags rf;
	struct rq *rq;
	int err;

	if (!p->user_cpus_ptr) {
		user_mask = kmalloc(cpumask_size(), GFP_KERNEL);
		if (!user_mask)
			return -ENOMEM;
	}

	rq = task_rq_lock(p, &rf);

	/*
	 * Forcefully restricting the affinity of a deadline task is
	 * likely to cause problems, so fail and noisily override the
	 * mask entirely.
	 */
	if (task_has_dl_policy(p) && dl_bandwidth_enabled()) {
		err = -EPERM;
		goto err_unlock;
	}

	if (!cpumask_and(new_mask, &p->cpus_mask, subset_mask)) {
		err = -EINVAL;
		goto err_unlock;
	}

	/*
	 * We're about to butcher the task affinity, so keep track of what
	 * the user asked for in case we're able to restore it later on.
	 */
	if (user_mask) {
		cpumask_copy(user_mask, p->cpus_ptr);
		p->user_cpus_ptr = user_mask;
	}

	return __set_cpus_allowed_ptr_locked(p, new_mask, 0, rq, &rf);

err_unlock:
	task_rq_unlock(rq, p, &rf);
	kfree(user_mask);
	return err;
}

/*
 * Restrict the CPU affinity of task @p so that it is a subset of
 * task_cpu_possible_mask() and point @p->user_cpu_ptr to a copy of the
 * old affinity mask. If the resulting mask is empty, we warn and walk
 * up the cpuset hierarchy until we find a suitable mask.
 */
void force_compatible_cpus_allowed_ptr(struct task_struct *p)
{
	cpumask_var_t new_mask;
	const struct cpumask *override_mask = task_cpu_possible_mask(p);

	alloc_cpumask_var(&new_mask, GFP_KERNEL);

	/*
	 * __migrate_task() can fail silently in the face of concurrent
	 * offlining of the chosen destination CPU, so take the hotplug
	 * lock to ensure that the migration succeeds.
	 */
	cpus_read_lock();
	if (!cpumask_available(new_mask))
		goto out_set_mask;

	if (!restrict_cpus_allowed_ptr(p, new_mask, override_mask))
		goto out_free_mask;

	/*
	 * We failed to find a valid subset of the affinity mask for the
	 * task, so override it based on its cpuset hierarchy.
	 */
	cpuset_cpus_allowed(p, new_mask);
	override_mask = new_mask;

out_set_mask:
	if (printk_ratelimit()) {
		printk_deferred("Overriding affinity for process %d (%s) to CPUs %*pbl\n",
				task_pid_nr(p), p->comm,
				cpumask_pr_args(override_mask));
	}

	WARN_ON(set_cpus_allowed_ptr(p, override_mask));
out_free_mask:
	cpus_read_unlock();
	free_cpumask_var(new_mask);
}

static int
__sched_setaffinity(struct task_struct *p, const struct cpumask *mask);

/*
 * Restore the affinity of a task @p which was previously restricted by a
 * call to force_compatible_cpus_allowed_ptr(). This will clear (and free)
 * @p->user_cpus_ptr.
 *
 * It is the caller's responsibility to serialise this with any calls to
 * force_compatible_cpus_allowed_ptr(@p).
 */
void relax_compatible_cpus_allowed_ptr(struct task_struct *p)
{
	struct cpumask *user_mask = p->user_cpus_ptr;
	unsigned long flags;

	/*
	 * Try to restore the old affinity mask. If this fails, then
	 * we free the mask explicitly to avoid it being inherited across
	 * a subsequent fork().
	 */
	if (!user_mask || !__sched_setaffinity(p, user_mask))
		return;

	raw_spin_lock_irqsave(&p->pi_lock, flags);
	user_mask = clear_user_cpus_ptr(p);
	raw_spin_unlock_irqrestore(&p->pi_lock, flags);

	kfree(user_mask);
}

void set_task_cpu(struct task_struct *p, unsigned int new_cpu)
{
#ifdef CONFIG_SCHED_DEBUG
	unsigned int state = READ_ONCE(p->__state);

	/*
	 * We should never call set_task_cpu() on a blocked task,
	 * ttwu() will sort out the placement.
	 */
	WARN_ON_ONCE(state != TASK_RUNNING && state != TASK_WAKING && !p->on_rq);

	/*
	 * Migrating fair class task must have p->on_rq = TASK_ON_RQ_MIGRATING,
	 * because schedstat_wait_{start,end} rebase migrating task's wait_start
	 * time relying on p->on_rq.
	 */
	WARN_ON_ONCE(state == TASK_RUNNING &&
		     p->sched_class == &fair_sched_class &&
		     (p->on_rq && !task_on_rq_migrating(p)));

#ifdef CONFIG_LOCKDEP
	/*
	 * The caller should hold either p->pi_lock or rq->lock, when changing
	 * a task's CPU. ->pi_lock for waking tasks, rq->lock for runnable tasks.
	 *
	 * sched_move_task() holds both and thus holding either pins the cgroup,
	 * see task_group().
	 *
	 * Furthermore, all task_rq users should acquire both locks, see
	 * task_rq_lock().
	 */
	WARN_ON_ONCE(debug_locks && !(lockdep_is_held(&p->pi_lock) ||
				      lockdep_is_held(__rq_lockp(task_rq(p)))));
#endif
	/*
	 * Clearly, migrating tasks to offline CPUs is a fairly daft thing.
	 */
	WARN_ON_ONCE(!cpu_online(new_cpu));

	WARN_ON_ONCE(is_migration_disabled(p));
#endif

	trace_sched_migrate_task(p, new_cpu);

	if (task_cpu(p) != new_cpu) {
		if (p->sched_class->migrate_task_rq)
			p->sched_class->migrate_task_rq(p, new_cpu);
		p->se.nr_migrations++;
		rseq_migrate(p);
		perf_event_task_migrate(p);
		trace_android_rvh_set_task_cpu(p, new_cpu);
	}

	__set_task_cpu(p, new_cpu);
}
EXPORT_SYMBOL_GPL(set_task_cpu);

static void __migrate_swap_task(struct task_struct *p, int cpu)
{
	if (task_on_rq_queued(p)) {
		struct rq *src_rq, *dst_rq;
		struct rq_flags srf, drf;

		src_rq = task_rq(p);
		dst_rq = cpu_rq(cpu);

		rq_pin_lock(src_rq, &srf);
		rq_pin_lock(dst_rq, &drf);

		deactivate_task(src_rq, p, 0);
		set_task_cpu(p, cpu);
		activate_task(dst_rq, p, 0);
		check_preempt_curr(dst_rq, p, 0);

		rq_unpin_lock(dst_rq, &drf);
		rq_unpin_lock(src_rq, &srf);

	} else {
		/*
		 * Task isn't running anymore; make it appear like we migrated
		 * it before it went to sleep. This means on wakeup we make the
		 * previous CPU our target instead of where it really is.
		 */
		p->wake_cpu = cpu;
	}
}

struct migration_swap_arg {
	struct task_struct *src_task, *dst_task;
	int src_cpu, dst_cpu;
};

static int migrate_swap_stop(void *data)
{
	struct migration_swap_arg *arg = data;
	struct rq *src_rq, *dst_rq;
	int ret = -EAGAIN;

	if (!cpu_active(arg->src_cpu) || !cpu_active(arg->dst_cpu))
		return -EAGAIN;

	src_rq = cpu_rq(arg->src_cpu);
	dst_rq = cpu_rq(arg->dst_cpu);

	double_raw_lock(&arg->src_task->pi_lock,
			&arg->dst_task->pi_lock);
	double_rq_lock(src_rq, dst_rq);

	if (task_cpu(arg->dst_task) != arg->dst_cpu)
		goto unlock;

	if (task_cpu(arg->src_task) != arg->src_cpu)
		goto unlock;

	if (!cpumask_test_cpu(arg->dst_cpu, arg->src_task->cpus_ptr))
		goto unlock;

	if (!cpumask_test_cpu(arg->src_cpu, arg->dst_task->cpus_ptr))
		goto unlock;

	__migrate_swap_task(arg->src_task, arg->dst_cpu);
	__migrate_swap_task(arg->dst_task, arg->src_cpu);

	ret = 0;

unlock:
	double_rq_unlock(src_rq, dst_rq);
	raw_spin_unlock(&arg->dst_task->pi_lock);
	raw_spin_unlock(&arg->src_task->pi_lock);

	return ret;
}

/*
 * Cross migrate two tasks
 */
int migrate_swap(struct task_struct *cur, struct task_struct *p,
		int target_cpu, int curr_cpu)
{
	struct migration_swap_arg arg;
	int ret = -EINVAL;

	arg = (struct migration_swap_arg){
		.src_task = cur,
		.src_cpu = curr_cpu,
		.dst_task = p,
		.dst_cpu = target_cpu,
	};

	if (arg.src_cpu == arg.dst_cpu)
		goto out;

	/*
	 * These three tests are all lockless; this is OK since all of them
	 * will be re-checked with proper locks held further down the line.
	 */
	if (!cpu_active(arg.src_cpu) || !cpu_active(arg.dst_cpu))
		goto out;

	if (!cpumask_test_cpu(arg.dst_cpu, arg.src_task->cpus_ptr))
		goto out;

	if (!cpumask_test_cpu(arg.src_cpu, arg.dst_task->cpus_ptr))
		goto out;

	trace_sched_swap_numa(cur, arg.src_cpu, p, arg.dst_cpu);
	ret = stop_two_cpus(arg.dst_cpu, arg.src_cpu, migrate_swap_stop, &arg);

out:
	return ret;
}
EXPORT_SYMBOL_GPL(migrate_swap);

/*
 * wait_task_inactive - wait for a thread to unschedule.
 *
 * Wait for the thread to block in any of the states set in @match_state.
 * If it changes, i.e. @p might have woken up, then return zero.  When we
 * succeed in waiting for @p to be off its CPU, we return a positive number
 * (its total switch count).  If a second call a short while later returns the
 * same number, the caller can be sure that @p has remained unscheduled the
 * whole time.
 *
 * The caller must ensure that the task *will* unschedule sometime soon,
 * else this function might spin for a *long* time. This function can't
 * be called with interrupts off, or it may introduce deadlock with
 * smp_call_function() if an IPI is sent by the same process we are
 * waiting to become inactive.
 */
unsigned long wait_task_inactive(struct task_struct *p, unsigned int match_state)
{
	int running, queued;
	struct rq_flags rf;
	unsigned long ncsw;
	struct rq *rq;

	for (;;) {
		/*
		 * We do the initial early heuristics without holding
		 * any task-queue locks at all. We'll only try to get
		 * the runqueue lock when things look like they will
		 * work out!
		 */
		rq = task_rq(p);

		/*
		 * If the task is actively running on another CPU
		 * still, just relax and busy-wait without holding
		 * any locks.
		 *
		 * NOTE! Since we don't hold any locks, it's not
		 * even sure that "rq" stays as the right runqueue!
		 * But we don't care, since "task_on_cpu()" will
		 * return false if the runqueue has changed and p
		 * is actually now running somewhere else!
		 */
		while (task_on_cpu(rq, p)) {
			if (!(READ_ONCE(p->__state) & match_state))
				return 0;
			cpu_relax();
		}

		/*
		 * Ok, time to look more closely! We need the rq
		 * lock now, to be *sure*. If we're wrong, we'll
		 * just go back and repeat.
		 */
		rq = task_rq_lock(p, &rf);
		trace_sched_wait_task(p);
		running = task_on_cpu(rq, p);
		queued = task_on_rq_queued(p);
		ncsw = 0;
		if (READ_ONCE(p->__state) & match_state)
			ncsw = p->nvcsw | LONG_MIN; /* sets MSB */
		task_rq_unlock(rq, p, &rf);

		/*
		 * If it changed from the expected state, bail out now.
		 */
		if (unlikely(!ncsw))
			break;

		/*
		 * Was it really running after all now that we
		 * checked with the proper locks actually held?
		 *
		 * Oops. Go back and try again..
		 */
		if (unlikely(running)) {
			cpu_relax();
			continue;
		}

		/*
		 * It's not enough that it's not actively running,
		 * it must be off the runqueue _entirely_, and not
		 * preempted!
		 *
		 * So if it was still runnable (but just not actively
		 * running right now), it's preempted, and we should
		 * yield - it could be a while.
		 */
		if (unlikely(queued)) {
			ktime_t to = NSEC_PER_SEC / HZ;

			set_current_state(TASK_UNINTERRUPTIBLE);
			schedule_hrtimeout(&to, HRTIMER_MODE_REL_HARD);
			continue;
		}

		/*
		 * Ahh, all good. It wasn't running, and it wasn't
		 * runnable, which means that it will never become
		 * running in the future either. We're all done!
		 */
		break;
	}

	return ncsw;
}

/***
 * kick_process - kick a running thread to enter/exit the kernel
 * @p: the to-be-kicked thread
 *
 * Cause a process which is running on another CPU to enter
 * kernel-mode, without any delay. (to get signals handled.)
 *
 * NOTE: this function doesn't have to take the runqueue lock,
 * because all it wants to ensure is that the remote task enters
 * the kernel. If the IPI races and the task has been migrated
 * to another CPU then no harm is done and the purpose has been
 * achieved as well.
 */
void kick_process(struct task_struct *p)
{
	int cpu;

	preempt_disable();
	cpu = task_cpu(p);
	if ((cpu != smp_processor_id()) && task_curr(p))
		smp_send_reschedule(cpu);
	preempt_enable();
}
EXPORT_SYMBOL_GPL(kick_process);

/*
 * ->cpus_ptr is protected by both rq->lock and p->pi_lock
 *
 * A few notes on cpu_active vs cpu_online:
 *
 *  - cpu_active must be a subset of cpu_online
 *
 *  - on CPU-up we allow per-CPU kthreads on the online && !active CPU,
 *    see __set_cpus_allowed_ptr(). At this point the newly online
 *    CPU isn't yet part of the sched domains, and balancing will not
 *    see it.
 *
 *  - on CPU-down we clear cpu_active() to mask the sched domains and
 *    avoid the load balancer to place new tasks on the to be removed
 *    CPU. Existing tasks will remain running there and will be taken
 *    off.
 *
 * This means that fallback selection must not select !active CPUs.
 * And can assume that any active CPU must be online. Conversely
 * select_task_rq() below may allow selection of !active CPUs in order
 * to satisfy the above rules.
 */
int select_fallback_rq(int cpu, struct task_struct *p)
{
	int nid = cpu_to_node(cpu);
	const struct cpumask *nodemask = NULL;
	enum { cpuset, possible, fail } state = cpuset;
	int dest_cpu = -1;

	trace_android_rvh_select_fallback_rq(cpu, p, &dest_cpu);
	if (dest_cpu >= 0)
		return dest_cpu;

	/*
	 * If the node that the CPU is on has been offlined, cpu_to_node()
	 * will return -1. There is no CPU on the node, and we should
	 * select the CPU on the other node.
	 */
	if (nid != -1) {
		nodemask = cpumask_of_node(nid);

		/* Look for allowed, online CPU in same node. */
		for_each_cpu(dest_cpu, nodemask) {
			if (is_cpu_allowed(p, dest_cpu))
				return dest_cpu;
		}
	}

	for (;;) {
		/* Any allowed, online CPU? */
		for_each_cpu(dest_cpu, p->cpus_ptr) {
			if (!is_cpu_allowed(p, dest_cpu))
				continue;

			goto out;
		}

		/* No more Mr. Nice Guy. */
		switch (state) {
		case cpuset:
			if (cpuset_cpus_allowed_fallback(p)) {
				state = possible;
				break;
			}
			fallthrough;
		case possible:
			/*
			 * XXX When called from select_task_rq() we only
			 * hold p->pi_lock and again violate locking order.
			 *
			 * More yuck to audit.
			 */
			do_set_cpus_allowed(p, task_cpu_possible_mask(p));
			state = fail;
			break;
		case fail:
			BUG();
			break;
		}
	}

out:
	if (state != cpuset) {
		/*
		 * Don't tell them about moving exiting tasks or
		 * kernel threads (both mm NULL), since they never
		 * leave kernel.
		 */
		if (p->mm && printk_ratelimit()) {
			printk_deferred("process %d (%s) no longer affine to cpu%d\n",
					task_pid_nr(p), p->comm, cpu);
		}
	}

	return dest_cpu;
}
EXPORT_SYMBOL_GPL(select_fallback_rq);

/*
 * The caller (fork, wakeup) owns p->pi_lock, ->cpus_ptr is stable.
 */
static inline
int select_task_rq(struct task_struct *p, int cpu, int wake_flags)
{
	lockdep_assert_held(&p->pi_lock);

	if (p->nr_cpus_allowed > 1 && !is_migration_disabled(p))
		cpu = p->sched_class->select_task_rq(p, cpu, wake_flags);
	else
		cpu = cpumask_any(p->cpus_ptr);

	/*
	 * In order not to call set_task_cpu() on a blocking task we need
	 * to rely on ttwu() to place the task on a valid ->cpus_ptr
	 * CPU.
	 *
	 * Since this is common to all placement strategies, this lives here.
	 *
	 * [ this allows ->select_task() to simply return task_cpu(p) and
	 *   not worry about this generic constraint ]
	 */
	if (unlikely(!is_cpu_allowed(p, cpu)))
		cpu = select_fallback_rq(task_cpu(p), p);

	return cpu;
}

void sched_set_stop_task(int cpu, struct task_struct *stop)
{
	static struct lock_class_key stop_pi_lock;
	struct sched_param param = { .sched_priority = MAX_RT_PRIO - 1 };
	struct task_struct *old_stop = cpu_rq(cpu)->stop;

	if (stop) {
		/*
		 * Make it appear like a SCHED_FIFO task, its something
		 * userspace knows about and won't get confused about.
		 *
		 * Also, it will make PI more or less work without too
		 * much confusion -- but then, stop work should not
		 * rely on PI working anyway.
		 */
		sched_setscheduler_nocheck(stop, SCHED_FIFO, &param);

		stop->sched_class = &stop_sched_class;

		/*
		 * The PI code calls rt_mutex_setprio() with ->pi_lock held to
		 * adjust the effective priority of a task. As a result,
		 * rt_mutex_setprio() can trigger (RT) balancing operations,
		 * which can then trigger wakeups of the stop thread to push
		 * around the current task.
		 *
		 * The stop task itself will never be part of the PI-chain, it
		 * never blocks, therefore that ->pi_lock recursion is safe.
		 * Tell lockdep about this by placing the stop->pi_lock in its
		 * own class.
		 */
		lockdep_set_class(&stop->pi_lock, &stop_pi_lock);
	}

	cpu_rq(cpu)->stop = stop;

	if (old_stop) {
		/*
		 * Reset it back to a normal scheduling class so that
		 * it can die in pieces.
		 */
		old_stop->sched_class = &rt_sched_class;
	}
}

#else /* CONFIG_SMP */

static inline int __set_cpus_allowed_ptr(struct task_struct *p,
					 const struct cpumask *new_mask,
					 u32 flags)
{
	return set_cpus_allowed_ptr(p, new_mask);
}

static inline void migrate_disable_switch(struct rq *rq, struct task_struct *p) { }

static inline bool rq_has_pinned_tasks(struct rq *rq)
{
	return false;
}

#endif /* !CONFIG_SMP */

static void
ttwu_stat(struct task_struct *p, int cpu, int wake_flags)
{
	struct rq *rq;

	if (!schedstat_enabled())
		return;

	rq = this_rq();

#ifdef CONFIG_SMP
	if (cpu == rq->cpu) {
		__schedstat_inc(rq->ttwu_local);
		__schedstat_inc(p->stats.nr_wakeups_local);
	} else {
		struct sched_domain *sd;

		__schedstat_inc(p->stats.nr_wakeups_remote);
		rcu_read_lock();
		for_each_domain(rq->cpu, sd) {
			if (cpumask_test_cpu(cpu, sched_domain_span(sd))) {
				__schedstat_inc(sd->ttwu_wake_remote);
				break;
			}
		}
		rcu_read_unlock();
	}

	if (wake_flags & WF_MIGRATED)
		__schedstat_inc(p->stats.nr_wakeups_migrate);
#endif /* CONFIG_SMP */

	__schedstat_inc(rq->ttwu_count);
	__schedstat_inc(p->stats.nr_wakeups);

	if (wake_flags & WF_SYNC)
		__schedstat_inc(p->stats.nr_wakeups_sync);
}

/*
 * Mark the task runnable and perform wakeup-preemption.
 */
static void ttwu_do_wakeup(struct rq *rq, struct task_struct *p, int wake_flags,
			   struct rq_flags *rf)
{
	check_preempt_curr(rq, p, wake_flags);
	WRITE_ONCE(p->__state, TASK_RUNNING);
	trace_sched_wakeup(p);

#ifdef CONFIG_SMP
	if (p->sched_class->task_woken) {
		/*
		 * Our task @p is fully woken up and running; so it's safe to
		 * drop the rq->lock, hereafter rq is only used for statistics.
		 */
		rq_unpin_lock(rq, rf);
		p->sched_class->task_woken(rq, p);
		rq_repin_lock(rq, rf);
	}

	if (rq->idle_stamp) {
		u64 delta = rq_clock(rq) - rq->idle_stamp;
		u64 max = 2*rq->max_idle_balance_cost;

		update_avg(&rq->avg_idle, delta);

		if (rq->avg_idle > max)
			rq->avg_idle = max;

		rq->wake_stamp = jiffies;
		rq->wake_avg_idle = rq->avg_idle / 2;

		rq->idle_stamp = 0;
	}
#endif
}

static void
ttwu_do_activate(struct rq *rq, struct task_struct *p, int wake_flags,
		 struct rq_flags *rf)
{
	int en_flags = ENQUEUE_WAKEUP | ENQUEUE_NOCLOCK;

	if (wake_flags & WF_SYNC)
		en_flags |= ENQUEUE_WAKEUP_SYNC;

	lockdep_assert_rq_held(rq);

	if (p->sched_contributes_to_load)
		rq->nr_uninterruptible--;

#ifdef CONFIG_SMP
	if (wake_flags & WF_MIGRATED)
		en_flags |= ENQUEUE_MIGRATED;
	else
#endif
	if (p->in_iowait) {
		delayacct_blkio_end(p);
		atomic_dec(&task_rq(p)->nr_iowait);
	}

	activate_task(rq, p, en_flags);
	ttwu_do_wakeup(rq, p, wake_flags, rf);
}

/*
 * Consider @p being inside a wait loop:
 *
 *   for (;;) {
 *      set_current_state(TASK_UNINTERRUPTIBLE);
 *
 *      if (CONDITION)
 *         break;
 *
 *      schedule();
 *   }
 *   __set_current_state(TASK_RUNNING);
 *
 * between set_current_state() and schedule(). In this case @p is still
 * runnable, so all that needs doing is change p->state back to TASK_RUNNING in
 * an atomic manner.
 *
 * By taking task_rq(p)->lock we serialize against schedule(), if @p->on_rq
 * then schedule() must still happen and p->state can be changed to
 * TASK_RUNNING. Otherwise we lost the race, schedule() has happened, and we
 * need to do a full wakeup with enqueue.
 *
 * Returns: %true when the wakeup is done,
 *          %false otherwise.
 */
static int ttwu_runnable(struct task_struct *p, int wake_flags)
{
	struct rq_flags rf;
	struct rq *rq;
	int ret = 0;

	rq = __task_rq_lock(p, &rf);
	if (task_on_rq_queued(p)) {
		/* check_preempt_curr() may use rq clock */
		update_rq_clock(rq);
		ttwu_do_wakeup(rq, p, wake_flags, &rf);
		ret = 1;
	}
	__task_rq_unlock(rq, &rf);

	return ret;
}

#ifdef CONFIG_SMP
void sched_ttwu_pending(void *arg)
{
	struct llist_node *llist = arg;
	struct rq *rq = this_rq();
	struct task_struct *p, *t;
	struct rq_flags rf;

	if (!llist)
		return;

	/*
	 * rq::ttwu_pending racy indication of out-standing wakeups.
	 * Races such that false-negatives are possible, since they
	 * are shorter lived that false-positives would be.
	 */
	WRITE_ONCE(rq->ttwu_pending, 0);

	rq_lock_irqsave(rq, &rf);
	update_rq_clock(rq);

	llist_for_each_entry_safe(p, t, llist, wake_entry.llist) {
		if (WARN_ON_ONCE(p->on_cpu))
			smp_cond_load_acquire(&p->on_cpu, !VAL);

		if (WARN_ON_ONCE(task_cpu(p) != cpu_of(rq)))
			set_task_cpu(p, cpu_of(rq));

		ttwu_do_activate(rq, p, p->sched_remote_wakeup ? WF_MIGRATED : 0, &rf);
	}

	rq_unlock_irqrestore(rq, &rf);
}

void send_call_function_single_ipi(int cpu)
{
	struct rq *rq = cpu_rq(cpu);

	if (!set_nr_if_polling(rq->idle))
		arch_send_call_function_single_ipi(cpu);
	else
		trace_sched_wake_idle_without_ipi(cpu);
}

/*
 * Queue a task on the target CPUs wake_list and wake the CPU via IPI if
 * necessary. The wakee CPU on receipt of the IPI will queue the task
 * via sched_ttwu_wakeup() for activation so the wakee incurs the cost
 * of the wakeup instead of the waker.
 */
static void __ttwu_queue_wakelist(struct task_struct *p, int cpu, int wake_flags)
{
	struct rq *rq = cpu_rq(cpu);

	p->sched_remote_wakeup = !!(wake_flags & WF_MIGRATED);

	WRITE_ONCE(rq->ttwu_pending, 1);
	__smp_call_single_queue(cpu, &p->wake_entry.llist);
}

void wake_up_if_idle(int cpu)
{
	struct rq *rq = cpu_rq(cpu);
	struct rq_flags rf;

	rcu_read_lock();

	if (!is_idle_task(rcu_dereference(rq->curr)))
		goto out;

	rq_lock_irqsave(rq, &rf);
	if (is_idle_task(rq->curr))
		resched_curr(rq);
	/* Else CPU is not idle, do nothing here: */
	rq_unlock_irqrestore(rq, &rf);

out:
	rcu_read_unlock();
}
EXPORT_SYMBOL_GPL(wake_up_if_idle);

bool cpus_share_cache(int this_cpu, int that_cpu)
{
	if (this_cpu == that_cpu)
		return true;

	return per_cpu(sd_llc_id, this_cpu) == per_cpu(sd_llc_id, that_cpu);
}

static inline bool ttwu_queue_cond(struct task_struct *p, int cpu)
{
	/*
	 * Do not complicate things with the async wake_list while the CPU is
	 * in hotplug state.
	 */
	if (!cpu_active(cpu))
		return false;

	/* Ensure the task will still be allowed to run on the CPU. */
	if (!cpumask_test_cpu(cpu, p->cpus_ptr))
		return false;

	/*
	 * If the CPU does not share cache, then queue the task on the
	 * remote rqs wakelist to avoid accessing remote data.
	 */
	if (!cpus_share_cache(smp_processor_id(), cpu))
		return true;

	if (cpu == smp_processor_id())
		return false;

	/*
	 * If the wakee cpu is idle, or the task is descheduling and the
	 * only running task on the CPU, then use the wakelist to offload
	 * the task activation to the idle (or soon-to-be-idle) CPU as
	 * the current CPU is likely busy. nr_running is checked to
	 * avoid unnecessary task stacking.
	 *
	 * Note that we can only get here with (wakee) p->on_rq=0,
	 * p->on_cpu can be whatever, we've done the dequeue, so
	 * the wakee has been accounted out of ->nr_running.
	 */
	if (!cpu_rq(cpu)->nr_running)
		return true;

	return false;
}

static bool ttwu_queue_wakelist(struct task_struct *p, int cpu, int wake_flags)
{
	bool cond = false;

	trace_android_rvh_ttwu_cond(cpu, &cond);

	if ((sched_feat(TTWU_QUEUE) && ttwu_queue_cond(p, cpu)) ||
			cond) {
		sched_clock_cpu(cpu); /* Sync clocks across CPUs */
		__ttwu_queue_wakelist(p, cpu, wake_flags);
		return true;
	}

	return false;
}

#else /* !CONFIG_SMP */

static inline bool ttwu_queue_wakelist(struct task_struct *p, int cpu, int wake_flags)
{
	return false;
}

#endif /* CONFIG_SMP */

static void ttwu_queue(struct task_struct *p, int cpu, int wake_flags)
{
	struct rq *rq = cpu_rq(cpu);
	struct rq_flags rf;

	if (ttwu_queue_wakelist(p, cpu, wake_flags))
		return;

	rq_lock(rq, &rf);
	update_rq_clock(rq);
	ttwu_do_activate(rq, p, wake_flags, &rf);
	rq_unlock(rq, &rf);
}

/*
 * Invoked from try_to_wake_up() to check whether the task can be woken up.
 *
 * The caller holds p::pi_lock if p != current or has preemption
 * disabled when p == current.
 *
 * The rules of PREEMPT_RT saved_state:
 *
 *   The related locking code always holds p::pi_lock when updating
 *   p::saved_state, which means the code is fully serialized in both cases.
 *
 *   The lock wait and lock wakeups happen via TASK_RTLOCK_WAIT. No other
 *   bits set. This allows to distinguish all wakeup scenarios.
 */
static __always_inline
bool ttwu_state_match(struct task_struct *p, unsigned int state, int *success)
{
	if (IS_ENABLED(CONFIG_DEBUG_PREEMPT)) {
		WARN_ON_ONCE((state & TASK_RTLOCK_WAIT) &&
			     state != TASK_RTLOCK_WAIT);
	}

	if (READ_ONCE(p->__state) & state) {
		*success = 1;
		return true;
	}

#ifdef CONFIG_PREEMPT_RT
	/*
	 * Saved state preserves the task state across blocking on
	 * an RT lock.  If the state matches, set p::saved_state to
	 * TASK_RUNNING, but do not wake the task because it waits
	 * for a lock wakeup. Also indicate success because from
	 * the regular waker's point of view this has succeeded.
	 *
	 * After acquiring the lock the task will restore p::__state
	 * from p::saved_state which ensures that the regular
	 * wakeup is not lost. The restore will also set
	 * p::saved_state to TASK_RUNNING so any further tests will
	 * not result in false positives vs. @success
	 */
	if (p->saved_state & state) {
		p->saved_state = TASK_RUNNING;
		*success = 1;
	}
#endif
	return false;
}

/*
 * Notes on Program-Order guarantees on SMP systems.
 *
 *  MIGRATION
 *
 * The basic program-order guarantee on SMP systems is that when a task [t]
 * migrates, all its activity on its old CPU [c0] happens-before any subsequent
 * execution on its new CPU [c1].
 *
 * For migration (of runnable tasks) this is provided by the following means:
 *
 *  A) UNLOCK of the rq(c0)->lock scheduling out task t
 *  B) migration for t is required to synchronize *both* rq(c0)->lock and
 *     rq(c1)->lock (if not at the same time, then in that order).
 *  C) LOCK of the rq(c1)->lock scheduling in task
 *
 * Release/acquire chaining guarantees that B happens after A and C after B.
 * Note: the CPU doing B need not be c0 or c1
 *
 * Example:
 *
 *   CPU0            CPU1            CPU2
 *
 *   LOCK rq(0)->lock
 *   sched-out X
 *   sched-in Y
 *   UNLOCK rq(0)->lock
 *
 *                                   LOCK rq(0)->lock // orders against CPU0
 *                                   dequeue X
 *                                   UNLOCK rq(0)->lock
 *
 *                                   LOCK rq(1)->lock
 *                                   enqueue X
 *                                   UNLOCK rq(1)->lock
 *
 *                   LOCK rq(1)->lock // orders against CPU2
 *                   sched-out Z
 *                   sched-in X
 *                   UNLOCK rq(1)->lock
 *
 *
 *  BLOCKING -- aka. SLEEP + WAKEUP
 *
 * For blocking we (obviously) need to provide the same guarantee as for
 * migration. However the means are completely different as there is no lock
 * chain to provide order. Instead we do:
 *
 *   1) smp_store_release(X->on_cpu, 0)   -- finish_task()
 *   2) smp_cond_load_acquire(!X->on_cpu) -- try_to_wake_up()
 *
 * Example:
 *
 *   CPU0 (schedule)  CPU1 (try_to_wake_up) CPU2 (schedule)
 *
 *   LOCK rq(0)->lock LOCK X->pi_lock
 *   dequeue X
 *   sched-out X
 *   smp_store_release(X->on_cpu, 0);
 *
 *                    smp_cond_load_acquire(&X->on_cpu, !VAL);
 *                    X->state = WAKING
 *                    set_task_cpu(X,2)
 *
 *                    LOCK rq(2)->lock
 *                    enqueue X
 *                    X->state = RUNNING
 *                    UNLOCK rq(2)->lock
 *
 *                                          LOCK rq(2)->lock // orders against CPU1
 *                                          sched-out Z
 *                                          sched-in X
 *                                          UNLOCK rq(2)->lock
 *
 *                    UNLOCK X->pi_lock
 *   UNLOCK rq(0)->lock
 *
 *
 * However, for wakeups there is a second guarantee we must provide, namely we
 * must ensure that CONDITION=1 done by the caller can not be reordered with
 * accesses to the task state; see try_to_wake_up() and set_current_state().
 */

/**
 * try_to_wake_up - wake up a thread
 * @p: the thread to be awakened
 * @state: the mask of task states that can be woken
 * @wake_flags: wake modifier flags (WF_*)
 *
 * Conceptually does:
 *
 *   If (@state & @p->state) @p->state = TASK_RUNNING.
 *
 * If the task was not queued/runnable, also place it back on a runqueue.
 *
 * This function is atomic against schedule() which would dequeue the task.
 *
 * It issues a full memory barrier before accessing @p->state, see the comment
 * with set_current_state().
 *
 * Uses p->pi_lock to serialize against concurrent wake-ups.
 *
 * Relies on p->pi_lock stabilizing:
 *  - p->sched_class
 *  - p->cpus_ptr
 *  - p->sched_task_group
 * in order to do migration, see its use of select_task_rq()/set_task_cpu().
 *
 * Tries really hard to only take one task_rq(p)->lock for performance.
 * Takes rq->lock in:
 *  - ttwu_runnable()    -- old rq, unavoidable, see comment there;
 *  - ttwu_queue()       -- new rq, for enqueue of the task;
 *  - psi_ttwu_dequeue() -- much sadness :-( accounting will kill us.
 *
 * As a consequence we race really badly with just about everything. See the
 * many memory barriers and their comments for details.
 *
 * Return: %true if @p->state changes (an actual wakeup was done),
 *	   %false otherwise.
 */
static int
try_to_wake_up(struct task_struct *p, unsigned int state, int wake_flags)
{
	unsigned long flags;
	int cpu, success = 0;

	preempt_disable();
	if (p == current) {
		/*
		 * We're waking current, this means 'p->on_rq' and 'task_cpu(p)
		 * == smp_processor_id()'. Together this means we can special
		 * case the whole 'p->on_rq && ttwu_runnable()' case below
		 * without taking any locks.
		 *
		 * In particular:
		 *  - we rely on Program-Order guarantees for all the ordering,
		 *  - we're serialized against set_special_state() by virtue of
		 *    it disabling IRQs (this allows not taking ->pi_lock).
		 */
		if (!ttwu_state_match(p, state, &success))
			goto out;

		trace_sched_waking(p);
		WRITE_ONCE(p->__state, TASK_RUNNING);
		trace_sched_wakeup(p);
		goto out;
	}

	/*
	 * If we are going to wake up a thread waiting for CONDITION we
	 * need to ensure that CONDITION=1 done by the caller can not be
	 * reordered with p->state check below. This pairs with smp_store_mb()
	 * in set_current_state() that the waiting thread does.
	 */
	raw_spin_lock_irqsave(&p->pi_lock, flags);
	smp_mb__after_spinlock();
	if (!ttwu_state_match(p, state, &success))
		goto unlock;

	trace_sched_waking(p);

	/*
	 * Ensure we load p->on_rq _after_ p->state, otherwise it would
	 * be possible to, falsely, observe p->on_rq == 0 and get stuck
	 * in smp_cond_load_acquire() below.
	 *
	 * sched_ttwu_pending()			try_to_wake_up()
	 *   STORE p->on_rq = 1			  LOAD p->state
	 *   UNLOCK rq->lock
	 *
	 * __schedule() (switch to task 'p')
	 *   LOCK rq->lock			  smp_rmb();
	 *   smp_mb__after_spinlock();
	 *   UNLOCK rq->lock
	 *
	 * [task p]
	 *   STORE p->state = UNINTERRUPTIBLE	  LOAD p->on_rq
	 *
	 * Pairs with the LOCK+smp_mb__after_spinlock() on rq->lock in
	 * __schedule().  See the comment for smp_mb__after_spinlock().
	 *
	 * A similar smb_rmb() lives in try_invoke_on_locked_down_task().
	 */
	smp_rmb();
	if (READ_ONCE(p->on_rq) && ttwu_runnable(p, wake_flags))
		goto unlock;

	if (READ_ONCE(p->__state) & TASK_UNINTERRUPTIBLE)
		trace_sched_blocked_reason(p);

#ifdef CONFIG_SMP
	/*
	 * Ensure we load p->on_cpu _after_ p->on_rq, otherwise it would be
	 * possible to, falsely, observe p->on_cpu == 0.
	 *
	 * One must be running (->on_cpu == 1) in order to remove oneself
	 * from the runqueue.
	 *
	 * __schedule() (switch to task 'p')	try_to_wake_up()
	 *   STORE p->on_cpu = 1		  LOAD p->on_rq
	 *   UNLOCK rq->lock
	 *
	 * __schedule() (put 'p' to sleep)
	 *   LOCK rq->lock			  smp_rmb();
	 *   smp_mb__after_spinlock();
	 *   STORE p->on_rq = 0			  LOAD p->on_cpu
	 *
	 * Pairs with the LOCK+smp_mb__after_spinlock() on rq->lock in
	 * __schedule().  See the comment for smp_mb__after_spinlock().
	 *
	 * Form a control-dep-acquire with p->on_rq == 0 above, to ensure
	 * schedule()'s deactivate_task() has 'happened' and p will no longer
	 * care about it's own p->state. See the comment in __schedule().
	 */
	smp_acquire__after_ctrl_dep();

	/*
	 * We're doing the wakeup (@success == 1), they did a dequeue (p->on_rq
	 * == 0), which means we need to do an enqueue, change p->state to
	 * TASK_WAKING such that we can unlock p->pi_lock before doing the
	 * enqueue, such as ttwu_queue_wakelist().
	 */
	WRITE_ONCE(p->__state, TASK_WAKING);

	/*
	 * If the owning (remote) CPU is still in the middle of schedule() with
	 * this task as prev, considering queueing p on the remote CPUs wake_list
	 * which potentially sends an IPI instead of spinning on p->on_cpu to
	 * let the waker make forward progress. This is safe because IRQs are
	 * disabled and the IPI will deliver after on_cpu is cleared.
	 *
	 * Ensure we load task_cpu(p) after p->on_cpu:
	 *
	 * set_task_cpu(p, cpu);
	 *   STORE p->cpu = @cpu
	 * __schedule() (switch to task 'p')
	 *   LOCK rq->lock
	 *   smp_mb__after_spin_lock()		smp_cond_load_acquire(&p->on_cpu)
	 *   STORE p->on_cpu = 1		LOAD p->cpu
	 *
	 * to ensure we observe the correct CPU on which the task is currently
	 * scheduling.
	 */
	if (smp_load_acquire(&p->on_cpu) &&
	    ttwu_queue_wakelist(p, task_cpu(p), wake_flags))
		goto unlock;

	/*
	 * If the owning (remote) CPU is still in the middle of schedule() with
	 * this task as prev, wait until it's done referencing the task.
	 *
	 * Pairs with the smp_store_release() in finish_task().
	 *
	 * This ensures that tasks getting woken will be fully ordered against
	 * their previous state and preserve Program Order.
	 */
	smp_cond_load_acquire(&p->on_cpu, !VAL);

	trace_android_rvh_try_to_wake_up(p);

	cpu = select_task_rq(p, p->wake_cpu, wake_flags | WF_TTWU);
	if (task_cpu(p) != cpu) {
		if (p->in_iowait) {
			delayacct_blkio_end(p);
			atomic_dec(&task_rq(p)->nr_iowait);
		}

		wake_flags |= WF_MIGRATED;
		psi_ttwu_dequeue(p);
		set_task_cpu(p, cpu);
	}
#else
	cpu = task_cpu(p);
#endif /* CONFIG_SMP */

	ttwu_queue(p, cpu, wake_flags);
unlock:
	raw_spin_unlock_irqrestore(&p->pi_lock, flags);
out:
	if (success) {
		trace_android_rvh_try_to_wake_up_success(p);
		ttwu_stat(p, task_cpu(p), wake_flags);
	}
	preempt_enable();

	return success;
}

static bool __task_needs_rq_lock(struct task_struct *p)
{
	unsigned int state = READ_ONCE(p->__state);

	/*
	 * Since pi->lock blocks try_to_wake_up(), we don't need rq->lock when
	 * the task is blocked. Make sure to check @state since ttwu() can drop
	 * locks at the end, see ttwu_queue_wakelist().
	 */
	if (state == TASK_RUNNING || state == TASK_WAKING)
		return true;

	/*
	 * Ensure we load p->on_rq after p->__state, otherwise it would be
	 * possible to, falsely, observe p->on_rq == 0.
	 *
	 * See try_to_wake_up() for a longer comment.
	 */
	smp_rmb();
	if (p->on_rq)
		return true;

#ifdef CONFIG_SMP
	/*
	 * Ensure the task has finished __schedule() and will not be referenced
	 * anymore. Again, see try_to_wake_up() for a longer comment.
	 */
	smp_rmb();
	smp_cond_load_acquire(&p->on_cpu, !VAL);
#endif

	return false;
}

/**
 * task_call_func - Invoke a function on task in fixed state
 * @p: Process for which the function is to be invoked, can be @current.
 * @func: Function to invoke.
 * @arg: Argument to function.
 *
 * Fix the task in it's current state by avoiding wakeups and or rq operations
 * and call @func(@arg) on it.  This function can use ->on_rq and task_curr()
 * to work out what the state is, if required.  Given that @func can be invoked
 * with a runqueue lock held, it had better be quite lightweight.
 *
 * Returns:
 *   Whatever @func returns
 */
int task_call_func(struct task_struct *p, task_call_f func, void *arg)
{
	struct rq *rq = NULL;
	struct rq_flags rf;
	int ret;

	raw_spin_lock_irqsave(&p->pi_lock, rf.flags);

	if (__task_needs_rq_lock(p))
		rq = __task_rq_lock(p, &rf);

	/*
	 * At this point the task is pinned; either:
	 *  - blocked and we're holding off wakeups	 (pi->lock)
	 *  - woken, and we're holding off enqueue	 (rq->lock)
	 *  - queued, and we're holding off schedule	 (rq->lock)
	 *  - running, and we're holding off de-schedule (rq->lock)
	 *
	 * The called function (@func) can use: task_curr(), p->on_rq and
	 * p->__state to differentiate between these states.
	 */
	ret = func(p, arg);

	if (rq)
		rq_unlock(rq, &rf);

	raw_spin_unlock_irqrestore(&p->pi_lock, rf.flags);
	return ret;
}

/**
 * cpu_curr_snapshot - Return a snapshot of the currently running task
 * @cpu: The CPU on which to snapshot the task.
 *
 * Returns the task_struct pointer of the task "currently" running on
 * the specified CPU.  If the same task is running on that CPU throughout,
 * the return value will be a pointer to that task's task_struct structure.
 * If the CPU did any context switches even vaguely concurrently with the
 * execution of this function, the return value will be a pointer to the
 * task_struct structure of a randomly chosen task that was running on
 * that CPU somewhere around the time that this function was executing.
 *
 * If the specified CPU was offline, the return value is whatever it
 * is, perhaps a pointer to the task_struct structure of that CPU's idle
 * task, but there is no guarantee.  Callers wishing a useful return
 * value must take some action to ensure that the specified CPU remains
 * online throughout.
 *
 * This function executes full memory barriers before and after fetching
 * the pointer, which permits the caller to confine this function's fetch
 * with respect to the caller's accesses to other shared variables.
 */
struct task_struct *cpu_curr_snapshot(int cpu)
{
	struct task_struct *t;

	smp_mb(); /* Pairing determined by caller's synchronization design. */
	t = rcu_dereference(cpu_curr(cpu));
	smp_mb(); /* Pairing determined by caller's synchronization design. */
	return t;
}

/**
 * wake_up_process - Wake up a specific process
 * @p: The process to be woken up.
 *
 * Attempt to wake up the nominated process and move it to the set of runnable
 * processes.
 *
 * Return: 1 if the process was woken up, 0 if it was already running.
 *
 * This function executes a full memory barrier before accessing the task state.
 */
int wake_up_process(struct task_struct *p)
{
	return try_to_wake_up(p, TASK_NORMAL, 0);
}
EXPORT_SYMBOL(wake_up_process);

int wake_up_state(struct task_struct *p, unsigned int state)
{
	return try_to_wake_up(p, state, 0);
}

/*
 * Perform scheduler related setup for a newly forked process p.
 * p is forked by current.
 *
 * __sched_fork() is basic setup used by init_idle() too:
 */
static void __sched_fork(unsigned long clone_flags, struct task_struct *p)
{
	p->on_rq			= 0;

	p->se.on_rq			= 0;
	p->se.exec_start		= 0;
	p->se.sum_exec_runtime		= 0;
	p->se.prev_sum_exec_runtime	= 0;
	p->se.nr_migrations		= 0;
	p->se.vruntime			= 0;
	INIT_LIST_HEAD(&p->se.group_node);

#ifdef CONFIG_FAIR_GROUP_SCHED
	p->se.cfs_rq			= NULL;
#endif

	trace_android_rvh_sched_fork_init(p);

#ifdef CONFIG_SCHEDSTATS
	/* Even if schedstat is disabled, there should not be garbage */
	memset(&p->stats, 0, sizeof(p->stats));
#endif

	RB_CLEAR_NODE(&p->dl.rb_node);
	init_dl_task_timer(&p->dl);
	init_dl_inactive_task_timer(&p->dl);
	__dl_clear_params(p);

	INIT_LIST_HEAD(&p->rt.run_list);
	p->rt.timeout		= 0;
	p->rt.time_slice	= sched_rr_timeslice;
	p->rt.on_rq		= 0;
	p->rt.on_list		= 0;

#ifdef CONFIG_PREEMPT_NOTIFIERS
	INIT_HLIST_HEAD(&p->preempt_notifiers);
#endif

#ifdef CONFIG_COMPACTION
	p->capture_control = NULL;
#endif
	init_numa_balancing(clone_flags, p);
#ifdef CONFIG_SMP
	p->wake_entry.u_flags = CSD_TYPE_TTWU;
	p->migration_pending = NULL;
#endif
}

DEFINE_STATIC_KEY_FALSE(sched_numa_balancing);

#ifdef CONFIG_NUMA_BALANCING

int sysctl_numa_balancing_mode;

static void __set_numabalancing_state(bool enabled)
{
	if (enabled)
		static_branch_enable(&sched_numa_balancing);
	else
		static_branch_disable(&sched_numa_balancing);
}

void set_numabalancing_state(bool enabled)
{
	if (enabled)
		sysctl_numa_balancing_mode = NUMA_BALANCING_NORMAL;
	else
		sysctl_numa_balancing_mode = NUMA_BALANCING_DISABLED;
	__set_numabalancing_state(enabled);
}

#ifdef CONFIG_PROC_SYSCTL
static void reset_memory_tiering(void)
{
	struct pglist_data *pgdat;

	for_each_online_pgdat(pgdat) {
		pgdat->nbp_threshold = 0;
		pgdat->nbp_th_nr_cand = node_page_state(pgdat, PGPROMOTE_CANDIDATE);
		pgdat->nbp_th_start = jiffies_to_msecs(jiffies);
	}
}

int sysctl_numa_balancing(struct ctl_table *table, int write,
			  void *buffer, size_t *lenp, loff_t *ppos)
{
	struct ctl_table t;
	int err;
	int state = sysctl_numa_balancing_mode;

	if (write && !capable(CAP_SYS_ADMIN))
		return -EPERM;

	t = *table;
	t.data = &state;
	err = proc_dointvec_minmax(&t, write, buffer, lenp, ppos);
	if (err < 0)
		return err;
	if (write) {
		if (!(sysctl_numa_balancing_mode & NUMA_BALANCING_MEMORY_TIERING) &&
		    (state & NUMA_BALANCING_MEMORY_TIERING))
			reset_memory_tiering();
		sysctl_numa_balancing_mode = state;
		__set_numabalancing_state(state);
	}
	return err;
}
#endif
#endif

#ifdef CONFIG_SCHEDSTATS

DEFINE_STATIC_KEY_FALSE(sched_schedstats);

static void set_schedstats(bool enabled)
{
	if (enabled)
		static_branch_enable(&sched_schedstats);
	else
		static_branch_disable(&sched_schedstats);
}

void force_schedstat_enabled(void)
{
	if (!schedstat_enabled()) {
		pr_info("kernel profiling enabled schedstats, disable via kernel.sched_schedstats.\n");
		static_branch_enable(&sched_schedstats);
	}
}

static int __init setup_schedstats(char *str)
{
	int ret = 0;
	if (!str)
		goto out;

	if (!strcmp(str, "enable")) {
		set_schedstats(true);
		ret = 1;
	} else if (!strcmp(str, "disable")) {
		set_schedstats(false);
		ret = 1;
	}
out:
	if (!ret)
		pr_warn("Unable to parse schedstats=\n");

	return ret;
}
__setup("schedstats=", setup_schedstats);

#ifdef CONFIG_PROC_SYSCTL
static int sysctl_schedstats(struct ctl_table *table, int write, void *buffer,
		size_t *lenp, loff_t *ppos)
{
	struct ctl_table t;
	int err;
	int state = static_branch_likely(&sched_schedstats);

	if (write && !capable(CAP_SYS_ADMIN))
		return -EPERM;

	t = *table;
	t.data = &state;
	err = proc_dointvec_minmax(&t, write, buffer, lenp, ppos);
	if (err < 0)
		return err;
	if (write)
		set_schedstats(state);
	return err;
}
#endif /* CONFIG_PROC_SYSCTL */
#endif /* CONFIG_SCHEDSTATS */

#ifdef CONFIG_SYSCTL
static struct ctl_table sched_core_sysctls[] = {
#ifdef CONFIG_SCHEDSTATS
	{
		.procname       = "sched_schedstats",
		.data           = NULL,
		.maxlen         = sizeof(unsigned int),
		.mode           = 0644,
		.proc_handler   = sysctl_schedstats,
		.extra1         = SYSCTL_ZERO,
		.extra2         = SYSCTL_ONE,
	},
#endif /* CONFIG_SCHEDSTATS */
#ifdef CONFIG_UCLAMP_TASK
	{
		.procname       = "sched_util_clamp_min",
		.data           = &sysctl_sched_uclamp_util_min,
		.maxlen         = sizeof(unsigned int),
		.mode           = 0644,
		.proc_handler   = sysctl_sched_uclamp_handler,
	},
	{
		.procname       = "sched_util_clamp_max",
		.data           = &sysctl_sched_uclamp_util_max,
		.maxlen         = sizeof(unsigned int),
		.mode           = 0644,
		.proc_handler   = sysctl_sched_uclamp_handler,
	},
	{
		.procname       = "sched_util_clamp_min_rt_default",
		.data           = &sysctl_sched_uclamp_util_min_rt_default,
		.maxlen         = sizeof(unsigned int),
		.mode           = 0644,
		.proc_handler   = sysctl_sched_uclamp_handler,
	},
#endif /* CONFIG_UCLAMP_TASK */
	{}
};
static int __init sched_core_sysctl_init(void)
{
	register_sysctl_init("kernel", sched_core_sysctls);
	return 0;
}
late_initcall(sched_core_sysctl_init);
#endif /* CONFIG_SYSCTL */

/*
 * fork()/clone()-time setup:
 */
int sched_fork(unsigned long clone_flags, struct task_struct *p)
{
	trace_android_rvh_sched_fork(p);

	__sched_fork(clone_flags, p);
	/*
	 * We mark the process as NEW here. This guarantees that
	 * nobody will actually run it, and a signal or other external
	 * event cannot wake it up and insert it on the runqueue either.
	 */
	p->__state = TASK_NEW;

	/*
	 * Make sure we do not leak PI boosting priority to the child.
	 */
	p->prio = current->normal_prio;
	trace_android_rvh_prepare_prio_fork(p);

	uclamp_fork(p);

	/*
	 * Revert to default priority/policy on fork if requested.
	 */
	if (unlikely(p->sched_reset_on_fork)) {
		if (task_has_dl_policy(p) || task_has_rt_policy(p)) {
			p->policy = SCHED_NORMAL;
			p->static_prio = NICE_TO_PRIO(0);
			p->rt_priority = 0;
		} else if (PRIO_TO_NICE(p->static_prio) < 0)
			p->static_prio = NICE_TO_PRIO(0);

		p->prio = p->normal_prio = p->static_prio;
		set_load_weight(p, false);

		/*
		 * We don't need the reset flag anymore after the fork. It has
		 * fulfilled its duty:
		 */
		p->sched_reset_on_fork = 0;
	}

	if (dl_prio(p->prio))
		return -EAGAIN;
	else if (rt_prio(p->prio))
		p->sched_class = &rt_sched_class;
	else
		p->sched_class = &fair_sched_class;

	init_entity_runnable_average(&p->se);
	trace_android_rvh_finish_prio_fork(p);


#ifdef CONFIG_SCHED_INFO
	if (likely(sched_info_on()))
		memset(&p->sched_info, 0, sizeof(p->sched_info));
#endif
#if defined(CONFIG_SMP)
	p->on_cpu = 0;
#endif
	init_task_preempt_count(p);
#ifdef CONFIG_SMP
	plist_node_init(&p->pushable_tasks, MAX_PRIO);
	RB_CLEAR_NODE(&p->pushable_dl_tasks);
#endif
	return 0;
}

void sched_cgroup_fork(struct task_struct *p, struct kernel_clone_args *kargs)
{
	unsigned long flags;

	/*
	 * Because we're not yet on the pid-hash, p->pi_lock isn't strictly
	 * required yet, but lockdep gets upset if rules are violated.
	 */
	raw_spin_lock_irqsave(&p->pi_lock, flags);
#ifdef CONFIG_CGROUP_SCHED
	if (1) {
		struct task_group *tg;
		tg = container_of(kargs->cset->subsys[cpu_cgrp_id],
				  struct task_group, css);
		tg = autogroup_task_group(p, tg);
		p->sched_task_group = tg;
	}
#endif
	rseq_migrate(p);
	/*
	 * We're setting the CPU for the first time, we don't migrate,
	 * so use __set_task_cpu().
	 */
	__set_task_cpu(p, smp_processor_id());
	if (p->sched_class->task_fork)
		p->sched_class->task_fork(p);
	raw_spin_unlock_irqrestore(&p->pi_lock, flags);
}

void sched_post_fork(struct task_struct *p)
{
	uclamp_post_fork(p);
}

unsigned long to_ratio(u64 period, u64 runtime)
{
	if (runtime == RUNTIME_INF)
		return BW_UNIT;

	/*
	 * Doing this here saves a lot of checks in all
	 * the calling paths, and returning zero seems
	 * safe for them anyway.
	 */
	if (period == 0)
		return 0;

	return div64_u64(runtime << BW_SHIFT, period);
}

/*
 * wake_up_new_task - wake up a newly created task for the first time.
 *
 * This function will do some initial scheduler statistics housekeeping
 * that must be done for every newly created context, then puts the task
 * on the runqueue and wakes it.
 */
void wake_up_new_task(struct task_struct *p)
{
	struct rq_flags rf;
	struct rq *rq;

	trace_android_rvh_wake_up_new_task(p);

	raw_spin_lock_irqsave(&p->pi_lock, rf.flags);
	WRITE_ONCE(p->__state, TASK_RUNNING);
#ifdef CONFIG_SMP
	/*
	 * Fork balancing, do it here and not earlier because:
	 *  - cpus_ptr can change in the fork path
	 *  - any previously selected CPU might disappear through hotplug
	 *
	 * Use __set_task_cpu() to avoid calling sched_class::migrate_task_rq,
	 * as we're not fully set-up yet.
	 */
	p->recent_used_cpu = task_cpu(p);
	rseq_migrate(p);
	__set_task_cpu(p, select_task_rq(p, task_cpu(p), WF_FORK));
#endif
	rq = __task_rq_lock(p, &rf);
	update_rq_clock(rq);
	post_init_entity_util_avg(p);
	trace_android_rvh_new_task_stats(p);

	activate_task(rq, p, ENQUEUE_NOCLOCK);
	trace_sched_wakeup_new(p);
	check_preempt_curr(rq, p, WF_FORK);
#ifdef CONFIG_SMP
	if (p->sched_class->task_woken) {
		/*
		 * Nothing relies on rq->lock after this, so it's fine to
		 * drop it.
		 */
		rq_unpin_lock(rq, &rf);
		p->sched_class->task_woken(rq, p);
		rq_repin_lock(rq, &rf);
	}
#endif
	task_rq_unlock(rq, p, &rf);
}

#ifdef CONFIG_PREEMPT_NOTIFIERS

static DEFINE_STATIC_KEY_FALSE(preempt_notifier_key);

void preempt_notifier_inc(void)
{
	static_branch_inc(&preempt_notifier_key);
}
EXPORT_SYMBOL_GPL(preempt_notifier_inc);

void preempt_notifier_dec(void)
{
	static_branch_dec(&preempt_notifier_key);
}
EXPORT_SYMBOL_GPL(preempt_notifier_dec);

/**
 * preempt_notifier_register - tell me when current is being preempted & rescheduled
 * @notifier: notifier struct to register
 */
void preempt_notifier_register(struct preempt_notifier *notifier)
{
	if (!static_branch_unlikely(&preempt_notifier_key))
		WARN(1, "registering preempt_notifier while notifiers disabled\n");

	hlist_add_head(&notifier->link, &current->preempt_notifiers);
}
EXPORT_SYMBOL_GPL(preempt_notifier_register);

/**
 * preempt_notifier_unregister - no longer interested in preemption notifications
 * @notifier: notifier struct to unregister
 *
 * This is *not* safe to call from within a preemption notifier.
 */
void preempt_notifier_unregister(struct preempt_notifier *notifier)
{
	hlist_del(&notifier->link);
}
EXPORT_SYMBOL_GPL(preempt_notifier_unregister);

static void __fire_sched_in_preempt_notifiers(struct task_struct *curr)
{
	struct preempt_notifier *notifier;

	hlist_for_each_entry(notifier, &curr->preempt_notifiers, link)
		notifier->ops->sched_in(notifier, raw_smp_processor_id());
}

static __always_inline void fire_sched_in_preempt_notifiers(struct task_struct *curr)
{
	if (static_branch_unlikely(&preempt_notifier_key))
		__fire_sched_in_preempt_notifiers(curr);
}

static void
__fire_sched_out_preempt_notifiers(struct task_struct *curr,
				   struct task_struct *next)
{
	struct preempt_notifier *notifier;

	hlist_for_each_entry(notifier, &curr->preempt_notifiers, link)
		notifier->ops->sched_out(notifier, next);
}

static __always_inline void
fire_sched_out_preempt_notifiers(struct task_struct *curr,
				 struct task_struct *next)
{
	if (static_branch_unlikely(&preempt_notifier_key))
		__fire_sched_out_preempt_notifiers(curr, next);
}

#else /* !CONFIG_PREEMPT_NOTIFIERS */

static inline void fire_sched_in_preempt_notifiers(struct task_struct *curr)
{
}

static inline void
fire_sched_out_preempt_notifiers(struct task_struct *curr,
				 struct task_struct *next)
{
}

#endif /* CONFIG_PREEMPT_NOTIFIERS */

static inline void prepare_task(struct task_struct *next)
{
#ifdef CONFIG_SMP
	/*
	 * Claim the task as running, we do this before switching to it
	 * such that any running task will have this set.
	 *
	 * See the smp_load_acquire(&p->on_cpu) case in ttwu() and
	 * its ordering comment.
	 */
	WRITE_ONCE(next->on_cpu, 1);
#endif
}

static inline void finish_task(struct task_struct *prev)
{
#ifdef CONFIG_SMP
	/*
	 * This must be the very last reference to @prev from this CPU. After
	 * p->on_cpu is cleared, the task can be moved to a different CPU. We
	 * must ensure this doesn't happen until the switch is completely
	 * finished.
	 *
	 * In particular, the load of prev->state in finish_task_switch() must
	 * happen before this.
	 *
	 * Pairs with the smp_cond_load_acquire() in try_to_wake_up().
	 */
	smp_store_release(&prev->on_cpu, 0);
#endif
}

#ifdef CONFIG_SMP

static void do_balance_callbacks(struct rq *rq, struct balance_callback *head)
{
	void (*func)(struct rq *rq);
	struct balance_callback *next;

	lockdep_assert_rq_held(rq);

	while (head) {
		func = (void (*)(struct rq *))head->func;
		next = head->next;
		head->next = NULL;
		head = next;

		func(rq);
	}
}

static void balance_push(struct rq *rq);

/*
 * balance_push_callback is a right abuse of the callback interface and plays
 * by significantly different rules.
 *
 * Where the normal balance_callback's purpose is to be ran in the same context
 * that queued it (only later, when it's safe to drop rq->lock again),
 * balance_push_callback is specifically targeted at __schedule().
 *
 * This abuse is tolerated because it places all the unlikely/odd cases behind
 * a single test, namely: rq->balance_callback == NULL.
 */
struct balance_callback balance_push_callback = {
	.next = NULL,
	.func = balance_push,
};
EXPORT_SYMBOL_GPL(balance_push_callback);

static inline struct balance_callback *
__splice_balance_callbacks(struct rq *rq, bool split)
{
	struct balance_callback *head = rq->balance_callback;

	if (likely(!head))
		return NULL;

	lockdep_assert_rq_held(rq);
	/*
	 * Must not take balance_push_callback off the list when
	 * splice_balance_callbacks() and balance_callbacks() are not
	 * in the same rq->lock section.
	 *
	 * In that case it would be possible for __schedule() to interleave
	 * and observe the list empty.
	 */
	if (split && head == &balance_push_callback)
		head = NULL;
	else
		rq->balance_callback = NULL;

	return head;
}

static inline struct balance_callback *splice_balance_callbacks(struct rq *rq)
{
	return __splice_balance_callbacks(rq, true);
}

void __balance_callbacks(struct rq *rq)
{
	do_balance_callbacks(rq, __splice_balance_callbacks(rq, false));
}
EXPORT_SYMBOL_GPL(__balance_callbacks);

static inline void balance_callbacks(struct rq *rq, struct balance_callback *head)
{
	unsigned long flags;

	if (unlikely(head)) {
		raw_spin_rq_lock_irqsave(rq, flags);
		do_balance_callbacks(rq, head);
		raw_spin_rq_unlock_irqrestore(rq, flags);
	}
}

#else

static inline void __balance_callbacks(struct rq *rq)
{
}

static inline struct balance_callback *splice_balance_callbacks(struct rq *rq)
{
	return NULL;
}

static inline void balance_callbacks(struct rq *rq, struct balance_callback *head)
{
}

#endif

static inline void
prepare_lock_switch(struct rq *rq, struct task_struct *next, struct rq_flags *rf)
{
	/*
	 * Since the runqueue lock will be released by the next
	 * task (which is an invalid locking op but in the case
	 * of the scheduler it's an obvious special-case), so we
	 * do an early lockdep release here:
	 */
	rq_unpin_lock(rq, rf);
	spin_release(&__rq_lockp(rq)->dep_map, _THIS_IP_);
#ifdef CONFIG_DEBUG_SPINLOCK
	/* this is a valid case when another task releases the spinlock */
	rq_lockp(rq)->owner = next;
#endif
}

static inline void finish_lock_switch(struct rq *rq)
{
	/*
	 * If we are tracking spinlock dependencies then we have to
	 * fix up the runqueue lock - which gets 'carried over' from
	 * prev into current:
	 */
	spin_acquire(&__rq_lockp(rq)->dep_map, 0, 0, _THIS_IP_);
	__balance_callbacks(rq);
	raw_spin_rq_unlock_irq(rq);
}

/*
 * NOP if the arch has not defined these:
 */

#ifndef prepare_arch_switch
# define prepare_arch_switch(next)	do { } while (0)
#endif

#ifndef finish_arch_post_lock_switch
# define finish_arch_post_lock_switch()	do { } while (0)
#endif

static inline void kmap_local_sched_out(void)
{
#ifdef CONFIG_KMAP_LOCAL
	if (unlikely(current->kmap_ctrl.idx))
		__kmap_local_sched_out();
#endif
}

static inline void kmap_local_sched_in(void)
{
#ifdef CONFIG_KMAP_LOCAL
	if (unlikely(current->kmap_ctrl.idx))
		__kmap_local_sched_in();
#endif
}

/**
 * prepare_task_switch - prepare to switch tasks
 * @rq: the runqueue preparing to switch
 * @prev: the current task that is being switched out
 * @next: the task we are going to switch to.
 *
 * This is called with the rq lock held and interrupts off. It must
 * be paired with a subsequent finish_task_switch after the context
 * switch.
 *
 * prepare_task_switch sets up locking and calls architecture specific
 * hooks.
 */
static inline void
prepare_task_switch(struct rq *rq, struct task_struct *prev,
		    struct task_struct *next)
{
	kcov_prepare_switch(prev);
	sched_info_switch(rq, prev, next);
	perf_event_task_sched_out(prev, next);
	rseq_preempt(prev);
	fire_sched_out_preempt_notifiers(prev, next);
	kmap_local_sched_out();
	prepare_task(next);
	prepare_arch_switch(next);
}

/**
 * finish_task_switch - clean up after a task-switch
 * @prev: the thread we just switched away from.
 *
 * finish_task_switch must be called after the context switch, paired
 * with a prepare_task_switch call before the context switch.
 * finish_task_switch will reconcile locking set up by prepare_task_switch,
 * and do any other architecture-specific cleanup actions.
 *
 * Note that we may have delayed dropping an mm in context_switch(). If
 * so, we finish that here outside of the runqueue lock. (Doing it
 * with the lock held can cause deadlocks; see schedule() for
 * details.)
 *
 * The context switch have flipped the stack from under us and restored the
 * local variables which were saved when this task called schedule() in the
 * past. prev == current is still correct but we need to recalculate this_rq
 * because prev may have moved to another CPU.
 */
static struct rq *finish_task_switch(struct task_struct *prev)
	__releases(rq->lock)
{
	struct rq *rq = this_rq();
	struct mm_struct *mm = rq->prev_mm;
	unsigned int prev_state;

	/*
	 * The previous task will have left us with a preempt_count of 2
	 * because it left us after:
	 *
	 *	schedule()
	 *	  preempt_disable();			// 1
	 *	  __schedule()
	 *	    raw_spin_lock_irq(&rq->lock)	// 2
	 *
	 * Also, see FORK_PREEMPT_COUNT.
	 */
	if (WARN_ONCE(preempt_count() != 2*PREEMPT_DISABLE_OFFSET,
		      "corrupted preempt_count: %s/%d/0x%x\n",
		      current->comm, current->pid, preempt_count()))
		preempt_count_set(FORK_PREEMPT_COUNT);

	rq->prev_mm = NULL;

	/*
	 * A task struct has one reference for the use as "current".
	 * If a task dies, then it sets TASK_DEAD in tsk->state and calls
	 * schedule one last time. The schedule call will never return, and
	 * the scheduled task must drop that reference.
	 *
	 * We must observe prev->state before clearing prev->on_cpu (in
	 * finish_task), otherwise a concurrent wakeup can get prev
	 * running on another CPU and we could rave with its RUNNING -> DEAD
	 * transition, resulting in a double drop.
	 */
	prev_state = READ_ONCE(prev->__state);
	vtime_task_switch(prev);
	perf_event_task_sched_in(prev, current);
	finish_task(prev);
	tick_nohz_task_switch();
	finish_lock_switch(rq);
	finish_arch_post_lock_switch();
	kcov_finish_switch(current);
	/*
	 * kmap_local_sched_out() is invoked with rq::lock held and
	 * interrupts disabled. There is no requirement for that, but the
	 * sched out code does not have an interrupt enabled section.
	 * Restoring the maps on sched in does not require interrupts being
	 * disabled either.
	 */
	kmap_local_sched_in();

	fire_sched_in_preempt_notifiers(current);
	/*
	 * When switching through a kernel thread, the loop in
	 * membarrier_{private,global}_expedited() may have observed that
	 * kernel thread and not issued an IPI. It is therefore possible to
	 * schedule between user->kernel->user threads without passing though
	 * switch_mm(). Membarrier requires a barrier after storing to
	 * rq->curr, before returning to userspace, so provide them here:
	 *
	 * - a full memory barrier for {PRIVATE,GLOBAL}_EXPEDITED, implicitly
	 *   provided by mmdrop(),
	 * - a sync_core for SYNC_CORE.
	 */
	if (mm) {
		membarrier_mm_sync_core_before_usermode(mm);
		mmdrop_sched(mm);
	}
	if (unlikely(prev_state == TASK_DEAD)) {
		if (prev->sched_class->task_dead)
			prev->sched_class->task_dead(prev);

		trace_android_rvh_flush_task(prev);

		/* Task is done with its stack. */
		put_task_stack(prev);

		put_task_struct_rcu_user(prev);
	}

	return rq;
}

/**
 * schedule_tail - first thing a freshly forked thread must call.
 * @prev: the thread we just switched away from.
 */
asmlinkage __visible void schedule_tail(struct task_struct *prev)
	__releases(rq->lock)
{
	/*
	 * New tasks start with FORK_PREEMPT_COUNT, see there and
	 * finish_task_switch() for details.
	 *
	 * finish_task_switch() will drop rq->lock() and lower preempt_count
	 * and the preempt_enable() will end up enabling preemption (on
	 * PREEMPT_COUNT kernels).
	 */

	finish_task_switch(prev);
	preempt_enable();

	if (current->set_child_tid)
		put_user(task_pid_vnr(current), current->set_child_tid);

	calculate_sigpending();
}

/*
 * context_switch - switch to the new MM and the new thread's register state.
 */
static __always_inline struct rq *
context_switch(struct rq *rq, struct task_struct *prev,
	       struct task_struct *next, struct rq_flags *rf)
{
	prepare_task_switch(rq, prev, next);

	/*
	 * For paravirt, this is coupled with an exit in switch_to to
	 * combine the page table reload and the switch backend into
	 * one hypercall.
	 */
	arch_start_context_switch(prev);

	/*
	 * kernel -> kernel   lazy + transfer active
	 *   user -> kernel   lazy + mmgrab() active
	 *
	 * kernel ->   user   switch + mmdrop() active
	 *   user ->   user   switch
	 */
	if (!next->mm) {                                // to kernel
		enter_lazy_tlb(prev->active_mm, next);

		next->active_mm = prev->active_mm;
		if (prev->mm)                           // from user
			mmgrab(prev->active_mm);
		else
			prev->active_mm = NULL;
	} else {                                        // to user
		membarrier_switch_mm(rq, prev->active_mm, next->mm);
		/*
		 * sys_membarrier() requires an smp_mb() between setting
		 * rq->curr / membarrier_switch_mm() and returning to userspace.
		 *
		 * The below provides this either through switch_mm(), or in
		 * case 'prev->active_mm == next->mm' through
		 * finish_task_switch()'s mmdrop().
		 */
		switch_mm_irqs_off(prev->active_mm, next->mm, next);
		lru_gen_use_mm(next->mm);

		if (!prev->mm) {                        // from kernel
			/* will mmdrop() in finish_task_switch(). */
			rq->prev_mm = prev->active_mm;
			prev->active_mm = NULL;
		}
	}

	rq->clock_update_flags &= ~(RQCF_ACT_SKIP|RQCF_REQ_SKIP);

	prepare_lock_switch(rq, next, rf);

	/* Here we just switch the register state and the stack. */
	switch_to(prev, next, prev);
	barrier();

	return finish_task_switch(prev);
}

/*
 * nr_running and nr_context_switches:
 *
 * externally visible scheduler statistics: current number of runnable
 * threads, total number of context switches performed since bootup.
 */
unsigned int nr_running(void)
{
	unsigned int i, sum = 0;

	for_each_online_cpu(i)
		sum += cpu_rq(i)->nr_running;

	return sum;
}

/*
 * Check if only the current task is running on the CPU.
 *
 * Caution: this function does not check that the caller has disabled
 * preemption, thus the result might have a time-of-check-to-time-of-use
 * race.  The caller is responsible to use it correctly, for example:
 *
 * - from a non-preemptible section (of course)
 *
 * - from a thread that is bound to a single CPU
 *
 * - in a loop with very short iterations (e.g. a polling loop)
 */
bool single_task_running(void)
{
	return raw_rq()->nr_running == 1;
}
EXPORT_SYMBOL(single_task_running);

unsigned long long nr_context_switches(void)
{
	int i;
	unsigned long long sum = 0;

	for_each_possible_cpu(i)
		sum += cpu_rq(i)->nr_switches;

	return sum;
}

/*
 * Consumers of these two interfaces, like for example the cpuidle menu
 * governor, are using nonsensical data. Preferring shallow idle state selection
 * for a CPU that has IO-wait which might not even end up running the task when
 * it does become runnable.
 */

unsigned int nr_iowait_cpu(int cpu)
{
	return atomic_read(&cpu_rq(cpu)->nr_iowait);
}

/*
 * IO-wait accounting, and how it's mostly bollocks (on SMP).
 *
 * The idea behind IO-wait account is to account the idle time that we could
 * have spend running if it were not for IO. That is, if we were to improve the
 * storage performance, we'd have a proportional reduction in IO-wait time.
 *
 * This all works nicely on UP, where, when a task blocks on IO, we account
 * idle time as IO-wait, because if the storage were faster, it could've been
 * running and we'd not be idle.
 *
 * This has been extended to SMP, by doing the same for each CPU. This however
 * is broken.
 *
 * Imagine for instance the case where two tasks block on one CPU, only the one
 * CPU will have IO-wait accounted, while the other has regular idle. Even
 * though, if the storage were faster, both could've ran at the same time,
 * utilising both CPUs.
 *
 * This means, that when looking globally, the current IO-wait accounting on
 * SMP is a lower bound, by reason of under accounting.
 *
 * Worse, since the numbers are provided per CPU, they are sometimes
 * interpreted per CPU, and that is nonsensical. A blocked task isn't strictly
 * associated with any one particular CPU, it can wake to another CPU than it
 * blocked on. This means the per CPU IO-wait number is meaningless.
 *
 * Task CPU affinities can make all that even more 'interesting'.
 */

unsigned int nr_iowait(void)
{
	unsigned int i, sum = 0;

	for_each_possible_cpu(i)
		sum += nr_iowait_cpu(i);

	return sum;
}

#ifdef CONFIG_SMP

/*
 * sched_exec - execve() is a valuable balancing opportunity, because at
 * this point the task has the smallest effective memory and cache footprint.
 */
void sched_exec(void)
{
	struct task_struct *p = current;
	unsigned long flags;
	int dest_cpu;
	bool cond = false;

	trace_android_rvh_sched_exec(&cond);
	if (cond)
		return;

	raw_spin_lock_irqsave(&p->pi_lock, flags);
	dest_cpu = p->sched_class->select_task_rq(p, task_cpu(p), WF_EXEC);
	if (dest_cpu == smp_processor_id())
		goto unlock;

	if (likely(cpu_active(dest_cpu))) {
		struct migration_arg arg = { p, dest_cpu };

		raw_spin_unlock_irqrestore(&p->pi_lock, flags);
		stop_one_cpu(task_cpu(p), migration_cpu_stop, &arg);
		return;
	}
unlock:
	raw_spin_unlock_irqrestore(&p->pi_lock, flags);
}

#endif

DEFINE_PER_CPU(struct kernel_stat, kstat);
DEFINE_PER_CPU(struct kernel_cpustat, kernel_cpustat);

EXPORT_PER_CPU_SYMBOL(kstat);
EXPORT_PER_CPU_SYMBOL(kernel_cpustat);

/*
 * The function fair_sched_class.update_curr accesses the struct curr
 * and its field curr->exec_start; when called from task_sched_runtime(),
 * we observe a high rate of cache misses in practice.
 * Prefetching this data results in improved performance.
 */
static inline void prefetch_curr_exec_start(struct task_struct *p)
{
#ifdef CONFIG_FAIR_GROUP_SCHED
	struct sched_entity *curr = (&p->se)->cfs_rq->curr;
#else
	struct sched_entity *curr = (&task_rq(p)->cfs)->curr;
#endif
	prefetch(curr);
	prefetch(&curr->exec_start);
}

/*
 * Return accounted runtime for the task.
 * In case the task is currently running, return the runtime plus current's
 * pending runtime that have not been accounted yet.
 */
unsigned long long task_sched_runtime(struct task_struct *p)
{
	struct rq_flags rf;
	struct rq *rq;
	u64 ns;

#if defined(CONFIG_64BIT) && defined(CONFIG_SMP)
	/*
	 * 64-bit doesn't need locks to atomically read a 64-bit value.
	 * So we have a optimization chance when the task's delta_exec is 0.
	 * Reading ->on_cpu is racy, but this is ok.
	 *
	 * If we race with it leaving CPU, we'll take a lock. So we're correct.
	 * If we race with it entering CPU, unaccounted time is 0. This is
	 * indistinguishable from the read occurring a few cycles earlier.
	 * If we see ->on_cpu without ->on_rq, the task is leaving, and has
	 * been accounted, so we're correct here as well.
	 */
	if (!p->on_cpu || !task_on_rq_queued(p))
		return p->se.sum_exec_runtime;
#endif

	rq = task_rq_lock(p, &rf);
	/*
	 * Must be ->curr _and_ ->on_rq.  If dequeued, we would
	 * project cycles that may never be accounted to this
	 * thread, breaking clock_gettime().
	 */
	if (task_current(rq, p) && task_on_rq_queued(p)) {
		prefetch_curr_exec_start(p);
		update_rq_clock(rq);
		p->sched_class->update_curr(rq);
	}
	ns = p->se.sum_exec_runtime;
	task_rq_unlock(rq, p, &rf);

	return ns;
}

#ifdef CONFIG_SCHED_DEBUG
static u64 cpu_resched_latency(struct rq *rq)
{
	int latency_warn_ms = READ_ONCE(sysctl_resched_latency_warn_ms);
	u64 resched_latency, now = rq_clock(rq);
	static bool warned_once;

	if (sysctl_resched_latency_warn_once && warned_once)
		return 0;

	if (!need_resched() || !latency_warn_ms)
		return 0;

	if (system_state == SYSTEM_BOOTING)
		return 0;

	if (!rq->last_seen_need_resched_ns) {
		rq->last_seen_need_resched_ns = now;
		rq->ticks_without_resched = 0;
		return 0;
	}

	rq->ticks_without_resched++;
	resched_latency = now - rq->last_seen_need_resched_ns;
	if (resched_latency <= latency_warn_ms * NSEC_PER_MSEC)
		return 0;

	warned_once = true;

	return resched_latency;
}

static int __init setup_resched_latency_warn_ms(char *str)
{
	long val;

	if ((kstrtol(str, 0, &val))) {
		pr_warn("Unable to set resched_latency_warn_ms\n");
		return 1;
	}

	sysctl_resched_latency_warn_ms = val;
	return 1;
}
__setup("resched_latency_warn_ms=", setup_resched_latency_warn_ms);
#else
static inline u64 cpu_resched_latency(struct rq *rq) { return 0; }
#endif /* CONFIG_SCHED_DEBUG */

/*
 * This function gets called by the timer code, with HZ frequency.
 * We call it with interrupts disabled.
 */
void scheduler_tick(void)
{
	int cpu = smp_processor_id();
	struct rq *rq = cpu_rq(cpu);
	struct task_struct *curr = rq->curr;
	struct rq_flags rf;
	unsigned long thermal_pressure;
	u64 resched_latency;

	if (housekeeping_cpu(cpu, HK_TYPE_TICK))
		arch_scale_freq_tick();

	sched_clock_tick();

	rq_lock(rq, &rf);

	update_rq_clock(rq);
	trace_android_rvh_tick_entry(rq);

	thermal_pressure = arch_scale_thermal_pressure(cpu_of(rq));
	update_thermal_load_avg(rq_clock_thermal(rq), rq, thermal_pressure);
	curr->sched_class->task_tick(rq, curr, 0);
	if (sched_feat(LATENCY_WARN))
		resched_latency = cpu_resched_latency(rq);
	calc_global_load_tick(rq);
	sched_core_tick(rq);

	rq_unlock(rq, &rf);

	if (sched_feat(LATENCY_WARN) && resched_latency)
		resched_latency_warn(cpu, resched_latency);

	perf_event_task_tick();

#ifdef CONFIG_SMP
	rq->idle_balance = idle_cpu(cpu);
	trigger_load_balance(rq);
#endif

	trace_android_vh_scheduler_tick(rq);
}

#ifdef CONFIG_NO_HZ_FULL

struct tick_work {
	int			cpu;
	atomic_t		state;
	struct delayed_work	work;
};
/* Values for ->state, see diagram below. */
#define TICK_SCHED_REMOTE_OFFLINE	0
#define TICK_SCHED_REMOTE_OFFLINING	1
#define TICK_SCHED_REMOTE_RUNNING	2

/*
 * State diagram for ->state:
 *
 *
 *          TICK_SCHED_REMOTE_OFFLINE
 *                    |   ^
 *                    |   |
 *                    |   | sched_tick_remote()
 *                    |   |
 *                    |   |
 *                    +--TICK_SCHED_REMOTE_OFFLINING
 *                    |   ^
 *                    |   |
 * sched_tick_start() |   | sched_tick_stop()
 *                    |   |
 *                    V   |
 *          TICK_SCHED_REMOTE_RUNNING
 *
 *
 * Other transitions get WARN_ON_ONCE(), except that sched_tick_remote()
 * and sched_tick_start() are happy to leave the state in RUNNING.
 */

static struct tick_work __percpu *tick_work_cpu;

static void sched_tick_remote(struct work_struct *work)
{
	struct delayed_work *dwork = to_delayed_work(work);
	struct tick_work *twork = container_of(dwork, struct tick_work, work);
	int cpu = twork->cpu;
	struct rq *rq = cpu_rq(cpu);
	struct task_struct *curr;
	struct rq_flags rf;
	u64 delta;
	int os;

	/*
	 * Handle the tick only if it appears the remote CPU is running in full
	 * dynticks mode. The check is racy by nature, but missing a tick or
	 * having one too much is no big deal because the scheduler tick updates
	 * statistics and checks timeslices in a time-independent way, regardless
	 * of when exactly it is running.
	 */
	if (!tick_nohz_tick_stopped_cpu(cpu))
		goto out_requeue;

	rq_lock_irq(rq, &rf);
	curr = rq->curr;
	if (cpu_is_offline(cpu))
		goto out_unlock;

	update_rq_clock(rq);

	if (!is_idle_task(curr)) {
		/*
		 * Make sure the next tick runs within a reasonable
		 * amount of time.
		 */
		delta = rq_clock_task(rq) - curr->se.exec_start;
		WARN_ON_ONCE(delta > (u64)NSEC_PER_SEC * 3);
	}
	curr->sched_class->task_tick(rq, curr, 0);

	calc_load_nohz_remote(rq);
out_unlock:
	rq_unlock_irq(rq, &rf);
out_requeue:

	/*
	 * Run the remote tick once per second (1Hz). This arbitrary
	 * frequency is large enough to avoid overload but short enough
	 * to keep scheduler internal stats reasonably up to date.  But
	 * first update state to reflect hotplug activity if required.
	 */
	os = atomic_fetch_add_unless(&twork->state, -1, TICK_SCHED_REMOTE_RUNNING);
	WARN_ON_ONCE(os == TICK_SCHED_REMOTE_OFFLINE);
	if (os == TICK_SCHED_REMOTE_RUNNING)
		queue_delayed_work(system_unbound_wq, dwork, HZ);
}

static void sched_tick_start(int cpu)
{
	int os;
	struct tick_work *twork;

	if (housekeeping_cpu(cpu, HK_TYPE_TICK))
		return;

	WARN_ON_ONCE(!tick_work_cpu);

	twork = per_cpu_ptr(tick_work_cpu, cpu);
	os = atomic_xchg(&twork->state, TICK_SCHED_REMOTE_RUNNING);
	WARN_ON_ONCE(os == TICK_SCHED_REMOTE_RUNNING);
	if (os == TICK_SCHED_REMOTE_OFFLINE) {
		twork->cpu = cpu;
		INIT_DELAYED_WORK(&twork->work, sched_tick_remote);
		queue_delayed_work(system_unbound_wq, &twork->work, HZ);
	}
}

#ifdef CONFIG_HOTPLUG_CPU
static void sched_tick_stop(int cpu)
{
	struct tick_work *twork;
	int os;

	if (housekeeping_cpu(cpu, HK_TYPE_TICK))
		return;

	WARN_ON_ONCE(!tick_work_cpu);

	twork = per_cpu_ptr(tick_work_cpu, cpu);
	/* There cannot be competing actions, but don't rely on stop-machine. */
	os = atomic_xchg(&twork->state, TICK_SCHED_REMOTE_OFFLINING);
	WARN_ON_ONCE(os != TICK_SCHED_REMOTE_RUNNING);
	/* Don't cancel, as this would mess up the state machine. */
}
#endif /* CONFIG_HOTPLUG_CPU */

int __init sched_tick_offload_init(void)
{
	tick_work_cpu = alloc_percpu(struct tick_work);
	BUG_ON(!tick_work_cpu);
	return 0;
}

#else /* !CONFIG_NO_HZ_FULL */
static inline void sched_tick_start(int cpu) { }
static inline void sched_tick_stop(int cpu) { }
#endif

#if defined(CONFIG_PREEMPTION) && (defined(CONFIG_DEBUG_PREEMPT) || \
				defined(CONFIG_TRACE_PREEMPT_TOGGLE))
/*
 * If the value passed in is equal to the current preempt count
 * then we just disabled preemption. Start timing the latency.
 */
static inline void preempt_latency_start(int val)
{
	if (preempt_count() == val) {
		unsigned long ip = get_lock_parent_ip();
#ifdef CONFIG_DEBUG_PREEMPT
		current->preempt_disable_ip = ip;
#endif
		trace_preempt_off(CALLER_ADDR0, ip);
	}
}

void preempt_count_add(int val)
{
#ifdef CONFIG_DEBUG_PREEMPT
	/*
	 * Underflow?
	 */
	if (DEBUG_LOCKS_WARN_ON((preempt_count() < 0)))
		return;
#endif
	__preempt_count_add(val);
#ifdef CONFIG_DEBUG_PREEMPT
	/*
	 * Spinlock count overflowing soon?
	 */
	DEBUG_LOCKS_WARN_ON((preempt_count() & PREEMPT_MASK) >=
				PREEMPT_MASK - 10);
#endif
	preempt_latency_start(val);
}
EXPORT_SYMBOL(preempt_count_add);
NOKPROBE_SYMBOL(preempt_count_add);

/*
 * If the value passed in equals to the current preempt count
 * then we just enabled preemption. Stop timing the latency.
 */
static inline void preempt_latency_stop(int val)
{
	if (preempt_count() == val)
		trace_preempt_on(CALLER_ADDR0, get_lock_parent_ip());
}

void preempt_count_sub(int val)
{
#ifdef CONFIG_DEBUG_PREEMPT
	/*
	 * Underflow?
	 */
	if (DEBUG_LOCKS_WARN_ON(val > preempt_count()))
		return;
	/*
	 * Is the spinlock portion underflowing?
	 */
	if (DEBUG_LOCKS_WARN_ON((val < PREEMPT_MASK) &&
			!(preempt_count() & PREEMPT_MASK)))
		return;
#endif

	preempt_latency_stop(val);
	__preempt_count_sub(val);
}
EXPORT_SYMBOL(preempt_count_sub);
NOKPROBE_SYMBOL(preempt_count_sub);

#else
static inline void preempt_latency_start(int val) { }
static inline void preempt_latency_stop(int val) { }
#endif

static inline unsigned long get_preempt_disable_ip(struct task_struct *p)
{
#ifdef CONFIG_DEBUG_PREEMPT
	return p->preempt_disable_ip;
#else
	return 0;
#endif
}

/*
 * Print scheduling while atomic bug:
 */
static noinline void __schedule_bug(struct task_struct *prev)
{
	/* Save this before calling printk(), since that will clobber it */
	unsigned long preempt_disable_ip = get_preempt_disable_ip(current);

	if (oops_in_progress)
		return;

	printk(KERN_ERR "BUG: scheduling while atomic: %s/%d/0x%08x\n",
		prev->comm, prev->pid, preempt_count());

	debug_show_held_locks(prev);
	print_modules();
	if (irqs_disabled())
		print_irqtrace_events(prev);
	if (IS_ENABLED(CONFIG_DEBUG_PREEMPT)
	    && in_atomic_preempt_off()) {
		pr_err("Preemption disabled at:");
		print_ip_sym(KERN_ERR, preempt_disable_ip);
	}
	check_panic_on_warn("scheduling while atomic");

	trace_android_rvh_schedule_bug(prev);

	dump_stack();
	add_taint(TAINT_WARN, LOCKDEP_STILL_OK);
}

/*
 * Various schedule()-time debugging checks and statistics:
 */
static inline void schedule_debug(struct task_struct *prev, bool preempt)
{
#ifdef CONFIG_SCHED_STACK_END_CHECK
	if (task_stack_end_corrupted(prev))
		panic("corrupted stack end detected inside scheduler\n");

	if (task_scs_end_corrupted(prev))
		panic("corrupted shadow stack detected inside scheduler\n");
#endif

#ifdef CONFIG_DEBUG_ATOMIC_SLEEP
	if (!preempt && READ_ONCE(prev->__state) && prev->non_block_count) {
		printk(KERN_ERR "BUG: scheduling in a non-blocking section: %s/%d/%i\n",
			prev->comm, prev->pid, prev->non_block_count);
		dump_stack();
		add_taint(TAINT_WARN, LOCKDEP_STILL_OK);
	}
#endif

	if (unlikely(in_atomic_preempt_off())) {
		__schedule_bug(prev);
		preempt_count_set(PREEMPT_DISABLED);
	}
	rcu_sleep_check();
	SCHED_WARN_ON(ct_state() == CONTEXT_USER);

	profile_hit(SCHED_PROFILING, __builtin_return_address(0));

	schedstat_inc(this_rq()->sched_count);
}

static void put_prev_task_balance(struct rq *rq, struct task_struct *prev,
				  struct rq_flags *rf)
{
#ifdef CONFIG_SMP
	const struct sched_class *class;
	/*
	 * We must do the balancing pass before put_prev_task(), such
	 * that when we release the rq->lock the task is in the same
	 * state as before we took rq->lock.
	 *
	 * We can terminate the balance pass as soon as we know there is
	 * a runnable task of @class priority or higher.
	 */
	for_class_range(class, prev->sched_class, &idle_sched_class) {
		if (class->balance(rq, prev, rf))
			break;
	}
#endif

	put_prev_task(rq, prev);
}

/*
 * Pick up the highest-prio task:
 */
static inline struct task_struct *
__pick_next_task(struct rq *rq, struct task_struct *prev, struct rq_flags *rf)
{
	const struct sched_class *class;
	struct task_struct *p;

	/*
	 * Optimization: we know that if all tasks are in the fair class we can
	 * call that function directly, but only if the @prev task wasn't of a
	 * higher scheduling class, because otherwise those lose the
	 * opportunity to pull in more work from other CPUs.
	 */
	if (likely(!sched_class_above(prev->sched_class, &fair_sched_class) &&
		   rq->nr_running == rq->cfs.h_nr_running)) {

		p = pick_next_task_fair(rq, prev, rf);
		if (unlikely(p == RETRY_TASK))
			goto restart;

		/* Assume the next prioritized class is idle_sched_class */
		if (!p) {
			put_prev_task(rq, prev);
			p = pick_next_task_idle(rq);
		}

		return p;
	}

restart:
	put_prev_task_balance(rq, prev, rf);

	for_each_class(class) {
		p = class->pick_next_task(rq);
		if (p)
			return p;
	}

	BUG(); /* The idle class should always have a runnable task. */
}

#ifdef CONFIG_SCHED_CORE
static inline bool is_task_rq_idle(struct task_struct *t)
{
	return (task_rq(t)->idle == t);
}

static inline bool cookie_equals(struct task_struct *a, unsigned long cookie)
{
	return is_task_rq_idle(a) || (a->core_cookie == cookie);
}

static inline bool cookie_match(struct task_struct *a, struct task_struct *b)
{
	if (is_task_rq_idle(a) || is_task_rq_idle(b))
		return true;

	return a->core_cookie == b->core_cookie;
}

static inline struct task_struct *pick_task(struct rq *rq)
{
	const struct sched_class *class;
	struct task_struct *p;

	for_each_class(class) {
		p = class->pick_task(rq);
		if (p)
			return p;
	}

	BUG(); /* The idle class should always have a runnable task. */
}

extern void task_vruntime_update(struct rq *rq, struct task_struct *p, bool in_fi);

static void queue_core_balance(struct rq *rq);

static struct task_struct *
pick_next_task(struct rq *rq, struct task_struct *prev, struct rq_flags *rf)
{
	struct task_struct *next, *p, *max = NULL;
	const struct cpumask *smt_mask;
	bool fi_before = false;
	bool core_clock_updated = (rq == rq->core);
	unsigned long cookie;
	int i, cpu, occ = 0;
	struct rq *rq_i;
	bool need_sync;

	if (!sched_core_enabled(rq))
		return __pick_next_task(rq, prev, rf);

	cpu = cpu_of(rq);

	/* Stopper task is switching into idle, no need core-wide selection. */
	if (cpu_is_offline(cpu)) {
		/*
		 * Reset core_pick so that we don't enter the fastpath when
		 * coming online. core_pick would already be migrated to
		 * another cpu during offline.
		 */
		rq->core_pick = NULL;
		return __pick_next_task(rq, prev, rf);
	}

	/*
	 * If there were no {en,de}queues since we picked (IOW, the task
	 * pointers are all still valid), and we haven't scheduled the last
	 * pick yet, do so now.
	 *
	 * rq->core_pick can be NULL if no selection was made for a CPU because
	 * it was either offline or went offline during a sibling's core-wide
	 * selection. In this case, do a core-wide selection.
	 */
	if (rq->core->core_pick_seq == rq->core->core_task_seq &&
	    rq->core->core_pick_seq != rq->core_sched_seq &&
	    rq->core_pick) {
		WRITE_ONCE(rq->core_sched_seq, rq->core->core_pick_seq);

		next = rq->core_pick;
		if (next != prev) {
			put_prev_task(rq, prev);
			set_next_task(rq, next);
		}

		rq->core_pick = NULL;
		goto out;
	}

	put_prev_task_balance(rq, prev, rf);

	smt_mask = cpu_smt_mask(cpu);
	need_sync = !!rq->core->core_cookie;

	/* reset state */
	rq->core->core_cookie = 0UL;
	if (rq->core->core_forceidle_count) {
		if (!core_clock_updated) {
			update_rq_clock(rq->core);
			core_clock_updated = true;
		}
		sched_core_account_forceidle(rq);
		/* reset after accounting force idle */
		rq->core->core_forceidle_start = 0;
		rq->core->core_forceidle_count = 0;
		rq->core->core_forceidle_occupation = 0;
		need_sync = true;
		fi_before = true;
	}

	/*
	 * core->core_task_seq, core->core_pick_seq, rq->core_sched_seq
	 *
	 * @task_seq guards the task state ({en,de}queues)
	 * @pick_seq is the @task_seq we did a selection on
	 * @sched_seq is the @pick_seq we scheduled
	 *
	 * However, preemptions can cause multiple picks on the same task set.
	 * 'Fix' this by also increasing @task_seq for every pick.
	 */
	rq->core->core_task_seq++;

	/*
	 * Optimize for common case where this CPU has no cookies
	 * and there are no cookied tasks running on siblings.
	 */
	if (!need_sync) {
		next = pick_task(rq);
		if (!next->core_cookie) {
			rq->core_pick = NULL;
			/*
			 * For robustness, update the min_vruntime_fi for
			 * unconstrained picks as well.
			 */
			WARN_ON_ONCE(fi_before);
			task_vruntime_update(rq, next, false);
			goto out_set_next;
		}
	}

	/*
	 * For each thread: do the regular task pick and find the max prio task
	 * amongst them.
	 *
	 * Tie-break prio towards the current CPU
	 */
	for_each_cpu_wrap(i, smt_mask, cpu) {
		rq_i = cpu_rq(i);

		/*
		 * Current cpu always has its clock updated on entrance to
		 * pick_next_task(). If the current cpu is not the core,
		 * the core may also have been updated above.
		 */
		if (i != cpu && (rq_i != rq->core || !core_clock_updated))
			update_rq_clock(rq_i);

		p = rq_i->core_pick = pick_task(rq_i);
		if (!max || prio_less(max, p, fi_before))
			max = p;
	}

	cookie = rq->core->core_cookie = max->core_cookie;

	/*
	 * For each thread: try and find a runnable task that matches @max or
	 * force idle.
	 */
	for_each_cpu(i, smt_mask) {
		rq_i = cpu_rq(i);
		p = rq_i->core_pick;

		if (!cookie_equals(p, cookie)) {
			p = NULL;
			if (cookie)
				p = sched_core_find(rq_i, cookie);
			if (!p)
				p = idle_sched_class.pick_task(rq_i);
		}

		rq_i->core_pick = p;

		if (p == rq_i->idle) {
			if (rq_i->nr_running) {
				rq->core->core_forceidle_count++;
				if (!fi_before)
					rq->core->core_forceidle_seq++;
			}
		} else {
			occ++;
		}
	}

	if (schedstat_enabled() && rq->core->core_forceidle_count) {
		rq->core->core_forceidle_start = rq_clock(rq->core);
		rq->core->core_forceidle_occupation = occ;
	}

	rq->core->core_pick_seq = rq->core->core_task_seq;
	next = rq->core_pick;
	rq->core_sched_seq = rq->core->core_pick_seq;

	/* Something should have been selected for current CPU */
	WARN_ON_ONCE(!next);

	/*
	 * Reschedule siblings
	 *
	 * NOTE: L1TF -- at this point we're no longer running the old task and
	 * sending an IPI (below) ensures the sibling will no longer be running
	 * their task. This ensures there is no inter-sibling overlap between
	 * non-matching user state.
	 */
	for_each_cpu(i, smt_mask) {
		rq_i = cpu_rq(i);

		/*
		 * An online sibling might have gone offline before a task
		 * could be picked for it, or it might be offline but later
		 * happen to come online, but its too late and nothing was
		 * picked for it.  That's Ok - it will pick tasks for itself,
		 * so ignore it.
		 */
		if (!rq_i->core_pick)
			continue;

		/*
		 * Update for new !FI->FI transitions, or if continuing to be in !FI:
		 * fi_before     fi      update?
		 *  0            0       1
		 *  0            1       1
		 *  1            0       1
		 *  1            1       0
		 */
		if (!(fi_before && rq->core->core_forceidle_count))
			task_vruntime_update(rq_i, rq_i->core_pick, !!rq->core->core_forceidle_count);

		rq_i->core_pick->core_occupation = occ;

		if (i == cpu) {
			rq_i->core_pick = NULL;
			continue;
		}

		/* Did we break L1TF mitigation requirements? */
		WARN_ON_ONCE(!cookie_match(next, rq_i->core_pick));

		if (rq_i->curr == rq_i->core_pick) {
			rq_i->core_pick = NULL;
			continue;
		}

		resched_curr(rq_i);
	}

out_set_next:
	set_next_task(rq, next);
out:
	if (rq->core->core_forceidle_count && next == rq->idle)
		queue_core_balance(rq);

	return next;
}

static bool try_steal_cookie(int this, int that)
{
	struct rq *dst = cpu_rq(this), *src = cpu_rq(that);
	struct task_struct *p;
	unsigned long cookie;
	bool success = false;

	local_irq_disable();
	double_rq_lock(dst, src);

	cookie = dst->core->core_cookie;
	if (!cookie)
		goto unlock;

	if (dst->curr != dst->idle)
		goto unlock;

	p = sched_core_find(src, cookie);
	if (p == src->idle)
		goto unlock;

	do {
		if (p == src->core_pick || p == src->curr)
			goto next;

		if (!is_cpu_allowed(p, this))
			goto next;

		if (p->core_occupation > dst->idle->core_occupation)
			goto next;

		deactivate_task(src, p, 0);
		set_task_cpu(p, this);
		activate_task(dst, p, 0);

		resched_curr(dst);

		success = true;
		break;

next:
		p = sched_core_next(p, cookie);
	} while (p);

unlock:
	double_rq_unlock(dst, src);
	local_irq_enable();

	return success;
}

static bool steal_cookie_task(int cpu, struct sched_domain *sd)
{
	int i;

	for_each_cpu_wrap(i, sched_domain_span(sd), cpu) {
		if (i == cpu)
			continue;

		if (need_resched())
			break;

		if (try_steal_cookie(cpu, i))
			return true;
	}

	return false;
}

static void sched_core_balance(struct rq *rq)
{
	struct sched_domain *sd;
	int cpu = cpu_of(rq);

	preempt_disable();
	rcu_read_lock();
	raw_spin_rq_unlock_irq(rq);
	for_each_domain(cpu, sd) {
		if (need_resched())
			break;

		if (steal_cookie_task(cpu, sd))
			break;
	}
	raw_spin_rq_lock_irq(rq);
	rcu_read_unlock();
	preempt_enable();
}

static DEFINE_PER_CPU(struct balance_callback, core_balance_head);

static void queue_core_balance(struct rq *rq)
{
	if (!sched_core_enabled(rq))
		return;

	if (!rq->core->core_cookie)
		return;

	if (!rq->nr_running) /* not forced idle */
		return;

	queue_balance_callback(rq, &per_cpu(core_balance_head, rq->cpu), sched_core_balance);
}

static void sched_core_cpu_starting(unsigned int cpu)
{
	const struct cpumask *smt_mask = cpu_smt_mask(cpu);
	struct rq *rq = cpu_rq(cpu), *core_rq = NULL;
	unsigned long flags;
	int t;

	sched_core_lock(cpu, &flags);

	WARN_ON_ONCE(rq->core != rq);

	/* if we're the first, we'll be our own leader */
	if (cpumask_weight(smt_mask) == 1)
		goto unlock;

	/* find the leader */
	for_each_cpu(t, smt_mask) {
		if (t == cpu)
			continue;
		rq = cpu_rq(t);
		if (rq->core == rq) {
			core_rq = rq;
			break;
		}
	}

	if (WARN_ON_ONCE(!core_rq)) /* whoopsie */
		goto unlock;

	/* install and validate core_rq */
	for_each_cpu(t, smt_mask) {
		rq = cpu_rq(t);

		if (t == cpu)
			rq->core = core_rq;

		WARN_ON_ONCE(rq->core != core_rq);
	}

unlock:
	sched_core_unlock(cpu, &flags);
}

static void sched_core_cpu_deactivate(unsigned int cpu)
{
	const struct cpumask *smt_mask = cpu_smt_mask(cpu);
	struct rq *rq = cpu_rq(cpu), *core_rq = NULL;
	unsigned long flags;
	int t;

	sched_core_lock(cpu, &flags);

	/* if we're the last man standing, nothing to do */
	if (cpumask_weight(smt_mask) == 1) {
		WARN_ON_ONCE(rq->core != rq);
		goto unlock;
	}

	/* if we're not the leader, nothing to do */
	if (rq->core != rq)
		goto unlock;

	/* find a new leader */
	for_each_cpu(t, smt_mask) {
		if (t == cpu)
			continue;
		core_rq = cpu_rq(t);
		break;
	}

	if (WARN_ON_ONCE(!core_rq)) /* impossible */
		goto unlock;

	/* copy the shared state to the new leader */
	core_rq->core_task_seq             = rq->core_task_seq;
	core_rq->core_pick_seq             = rq->core_pick_seq;
	core_rq->core_cookie               = rq->core_cookie;
	core_rq->core_forceidle_count      = rq->core_forceidle_count;
	core_rq->core_forceidle_seq        = rq->core_forceidle_seq;
	core_rq->core_forceidle_occupation = rq->core_forceidle_occupation;

	/*
	 * Accounting edge for forced idle is handled in pick_next_task().
	 * Don't need another one here, since the hotplug thread shouldn't
	 * have a cookie.
	 */
	core_rq->core_forceidle_start = 0;

	/* install new leader */
	for_each_cpu(t, smt_mask) {
		rq = cpu_rq(t);
		rq->core = core_rq;
	}

unlock:
	sched_core_unlock(cpu, &flags);
}

static inline void sched_core_cpu_dying(unsigned int cpu)
{
	struct rq *rq = cpu_rq(cpu);

	if (rq->core != rq)
		rq->core = rq;
}

#else /* !CONFIG_SCHED_CORE */

static inline void sched_core_cpu_starting(unsigned int cpu) {}
static inline void sched_core_cpu_deactivate(unsigned int cpu) {}
static inline void sched_core_cpu_dying(unsigned int cpu) {}

static struct task_struct *
pick_next_task(struct rq *rq, struct task_struct *prev, struct rq_flags *rf)
{
	return __pick_next_task(rq, prev, rf);
}

#endif /* CONFIG_SCHED_CORE */

/*
 * Constants for the sched_mode argument of __schedule().
 *
 * The mode argument allows RT enabled kernels to differentiate a
 * preemption from blocking on an 'sleeping' spin/rwlock. Note that
 * SM_MASK_PREEMPT for !RT has all bits set, which allows the compiler to
 * optimize the AND operation out and just check for zero.
 */
#define SM_NONE			0x0
#define SM_PREEMPT		0x1
#define SM_RTLOCK_WAIT		0x2

#ifndef CONFIG_PREEMPT_RT
# define SM_MASK_PREEMPT	(~0U)
#else
# define SM_MASK_PREEMPT	SM_PREEMPT
#endif

/*
 * __schedule() is the main scheduler function.
 *
 * The main means of driving the scheduler and thus entering this function are:
 *
 *   1. Explicit blocking: mutex, semaphore, waitqueue, etc.
 *
 *   2. TIF_NEED_RESCHED flag is checked on interrupt and userspace return
 *      paths. For example, see arch/x86/entry_64.S.
 *
 *      To drive preemption between tasks, the scheduler sets the flag in timer
 *      interrupt handler scheduler_tick().
 *
 *   3. Wakeups don't really cause entry into schedule(). They add a
 *      task to the run-queue and that's it.
 *
 *      Now, if the new task added to the run-queue preempts the current
 *      task, then the wakeup sets TIF_NEED_RESCHED and schedule() gets
 *      called on the nearest possible occasion:
 *
 *       - If the kernel is preemptible (CONFIG_PREEMPTION=y):
 *
 *         - in syscall or exception context, at the next outmost
 *           preempt_enable(). (this might be as soon as the wake_up()'s
 *           spin_unlock()!)
 *
 *         - in IRQ context, return from interrupt-handler to
 *           preemptible context
 *
 *       - If the kernel is not preemptible (CONFIG_PREEMPTION is not set)
 *         then at the next:
 *
 *          - cond_resched() call
 *          - explicit schedule() call
 *          - return from syscall or exception to user-space
 *          - return from interrupt-handler to user-space
 *
 * WARNING: must be called with preemption disabled!
 */
static void __sched notrace __schedule(unsigned int sched_mode)
{
	struct task_struct *prev, *next;
	unsigned long *switch_count;
	unsigned long prev_state;
	struct rq_flags rf;
	struct rq *rq;
	int cpu;

	cpu = smp_processor_id();
	rq = cpu_rq(cpu);
	prev = rq->curr;

	schedule_debug(prev, !!sched_mode);

	if (sched_feat(HRTICK) || sched_feat(HRTICK_DL))
		hrtick_clear(rq);

	local_irq_disable();
	rcu_note_context_switch(!!sched_mode);

	/*
	 * Make sure that signal_pending_state()->signal_pending() below
	 * can't be reordered with __set_current_state(TASK_INTERRUPTIBLE)
	 * done by the caller to avoid the race with signal_wake_up():
	 *
	 * __set_current_state(@state)		signal_wake_up()
	 * schedule()				  set_tsk_thread_flag(p, TIF_SIGPENDING)
	 *					  wake_up_state(p, state)
	 *   LOCK rq->lock			    LOCK p->pi_state
	 *   smp_mb__after_spinlock()		    smp_mb__after_spinlock()
	 *     if (signal_pending_state())	    if (p->state & @state)
	 *
	 * Also, the membarrier system call requires a full memory barrier
	 * after coming from user-space, before storing to rq->curr.
	 */
	rq_lock(rq, &rf);
	smp_mb__after_spinlock();

	/* Promote REQ to ACT */
	rq->clock_update_flags <<= 1;
	update_rq_clock(rq);

	switch_count = &prev->nivcsw;

	/*
	 * We must load prev->state once (task_struct::state is volatile), such
	 * that we form a control dependency vs deactivate_task() below.
	 */
	prev_state = READ_ONCE(prev->__state);
	if (!(sched_mode & SM_MASK_PREEMPT) && prev_state) {
		if (signal_pending_state(prev_state, prev)) {
			WRITE_ONCE(prev->__state, TASK_RUNNING);
		} else {
			prev->sched_contributes_to_load =
				(prev_state & TASK_UNINTERRUPTIBLE) &&
				!(prev_state & TASK_NOLOAD) &&
				!(prev_state & TASK_FROZEN);

			if (prev->sched_contributes_to_load)
				rq->nr_uninterruptible++;

			/*
			 * __schedule()			ttwu()
			 *   prev_state = prev->state;    if (p->on_rq && ...)
			 *   if (prev_state)		    goto out;
			 *     p->on_rq = 0;		  smp_acquire__after_ctrl_dep();
			 *				  p->state = TASK_WAKING
			 *
			 * Where __schedule() and ttwu() have matching control dependencies.
			 *
			 * After this, schedule() must not care about p->state any more.
			 */
			deactivate_task(rq, prev, DEQUEUE_SLEEP | DEQUEUE_NOCLOCK);

			if (prev->in_iowait) {
				atomic_inc(&rq->nr_iowait);
				delayacct_blkio_start();
			}
		}
		switch_count = &prev->nvcsw;
	}

	next = pick_next_task(rq, prev, &rf);
	clear_tsk_need_resched(prev);
	clear_preempt_need_resched();
#ifdef CONFIG_SCHED_DEBUG
	rq->last_seen_need_resched_ns = 0;
#endif

	trace_android_rvh_schedule(sched_mode, prev, next, rq);
	if (likely(prev != next)) {
		rq->nr_switches++;
		/*
		 * RCU users of rcu_dereference(rq->curr) may not see
		 * changes to task_struct made by pick_next_task().
		 */
		RCU_INIT_POINTER(rq->curr, next);
		/*
		 * The membarrier system call requires each architecture
		 * to have a full memory barrier after updating
		 * rq->curr, before returning to user-space.
		 *
		 * Here are the schemes providing that barrier on the
		 * various architectures:
		 * - mm ? switch_mm() : mmdrop() for x86, s390, sparc, PowerPC.
		 *   switch_mm() rely on membarrier_arch_switch_mm() on PowerPC.
		 * - finish_lock_switch() for weakly-ordered
		 *   architectures where spin_unlock is a full barrier,
		 * - switch_to() for arm64 (weakly-ordered, spin_unlock
		 *   is a RELEASE barrier),
		 */
		++*switch_count;

		migrate_disable_switch(rq, prev);
		psi_sched_switch(prev, next, !task_on_rq_queued(prev));

		trace_sched_switch(sched_mode & SM_MASK_PREEMPT, prev, next, prev_state);

		/* Also unlocks the rq: */
		rq = context_switch(rq, prev, next, &rf);
	} else {
		rq->clock_update_flags &= ~(RQCF_ACT_SKIP|RQCF_REQ_SKIP);

		rq_unpin_lock(rq, &rf);
		__balance_callbacks(rq);
		raw_spin_rq_unlock_irq(rq);
	}
}

void __noreturn do_task_dead(void)
{
	/* Causes final put_task_struct in finish_task_switch(): */
	set_special_state(TASK_DEAD);

	/* Tell freezer to ignore us: */
	current->flags |= PF_NOFREEZE;

	__schedule(SM_NONE);
	BUG();

	/* Avoid "noreturn function does return" - but don't continue if BUG() is a NOP: */
	for (;;)
		cpu_relax();
}

static inline void sched_submit_work(struct task_struct *tsk)
{
	unsigned int task_flags;

	if (task_is_running(tsk))
		return;

	task_flags = tsk->flags;
	/*
	 * If a worker goes to sleep, notify and ask workqueue whether it
	 * wants to wake up a task to maintain concurrency.
	 */
	if (task_flags & (PF_WQ_WORKER | PF_IO_WORKER)) {
		if (task_flags & PF_WQ_WORKER)
			wq_worker_sleeping(tsk);
		else
			io_wq_worker_sleeping(tsk);
	}

	/*
	 * spinlock and rwlock must not flush block requests.  This will
	 * deadlock if the callback attempts to acquire a lock which is
	 * already acquired.
	 */
	SCHED_WARN_ON(current->__state & TASK_RTLOCK_WAIT);

	/*
	 * If we are going to sleep and we have plugged IO queued,
	 * make sure to submit it to avoid deadlocks.
	 */
	blk_flush_plug(tsk->plug, true);
}

static void sched_update_worker(struct task_struct *tsk)
{
	if (tsk->flags & (PF_WQ_WORKER | PF_IO_WORKER)) {
		if (tsk->flags & PF_WQ_WORKER)
			wq_worker_running(tsk);
		else
			io_wq_worker_running(tsk);
	}
}

asmlinkage __visible void __sched schedule(void)
{
	struct task_struct *tsk = current;

	sched_submit_work(tsk);
	do {
		preempt_disable();
		__schedule(SM_NONE);
		sched_preempt_enable_no_resched();
	} while (need_resched());
	sched_update_worker(tsk);
}
EXPORT_SYMBOL(schedule);

/*
 * synchronize_rcu_tasks() makes sure that no task is stuck in preempted
 * state (have scheduled out non-voluntarily) by making sure that all
 * tasks have either left the run queue or have gone into user space.
 * As idle tasks do not do either, they must not ever be preempted
 * (schedule out non-voluntarily).
 *
 * schedule_idle() is similar to schedule_preempt_disable() except that it
 * never enables preemption because it does not call sched_submit_work().
 */
void __sched schedule_idle(void)
{
	/*
	 * As this skips calling sched_submit_work(), which the idle task does
	 * regardless because that function is a nop when the task is in a
	 * TASK_RUNNING state, make sure this isn't used someplace that the
	 * current task can be in any other state. Note, idle is always in the
	 * TASK_RUNNING state.
	 */
	WARN_ON_ONCE(current->__state);
	do {
		__schedule(SM_NONE);
	} while (need_resched());
}

#if defined(CONFIG_CONTEXT_TRACKING_USER) && !defined(CONFIG_HAVE_CONTEXT_TRACKING_USER_OFFSTACK)
asmlinkage __visible void __sched schedule_user(void)
{
	/*
	 * If we come here after a random call to set_need_resched(),
	 * or we have been woken up remotely but the IPI has not yet arrived,
	 * we haven't yet exited the RCU idle mode. Do it here manually until
	 * we find a better solution.
	 *
	 * NB: There are buggy callers of this function.  Ideally we
	 * should warn if prev_state != CONTEXT_USER, but that will trigger
	 * too frequently to make sense yet.
	 */
	enum ctx_state prev_state = exception_enter();
	schedule();
	exception_exit(prev_state);
}
#endif

/**
 * schedule_preempt_disabled - called with preemption disabled
 *
 * Returns with preemption disabled. Note: preempt_count must be 1
 */
void __sched schedule_preempt_disabled(void)
{
	sched_preempt_enable_no_resched();
	schedule();
	preempt_disable();
}

#ifdef CONFIG_PREEMPT_RT
void __sched notrace schedule_rtlock(void)
{
	do {
		preempt_disable();
		__schedule(SM_RTLOCK_WAIT);
		sched_preempt_enable_no_resched();
	} while (need_resched());
}
NOKPROBE_SYMBOL(schedule_rtlock);
#endif

static void __sched notrace preempt_schedule_common(void)
{
	do {
		/*
		 * Because the function tracer can trace preempt_count_sub()
		 * and it also uses preempt_enable/disable_notrace(), if
		 * NEED_RESCHED is set, the preempt_enable_notrace() called
		 * by the function tracer will call this function again and
		 * cause infinite recursion.
		 *
		 * Preemption must be disabled here before the function
		 * tracer can trace. Break up preempt_disable() into two
		 * calls. One to disable preemption without fear of being
		 * traced. The other to still record the preemption latency,
		 * which can also be traced by the function tracer.
		 */
		preempt_disable_notrace();
		preempt_latency_start(1);
		__schedule(SM_PREEMPT);
		preempt_latency_stop(1);
		preempt_enable_no_resched_notrace();

		/*
		 * Check again in case we missed a preemption opportunity
		 * between schedule and now.
		 */
	} while (need_resched());
}

#ifdef CONFIG_PREEMPTION
/*
 * This is the entry point to schedule() from in-kernel preemption
 * off of preempt_enable.
 */
asmlinkage __visible void __sched notrace preempt_schedule(void)
{
	/*
	 * If there is a non-zero preempt_count or interrupts are disabled,
	 * we do not want to preempt the current task. Just return..
	 */
	if (likely(!preemptible()))
		return;
	preempt_schedule_common();
}
NOKPROBE_SYMBOL(preempt_schedule);
EXPORT_SYMBOL(preempt_schedule);

#ifdef CONFIG_PREEMPT_DYNAMIC
#if defined(CONFIG_HAVE_PREEMPT_DYNAMIC_CALL)
#ifndef preempt_schedule_dynamic_enabled
#define preempt_schedule_dynamic_enabled	preempt_schedule
#define preempt_schedule_dynamic_disabled	NULL
#endif
DEFINE_STATIC_CALL(preempt_schedule, preempt_schedule_dynamic_enabled);
EXPORT_STATIC_CALL_TRAMP(preempt_schedule);
#elif defined(CONFIG_HAVE_PREEMPT_DYNAMIC_KEY)
static DEFINE_STATIC_KEY_TRUE(sk_dynamic_preempt_schedule);
void __sched notrace dynamic_preempt_schedule(void)
{
	if (!static_branch_unlikely(&sk_dynamic_preempt_schedule))
		return;
	preempt_schedule();
}
NOKPROBE_SYMBOL(dynamic_preempt_schedule);
EXPORT_SYMBOL(dynamic_preempt_schedule);
#endif
#endif

/**
 * preempt_schedule_notrace - preempt_schedule called by tracing
 *
 * The tracing infrastructure uses preempt_enable_notrace to prevent
 * recursion and tracing preempt enabling caused by the tracing
 * infrastructure itself. But as tracing can happen in areas coming
 * from userspace or just about to enter userspace, a preempt enable
 * can occur before user_exit() is called. This will cause the scheduler
 * to be called when the system is still in usermode.
 *
 * To prevent this, the preempt_enable_notrace will use this function
 * instead of preempt_schedule() to exit user context if needed before
 * calling the scheduler.
 */
asmlinkage __visible void __sched notrace preempt_schedule_notrace(void)
{
	enum ctx_state prev_ctx;

	if (likely(!preemptible()))
		return;

	do {
		/*
		 * Because the function tracer can trace preempt_count_sub()
		 * and it also uses preempt_enable/disable_notrace(), if
		 * NEED_RESCHED is set, the preempt_enable_notrace() called
		 * by the function tracer will call this function again and
		 * cause infinite recursion.
		 *
		 * Preemption must be disabled here before the function
		 * tracer can trace. Break up preempt_disable() into two
		 * calls. One to disable preemption without fear of being
		 * traced. The other to still record the preemption latency,
		 * which can also be traced by the function tracer.
		 */
		preempt_disable_notrace();
		preempt_latency_start(1);
		/*
		 * Needs preempt disabled in case user_exit() is traced
		 * and the tracer calls preempt_enable_notrace() causing
		 * an infinite recursion.
		 */
		prev_ctx = exception_enter();
		__schedule(SM_PREEMPT);
		exception_exit(prev_ctx);

		preempt_latency_stop(1);
		preempt_enable_no_resched_notrace();
	} while (need_resched());
}
EXPORT_SYMBOL_GPL(preempt_schedule_notrace);

#ifdef CONFIG_PREEMPT_DYNAMIC
#if defined(CONFIG_HAVE_PREEMPT_DYNAMIC_CALL)
#ifndef preempt_schedule_notrace_dynamic_enabled
#define preempt_schedule_notrace_dynamic_enabled	preempt_schedule_notrace
#define preempt_schedule_notrace_dynamic_disabled	NULL
#endif
DEFINE_STATIC_CALL(preempt_schedule_notrace, preempt_schedule_notrace_dynamic_enabled);
EXPORT_STATIC_CALL_TRAMP(preempt_schedule_notrace);
#elif defined(CONFIG_HAVE_PREEMPT_DYNAMIC_KEY)
static DEFINE_STATIC_KEY_TRUE(sk_dynamic_preempt_schedule_notrace);
void __sched notrace dynamic_preempt_schedule_notrace(void)
{
	if (!static_branch_unlikely(&sk_dynamic_preempt_schedule_notrace))
		return;
	preempt_schedule_notrace();
}
NOKPROBE_SYMBOL(dynamic_preempt_schedule_notrace);
EXPORT_SYMBOL(dynamic_preempt_schedule_notrace);
#endif
#endif

#endif /* CONFIG_PREEMPTION */

/*
 * This is the entry point to schedule() from kernel preemption
 * off of irq context.
 * Note, that this is called and return with irqs disabled. This will
 * protect us against recursive calling from irq.
 */
asmlinkage __visible void __sched preempt_schedule_irq(void)
{
	enum ctx_state prev_state;

	/* Catch callers which need to be fixed */
	BUG_ON(preempt_count() || !irqs_disabled());

	prev_state = exception_enter();

	do {
		preempt_disable();
		local_irq_enable();
		__schedule(SM_PREEMPT);
		local_irq_disable();
		sched_preempt_enable_no_resched();
	} while (need_resched());

	exception_exit(prev_state);
}

int default_wake_function(wait_queue_entry_t *curr, unsigned mode, int wake_flags,
			  void *key)
{
	WARN_ON_ONCE(IS_ENABLED(CONFIG_SCHED_DEBUG) && wake_flags & ~(WF_SYNC | WF_ANDROID_VENDOR));
	return try_to_wake_up(curr->private, mode, wake_flags);
}
EXPORT_SYMBOL(default_wake_function);

static void __setscheduler_prio(struct task_struct *p, int prio)
{
	if (dl_prio(prio))
		p->sched_class = &dl_sched_class;
	else if (rt_prio(prio))
		p->sched_class = &rt_sched_class;
	else
		p->sched_class = &fair_sched_class;

	p->prio = prio;
}

#ifdef CONFIG_RT_MUTEXES

static inline int __rt_effective_prio(struct task_struct *pi_task, int prio)
{
	if (pi_task)
		prio = min(prio, pi_task->prio);

	return prio;
}

static inline int rt_effective_prio(struct task_struct *p, int prio)
{
	struct task_struct *pi_task = rt_mutex_get_top_task(p);

	return __rt_effective_prio(pi_task, prio);
}

/*
 * rt_mutex_setprio - set the current priority of a task
 * @p: task to boost
 * @pi_task: donor task
 *
 * This function changes the 'effective' priority of a task. It does
 * not touch ->normal_prio like __setscheduler().
 *
 * Used by the rt_mutex code to implement priority inheritance
 * logic. Call site only calls if the priority of the task changed.
 */
void rt_mutex_setprio(struct task_struct *p, struct task_struct *pi_task)
{
	int prio, oldprio, queued, running, queue_flag =
		DEQUEUE_SAVE | DEQUEUE_MOVE | DEQUEUE_NOCLOCK;
	const struct sched_class *prev_class;
	struct rq_flags rf;
	struct rq *rq;

	trace_android_rvh_rtmutex_prepare_setprio(p, pi_task);
	/* XXX used to be waiter->prio, not waiter->task->prio */
	prio = __rt_effective_prio(pi_task, p->normal_prio);

	/*
	 * If nothing changed; bail early.
	 */
	if (p->pi_top_task == pi_task && prio == p->prio && !dl_prio(prio))
		return;

	rq = __task_rq_lock(p, &rf);
	update_rq_clock(rq);
	/*
	 * Set under pi_lock && rq->lock, such that the value can be used under
	 * either lock.
	 *
	 * Note that there is loads of tricky to make this pointer cache work
	 * right. rt_mutex_slowunlock()+rt_mutex_postunlock() work together to
	 * ensure a task is de-boosted (pi_task is set to NULL) before the
	 * task is allowed to run again (and can exit). This ensures the pointer
	 * points to a blocked task -- which guarantees the task is present.
	 */
	p->pi_top_task = pi_task;

	/*
	 * For FIFO/RR we only need to set prio, if that matches we're done.
	 */
	if (prio == p->prio && !dl_prio(prio))
		goto out_unlock;

	/*
	 * Idle task boosting is a nono in general. There is one
	 * exception, when PREEMPT_RT and NOHZ is active:
	 *
	 * The idle task calls get_next_timer_interrupt() and holds
	 * the timer wheel base->lock on the CPU and another CPU wants
	 * to access the timer (probably to cancel it). We can safely
	 * ignore the boosting request, as the idle CPU runs this code
	 * with interrupts disabled and will complete the lock
	 * protected section without being interrupted. So there is no
	 * real need to boost.
	 */
	if (unlikely(p == rq->idle)) {
		WARN_ON(p != rq->curr);
		WARN_ON(p->pi_blocked_on);
		goto out_unlock;
	}

	trace_sched_pi_setprio(p, pi_task);
	oldprio = p->prio;

	if (oldprio == prio)
		queue_flag &= ~DEQUEUE_MOVE;

	prev_class = p->sched_class;
	queued = task_on_rq_queued(p);
	running = task_current(rq, p);
	if (queued)
		dequeue_task(rq, p, queue_flag);
	if (running)
		put_prev_task(rq, p);

	/*
	 * Boosting condition are:
	 * 1. -rt task is running and holds mutex A
	 *      --> -dl task blocks on mutex A
	 *
	 * 2. -dl task is running and holds mutex A
	 *      --> -dl task blocks on mutex A and could preempt the
	 *          running task
	 */
	if (dl_prio(prio)) {
		if (!dl_prio(p->normal_prio) ||
		    (pi_task && dl_prio(pi_task->prio) &&
		     dl_entity_preempt(&pi_task->dl, &p->dl))) {
			p->dl.pi_se = pi_task->dl.pi_se;
			queue_flag |= ENQUEUE_REPLENISH;
		} else {
			p->dl.pi_se = &p->dl;
		}
	} else if (rt_prio(prio)) {
		if (dl_prio(oldprio))
			p->dl.pi_se = &p->dl;
		if (oldprio < prio)
			queue_flag |= ENQUEUE_HEAD;
	} else {
		if (dl_prio(oldprio))
			p->dl.pi_se = &p->dl;
		if (rt_prio(oldprio))
			p->rt.timeout = 0;
	}

	__setscheduler_prio(p, prio);

	if (queued)
		enqueue_task(rq, p, queue_flag);
	if (running)
		set_next_task(rq, p);

	check_class_changed(rq, p, prev_class, oldprio);
out_unlock:
	/* Avoid rq from going away on us: */
	preempt_disable();

	rq_unpin_lock(rq, &rf);
	__balance_callbacks(rq);
	raw_spin_rq_unlock(rq);

	preempt_enable();
}
#else
static inline int rt_effective_prio(struct task_struct *p, int prio)
{
	return prio;
}
#endif

void set_user_nice(struct task_struct *p, long nice)
{
	bool queued, running, allowed = false;
	int old_prio;
	struct rq_flags rf;
	struct rq *rq;

	trace_android_rvh_set_user_nice(p, &nice, &allowed);
	if ((task_nice(p) == nice || nice < MIN_NICE || nice > MAX_NICE) && !allowed)
		return;
	/*
	 * We have to be careful, if called from sys_setpriority(),
	 * the task might be in the middle of scheduling on another CPU.
	 */
	rq = task_rq_lock(p, &rf);
	update_rq_clock(rq);

	/*
	 * The RT priorities are set via sched_setscheduler(), but we still
	 * allow the 'normal' nice value to be set - but as expected
	 * it won't have any effect on scheduling until the task is
	 * SCHED_DEADLINE, SCHED_FIFO or SCHED_RR:
	 */
	if (task_has_dl_policy(p) || task_has_rt_policy(p)) {
		p->static_prio = NICE_TO_PRIO(nice);
		goto out_unlock;
	}
	queued = task_on_rq_queued(p);
	running = task_current(rq, p);
	if (queued)
		dequeue_task(rq, p, DEQUEUE_SAVE | DEQUEUE_NOCLOCK);
	if (running)
		put_prev_task(rq, p);

	p->static_prio = NICE_TO_PRIO(nice);
	set_load_weight(p, true);
	old_prio = p->prio;
	p->prio = effective_prio(p);

	if (queued)
		enqueue_task(rq, p, ENQUEUE_RESTORE | ENQUEUE_NOCLOCK);
	if (running)
		set_next_task(rq, p);

	/*
	 * If the task increased its priority or is running and
	 * lowered its priority, then reschedule its CPU:
	 */
	p->sched_class->prio_changed(rq, p, old_prio);

out_unlock:
	task_rq_unlock(rq, p, &rf);
}
EXPORT_SYMBOL(set_user_nice);

/*
 * is_nice_reduction - check if nice value is an actual reduction
 *
 * Similar to can_nice() but does not perform a capability check.
 *
 * @p: task
 * @nice: nice value
 */
static bool is_nice_reduction(const struct task_struct *p, const int nice)
{
	/* Convert nice value [19,-20] to rlimit style value [1,40]: */
	int nice_rlim = nice_to_rlimit(nice);

	return (nice_rlim <= task_rlimit(p, RLIMIT_NICE));
}

/*
 * can_nice - check if a task can reduce its nice value
 * @p: task
 * @nice: nice value
 */
int can_nice(const struct task_struct *p, const int nice)
{
	return is_nice_reduction(p, nice) || capable(CAP_SYS_NICE);
}

#ifdef __ARCH_WANT_SYS_NICE

/*
 * sys_nice - change the priority of the current process.
 * @increment: priority increment
 *
 * sys_setpriority is a more generic, but much slower function that
 * does similar things.
 */
SYSCALL_DEFINE1(nice, int, increment)
{
	long nice, retval;

	/*
	 * Setpriority might change our priority at the same moment.
	 * We don't have to worry. Conceptually one call occurs first
	 * and we have a single winner.
	 */
	increment = clamp(increment, -NICE_WIDTH, NICE_WIDTH);
	nice = task_nice(current) + increment;

	nice = clamp_val(nice, MIN_NICE, MAX_NICE);
	if (increment < 0 && !can_nice(current, nice))
		return -EPERM;

	retval = security_task_setnice(current, nice);
	if (retval)
		return retval;

	set_user_nice(current, nice);
	return 0;
}

#endif

/**
 * task_prio - return the priority value of a given task.
 * @p: the task in question.
 *
 * Return: The priority value as seen by users in /proc.
 *
 * sched policy         return value   kernel prio    user prio/nice
 *
 * normal, batch, idle     [0 ... 39]  [100 ... 139]          0/[-20 ... 19]
 * fifo, rr             [-2 ... -100]     [98 ... 0]  [1 ... 99]
 * deadline                     -101             -1           0
 */
int task_prio(const struct task_struct *p)
{
	return p->prio - MAX_RT_PRIO;
}

/**
 * idle_cpu - is a given CPU idle currently?
 * @cpu: the processor in question.
 *
 * Return: 1 if the CPU is currently idle. 0 otherwise.
 */
int idle_cpu(int cpu)
{
	struct rq *rq = cpu_rq(cpu);

	if (rq->curr != rq->idle)
		return 0;

	if (rq->nr_running)
		return 0;

#ifdef CONFIG_SMP
	if (rq->ttwu_pending)
		return 0;
#endif

	return 1;
}

/**
 * available_idle_cpu - is a given CPU idle for enqueuing work.
 * @cpu: the CPU in question.
 *
 * Return: 1 if the CPU is currently idle. 0 otherwise.
 */
int available_idle_cpu(int cpu)
{
	if (!idle_cpu(cpu))
		return 0;

	if (vcpu_is_preempted(cpu))
		return 0;

	return 1;
}
EXPORT_SYMBOL_GPL(available_idle_cpu);

/**
 * idle_task - return the idle task for a given CPU.
 * @cpu: the processor in question.
 *
 * Return: The idle task for the CPU @cpu.
 */
struct task_struct *idle_task(int cpu)
{
	return cpu_rq(cpu)->idle;
}

#ifdef CONFIG_SMP
/*
 * This function computes an effective utilization for the given CPU, to be
 * used for frequency selection given the linear relation: f = u * f_max.
 *
 * The scheduler tracks the following metrics:
 *
 *   cpu_util_{cfs,rt,dl,irq}()
 *   cpu_bw_dl()
 *
 * Where the cfs,rt and dl util numbers are tracked with the same metric and
 * synchronized windows and are thus directly comparable.
 *
 * The cfs,rt,dl utilization are the running times measured with rq->clock_task
 * which excludes things like IRQ and steal-time. These latter are then accrued
 * in the irq utilization.
 *
 * The DL bandwidth number otoh is not a measured metric but a value computed
 * based on the task model parameters and gives the minimal utilization
 * required to meet deadlines.
 */
unsigned long effective_cpu_util(int cpu, unsigned long util_cfs,
				 enum cpu_util_type type,
				 struct task_struct *p)
{
	unsigned long dl_util, util, irq, max;
	struct rq *rq = cpu_rq(cpu);
	unsigned long new_util = ULONG_MAX;

	max = arch_scale_cpu_capacity(cpu);

	trace_android_rvh_effective_cpu_util(cpu, util_cfs, max, type, p, &new_util);
	if (new_util != ULONG_MAX)
		return new_util;

	if (!uclamp_is_used() &&
	    type == FREQUENCY_UTIL && rt_rq_is_runnable(&rq->rt)) {
		return max;
	}

	/*
	 * Early check to see if IRQ/steal time saturates the CPU, can be
	 * because of inaccuracies in how we track these -- see
	 * update_irq_load_avg().
	 */
	irq = cpu_util_irq(rq);
	if (unlikely(irq >= max))
		return max;

	/*
	 * Because the time spend on RT/DL tasks is visible as 'lost' time to
	 * CFS tasks and we use the same metric to track the effective
	 * utilization (PELT windows are synchronized) we can directly add them
	 * to obtain the CPU's actual utilization.
	 *
	 * CFS and RT utilization can be boosted or capped, depending on
	 * utilization clamp constraints requested by currently RUNNABLE
	 * tasks.
	 * When there are no CFS RUNNABLE tasks, clamps are released and
	 * frequency will be gracefully reduced with the utilization decay.
	 */
	util = util_cfs + cpu_util_rt(rq);
	if (type == FREQUENCY_UTIL)
		util = uclamp_rq_util_with(rq, util, p);

	dl_util = cpu_util_dl(rq);

	/*
	 * For frequency selection we do not make cpu_util_dl() a permanent part
	 * of this sum because we want to use cpu_bw_dl() later on, but we need
	 * to check if the CFS+RT+DL sum is saturated (ie. no idle time) such
	 * that we select f_max when there is no idle time.
	 *
	 * NOTE: numerical errors or stop class might cause us to not quite hit
	 * saturation when we should -- something for later.
	 */
	if (util + dl_util >= max)
		return max;

	/*
	 * OTOH, for energy computation we need the estimated running time, so
	 * include util_dl and ignore dl_bw.
	 */
	if (type == ENERGY_UTIL)
		util += dl_util;

	/*
	 * There is still idle time; further improve the number by using the
	 * irq metric. Because IRQ/steal time is hidden from the task clock we
	 * need to scale the task numbers:
	 *
	 *              max - irq
	 *   U' = irq + --------- * U
	 *                 max
	 */
	util = scale_irq_capacity(util, irq, max);
	util += irq;

	/*
	 * Bandwidth required by DEADLINE must always be granted while, for
	 * FAIR and RT, we use blocked utilization of IDLE CPUs as a mechanism
	 * to gracefully reduce the frequency when no tasks show up for longer
	 * periods of time.
	 *
	 * Ideally we would like to set bw_dl as min/guaranteed freq and util +
	 * bw_dl as requested freq. However, cpufreq is not yet ready for such
	 * an interface. So, we only do the latter for now.
	 */
	if (type == FREQUENCY_UTIL)
		util += cpu_bw_dl(rq);

	return min(max, util);
}

unsigned long sched_cpu_util(int cpu)
{
	return effective_cpu_util(cpu, cpu_util_cfs(cpu), ENERGY_UTIL, NULL);
}
#endif /* CONFIG_SMP */

/**
 * find_process_by_pid - find a process with a matching PID value.
 * @pid: the pid in question.
 *
 * The task of @pid, if found. %NULL otherwise.
 */
static struct task_struct *find_process_by_pid(pid_t pid)
{
	return pid ? find_task_by_vpid(pid) : current;
}

/*
 * sched_setparam() passes in -1 for its policy, to let the functions
 * it calls know not to change it.
 */
#define SETPARAM_POLICY	-1

static void __setscheduler_params(struct task_struct *p,
		const struct sched_attr *attr)
{
	int policy = attr->sched_policy;

	if (policy == SETPARAM_POLICY)
		policy = p->policy;

	p->policy = policy;

	if (dl_policy(policy))
		__setparam_dl(p, attr);
	else if (fair_policy(policy))
		p->static_prio = NICE_TO_PRIO(attr->sched_nice);

	/*
	 * __sched_setscheduler() ensures attr->sched_priority == 0 when
	 * !rt_policy. Always setting this ensures that things like
	 * getparam()/getattr() don't report silly values for !rt tasks.
	 */
	p->rt_priority = attr->sched_priority;
	p->normal_prio = normal_prio(p);
	set_load_weight(p, true);
}

/*
 * Check the target process has a UID that matches the current process's:
 */
static bool check_same_owner(struct task_struct *p)
{
	const struct cred *cred = current_cred(), *pcred;
	bool match;

	rcu_read_lock();
	pcred = __task_cred(p);
	match = (uid_eq(cred->euid, pcred->euid) ||
		 uid_eq(cred->euid, pcred->uid));
	rcu_read_unlock();
	return match;
}

/*
 * Allow unprivileged RT tasks to decrease priority.
 * Only issue a capable test if needed and only once to avoid an audit
 * event on permitted non-privileged operations:
 */
static int user_check_sched_setscheduler(struct task_struct *p,
					 const struct sched_attr *attr,
					 int policy, int reset_on_fork)
{
	if (fair_policy(policy)) {
		if (attr->sched_nice < task_nice(p) &&
		    !is_nice_reduction(p, attr->sched_nice))
			goto req_priv;
	}

	if (rt_policy(policy)) {
		unsigned long rlim_rtprio = task_rlimit(p, RLIMIT_RTPRIO);

		/* Can't set/change the rt policy: */
		if (policy != p->policy && !rlim_rtprio)
			goto req_priv;

		/* Can't increase priority: */
		if (attr->sched_priority > p->rt_priority &&
		    attr->sched_priority > rlim_rtprio)
			goto req_priv;
	}

	/*
	 * Can't set/change SCHED_DEADLINE policy at all for now
	 * (safest behavior); in the future we would like to allow
	 * unprivileged DL tasks to increase their relative deadline
	 * or reduce their runtime (both ways reducing utilization)
	 */
	if (dl_policy(policy))
		goto req_priv;

	/*
	 * Treat SCHED_IDLE as nice 20. Only allow a switch to
	 * SCHED_NORMAL if the RLIMIT_NICE would normally permit it.
	 */
	if (task_has_idle_policy(p) && !idle_policy(policy)) {
		if (!is_nice_reduction(p, task_nice(p)))
			goto req_priv;
	}

	/* Can't change other user's priorities: */
	if (!check_same_owner(p))
		goto req_priv;

	/* Normal users shall not reset the sched_reset_on_fork flag: */
	if (p->sched_reset_on_fork && !reset_on_fork)
		goto req_priv;

	return 0;

req_priv:
	if (!capable(CAP_SYS_NICE))
		return -EPERM;

	return 0;
}

static int __sched_setscheduler(struct task_struct *p,
				const struct sched_attr *attr,
				bool user, bool pi)
{
	int oldpolicy = -1, policy = attr->sched_policy;
	int retval, oldprio, newprio, queued, running;
	const struct sched_class *prev_class;
	struct balance_callback *head;
	struct rq_flags rf;
	int reset_on_fork;
	int queue_flags = DEQUEUE_SAVE | DEQUEUE_MOVE | DEQUEUE_NOCLOCK;
	struct rq *rq;
	bool cpuset_locked = false;

	/* The pi code expects interrupts enabled */
	BUG_ON(pi && in_interrupt());
recheck:
	/* Double check policy once rq lock held: */
	if (policy < 0) {
		reset_on_fork = p->sched_reset_on_fork;
		policy = oldpolicy = p->policy;
	} else {
		reset_on_fork = !!(attr->sched_flags & SCHED_FLAG_RESET_ON_FORK);

		if (!valid_policy(policy))
			return -EINVAL;
	}

	if (attr->sched_flags & ~(SCHED_FLAG_ALL | SCHED_FLAG_SUGOV))
		return -EINVAL;

	/*
	 * Valid priorities for SCHED_FIFO and SCHED_RR are
	 * 1..MAX_RT_PRIO-1, valid priority for SCHED_NORMAL,
	 * SCHED_BATCH and SCHED_IDLE is 0.
	 */
	if (attr->sched_priority > MAX_RT_PRIO-1)
		return -EINVAL;
	if ((dl_policy(policy) && !__checkparam_dl(attr)) ||
	    (rt_policy(policy) != (attr->sched_priority != 0)))
		return -EINVAL;

	if (user) {
		retval = user_check_sched_setscheduler(p, attr, policy, reset_on_fork);
		if (retval)
			return retval;

		if (attr->sched_flags & SCHED_FLAG_SUGOV)
			return -EINVAL;

		retval = security_task_setscheduler(p);
		if (retval)
			return retval;
	}

	/* Update task specific "requested" clamps */
	if (attr->sched_flags & SCHED_FLAG_UTIL_CLAMP) {
		retval = uclamp_validate(p, attr, user);
		if (retval)
			return retval;
	}

<<<<<<< HEAD
=======
	/*
	 * SCHED_DEADLINE bandwidth accounting relies on stable cpusets
	 * information.
	 */
	if (dl_policy(policy) || dl_policy(p->policy)) {
		cpuset_locked = true;
		cpuset_lock();
	}

>>>>>>> a2943d2d
	/*
	 * Make sure no PI-waiters arrive (or leave) while we are
	 * changing the priority of the task:
	 *
	 * To be able to change p->policy safely, the appropriate
	 * runqueue lock must be held.
	 */
	rq = task_rq_lock(p, &rf);
	update_rq_clock(rq);

	/*
	 * Changing the policy of the stop threads its a very bad idea:
	 */
	if (p == rq->stop) {
		retval = -EINVAL;
		goto unlock;
	}

	/*
	 * If not changing anything there's no need to proceed further,
	 * but store a possible modification of reset_on_fork.
	 */
	if (unlikely(policy == p->policy)) {
		if (fair_policy(policy) && attr->sched_nice != task_nice(p))
			goto change;
		if (rt_policy(policy) && attr->sched_priority != p->rt_priority)
			goto change;
		if (dl_policy(policy) && dl_param_changed(p, attr))
			goto change;
		if (attr->sched_flags & SCHED_FLAG_UTIL_CLAMP)
			goto change;

		p->sched_reset_on_fork = reset_on_fork;
		retval = 0;
		goto unlock;
	}
change:

	if (user) {
#ifdef CONFIG_RT_GROUP_SCHED
		/*
		 * Do not allow realtime tasks into groups that have no runtime
		 * assigned.
		 */
		if (rt_bandwidth_enabled() && rt_policy(policy) &&
				task_group(p)->rt_bandwidth.rt_runtime == 0 &&
				!task_group_is_autogroup(task_group(p))) {
			retval = -EPERM;
			goto unlock;
		}
#endif
#ifdef CONFIG_SMP
		if (dl_bandwidth_enabled() && dl_policy(policy) &&
				!(attr->sched_flags & SCHED_FLAG_SUGOV)) {
			cpumask_t *span = rq->rd->span;

			/*
			 * Don't allow tasks with an affinity mask smaller than
			 * the entire root_domain to become SCHED_DEADLINE. We
			 * will also fail if there's no bandwidth available.
			 */
			if (!cpumask_subset(span, p->cpus_ptr) ||
			    rq->rd->dl_bw.bw == 0) {
				retval = -EPERM;
				goto unlock;
			}
		}
#endif
	}

	/* Re-check policy now with rq lock held: */
	if (unlikely(oldpolicy != -1 && oldpolicy != p->policy)) {
		policy = oldpolicy = -1;
		task_rq_unlock(rq, p, &rf);
<<<<<<< HEAD
=======
		if (cpuset_locked)
			cpuset_unlock();
>>>>>>> a2943d2d
		goto recheck;
	}

	/*
	 * If setscheduling to SCHED_DEADLINE (or changing the parameters
	 * of a SCHED_DEADLINE task) we need to check if enough bandwidth
	 * is available.
	 */
	if ((dl_policy(policy) || dl_task(p)) && sched_dl_overflow(p, policy, attr)) {
		retval = -EBUSY;
		goto unlock;
	}

	p->sched_reset_on_fork = reset_on_fork;
	oldprio = p->prio;

	newprio = __normal_prio(policy, attr->sched_priority, attr->sched_nice);
	if (pi) {
		/*
		 * Take priority boosted tasks into account. If the new
		 * effective priority is unchanged, we just store the new
		 * normal parameters and do not touch the scheduler class and
		 * the runqueue. This will be done when the task deboost
		 * itself.
		 */
		newprio = rt_effective_prio(p, newprio);
		if (newprio == oldprio)
			queue_flags &= ~DEQUEUE_MOVE;
	}

	queued = task_on_rq_queued(p);
	running = task_current(rq, p);
	if (queued)
		dequeue_task(rq, p, queue_flags);
	if (running)
		put_prev_task(rq, p);

	prev_class = p->sched_class;

	if (!(attr->sched_flags & SCHED_FLAG_KEEP_PARAMS)) {
		__setscheduler_params(p, attr);
		__setscheduler_prio(p, newprio);
	}
	__setscheduler_uclamp(p, attr);

	if (queued) {
		/*
		 * We enqueue to tail when the priority of a task is
		 * increased (user space view).
		 */
		if (oldprio < p->prio)
			queue_flags |= ENQUEUE_HEAD;

		enqueue_task(rq, p, queue_flags);
	}
	if (running)
		set_next_task(rq, p);

	check_class_changed(rq, p, prev_class, oldprio);

	/* Avoid rq from going away on us: */
	preempt_disable();
	head = splice_balance_callbacks(rq);
	task_rq_unlock(rq, p, &rf);

<<<<<<< HEAD
	if (pi)
=======
	if (pi) {
		if (cpuset_locked)
			cpuset_unlock();
>>>>>>> a2943d2d
		rt_mutex_adjust_pi(p);

	/* Run balance callbacks after we've adjusted the PI chain: */
	balance_callbacks(rq, head);
	preempt_enable();

	return 0;

unlock:
	task_rq_unlock(rq, p, &rf);
<<<<<<< HEAD
=======
	if (cpuset_locked)
		cpuset_unlock();
>>>>>>> a2943d2d
	return retval;
}

static int _sched_setscheduler(struct task_struct *p, int policy,
			       const struct sched_param *param, bool check)
{
	struct sched_attr attr = {
		.sched_policy   = policy,
		.sched_priority = param->sched_priority,
		.sched_nice	= PRIO_TO_NICE(p->static_prio),
	};

	/* Fixup the legacy SCHED_RESET_ON_FORK hack. */
	if ((policy != SETPARAM_POLICY) && (policy & SCHED_RESET_ON_FORK)) {
		attr.sched_flags |= SCHED_FLAG_RESET_ON_FORK;
		policy &= ~SCHED_RESET_ON_FORK;
		attr.sched_policy = policy;
	}

	return __sched_setscheduler(p, &attr, check, true);
}
/**
 * sched_setscheduler - change the scheduling policy and/or RT priority of a thread.
 * @p: the task in question.
 * @policy: new policy.
 * @param: structure containing the new RT priority.
 *
 * Use sched_set_fifo(), read its comment.
 *
 * Return: 0 on success. An error code otherwise.
 *
 * NOTE that the task may be already dead.
 */
int sched_setscheduler(struct task_struct *p, int policy,
		       const struct sched_param *param)
{
	return _sched_setscheduler(p, policy, param, true);
}
EXPORT_SYMBOL_GPL(sched_setscheduler);

int sched_setattr(struct task_struct *p, const struct sched_attr *attr)
{
	return __sched_setscheduler(p, attr, true, true);
}
EXPORT_SYMBOL_GPL(sched_setattr);

int sched_setattr_nocheck(struct task_struct *p, const struct sched_attr *attr)
{
	return __sched_setscheduler(p, attr, false, true);
}
EXPORT_SYMBOL_GPL(sched_setattr_nocheck);

/**
 * sched_setscheduler_nocheck - change the scheduling policy and/or RT priority of a thread from kernelspace.
 * @p: the task in question.
 * @policy: new policy.
 * @param: structure containing the new RT priority.
 *
 * Just like sched_setscheduler, only don't bother checking if the
 * current context has permission.  For example, this is needed in
 * stop_machine(): we create temporary high priority worker threads,
 * but our caller might not have that capability.
 *
 * Return: 0 on success. An error code otherwise.
 */
int sched_setscheduler_nocheck(struct task_struct *p, int policy,
			       const struct sched_param *param)
{
	return _sched_setscheduler(p, policy, param, false);
}
EXPORT_SYMBOL_GPL(sched_setscheduler_nocheck);

/*
 * SCHED_FIFO is a broken scheduler model; that is, it is fundamentally
 * incapable of resource management, which is the one thing an OS really should
 * be doing.
 *
 * This is of course the reason it is limited to privileged users only.
 *
 * Worse still; it is fundamentally impossible to compose static priority
 * workloads. You cannot take two correctly working static prio workloads
 * and smash them together and still expect them to work.
 *
 * For this reason 'all' FIFO tasks the kernel creates are basically at:
 *
 *   MAX_RT_PRIO / 2
 *
 * The administrator _MUST_ configure the system, the kernel simply doesn't
 * know enough information to make a sensible choice.
 */
void sched_set_fifo(struct task_struct *p)
{
	struct sched_param sp = { .sched_priority = MAX_RT_PRIO / 2 };
	WARN_ON_ONCE(sched_setscheduler_nocheck(p, SCHED_FIFO, &sp) != 0);
}
EXPORT_SYMBOL_GPL(sched_set_fifo);

/*
 * For when you don't much care about FIFO, but want to be above SCHED_NORMAL.
 */
void sched_set_fifo_low(struct task_struct *p)
{
	struct sched_param sp = { .sched_priority = 1 };
	WARN_ON_ONCE(sched_setscheduler_nocheck(p, SCHED_FIFO, &sp) != 0);
}
EXPORT_SYMBOL_GPL(sched_set_fifo_low);

void sched_set_normal(struct task_struct *p, int nice)
{
	struct sched_attr attr = {
		.sched_policy = SCHED_NORMAL,
		.sched_nice = nice,
	};
	WARN_ON_ONCE(sched_setattr_nocheck(p, &attr) != 0);
}
EXPORT_SYMBOL_GPL(sched_set_normal);

static int
do_sched_setscheduler(pid_t pid, int policy, struct sched_param __user *param)
{
	struct sched_param lparam;
	struct task_struct *p;
	int retval;

	if (!param || pid < 0)
		return -EINVAL;
	if (copy_from_user(&lparam, param, sizeof(struct sched_param)))
		return -EFAULT;

	rcu_read_lock();
	retval = -ESRCH;
	p = find_process_by_pid(pid);
	if (p != NULL)
		retval = sched_setscheduler(p, policy, &lparam);
	rcu_read_unlock();

	return retval;
}

/*
 * Mimics kernel/events/core.c perf_copy_attr().
 */
static int sched_copy_attr(struct sched_attr __user *uattr, struct sched_attr *attr)
{
	u32 size;
	int ret;

	/* Zero the full structure, so that a short copy will be nice: */
	memset(attr, 0, sizeof(*attr));

	ret = get_user(size, &uattr->size);
	if (ret)
		return ret;

	/* ABI compatibility quirk: */
	if (!size)
		size = SCHED_ATTR_SIZE_VER0;
	if (size < SCHED_ATTR_SIZE_VER0 || size > PAGE_SIZE)
		goto err_size;

	ret = copy_struct_from_user(attr, sizeof(*attr), uattr, size);
	if (ret) {
		if (ret == -E2BIG)
			goto err_size;
		return ret;
	}

	if ((attr->sched_flags & SCHED_FLAG_UTIL_CLAMP) &&
	    size < SCHED_ATTR_SIZE_VER1)
		return -EINVAL;

	/*
	 * XXX: Do we want to be lenient like existing syscalls; or do we want
	 * to be strict and return an error on out-of-bounds values?
	 */
	attr->sched_nice = clamp(attr->sched_nice, MIN_NICE, MAX_NICE);

	return 0;

err_size:
	put_user(sizeof(*attr), &uattr->size);
	return -E2BIG;
}

static void get_params(struct task_struct *p, struct sched_attr *attr)
{
	if (task_has_dl_policy(p))
		__getparam_dl(p, attr);
	else if (task_has_rt_policy(p))
		attr->sched_priority = p->rt_priority;
	else
		attr->sched_nice = task_nice(p);
}

/**
 * sys_sched_setscheduler - set/change the scheduler policy and RT priority
 * @pid: the pid in question.
 * @policy: new policy.
 * @param: structure containing the new RT priority.
 *
 * Return: 0 on success. An error code otherwise.
 */
SYSCALL_DEFINE3(sched_setscheduler, pid_t, pid, int, policy, struct sched_param __user *, param)
{
	if (policy < 0)
		return -EINVAL;

	return do_sched_setscheduler(pid, policy, param);
}

/**
 * sys_sched_setparam - set/change the RT priority of a thread
 * @pid: the pid in question.
 * @param: structure containing the new RT priority.
 *
 * Return: 0 on success. An error code otherwise.
 */
SYSCALL_DEFINE2(sched_setparam, pid_t, pid, struct sched_param __user *, param)
{
	return do_sched_setscheduler(pid, SETPARAM_POLICY, param);
}

/**
 * sys_sched_setattr - same as above, but with extended sched_attr
 * @pid: the pid in question.
 * @uattr: structure containing the extended parameters.
 * @flags: for future extension.
 */
SYSCALL_DEFINE3(sched_setattr, pid_t, pid, struct sched_attr __user *, uattr,
			       unsigned int, flags)
{
	struct sched_attr attr;
	struct task_struct *p;
	int retval;

	if (!uattr || pid < 0 || flags)
		return -EINVAL;

	retval = sched_copy_attr(uattr, &attr);
	if (retval)
		return retval;

	if ((int)attr.sched_policy < 0)
		return -EINVAL;
	if (attr.sched_flags & SCHED_FLAG_KEEP_POLICY)
		attr.sched_policy = SETPARAM_POLICY;

	rcu_read_lock();
	retval = -ESRCH;
	p = find_process_by_pid(pid);
	if (likely(p))
		get_task_struct(p);
	rcu_read_unlock();

	if (likely(p)) {
		if (attr.sched_flags & SCHED_FLAG_KEEP_PARAMS)
			get_params(p, &attr);
		retval = sched_setattr(p, &attr);
		put_task_struct(p);
	}

	return retval;
}

/**
 * sys_sched_getscheduler - get the policy (scheduling class) of a thread
 * @pid: the pid in question.
 *
 * Return: On success, the policy of the thread. Otherwise, a negative error
 * code.
 */
SYSCALL_DEFINE1(sched_getscheduler, pid_t, pid)
{
	struct task_struct *p;
	int retval;

	if (pid < 0)
		return -EINVAL;

	retval = -ESRCH;
	rcu_read_lock();
	p = find_process_by_pid(pid);
	if (p) {
		retval = security_task_getscheduler(p);
		if (!retval)
			retval = p->policy
				| (p->sched_reset_on_fork ? SCHED_RESET_ON_FORK : 0);
	}
	rcu_read_unlock();
	return retval;
}

/**
 * sys_sched_getparam - get the RT priority of a thread
 * @pid: the pid in question.
 * @param: structure containing the RT priority.
 *
 * Return: On success, 0 and the RT priority is in @param. Otherwise, an error
 * code.
 */
SYSCALL_DEFINE2(sched_getparam, pid_t, pid, struct sched_param __user *, param)
{
	struct sched_param lp = { .sched_priority = 0 };
	struct task_struct *p;
	int retval;

	if (!param || pid < 0)
		return -EINVAL;

	rcu_read_lock();
	p = find_process_by_pid(pid);
	retval = -ESRCH;
	if (!p)
		goto out_unlock;

	retval = security_task_getscheduler(p);
	if (retval)
		goto out_unlock;

	if (task_has_rt_policy(p))
		lp.sched_priority = p->rt_priority;
	rcu_read_unlock();

	/*
	 * This one might sleep, we cannot do it with a spinlock held ...
	 */
	retval = copy_to_user(param, &lp, sizeof(*param)) ? -EFAULT : 0;

	return retval;

out_unlock:
	rcu_read_unlock();
	return retval;
}

/*
 * Copy the kernel size attribute structure (which might be larger
 * than what user-space knows about) to user-space.
 *
 * Note that all cases are valid: user-space buffer can be larger or
 * smaller than the kernel-space buffer. The usual case is that both
 * have the same size.
 */
static int
sched_attr_copy_to_user(struct sched_attr __user *uattr,
			struct sched_attr *kattr,
			unsigned int usize)
{
	unsigned int ksize = sizeof(*kattr);

	if (!access_ok(uattr, usize))
		return -EFAULT;

	/*
	 * sched_getattr() ABI forwards and backwards compatibility:
	 *
	 * If usize == ksize then we just copy everything to user-space and all is good.
	 *
	 * If usize < ksize then we only copy as much as user-space has space for,
	 * this keeps ABI compatibility as well. We skip the rest.
	 *
	 * If usize > ksize then user-space is using a newer version of the ABI,
	 * which part the kernel doesn't know about. Just ignore it - tooling can
	 * detect the kernel's knowledge of attributes from the attr->size value
	 * which is set to ksize in this case.
	 */
	kattr->size = min(usize, ksize);

	if (copy_to_user(uattr, kattr, kattr->size))
		return -EFAULT;

	return 0;
}

/**
 * sys_sched_getattr - similar to sched_getparam, but with sched_attr
 * @pid: the pid in question.
 * @uattr: structure containing the extended parameters.
 * @usize: sizeof(attr) for fwd/bwd comp.
 * @flags: for future extension.
 */
SYSCALL_DEFINE4(sched_getattr, pid_t, pid, struct sched_attr __user *, uattr,
		unsigned int, usize, unsigned int, flags)
{
	struct sched_attr kattr = { };
	struct task_struct *p;
	int retval;

	if (!uattr || pid < 0 || usize > PAGE_SIZE ||
	    usize < SCHED_ATTR_SIZE_VER0 || flags)
		return -EINVAL;

	rcu_read_lock();
	p = find_process_by_pid(pid);
	retval = -ESRCH;
	if (!p)
		goto out_unlock;

	retval = security_task_getscheduler(p);
	if (retval)
		goto out_unlock;

	kattr.sched_policy = p->policy;
	if (p->sched_reset_on_fork)
		kattr.sched_flags |= SCHED_FLAG_RESET_ON_FORK;
	get_params(p, &kattr);
	kattr.sched_flags &= SCHED_FLAG_ALL;

#ifdef CONFIG_UCLAMP_TASK
	/*
	 * This could race with another potential updater, but this is fine
	 * because it'll correctly read the old or the new value. We don't need
	 * to guarantee who wins the race as long as it doesn't return garbage.
	 */
	kattr.sched_util_min = p->uclamp_req[UCLAMP_MIN].value;
	kattr.sched_util_max = p->uclamp_req[UCLAMP_MAX].value;
#endif

	rcu_read_unlock();

	return sched_attr_copy_to_user(uattr, &kattr, usize);

out_unlock:
	rcu_read_unlock();
	return retval;
}

#ifdef CONFIG_SMP
int dl_task_check_affinity(struct task_struct *p, const struct cpumask *mask)
{
	int ret = 0;

	/*
	 * If the task isn't a deadline task or admission control is
	 * disabled then we don't care about affinity changes.
	 */
	if (!task_has_dl_policy(p) || !dl_bandwidth_enabled())
		return 0;

	/*
	 * Since bandwidth control happens on root_domain basis,
	 * if admission test is enabled, we only admit -deadline
	 * tasks allowed to run on all the CPUs in the task's
	 * root_domain.
	 */
	rcu_read_lock();
	if (!cpumask_subset(task_rq(p)->rd->span, mask))
		ret = -EBUSY;
	rcu_read_unlock();
	return ret;
}
#endif

static int
__sched_setaffinity(struct task_struct *p, const struct cpumask *mask)
{
	int retval;
	cpumask_var_t cpus_allowed, new_mask;

	if (!alloc_cpumask_var(&cpus_allowed, GFP_KERNEL))
		return -ENOMEM;

	if (!alloc_cpumask_var(&new_mask, GFP_KERNEL)) {
		retval = -ENOMEM;
		goto out_free_cpus_allowed;
	}

	cpuset_cpus_allowed(p, cpus_allowed);
	cpumask_and(new_mask, mask, cpus_allowed);

	retval = dl_task_check_affinity(p, new_mask);
	if (retval)
		goto out_free_new_mask;
again:
	retval = __set_cpus_allowed_ptr(p, new_mask, SCA_CHECK | SCA_USER);
	if (retval)
		goto out_free_new_mask;

	cpuset_cpus_allowed(p, cpus_allowed);
	if (!cpumask_subset(new_mask, cpus_allowed)) {
		/*
		 * We must have raced with a concurrent cpuset update.
		 * Just reset the cpumask to the cpuset's cpus_allowed.
		 */
		cpumask_copy(new_mask, cpus_allowed);
		goto again;
	}

out_free_new_mask:
	free_cpumask_var(new_mask);
out_free_cpus_allowed:
	free_cpumask_var(cpus_allowed);
	return retval;
}

long sched_setaffinity(pid_t pid, const struct cpumask *in_mask)
{
	struct task_struct *p;
	int retval = 0;
	bool skip = false;

	rcu_read_lock();

	p = find_process_by_pid(pid);
	if (!p) {
		rcu_read_unlock();
		return -ESRCH;
	}

	/* Prevent p going away */
	get_task_struct(p);
	rcu_read_unlock();

	if (p->flags & PF_NO_SETAFFINITY) {
		retval = -EINVAL;
		goto out_put_task;
	}

	if (!check_same_owner(p)) {
		rcu_read_lock();
		if (!ns_capable(__task_cred(p)->user_ns, CAP_SYS_NICE)) {
			rcu_read_unlock();
			retval = -EPERM;
			goto out_put_task;
		}
		rcu_read_unlock();
	}

	trace_android_vh_sched_setaffinity_early(p, in_mask, &skip);
	if (skip)
		goto out_put_task;
	retval = security_task_setscheduler(p);
	if (retval)
		goto out_put_task;

	retval = __sched_setaffinity(p, in_mask);
	trace_android_rvh_sched_setaffinity(p, in_mask, &retval);

out_put_task:
	put_task_struct(p);
	return retval;
}

static int get_user_cpu_mask(unsigned long __user *user_mask_ptr, unsigned len,
			     struct cpumask *new_mask)
{
	if (len < cpumask_size())
		cpumask_clear(new_mask);
	else if (len > cpumask_size())
		len = cpumask_size();

	return copy_from_user(new_mask, user_mask_ptr, len) ? -EFAULT : 0;
}

/**
 * sys_sched_setaffinity - set the CPU affinity of a process
 * @pid: pid of the process
 * @len: length in bytes of the bitmask pointed to by user_mask_ptr
 * @user_mask_ptr: user-space pointer to the new CPU mask
 *
 * Return: 0 on success. An error code otherwise.
 */
SYSCALL_DEFINE3(sched_setaffinity, pid_t, pid, unsigned int, len,
		unsigned long __user *, user_mask_ptr)
{
	cpumask_var_t new_mask;
	int retval;

	if (!alloc_cpumask_var(&new_mask, GFP_KERNEL))
		return -ENOMEM;

	retval = get_user_cpu_mask(user_mask_ptr, len, new_mask);
	if (retval == 0)
		retval = sched_setaffinity(pid, new_mask);
	free_cpumask_var(new_mask);
	return retval;
}

long sched_getaffinity(pid_t pid, struct cpumask *mask)
{
	struct task_struct *p;
	unsigned long flags;
	int retval;

	rcu_read_lock();

	retval = -ESRCH;
	p = find_process_by_pid(pid);
	if (!p)
		goto out_unlock;

	retval = security_task_getscheduler(p);
	if (retval)
		goto out_unlock;

	raw_spin_lock_irqsave(&p->pi_lock, flags);
	cpumask_and(mask, &p->cpus_mask, cpu_active_mask);
	trace_android_rvh_sched_getaffinity(p, mask);
	raw_spin_unlock_irqrestore(&p->pi_lock, flags);

out_unlock:
	rcu_read_unlock();

	return retval;
}

/**
 * sys_sched_getaffinity - get the CPU affinity of a process
 * @pid: pid of the process
 * @len: length in bytes of the bitmask pointed to by user_mask_ptr
 * @user_mask_ptr: user-space pointer to hold the current CPU mask
 *
 * Return: size of CPU mask copied to user_mask_ptr on success. An
 * error code otherwise.
 */
SYSCALL_DEFINE3(sched_getaffinity, pid_t, pid, unsigned int, len,
		unsigned long __user *, user_mask_ptr)
{
	int ret;
	cpumask_var_t mask;

	if ((len * BITS_PER_BYTE) < nr_cpu_ids)
		return -EINVAL;
	if (len & (sizeof(unsigned long)-1))
		return -EINVAL;

	if (!zalloc_cpumask_var(&mask, GFP_KERNEL))
		return -ENOMEM;

	ret = sched_getaffinity(pid, mask);
	if (ret == 0) {
		unsigned int retlen = min(len, cpumask_size());

		if (copy_to_user(user_mask_ptr, cpumask_bits(mask), retlen))
			ret = -EFAULT;
		else
			ret = retlen;
	}
	free_cpumask_var(mask);

	return ret;
}

static void do_sched_yield(void)
{
	struct rq_flags rf;
	struct rq *rq;

	rq = this_rq_lock_irq(&rf);

	schedstat_inc(rq->yld_count);
	current->sched_class->yield_task(rq);

	trace_android_rvh_do_sched_yield(rq);

	preempt_disable();
	rq_unlock_irq(rq, &rf);
	sched_preempt_enable_no_resched();

	schedule();
}

/**
 * sys_sched_yield - yield the current processor to other threads.
 *
 * This function yields the current CPU to other tasks. If there are no
 * other threads running on this CPU then this function will return.
 *
 * Return: 0.
 */
SYSCALL_DEFINE0(sched_yield)
{
	do_sched_yield();
	return 0;
}

#if !defined(CONFIG_PREEMPTION) || defined(CONFIG_PREEMPT_DYNAMIC)
int __sched __cond_resched(void)
{
	if (should_resched(0)) {
		preempt_schedule_common();
		return 1;
	}
	/*
	 * In preemptible kernels, ->rcu_read_lock_nesting tells the tick
	 * whether the current CPU is in an RCU read-side critical section,
	 * so the tick can report quiescent states even for CPUs looping
	 * in kernel context.  In contrast, in non-preemptible kernels,
	 * RCU readers leave no in-memory hints, which means that CPU-bound
	 * processes executing in kernel context might never report an
	 * RCU quiescent state.  Therefore, the following code causes
	 * cond_resched() to report a quiescent state, but only when RCU
	 * is in urgent need of one.
	 */
#ifndef CONFIG_PREEMPT_RCU
	rcu_all_qs();
#endif
	return 0;
}
EXPORT_SYMBOL(__cond_resched);
#endif

#ifdef CONFIG_PREEMPT_DYNAMIC
#if defined(CONFIG_HAVE_PREEMPT_DYNAMIC_CALL)
#define cond_resched_dynamic_enabled	__cond_resched
#define cond_resched_dynamic_disabled	((void *)&__static_call_return0)
DEFINE_STATIC_CALL_RET0(cond_resched, __cond_resched);
EXPORT_STATIC_CALL_TRAMP(cond_resched);

#define might_resched_dynamic_enabled	__cond_resched
#define might_resched_dynamic_disabled	((void *)&__static_call_return0)
DEFINE_STATIC_CALL_RET0(might_resched, __cond_resched);
EXPORT_STATIC_CALL_TRAMP(might_resched);
#elif defined(CONFIG_HAVE_PREEMPT_DYNAMIC_KEY)
static DEFINE_STATIC_KEY_FALSE(sk_dynamic_cond_resched);
int __sched dynamic_cond_resched(void)
{
	if (!static_branch_unlikely(&sk_dynamic_cond_resched))
		return 0;
	return __cond_resched();
}
EXPORT_SYMBOL(dynamic_cond_resched);

static DEFINE_STATIC_KEY_FALSE(sk_dynamic_might_resched);
int __sched dynamic_might_resched(void)
{
	if (!static_branch_unlikely(&sk_dynamic_might_resched))
		return 0;
	return __cond_resched();
}
EXPORT_SYMBOL(dynamic_might_resched);
#endif
#endif

/*
 * __cond_resched_lock() - if a reschedule is pending, drop the given lock,
 * call schedule, and on return reacquire the lock.
 *
 * This works OK both with and without CONFIG_PREEMPTION. We do strange low-level
 * operations here to prevent schedule() from being called twice (once via
 * spin_unlock(), once by hand).
 */
int __cond_resched_lock(spinlock_t *lock)
{
	int resched = should_resched(PREEMPT_LOCK_OFFSET);
	int ret = 0;

	lockdep_assert_held(lock);

	if (spin_needbreak(lock) || resched) {
		spin_unlock(lock);
		if (!_cond_resched())
			cpu_relax();
		ret = 1;
		spin_lock(lock);
	}
	return ret;
}
EXPORT_SYMBOL(__cond_resched_lock);

int __cond_resched_rwlock_read(rwlock_t *lock)
{
	int resched = should_resched(PREEMPT_LOCK_OFFSET);
	int ret = 0;

	lockdep_assert_held_read(lock);

	if (rwlock_needbreak(lock) || resched) {
		read_unlock(lock);
		if (!_cond_resched())
			cpu_relax();
		ret = 1;
		read_lock(lock);
	}
	return ret;
}
EXPORT_SYMBOL(__cond_resched_rwlock_read);

int __cond_resched_rwlock_write(rwlock_t *lock)
{
	int resched = should_resched(PREEMPT_LOCK_OFFSET);
	int ret = 0;

	lockdep_assert_held_write(lock);

	if (rwlock_needbreak(lock) || resched) {
		write_unlock(lock);
		if (!_cond_resched())
			cpu_relax();
		ret = 1;
		write_lock(lock);
	}
	return ret;
}
EXPORT_SYMBOL(__cond_resched_rwlock_write);

#ifdef CONFIG_PREEMPT_DYNAMIC

#ifdef CONFIG_GENERIC_ENTRY
#include <linux/entry-common.h>
#endif

/*
 * SC:cond_resched
 * SC:might_resched
 * SC:preempt_schedule
 * SC:preempt_schedule_notrace
 * SC:irqentry_exit_cond_resched
 *
 *
 * NONE:
 *   cond_resched               <- __cond_resched
 *   might_resched              <- RET0
 *   preempt_schedule           <- NOP
 *   preempt_schedule_notrace   <- NOP
 *   irqentry_exit_cond_resched <- NOP
 *
 * VOLUNTARY:
 *   cond_resched               <- __cond_resched
 *   might_resched              <- __cond_resched
 *   preempt_schedule           <- NOP
 *   preempt_schedule_notrace   <- NOP
 *   irqentry_exit_cond_resched <- NOP
 *
 * FULL:
 *   cond_resched               <- RET0
 *   might_resched              <- RET0
 *   preempt_schedule           <- preempt_schedule
 *   preempt_schedule_notrace   <- preempt_schedule_notrace
 *   irqentry_exit_cond_resched <- irqentry_exit_cond_resched
 */

enum {
	preempt_dynamic_undefined = -1,
	preempt_dynamic_none,
	preempt_dynamic_voluntary,
	preempt_dynamic_full,
};

int preempt_dynamic_mode = preempt_dynamic_undefined;

int sched_dynamic_mode(const char *str)
{
	if (!strcmp(str, "none"))
		return preempt_dynamic_none;

	if (!strcmp(str, "voluntary"))
		return preempt_dynamic_voluntary;

	if (!strcmp(str, "full"))
		return preempt_dynamic_full;

	return -EINVAL;
}

#if defined(CONFIG_HAVE_PREEMPT_DYNAMIC_CALL)
#define preempt_dynamic_enable(f)	static_call_update(f, f##_dynamic_enabled)
#define preempt_dynamic_disable(f)	static_call_update(f, f##_dynamic_disabled)
#elif defined(CONFIG_HAVE_PREEMPT_DYNAMIC_KEY)
#define preempt_dynamic_enable(f)	static_key_enable(&sk_dynamic_##f.key)
#define preempt_dynamic_disable(f)	static_key_disable(&sk_dynamic_##f.key)
#else
#error "Unsupported PREEMPT_DYNAMIC mechanism"
#endif

void sched_dynamic_update(int mode)
{
	/*
	 * Avoid {NONE,VOLUNTARY} -> FULL transitions from ever ending up in
	 * the ZERO state, which is invalid.
	 */
	preempt_dynamic_enable(cond_resched);
	preempt_dynamic_enable(might_resched);
	preempt_dynamic_enable(preempt_schedule);
	preempt_dynamic_enable(preempt_schedule_notrace);
	preempt_dynamic_enable(irqentry_exit_cond_resched);

	switch (mode) {
	case preempt_dynamic_none:
		preempt_dynamic_enable(cond_resched);
		preempt_dynamic_disable(might_resched);
		preempt_dynamic_disable(preempt_schedule);
		preempt_dynamic_disable(preempt_schedule_notrace);
		preempt_dynamic_disable(irqentry_exit_cond_resched);
		pr_info("Dynamic Preempt: none\n");
		break;

	case preempt_dynamic_voluntary:
		preempt_dynamic_enable(cond_resched);
		preempt_dynamic_enable(might_resched);
		preempt_dynamic_disable(preempt_schedule);
		preempt_dynamic_disable(preempt_schedule_notrace);
		preempt_dynamic_disable(irqentry_exit_cond_resched);
		pr_info("Dynamic Preempt: voluntary\n");
		break;

	case preempt_dynamic_full:
		preempt_dynamic_disable(cond_resched);
		preempt_dynamic_disable(might_resched);
		preempt_dynamic_enable(preempt_schedule);
		preempt_dynamic_enable(preempt_schedule_notrace);
		preempt_dynamic_enable(irqentry_exit_cond_resched);
		pr_info("Dynamic Preempt: full\n");
		break;
	}

	preempt_dynamic_mode = mode;
}

static int __init setup_preempt_mode(char *str)
{
	int mode = sched_dynamic_mode(str);
	if (mode < 0) {
		pr_warn("Dynamic Preempt: unsupported mode: %s\n", str);
		return 0;
	}

	sched_dynamic_update(mode);
	return 1;
}
__setup("preempt=", setup_preempt_mode);

static void __init preempt_dynamic_init(void)
{
	if (preempt_dynamic_mode == preempt_dynamic_undefined) {
		if (IS_ENABLED(CONFIG_PREEMPT_NONE)) {
			sched_dynamic_update(preempt_dynamic_none);
		} else if (IS_ENABLED(CONFIG_PREEMPT_VOLUNTARY)) {
			sched_dynamic_update(preempt_dynamic_voluntary);
		} else {
			/* Default static call setting, nothing to do */
			WARN_ON_ONCE(!IS_ENABLED(CONFIG_PREEMPT));
			preempt_dynamic_mode = preempt_dynamic_full;
			pr_info("Dynamic Preempt: full\n");
		}
	}
}

#define PREEMPT_MODEL_ACCESSOR(mode) \
	bool preempt_model_##mode(void)						 \
	{									 \
		WARN_ON_ONCE(preempt_dynamic_mode == preempt_dynamic_undefined); \
		return preempt_dynamic_mode == preempt_dynamic_##mode;		 \
	}									 \
	EXPORT_SYMBOL_GPL(preempt_model_##mode)

PREEMPT_MODEL_ACCESSOR(none);
PREEMPT_MODEL_ACCESSOR(voluntary);
PREEMPT_MODEL_ACCESSOR(full);

#else /* !CONFIG_PREEMPT_DYNAMIC */

static inline void preempt_dynamic_init(void) { }

#endif /* #ifdef CONFIG_PREEMPT_DYNAMIC */

/**
 * yield - yield the current processor to other threads.
 *
 * Do not ever use this function, there's a 99% chance you're doing it wrong.
 *
 * The scheduler is at all times free to pick the calling task as the most
 * eligible task to run, if removing the yield() call from your code breaks
 * it, it's already broken.
 *
 * Typical broken usage is:
 *
 * while (!event)
 *	yield();
 *
 * where one assumes that yield() will let 'the other' process run that will
 * make event true. If the current task is a SCHED_FIFO task that will never
 * happen. Never use yield() as a progress guarantee!!
 *
 * If you want to use yield() to wait for something, use wait_event().
 * If you want to use yield() to be 'nice' for others, use cond_resched().
 * If you still want to use yield(), do not!
 */
void __sched yield(void)
{
	set_current_state(TASK_RUNNING);
	do_sched_yield();
}
EXPORT_SYMBOL(yield);

/**
 * yield_to - yield the current processor to another thread in
 * your thread group, or accelerate that thread toward the
 * processor it's on.
 * @p: target task
 * @preempt: whether task preemption is allowed or not
 *
 * It's the caller's job to ensure that the target task struct
 * can't go away on us before we can do any checks.
 *
 * Return:
 *	true (>0) if we indeed boosted the target task.
 *	false (0) if we failed to boost the target.
 *	-ESRCH if there's no task to yield to.
 */
int __sched yield_to(struct task_struct *p, bool preempt)
{
	struct task_struct *curr = current;
	struct rq *rq, *p_rq;
	unsigned long flags;
	int yielded = 0;

	local_irq_save(flags);
	rq = this_rq();

again:
	p_rq = task_rq(p);
	/*
	 * If we're the only runnable task on the rq and target rq also
	 * has only one task, there's absolutely no point in yielding.
	 */
	if (rq->nr_running == 1 && p_rq->nr_running == 1) {
		yielded = -ESRCH;
		goto out_irq;
	}

	double_rq_lock(rq, p_rq);
	if (task_rq(p) != p_rq) {
		double_rq_unlock(rq, p_rq);
		goto again;
	}

	if (!curr->sched_class->yield_to_task)
		goto out_unlock;

	if (curr->sched_class != p->sched_class)
		goto out_unlock;

	if (task_on_cpu(p_rq, p) || !task_is_running(p))
		goto out_unlock;

	yielded = curr->sched_class->yield_to_task(rq, p);
	if (yielded) {
		schedstat_inc(rq->yld_count);
		/*
		 * Make p's CPU reschedule; pick_next_entity takes care of
		 * fairness.
		 */
		if (preempt && rq != p_rq)
			resched_curr(p_rq);
	}

out_unlock:
	double_rq_unlock(rq, p_rq);
out_irq:
	local_irq_restore(flags);

	if (yielded > 0)
		schedule();

	return yielded;
}
EXPORT_SYMBOL_GPL(yield_to);

int io_schedule_prepare(void)
{
	int old_iowait = current->in_iowait;

	current->in_iowait = 1;
	blk_flush_plug(current->plug, true);
	return old_iowait;
}

void io_schedule_finish(int token)
{
	current->in_iowait = token;
}

/*
 * This task is about to go to sleep on IO. Increment rq->nr_iowait so
 * that process accounting knows that this is a task in IO wait state.
 */
long __sched io_schedule_timeout(long timeout)
{
	int token;
	long ret;

	token = io_schedule_prepare();
	ret = schedule_timeout(timeout);
	io_schedule_finish(token);

	return ret;
}
EXPORT_SYMBOL(io_schedule_timeout);

void __sched io_schedule(void)
{
	int token;

	token = io_schedule_prepare();
	schedule();
	io_schedule_finish(token);
}
EXPORT_SYMBOL(io_schedule);

/**
 * sys_sched_get_priority_max - return maximum RT priority.
 * @policy: scheduling class.
 *
 * Return: On success, this syscall returns the maximum
 * rt_priority that can be used by a given scheduling class.
 * On failure, a negative error code is returned.
 */
SYSCALL_DEFINE1(sched_get_priority_max, int, policy)
{
	int ret = -EINVAL;

	switch (policy) {
	case SCHED_FIFO:
	case SCHED_RR:
		ret = MAX_RT_PRIO-1;
		break;
	case SCHED_DEADLINE:
	case SCHED_NORMAL:
	case SCHED_BATCH:
	case SCHED_IDLE:
		ret = 0;
		break;
	}
	return ret;
}

/**
 * sys_sched_get_priority_min - return minimum RT priority.
 * @policy: scheduling class.
 *
 * Return: On success, this syscall returns the minimum
 * rt_priority that can be used by a given scheduling class.
 * On failure, a negative error code is returned.
 */
SYSCALL_DEFINE1(sched_get_priority_min, int, policy)
{
	int ret = -EINVAL;

	switch (policy) {
	case SCHED_FIFO:
	case SCHED_RR:
		ret = 1;
		break;
	case SCHED_DEADLINE:
	case SCHED_NORMAL:
	case SCHED_BATCH:
	case SCHED_IDLE:
		ret = 0;
	}
	return ret;
}

static int sched_rr_get_interval(pid_t pid, struct timespec64 *t)
{
	struct task_struct *p;
	unsigned int time_slice;
	struct rq_flags rf;
	struct rq *rq;
	int retval;

	if (pid < 0)
		return -EINVAL;

	retval = -ESRCH;
	rcu_read_lock();
	p = find_process_by_pid(pid);
	if (!p)
		goto out_unlock;

	retval = security_task_getscheduler(p);
	if (retval)
		goto out_unlock;

	rq = task_rq_lock(p, &rf);
	time_slice = 0;
	if (p->sched_class->get_rr_interval)
		time_slice = p->sched_class->get_rr_interval(rq, p);
	task_rq_unlock(rq, p, &rf);

	rcu_read_unlock();
	jiffies_to_timespec64(time_slice, t);
	return 0;

out_unlock:
	rcu_read_unlock();
	return retval;
}

/**
 * sys_sched_rr_get_interval - return the default timeslice of a process.
 * @pid: pid of the process.
 * @interval: userspace pointer to the timeslice value.
 *
 * this syscall writes the default timeslice value of a given process
 * into the user-space timespec buffer. A value of '0' means infinity.
 *
 * Return: On success, 0 and the timeslice is in @interval. Otherwise,
 * an error code.
 */
SYSCALL_DEFINE2(sched_rr_get_interval, pid_t, pid,
		struct __kernel_timespec __user *, interval)
{
	struct timespec64 t;
	int retval = sched_rr_get_interval(pid, &t);

	if (retval == 0)
		retval = put_timespec64(&t, interval);

	return retval;
}

#ifdef CONFIG_COMPAT_32BIT_TIME
SYSCALL_DEFINE2(sched_rr_get_interval_time32, pid_t, pid,
		struct old_timespec32 __user *, interval)
{
	struct timespec64 t;
	int retval = sched_rr_get_interval(pid, &t);

	if (retval == 0)
		retval = put_old_timespec32(&t, interval);
	return retval;
}
#endif

void sched_show_task(struct task_struct *p)
{
	unsigned long free = 0;
	int ppid;

	if (!try_get_task_stack(p))
		return;

	pr_info("task:%-15.15s state:%c", p->comm, task_state_to_char(p));

	if (task_is_running(p))
		pr_cont("  running task    ");
#ifdef CONFIG_DEBUG_STACK_USAGE
	free = stack_not_used(p);
#endif
	ppid = 0;
	rcu_read_lock();
	if (pid_alive(p))
		ppid = task_pid_nr(rcu_dereference(p->real_parent));
	rcu_read_unlock();
	pr_cont(" stack:%-5lu pid:%-5d ppid:%-6d flags:0x%08lx\n",
		free, task_pid_nr(p), ppid,
		read_task_thread_flags(p));

	print_worker_info(KERN_INFO, p);
	print_stop_info(KERN_INFO, p);
	trace_android_vh_sched_show_task(p);
	show_stack(p, NULL, KERN_INFO);
	put_task_stack(p);
}
EXPORT_SYMBOL_GPL(sched_show_task);

static inline bool
state_filter_match(unsigned long state_filter, struct task_struct *p)
{
	unsigned int state = READ_ONCE(p->__state);

	/* no filter, everything matches */
	if (!state_filter)
		return true;

	/* filter, but doesn't match */
	if (!(state & state_filter))
		return false;

	/*
	 * When looking for TASK_UNINTERRUPTIBLE skip TASK_IDLE (allows
	 * TASK_KILLABLE).
	 */
	if (state_filter == TASK_UNINTERRUPTIBLE && (state & TASK_NOLOAD))
		return false;

	return true;
}


void show_state_filter(unsigned int state_filter)
{
	struct task_struct *g, *p;

	rcu_read_lock();
	for_each_process_thread(g, p) {
		/*
		 * reset the NMI-timeout, listing all files on a slow
		 * console might take a lot of time:
		 * Also, reset softlockup watchdogs on all CPUs, because
		 * another CPU might be blocked waiting for us to process
		 * an IPI.
		 */
		touch_nmi_watchdog();
		touch_all_softlockup_watchdogs();
		if (state_filter_match(state_filter, p))
			sched_show_task(p);
	}

#ifdef CONFIG_SCHED_DEBUG
	if (!state_filter)
		sysrq_sched_debug_show();
#endif
	rcu_read_unlock();
	/*
	 * Only show locks if all tasks are dumped:
	 */
	if (!state_filter)
		debug_show_all_locks();
}

/**
 * init_idle - set up an idle thread for a given CPU
 * @idle: task in question
 * @cpu: CPU the idle task belongs to
 *
 * NOTE: this function does not set the idle thread's NEED_RESCHED
 * flag, to make booting more robust.
 */
void __init init_idle(struct task_struct *idle, int cpu)
{
	struct rq *rq = cpu_rq(cpu);
	unsigned long flags;

	__sched_fork(0, idle);

	raw_spin_lock_irqsave(&idle->pi_lock, flags);
	raw_spin_rq_lock(rq);

	idle->__state = TASK_RUNNING;
	idle->se.exec_start = sched_clock();
	/*
	 * PF_KTHREAD should already be set at this point; regardless, make it
	 * look like a proper per-CPU kthread.
	 */
	idle->flags |= PF_IDLE | PF_KTHREAD | PF_NO_SETAFFINITY;
	kthread_set_per_cpu(idle, cpu);

#ifdef CONFIG_SMP
	/*
	 * It's possible that init_idle() gets called multiple times on a task,
	 * in that case do_set_cpus_allowed() will not do the right thing.
	 *
	 * And since this is boot we can forgo the serialization.
	 */
	set_cpus_allowed_common(idle, cpumask_of(cpu), 0);
#endif
	/*
	 * We're having a chicken and egg problem, even though we are
	 * holding rq->lock, the CPU isn't yet set to this CPU so the
	 * lockdep check in task_group() will fail.
	 *
	 * Similar case to sched_fork(). / Alternatively we could
	 * use task_rq_lock() here and obtain the other rq->lock.
	 *
	 * Silence PROVE_RCU
	 */
	rcu_read_lock();
	__set_task_cpu(idle, cpu);
	rcu_read_unlock();

	rq->idle = idle;
	rcu_assign_pointer(rq->curr, idle);
	idle->on_rq = TASK_ON_RQ_QUEUED;
#ifdef CONFIG_SMP
	idle->on_cpu = 1;
#endif
	raw_spin_rq_unlock(rq);
	raw_spin_unlock_irqrestore(&idle->pi_lock, flags);

	/* Set the preempt count _outside_ the spinlocks! */
	init_idle_preempt_count(idle, cpu);

	/*
	 * The idle tasks have their own, simple scheduling class:
	 */
	idle->sched_class = &idle_sched_class;
	ftrace_graph_init_idle_task(idle, cpu);
	vtime_init_idle(idle, cpu);
#ifdef CONFIG_SMP
	sprintf(idle->comm, "%s/%d", INIT_TASK_COMM, cpu);
#endif
}

#ifdef CONFIG_SMP

int cpuset_cpumask_can_shrink(const struct cpumask *cur,
			      const struct cpumask *trial)
{
	int ret = 1;

	if (cpumask_empty(cur))
		return ret;

	ret = dl_cpuset_cpumask_can_shrink(cur, trial);

	return ret;
}

int task_can_attach(struct task_struct *p)
{
	int ret = 0;

	/*
	 * Kthreads which disallow setaffinity shouldn't be moved
	 * to a new cpuset; we don't want to change their CPU
	 * affinity and isolating such threads by their set of
	 * allowed nodes is unnecessary.  Thus, cpusets are not
	 * applicable for such threads.  This prevents checking for
	 * success of set_cpus_allowed_ptr() on all attached tasks
	 * before cpus_mask may be changed.
	 */
	if (p->flags & PF_NO_SETAFFINITY)
		ret = -EINVAL;

	return ret;
}

bool sched_smp_initialized __read_mostly;

#ifdef CONFIG_NUMA_BALANCING
/* Migrate current task p to target_cpu */
int migrate_task_to(struct task_struct *p, int target_cpu)
{
	struct migration_arg arg = { p, target_cpu };
	int curr_cpu = task_cpu(p);

	if (curr_cpu == target_cpu)
		return 0;

	if (!cpumask_test_cpu(target_cpu, p->cpus_ptr))
		return -EINVAL;

	/* TODO: This is not properly updating schedstats */

	trace_sched_move_numa(p, curr_cpu, target_cpu);
	return stop_one_cpu(curr_cpu, migration_cpu_stop, &arg);
}

/*
 * Requeue a task on a given node and accurately track the number of NUMA
 * tasks on the runqueues
 */
void sched_setnuma(struct task_struct *p, int nid)
{
	bool queued, running;
	struct rq_flags rf;
	struct rq *rq;

	rq = task_rq_lock(p, &rf);
	queued = task_on_rq_queued(p);
	running = task_current(rq, p);

	if (queued)
		dequeue_task(rq, p, DEQUEUE_SAVE);
	if (running)
		put_prev_task(rq, p);

	p->numa_preferred_nid = nid;

	if (queued)
		enqueue_task(rq, p, ENQUEUE_RESTORE | ENQUEUE_NOCLOCK);
	if (running)
		set_next_task(rq, p);
	task_rq_unlock(rq, p, &rf);
}
#endif /* CONFIG_NUMA_BALANCING */

#ifdef CONFIG_HOTPLUG_CPU
/*
 * Ensure that the idle task is using init_mm right before its CPU goes
 * offline.
 */
void idle_task_exit(void)
{
	struct mm_struct *mm = current->active_mm;

	BUG_ON(cpu_online(smp_processor_id()));
	BUG_ON(current != this_rq()->idle);

	if (mm != &init_mm) {
		switch_mm(mm, &init_mm, current);
		finish_arch_post_lock_switch();
	}

	/* finish_cpu(), as ran on the BP, will clean up the active_mm state */
}

struct task_struct *pick_migrate_task(struct rq *rq)
{
	const struct sched_class *class;
	struct task_struct *next;

	for_each_class(class) {
		next = class->pick_next_task(rq);
		if (next) {
			next->sched_class->put_prev_task(rq, next);
			return next;
		}
	}

	/* The idle class should always have a runnable task */
	BUG();
}
EXPORT_SYMBOL_GPL(pick_migrate_task);

static int __balance_push_cpu_stop(void *arg)
{
	struct task_struct *p = arg;
	struct rq *rq = this_rq();
	struct rq_flags rf;
	int cpu;

	raw_spin_lock_irq(&p->pi_lock);
	rq_lock(rq, &rf);

	update_rq_clock(rq);

	if (task_rq(p) == rq && task_on_rq_queued(p)) {
		cpu = select_fallback_rq(rq->cpu, p);
		rq = __migrate_task(rq, &rf, p, cpu);
	}

	rq_unlock(rq, &rf);
	raw_spin_unlock_irq(&p->pi_lock);

	put_task_struct(p);

	return 0;
}

static DEFINE_PER_CPU(struct cpu_stop_work, push_work);

/*
 * Ensure we only run per-cpu kthreads once the CPU goes !active.
 *
 * This is enabled below SCHED_AP_ACTIVE; when !cpu_active(), but only
 * effective when the hotplug motion is down.
 */
static void balance_push(struct rq *rq)
{
	struct task_struct *push_task = rq->curr;

	lockdep_assert_rq_held(rq);

	/*
	 * Ensure the thing is persistent until balance_push_set(.on = false);
	 */
	rq->balance_callback = &balance_push_callback;

	/*
	 * Only active while going offline and when invoked on the outgoing
	 * CPU.
	 */
	if (!cpu_dying(rq->cpu) || rq != this_rq())
		return;

	/*
	 * Both the cpu-hotplug and stop task are in this case and are
	 * required to complete the hotplug process.
	 */
	if (kthread_is_per_cpu(push_task) ||
	    is_migration_disabled(push_task)) {

		/*
		 * If this is the idle task on the outgoing CPU try to wake
		 * up the hotplug control thread which might wait for the
		 * last task to vanish. The rcuwait_active() check is
		 * accurate here because the waiter is pinned on this CPU
		 * and can't obviously be running in parallel.
		 *
		 * On RT kernels this also has to check whether there are
		 * pinned and scheduled out tasks on the runqueue. They
		 * need to leave the migrate disabled section first.
		 */
		if (!rq->nr_running && !rq_has_pinned_tasks(rq) &&
		    rcuwait_active(&rq->hotplug_wait)) {
			raw_spin_rq_unlock(rq);
			rcuwait_wake_up(&rq->hotplug_wait);
			raw_spin_rq_lock(rq);
		}
		return;
	}

	get_task_struct(push_task);
	/*
	 * Temporarily drop rq->lock such that we can wake-up the stop task.
	 * Both preemption and IRQs are still disabled.
	 */
	raw_spin_rq_unlock(rq);
	stop_one_cpu_nowait(rq->cpu, __balance_push_cpu_stop, push_task,
			    this_cpu_ptr(&push_work));
	/*
	 * At this point need_resched() is true and we'll take the loop in
	 * schedule(). The next pick is obviously going to be the stop task
	 * which kthread_is_per_cpu() and will push this task away.
	 */
	raw_spin_rq_lock(rq);
}

static void balance_push_set(int cpu, bool on)
{
	struct rq *rq = cpu_rq(cpu);
	struct rq_flags rf;

	rq_lock_irqsave(rq, &rf);
	if (on) {
		WARN_ON_ONCE(rq->balance_callback);
		rq->balance_callback = &balance_push_callback;
	} else if (rq->balance_callback == &balance_push_callback) {
		rq->balance_callback = NULL;
	}
	rq_unlock_irqrestore(rq, &rf);
}

/*
 * Invoked from a CPUs hotplug control thread after the CPU has been marked
 * inactive. All tasks which are not per CPU kernel threads are either
 * pushed off this CPU now via balance_push() or placed on a different CPU
 * during wakeup. Wait until the CPU is quiescent.
 */
static void balance_hotplug_wait(void)
{
	struct rq *rq = this_rq();

	rcuwait_wait_event(&rq->hotplug_wait,
			   rq->nr_running == 1 && !rq_has_pinned_tasks(rq),
			   TASK_UNINTERRUPTIBLE);
}

#else

static inline void balance_push(struct rq *rq)
{
}

static inline void balance_push_set(int cpu, bool on)
{
}

static inline void balance_hotplug_wait(void)
{
}

#endif /* CONFIG_HOTPLUG_CPU */

void set_rq_online(struct rq *rq)
{
	if (!rq->online) {
		const struct sched_class *class;

		cpumask_set_cpu(rq->cpu, rq->rd->online);
		rq->online = 1;

		for_each_class(class) {
			if (class->rq_online)
				class->rq_online(rq);
		}
	}
}

void set_rq_offline(struct rq *rq)
{
	if (rq->online) {
		const struct sched_class *class;

		for_each_class(class) {
			if (class->rq_offline)
				class->rq_offline(rq);
		}

		cpumask_clear_cpu(rq->cpu, rq->rd->online);
		rq->online = 0;
	}
}

/*
 * used to mark begin/end of suspend/resume:
 */
static int num_cpus_frozen;

/*
 * Update cpusets according to cpu_active mask.  If cpusets are
 * disabled, cpuset_update_active_cpus() becomes a simple wrapper
 * around partition_sched_domains().
 *
 * If we come here as part of a suspend/resume, don't touch cpusets because we
 * want to restore it back to its original state upon resume anyway.
 */
static void cpuset_cpu_active(void)
{
	if (cpuhp_tasks_frozen) {
		/*
		 * num_cpus_frozen tracks how many CPUs are involved in suspend
		 * resume sequence. As long as this is not the last online
		 * operation in the resume sequence, just build a single sched
		 * domain, ignoring cpusets.
		 */
		partition_sched_domains(1, NULL, NULL);
		if (--num_cpus_frozen)
			return;
		/*
		 * This is the last CPU online operation. So fall through and
		 * restore the original sched domains by considering the
		 * cpuset configurations.
		 */
		cpuset_force_rebuild();
	}
	cpuset_update_active_cpus();
}

static int cpuset_cpu_inactive(unsigned int cpu)
{
	if (!cpuhp_tasks_frozen) {
		int ret = dl_bw_check_overflow(cpu);

		if (ret)
			return ret;
		cpuset_update_active_cpus();
	} else {
		num_cpus_frozen++;
		partition_sched_domains(1, NULL, NULL);
	}
	return 0;
}

int sched_cpu_activate(unsigned int cpu)
{
	struct rq *rq = cpu_rq(cpu);
	struct rq_flags rf;

	/*
	 * Clear the balance_push callback and prepare to schedule
	 * regular tasks.
	 */
	balance_push_set(cpu, false);

#ifdef CONFIG_SCHED_SMT
	/*
	 * When going up, increment the number of cores with SMT present.
	 */
	if (cpumask_weight(cpu_smt_mask(cpu)) == 2)
		static_branch_inc_cpuslocked(&sched_smt_present);
#endif
	set_cpu_active(cpu, true);

	if (sched_smp_initialized) {
		sched_update_numa(cpu, true);
		sched_domains_numa_masks_set(cpu);
		cpuset_cpu_active();
	}

	/*
	 * Put the rq online, if not already. This happens:
	 *
	 * 1) In the early boot process, because we build the real domains
	 *    after all CPUs have been brought up.
	 *
	 * 2) At runtime, if cpuset_cpu_active() fails to rebuild the
	 *    domains.
	 */
	rq_lock_irqsave(rq, &rf);
	if (rq->rd) {
		BUG_ON(!cpumask_test_cpu(cpu, rq->rd->span));
		set_rq_online(rq);
	}
	rq_unlock_irqrestore(rq, &rf);

	return 0;
}

int sched_cpu_deactivate(unsigned int cpu)
{
	struct rq *rq = cpu_rq(cpu);
	struct rq_flags rf;
	int ret;

	/*
	 * Remove CPU from nohz.idle_cpus_mask to prevent participating in
	 * load balancing when not active
	 */
	nohz_balance_exit_idle(rq);

	set_cpu_active(cpu, false);

	/*
	 * From this point forward, this CPU will refuse to run any task that
	 * is not: migrate_disable() or KTHREAD_IS_PER_CPU, and will actively
	 * push those tasks away until this gets cleared, see
	 * sched_cpu_dying().
	 */
	balance_push_set(cpu, true);

	/*
	 * We've cleared cpu_active_mask / set balance_push, wait for all
	 * preempt-disabled and RCU users of this state to go away such that
	 * all new such users will observe it.
	 *
	 * Specifically, we rely on ttwu to no longer target this CPU, see
	 * ttwu_queue_cond() and is_cpu_allowed().
	 *
	 * Do sync before park smpboot threads to take care the rcu boost case.
	 */
	synchronize_rcu();

	rq_lock_irqsave(rq, &rf);
	if (rq->rd) {
		update_rq_clock(rq);
		BUG_ON(!cpumask_test_cpu(cpu, rq->rd->span));
		set_rq_offline(rq);
	}
	rq_unlock_irqrestore(rq, &rf);

#ifdef CONFIG_SCHED_SMT
	/*
	 * When going down, decrement the number of cores with SMT present.
	 */
	if (cpumask_weight(cpu_smt_mask(cpu)) == 2)
		static_branch_dec_cpuslocked(&sched_smt_present);

	sched_core_cpu_deactivate(cpu);
#endif

	if (!sched_smp_initialized)
		return 0;

	sched_update_numa(cpu, false);
	ret = cpuset_cpu_inactive(cpu);
	if (ret) {
		balance_push_set(cpu, false);
		set_cpu_active(cpu, true);
		sched_update_numa(cpu, true);
		return ret;
	}
	sched_domains_numa_masks_clear(cpu);
	return 0;
}

static void sched_rq_cpu_starting(unsigned int cpu)
{
	struct rq *rq = cpu_rq(cpu);

	rq->calc_load_update = calc_load_update;
	update_max_interval();
}

int sched_cpu_starting(unsigned int cpu)
{
	sched_core_cpu_starting(cpu);
	sched_rq_cpu_starting(cpu);
	sched_tick_start(cpu);
	trace_android_rvh_sched_cpu_starting(cpu);
	return 0;
}

#ifdef CONFIG_HOTPLUG_CPU

/*
 * Invoked immediately before the stopper thread is invoked to bring the
 * CPU down completely. At this point all per CPU kthreads except the
 * hotplug thread (current) and the stopper thread (inactive) have been
 * either parked or have been unbound from the outgoing CPU. Ensure that
 * any of those which might be on the way out are gone.
 *
 * If after this point a bound task is being woken on this CPU then the
 * responsible hotplug callback has failed to do it's job.
 * sched_cpu_dying() will catch it with the appropriate fireworks.
 */
int sched_cpu_wait_empty(unsigned int cpu)
{
	balance_hotplug_wait();
	return 0;
}

/*
 * Since this CPU is going 'away' for a while, fold any nr_active delta we
 * might have. Called from the CPU stopper task after ensuring that the
 * stopper is the last running task on the CPU, so nr_active count is
 * stable. We need to take the teardown thread which is calling this into
 * account, so we hand in adjust = 1 to the load calculation.
 *
 * Also see the comment "Global load-average calculations".
 */
static void calc_load_migrate(struct rq *rq)
{
	long delta = calc_load_fold_active(rq, 1);

	if (delta)
		atomic_long_add(delta, &calc_load_tasks);
}

static void dump_rq_tasks(struct rq *rq, const char *loglvl)
{
	struct task_struct *g, *p;
	int cpu = cpu_of(rq);

	lockdep_assert_rq_held(rq);

	printk("%sCPU%d enqueued tasks (%u total):\n", loglvl, cpu, rq->nr_running);
	for_each_process_thread(g, p) {
		if (task_cpu(p) != cpu)
			continue;

		if (!task_on_rq_queued(p))
			continue;

		printk("%s\tpid: %d, name: %s\n", loglvl, p->pid, p->comm);
	}
}

int sched_cpu_dying(unsigned int cpu)
{
	struct rq *rq = cpu_rq(cpu);
	struct rq_flags rf;

	/* Handle pending wakeups and then migrate everything off */
	sched_tick_stop(cpu);

	rq_lock_irqsave(rq, &rf);
	if (rq->nr_running != 1 || rq_has_pinned_tasks(rq)) {
		WARN(true, "Dying CPU not properly vacated!");
		dump_rq_tasks(rq, KERN_WARNING);
	}
	rq_unlock_irqrestore(rq, &rf);

	trace_android_rvh_sched_cpu_dying(cpu);

	calc_load_migrate(rq);
	update_max_interval();
	hrtick_clear(rq);
	sched_core_cpu_dying(cpu);
	return 0;
}
#endif

void __init sched_init_smp(void)
{
	sched_init_numa(NUMA_NO_NODE);

	/*
	 * There's no userspace yet to cause hotplug operations; hence all the
	 * CPU masks are stable and all blatant races in the below code cannot
	 * happen.
	 */
	mutex_lock(&sched_domains_mutex);
	sched_init_domains(cpu_active_mask);
	mutex_unlock(&sched_domains_mutex);

	/* Move init over to a non-isolated CPU */
	if (set_cpus_allowed_ptr(current, housekeeping_cpumask(HK_TYPE_DOMAIN)) < 0)
		BUG();
	current->flags &= ~PF_NO_SETAFFINITY;
	sched_init_granularity();

	init_sched_rt_class();
	init_sched_dl_class();

	sched_smp_initialized = true;
}

static int __init migration_init(void)
{
	sched_cpu_starting(smp_processor_id());
	return 0;
}
early_initcall(migration_init);

#else
void __init sched_init_smp(void)
{
	sched_init_granularity();
}
#endif /* CONFIG_SMP */

int in_sched_functions(unsigned long addr)
{
	return in_lock_functions(addr) ||
		(addr >= (unsigned long)__sched_text_start
		&& addr < (unsigned long)__sched_text_end);
}

#ifdef CONFIG_CGROUP_SCHED
/*
 * Default task group.
 * Every task in system belongs to this group at bootup.
 */
struct task_group root_task_group;
EXPORT_SYMBOL_GPL(root_task_group);
LIST_HEAD(task_groups);
EXPORT_SYMBOL_GPL(task_groups);

/* Cacheline aligned slab cache for task_group */
static struct kmem_cache *task_group_cache __read_mostly;
#endif

void __init sched_init(void)
{
	unsigned long ptr = 0;
	int i;

	/* Make sure the linker didn't screw up */
	BUG_ON(&idle_sched_class != &fair_sched_class + 1 ||
	       &fair_sched_class != &rt_sched_class + 1 ||
	       &rt_sched_class   != &dl_sched_class + 1);
#ifdef CONFIG_SMP
	BUG_ON(&dl_sched_class != &stop_sched_class + 1);
#endif

	wait_bit_init();

#ifdef CONFIG_FAIR_GROUP_SCHED
	ptr += 2 * nr_cpu_ids * sizeof(void **);
#endif
#ifdef CONFIG_RT_GROUP_SCHED
	ptr += 2 * nr_cpu_ids * sizeof(void **);
#endif
	if (ptr) {
		ptr = (unsigned long)kzalloc(ptr, GFP_NOWAIT);

#ifdef CONFIG_FAIR_GROUP_SCHED
		root_task_group.se = (struct sched_entity **)ptr;
		ptr += nr_cpu_ids * sizeof(void **);

		root_task_group.cfs_rq = (struct cfs_rq **)ptr;
		ptr += nr_cpu_ids * sizeof(void **);

		root_task_group.shares = ROOT_TASK_GROUP_LOAD;
		init_cfs_bandwidth(&root_task_group.cfs_bandwidth);
#endif /* CONFIG_FAIR_GROUP_SCHED */
#ifdef CONFIG_RT_GROUP_SCHED
		root_task_group.rt_se = (struct sched_rt_entity **)ptr;
		ptr += nr_cpu_ids * sizeof(void **);

		root_task_group.rt_rq = (struct rt_rq **)ptr;
		ptr += nr_cpu_ids * sizeof(void **);

#endif /* CONFIG_RT_GROUP_SCHED */
	}

	init_rt_bandwidth(&def_rt_bandwidth, global_rt_period(), global_rt_runtime());

#ifdef CONFIG_SMP
	init_defrootdomain();
#endif

#ifdef CONFIG_RT_GROUP_SCHED
	init_rt_bandwidth(&root_task_group.rt_bandwidth,
			global_rt_period(), global_rt_runtime());
#endif /* CONFIG_RT_GROUP_SCHED */

#ifdef CONFIG_CGROUP_SCHED
	task_group_cache = KMEM_CACHE(task_group, 0);

	list_add(&root_task_group.list, &task_groups);
	INIT_LIST_HEAD(&root_task_group.children);
	INIT_LIST_HEAD(&root_task_group.siblings);
	autogroup_init(&init_task);
#endif /* CONFIG_CGROUP_SCHED */

	for_each_possible_cpu(i) {
		struct rq *rq;

		rq = cpu_rq(i);
		raw_spin_lock_init(&rq->__lock);
		rq->nr_running = 0;
		rq->calc_load_active = 0;
		rq->calc_load_update = jiffies + LOAD_FREQ;
		init_cfs_rq(&rq->cfs);
		init_rt_rq(&rq->rt);
		init_dl_rq(&rq->dl);
#ifdef CONFIG_FAIR_GROUP_SCHED
		INIT_LIST_HEAD(&rq->leaf_cfs_rq_list);
		rq->tmp_alone_branch = &rq->leaf_cfs_rq_list;
		/*
		 * How much CPU bandwidth does root_task_group get?
		 *
		 * In case of task-groups formed thr' the cgroup filesystem, it
		 * gets 100% of the CPU resources in the system. This overall
		 * system CPU resource is divided among the tasks of
		 * root_task_group and its child task-groups in a fair manner,
		 * based on each entity's (task or task-group's) weight
		 * (se->load.weight).
		 *
		 * In other words, if root_task_group has 10 tasks of weight
		 * 1024) and two child groups A0 and A1 (of weight 1024 each),
		 * then A0's share of the CPU resource is:
		 *
		 *	A0's bandwidth = 1024 / (10*1024 + 1024 + 1024) = 8.33%
		 *
		 * We achieve this by letting root_task_group's tasks sit
		 * directly in rq->cfs (i.e root_task_group->se[] = NULL).
		 */
		init_tg_cfs_entry(&root_task_group, &rq->cfs, NULL, i, NULL);
#endif /* CONFIG_FAIR_GROUP_SCHED */

		rq->rt.rt_runtime = def_rt_bandwidth.rt_runtime;
#ifdef CONFIG_RT_GROUP_SCHED
		init_tg_rt_entry(&root_task_group, &rq->rt, NULL, i, NULL);
#endif
#ifdef CONFIG_SMP
		rq->sd = NULL;
		rq->rd = NULL;
		rq->cpu_capacity = rq->cpu_capacity_orig = SCHED_CAPACITY_SCALE;
		rq->balance_callback = &balance_push_callback;
		rq->active_balance = 0;
		rq->next_balance = jiffies;
		rq->push_cpu = 0;
		rq->cpu = i;
		rq->online = 0;
		rq->idle_stamp = 0;
		rq->avg_idle = 2*sysctl_sched_migration_cost;
		rq->wake_stamp = jiffies;
		rq->wake_avg_idle = rq->avg_idle;
		rq->max_idle_balance_cost = sysctl_sched_migration_cost;

		INIT_LIST_HEAD(&rq->cfs_tasks);

		rq_attach_root(rq, &def_root_domain);
#ifdef CONFIG_NO_HZ_COMMON
		rq->last_blocked_load_update_tick = jiffies;
		atomic_set(&rq->nohz_flags, 0);

		INIT_CSD(&rq->nohz_csd, nohz_csd_func, rq);
#endif
#ifdef CONFIG_HOTPLUG_CPU
		rcuwait_init(&rq->hotplug_wait);
#endif
#endif /* CONFIG_SMP */
		hrtick_rq_init(rq);
		atomic_set(&rq->nr_iowait, 0);

#ifdef CONFIG_SCHED_CORE
		rq->core = rq;
		rq->core_pick = NULL;
		rq->core_enabled = 0;
		rq->core_tree = RB_ROOT;
		rq->core_forceidle_count = 0;
		rq->core_forceidle_occupation = 0;
		rq->core_forceidle_start = 0;

		rq->core_cookie = 0UL;
#endif
	}

	set_load_weight(&init_task, false);

	/*
	 * The boot idle thread does lazy MMU switching as well:
	 */
	mmgrab(&init_mm);
	enter_lazy_tlb(&init_mm, current);

	/*
	 * The idle task doesn't need the kthread struct to function, but it
	 * is dressed up as a per-CPU kthread and thus needs to play the part
	 * if we want to avoid special-casing it in code that deals with per-CPU
	 * kthreads.
	 */
	WARN_ON(!set_kthread_struct(current));

	/*
	 * Make us the idle thread. Technically, schedule() should not be
	 * called from this thread, however somewhere below it might be,
	 * but because we are the idle thread, we just pick up running again
	 * when this runqueue becomes "idle".
	 */
	init_idle(current, smp_processor_id());

	calc_load_update = jiffies + LOAD_FREQ;

#ifdef CONFIG_SMP
	idle_thread_set_boot_cpu();
	balance_push_set(smp_processor_id(), false);
#endif
	init_sched_fair_class();

	psi_init();

	init_uclamp();

	preempt_dynamic_init();

	scheduler_running = 1;
}

#ifdef CONFIG_DEBUG_ATOMIC_SLEEP

void __might_sleep(const char *file, int line)
{
	unsigned int state = get_current_state();
	/*
	 * Blocking primitives will set (and therefore destroy) current->state,
	 * since we will exit with TASK_RUNNING make sure we enter with it,
	 * otherwise we will destroy state.
	 */
	WARN_ONCE(state != TASK_RUNNING && current->task_state_change,
			"do not call blocking ops when !TASK_RUNNING; "
			"state=%x set at [<%p>] %pS\n", state,
			(void *)current->task_state_change,
			(void *)current->task_state_change);

	__might_resched(file, line, 0);
}
EXPORT_SYMBOL(__might_sleep);

static void print_preempt_disable_ip(int preempt_offset, unsigned long ip)
{
	if (!IS_ENABLED(CONFIG_DEBUG_PREEMPT))
		return;

	if (preempt_count() == preempt_offset)
		return;

	pr_err("Preemption disabled at:");
	print_ip_sym(KERN_ERR, ip);
}

static inline bool resched_offsets_ok(unsigned int offsets)
{
	unsigned int nested = preempt_count();

	nested += rcu_preempt_depth() << MIGHT_RESCHED_RCU_SHIFT;

	return nested == offsets;
}

void __might_resched(const char *file, int line, unsigned int offsets)
{
	/* Ratelimiting timestamp: */
	static unsigned long prev_jiffy;

	unsigned long preempt_disable_ip;

	/* WARN_ON_ONCE() by default, no rate limit required: */
	rcu_sleep_check();

	if ((resched_offsets_ok(offsets) && !irqs_disabled() &&
	     !is_idle_task(current) && !current->non_block_count) ||
	    system_state == SYSTEM_BOOTING || system_state > SYSTEM_RUNNING ||
	    oops_in_progress)
		return;

	if (time_before(jiffies, prev_jiffy + HZ) && prev_jiffy)
		return;
	prev_jiffy = jiffies;

	/* Save this before calling printk(), since that will clobber it: */
	preempt_disable_ip = get_preempt_disable_ip(current);

	pr_err("BUG: sleeping function called from invalid context at %s:%d\n",
	       file, line);
	pr_err("in_atomic(): %d, irqs_disabled(): %d, non_block: %d, pid: %d, name: %s\n",
	       in_atomic(), irqs_disabled(), current->non_block_count,
	       current->pid, current->comm);
	pr_err("preempt_count: %x, expected: %x\n", preempt_count(),
	       offsets & MIGHT_RESCHED_PREEMPT_MASK);

	if (IS_ENABLED(CONFIG_PREEMPT_RCU)) {
		pr_err("RCU nest depth: %d, expected: %u\n",
		       rcu_preempt_depth(), offsets >> MIGHT_RESCHED_RCU_SHIFT);
	}

	if (task_stack_end_corrupted(current))
		pr_emerg("Thread overran stack, or stack corrupted\n");

	debug_show_held_locks(current);
	if (irqs_disabled())
		print_irqtrace_events(current);

	print_preempt_disable_ip(offsets & MIGHT_RESCHED_PREEMPT_MASK,
				 preempt_disable_ip);

	trace_android_rvh_schedule_bug(NULL);

	dump_stack();
	add_taint(TAINT_WARN, LOCKDEP_STILL_OK);
}
EXPORT_SYMBOL(__might_resched);

void __cant_sleep(const char *file, int line, int preempt_offset)
{
	static unsigned long prev_jiffy;

	if (irqs_disabled())
		return;

	if (!IS_ENABLED(CONFIG_PREEMPT_COUNT))
		return;

	if (preempt_count() > preempt_offset)
		return;

	if (time_before(jiffies, prev_jiffy + HZ) && prev_jiffy)
		return;
	prev_jiffy = jiffies;

	printk(KERN_ERR "BUG: assuming atomic context at %s:%d\n", file, line);
	printk(KERN_ERR "in_atomic(): %d, irqs_disabled(): %d, pid: %d, name: %s\n",
			in_atomic(), irqs_disabled(),
			current->pid, current->comm);

	debug_show_held_locks(current);
	dump_stack();
	add_taint(TAINT_WARN, LOCKDEP_STILL_OK);
}
EXPORT_SYMBOL_GPL(__cant_sleep);

#ifdef CONFIG_SMP
void __cant_migrate(const char *file, int line)
{
	static unsigned long prev_jiffy;

	if (irqs_disabled())
		return;

	if (is_migration_disabled(current))
		return;

	if (!IS_ENABLED(CONFIG_PREEMPT_COUNT))
		return;

	if (preempt_count() > 0)
		return;

	if (time_before(jiffies, prev_jiffy + HZ) && prev_jiffy)
		return;
	prev_jiffy = jiffies;

	pr_err("BUG: assuming non migratable context at %s:%d\n", file, line);
	pr_err("in_atomic(): %d, irqs_disabled(): %d, migration_disabled() %u pid: %d, name: %s\n",
	       in_atomic(), irqs_disabled(), is_migration_disabled(current),
	       current->pid, current->comm);

	debug_show_held_locks(current);
	dump_stack();
	add_taint(TAINT_WARN, LOCKDEP_STILL_OK);
}
EXPORT_SYMBOL_GPL(__cant_migrate);
#endif
#endif

#ifdef CONFIG_MAGIC_SYSRQ
void normalize_rt_tasks(void)
{
	struct task_struct *g, *p;
	struct sched_attr attr = {
		.sched_policy = SCHED_NORMAL,
	};

	read_lock(&tasklist_lock);
	for_each_process_thread(g, p) {
		/*
		 * Only normalize user tasks:
		 */
		if (p->flags & PF_KTHREAD)
			continue;

		p->se.exec_start = 0;
		schedstat_set(p->stats.wait_start,  0);
		schedstat_set(p->stats.sleep_start, 0);
		schedstat_set(p->stats.block_start, 0);

		if (!dl_task(p) && !rt_task(p)) {
			/*
			 * Renice negative nice level userspace
			 * tasks back to 0:
			 */
			if (task_nice(p) < 0)
				set_user_nice(p, 0);
			continue;
		}

		__sched_setscheduler(p, &attr, false, false);
	}
	read_unlock(&tasklist_lock);
}

#endif /* CONFIG_MAGIC_SYSRQ */

#if defined(CONFIG_IA64) || defined(CONFIG_KGDB_KDB)
/*
 * These functions are only useful for the IA64 MCA handling, or kdb.
 *
 * They can only be called when the whole system has been
 * stopped - every CPU needs to be quiescent, and no scheduling
 * activity can take place. Using them for anything else would
 * be a serious bug, and as a result, they aren't even visible
 * under any other configuration.
 */

/**
 * curr_task - return the current task for a given CPU.
 * @cpu: the processor in question.
 *
 * ONLY VALID WHEN THE WHOLE SYSTEM IS STOPPED!
 *
 * Return: The current task for @cpu.
 */
struct task_struct *curr_task(int cpu)
{
	return cpu_curr(cpu);
}

#endif /* defined(CONFIG_IA64) || defined(CONFIG_KGDB_KDB) */

#ifdef CONFIG_IA64
/**
 * ia64_set_curr_task - set the current task for a given CPU.
 * @cpu: the processor in question.
 * @p: the task pointer to set.
 *
 * Description: This function must only be used when non-maskable interrupts
 * are serviced on a separate stack. It allows the architecture to switch the
 * notion of the current task on a CPU in a non-blocking manner. This function
 * must be called with all CPU's synchronized, and interrupts disabled, the
 * and caller must save the original value of the current task (see
 * curr_task() above) and restore that value before reenabling interrupts and
 * re-starting the system.
 *
 * ONLY VALID WHEN THE WHOLE SYSTEM IS STOPPED!
 */
void ia64_set_curr_task(int cpu, struct task_struct *p)
{
	cpu_curr(cpu) = p;
}

#endif

#ifdef CONFIG_CGROUP_SCHED
/* task_group_lock serializes the addition/removal of task groups */
static DEFINE_SPINLOCK(task_group_lock);

static inline void alloc_uclamp_sched_group(struct task_group *tg,
					    struct task_group *parent)
{
#ifdef CONFIG_UCLAMP_TASK_GROUP
	enum uclamp_id clamp_id;

	for_each_clamp_id(clamp_id) {
		uclamp_se_set(&tg->uclamp_req[clamp_id],
			      uclamp_none(clamp_id), false);
		tg->uclamp[clamp_id] = parent->uclamp[clamp_id];
	}
#endif
}

static void sched_free_group(struct task_group *tg)
{
	free_fair_sched_group(tg);
	free_rt_sched_group(tg);
	autogroup_free(tg);
	kmem_cache_free(task_group_cache, tg);
}

static void sched_free_group_rcu(struct rcu_head *rcu)
{
	sched_free_group(container_of(rcu, struct task_group, rcu));
}

static void sched_unregister_group(struct task_group *tg)
{
	unregister_fair_sched_group(tg);
	unregister_rt_sched_group(tg);
	/*
	 * We have to wait for yet another RCU grace period to expire, as
	 * print_cfs_stats() might run concurrently.
	 */
	call_rcu(&tg->rcu, sched_free_group_rcu);
}

/* allocate runqueue etc for a new task group */
struct task_group *sched_create_group(struct task_group *parent)
{
	struct task_group *tg;

	tg = kmem_cache_alloc(task_group_cache, GFP_KERNEL | __GFP_ZERO);
	if (!tg)
		return ERR_PTR(-ENOMEM);

	if (!alloc_fair_sched_group(tg, parent))
		goto err;

	if (!alloc_rt_sched_group(tg, parent))
		goto err;

	alloc_uclamp_sched_group(tg, parent);

	return tg;

err:
	sched_free_group(tg);
	return ERR_PTR(-ENOMEM);
}

void sched_online_group(struct task_group *tg, struct task_group *parent)
{
	unsigned long flags;

	spin_lock_irqsave(&task_group_lock, flags);
	list_add_rcu(&tg->list, &task_groups);

	/* Root should already exist: */
	WARN_ON(!parent);

	tg->parent = parent;
	INIT_LIST_HEAD(&tg->children);
	list_add_rcu(&tg->siblings, &parent->children);
	spin_unlock_irqrestore(&task_group_lock, flags);

	online_fair_sched_group(tg);
}

/* rcu callback to free various structures associated with a task group */
static void sched_unregister_group_rcu(struct rcu_head *rhp)
{
	/* Now it should be safe to free those cfs_rqs: */
	sched_unregister_group(container_of(rhp, struct task_group, rcu));
}

void sched_destroy_group(struct task_group *tg)
{
	/* Wait for possible concurrent references to cfs_rqs complete: */
	call_rcu(&tg->rcu, sched_unregister_group_rcu);
}

void sched_release_group(struct task_group *tg)
{
	unsigned long flags;

	/*
	 * Unlink first, to avoid walk_tg_tree_from() from finding us (via
	 * sched_cfs_period_timer()).
	 *
	 * For this to be effective, we have to wait for all pending users of
	 * this task group to leave their RCU critical section to ensure no new
	 * user will see our dying task group any more. Specifically ensure
	 * that tg_unthrottle_up() won't add decayed cfs_rq's to it.
	 *
	 * We therefore defer calling unregister_fair_sched_group() to
	 * sched_unregister_group() which is guarantied to get called only after the
	 * current RCU grace period has expired.
	 */
	spin_lock_irqsave(&task_group_lock, flags);
	list_del_rcu(&tg->list);
	list_del_rcu(&tg->siblings);
	spin_unlock_irqrestore(&task_group_lock, flags);
}

static void sched_change_group(struct task_struct *tsk)
{
	struct task_group *tg;

	/*
	 * All callers are synchronized by task_rq_lock(); we do not use RCU
	 * which is pointless here. Thus, we pass "true" to task_css_check()
	 * to prevent lockdep warnings.
	 */
	tg = container_of(task_css_check(tsk, cpu_cgrp_id, true),
			  struct task_group, css);
	tg = autogroup_task_group(tsk, tg);
	tsk->sched_task_group = tg;

#ifdef CONFIG_FAIR_GROUP_SCHED
	if (tsk->sched_class->task_change_group)
		tsk->sched_class->task_change_group(tsk);
	else
#endif
		set_task_rq(tsk, task_cpu(tsk));
}

/*
 * Change task's runqueue when it moves between groups.
 *
 * The caller of this function should have put the task in its new group by
 * now. This function just updates tsk->se.cfs_rq and tsk->se.parent to reflect
 * its new group.
 */
void sched_move_task(struct task_struct *tsk)
{
	int queued, running, queue_flags =
		DEQUEUE_SAVE | DEQUEUE_MOVE | DEQUEUE_NOCLOCK;
	struct rq_flags rf;
	struct rq *rq;

	rq = task_rq_lock(tsk, &rf);
	update_rq_clock(rq);

	running = task_current(rq, tsk);
	queued = task_on_rq_queued(tsk);

	if (queued)
		dequeue_task(rq, tsk, queue_flags);
	if (running)
		put_prev_task(rq, tsk);

	sched_change_group(tsk);

	if (queued)
		enqueue_task(rq, tsk, queue_flags);
	if (running) {
		set_next_task(rq, tsk);
		/*
		 * After changing group, the running task may have joined a
		 * throttled one but it's still the running task. Trigger a
		 * resched to make sure that task can still run.
		 */
		resched_curr(rq);
	}

	task_rq_unlock(rq, tsk, &rf);
}

static inline struct task_group *css_tg(struct cgroup_subsys_state *css)
{
	return css ? container_of(css, struct task_group, css) : NULL;
}

static struct cgroup_subsys_state *
cpu_cgroup_css_alloc(struct cgroup_subsys_state *parent_css)
{
	struct task_group *parent = css_tg(parent_css);
	struct task_group *tg;

	if (!parent) {
		/* This is early initialization for the top cgroup */
		return &root_task_group.css;
	}

	tg = sched_create_group(parent);
	if (IS_ERR(tg))
		return ERR_PTR(-ENOMEM);

	return &tg->css;
}

/* Expose task group only after completing cgroup initialization */
static int cpu_cgroup_css_online(struct cgroup_subsys_state *css)
{
	struct task_group *tg = css_tg(css);
	struct task_group *parent = css_tg(css->parent);

	if (parent)
		sched_online_group(tg, parent);

#ifdef CONFIG_UCLAMP_TASK_GROUP
	/* Propagate the effective uclamp value for the new group */
	mutex_lock(&uclamp_mutex);
	rcu_read_lock();
	cpu_util_update_eff(css);
	rcu_read_unlock();
	mutex_unlock(&uclamp_mutex);
#endif

	trace_android_rvh_cpu_cgroup_online(css);
	return 0;
}

static void cpu_cgroup_css_released(struct cgroup_subsys_state *css)
{
	struct task_group *tg = css_tg(css);

	sched_release_group(tg);
}

static void cpu_cgroup_css_free(struct cgroup_subsys_state *css)
{
	struct task_group *tg = css_tg(css);

	/*
	 * Relies on the RCU grace period between css_released() and this.
	 */
	sched_unregister_group(tg);
}

#ifdef CONFIG_RT_GROUP_SCHED
static int cpu_cgroup_can_attach(struct cgroup_taskset *tset)
{
	struct task_struct *task;
	struct cgroup_subsys_state *css;

	cgroup_taskset_for_each(task, css, tset) {
		if (!sched_rt_can_attach(css_tg(css), task))
			return -EINVAL;
	}
	return 0;
}
#endif

static void cpu_cgroup_attach(struct cgroup_taskset *tset)
{
	struct task_struct *task;
	struct cgroup_subsys_state *css;

	cgroup_taskset_for_each(task, css, tset)
		sched_move_task(task);

	trace_android_rvh_cpu_cgroup_attach(tset);
}

#ifdef CONFIG_UCLAMP_TASK_GROUP
static void cpu_util_update_eff(struct cgroup_subsys_state *css)
{
	struct cgroup_subsys_state *top_css = css;
	struct uclamp_se *uc_parent = NULL;
	struct uclamp_se *uc_se = NULL;
	unsigned int eff[UCLAMP_CNT];
	enum uclamp_id clamp_id;
	unsigned int clamps;

	lockdep_assert_held(&uclamp_mutex);
	SCHED_WARN_ON(!rcu_read_lock_held());

	css_for_each_descendant_pre(css, top_css) {
		uc_parent = css_tg(css)->parent
			? css_tg(css)->parent->uclamp : NULL;

		for_each_clamp_id(clamp_id) {
			/* Assume effective clamps matches requested clamps */
			eff[clamp_id] = css_tg(css)->uclamp_req[clamp_id].value;
			/* Cap effective clamps with parent's effective clamps */
			if (uc_parent &&
			    eff[clamp_id] > uc_parent[clamp_id].value) {
				eff[clamp_id] = uc_parent[clamp_id].value;
			}
		}
		/* Ensure protection is always capped by limit */
		eff[UCLAMP_MIN] = min(eff[UCLAMP_MIN], eff[UCLAMP_MAX]);

		/* Propagate most restrictive effective clamps */
		clamps = 0x0;
		uc_se = css_tg(css)->uclamp;
		for_each_clamp_id(clamp_id) {
			if (eff[clamp_id] == uc_se[clamp_id].value)
				continue;
			uc_se[clamp_id].value = eff[clamp_id];
			uc_se[clamp_id].bucket_id = uclamp_bucket_id(eff[clamp_id]);
			clamps |= (0x1 << clamp_id);
		}
		if (!clamps) {
			css = css_rightmost_descendant(css);
			continue;
		}

		/* Immediately update descendants RUNNABLE tasks */
		uclamp_update_active_tasks(css);
	}
}

/*
 * Integer 10^N with a given N exponent by casting to integer the literal "1eN"
 * C expression. Since there is no way to convert a macro argument (N) into a
 * character constant, use two levels of macros.
 */
#define _POW10(exp) ((unsigned int)1e##exp)
#define POW10(exp) _POW10(exp)

struct uclamp_request {
#define UCLAMP_PERCENT_SHIFT	2
#define UCLAMP_PERCENT_SCALE	(100 * POW10(UCLAMP_PERCENT_SHIFT))
	s64 percent;
	u64 util;
	int ret;
};

static inline struct uclamp_request
capacity_from_percent(char *buf)
{
	struct uclamp_request req = {
		.percent = UCLAMP_PERCENT_SCALE,
		.util = SCHED_CAPACITY_SCALE,
		.ret = 0,
	};

	buf = strim(buf);
	if (strcmp(buf, "max")) {
		req.ret = cgroup_parse_float(buf, UCLAMP_PERCENT_SHIFT,
					     &req.percent);
		if (req.ret)
			return req;
		if ((u64)req.percent > UCLAMP_PERCENT_SCALE) {
			req.ret = -ERANGE;
			return req;
		}

		req.util = req.percent << SCHED_CAPACITY_SHIFT;
		req.util = DIV_ROUND_CLOSEST_ULL(req.util, UCLAMP_PERCENT_SCALE);
	}

	return req;
}

static ssize_t cpu_uclamp_write(struct kernfs_open_file *of, char *buf,
				size_t nbytes, loff_t off,
				enum uclamp_id clamp_id)
{
	struct uclamp_request req;
	struct task_group *tg;

	req = capacity_from_percent(buf);
	if (req.ret)
		return req.ret;

	static_branch_enable(&sched_uclamp_used);

	mutex_lock(&uclamp_mutex);
	rcu_read_lock();

	tg = css_tg(of_css(of));
	if (tg->uclamp_req[clamp_id].value != req.util)
		uclamp_se_set(&tg->uclamp_req[clamp_id], req.util, false);

	/*
	 * Because of not recoverable conversion rounding we keep track of the
	 * exact requested value
	 */
	tg->uclamp_pct[clamp_id] = req.percent;

	/* Update effective clamps to track the most restrictive value */
	cpu_util_update_eff(of_css(of));

	rcu_read_unlock();
	mutex_unlock(&uclamp_mutex);

	return nbytes;
}

static ssize_t cpu_uclamp_min_write(struct kernfs_open_file *of,
				    char *buf, size_t nbytes,
				    loff_t off)
{
	return cpu_uclamp_write(of, buf, nbytes, off, UCLAMP_MIN);
}

static ssize_t cpu_uclamp_max_write(struct kernfs_open_file *of,
				    char *buf, size_t nbytes,
				    loff_t off)
{
	return cpu_uclamp_write(of, buf, nbytes, off, UCLAMP_MAX);
}

static inline void cpu_uclamp_print(struct seq_file *sf,
				    enum uclamp_id clamp_id)
{
	struct task_group *tg;
	u64 util_clamp;
	u64 percent;
	u32 rem;

	rcu_read_lock();
	tg = css_tg(seq_css(sf));
	util_clamp = tg->uclamp_req[clamp_id].value;
	rcu_read_unlock();

	if (util_clamp == SCHED_CAPACITY_SCALE) {
		seq_puts(sf, "max\n");
		return;
	}

	percent = tg->uclamp_pct[clamp_id];
	percent = div_u64_rem(percent, POW10(UCLAMP_PERCENT_SHIFT), &rem);
	seq_printf(sf, "%llu.%0*u\n", percent, UCLAMP_PERCENT_SHIFT, rem);
}

static int cpu_uclamp_min_show(struct seq_file *sf, void *v)
{
	cpu_uclamp_print(sf, UCLAMP_MIN);
	return 0;
}

static int cpu_uclamp_max_show(struct seq_file *sf, void *v)
{
	cpu_uclamp_print(sf, UCLAMP_MAX);
	return 0;
}

static int cpu_uclamp_ls_write_u64(struct cgroup_subsys_state *css,
				   struct cftype *cftype, u64 ls)
{
	struct task_group *tg;

	if (ls > 1)
		return -EINVAL;
	tg = css_tg(css);
	tg->latency_sensitive = (unsigned int) ls;

	return 0;
}

static u64 cpu_uclamp_ls_read_u64(struct cgroup_subsys_state *css,
				  struct cftype *cft)
{
	struct task_group *tg = css_tg(css);

	return (u64) tg->latency_sensitive;
}
#endif /* CONFIG_UCLAMP_TASK_GROUP */

#ifdef CONFIG_FAIR_GROUP_SCHED
static int cpu_shares_write_u64(struct cgroup_subsys_state *css,
				struct cftype *cftype, u64 shareval)
{
	if (shareval > scale_load_down(ULONG_MAX))
		shareval = MAX_SHARES;
	return sched_group_set_shares(css_tg(css), scale_load(shareval));
}

static u64 cpu_shares_read_u64(struct cgroup_subsys_state *css,
			       struct cftype *cft)
{
	struct task_group *tg = css_tg(css);

	return (u64) scale_load_down(tg->shares);
}

#ifdef CONFIG_CFS_BANDWIDTH
static DEFINE_MUTEX(cfs_constraints_mutex);

const u64 max_cfs_quota_period = 1 * NSEC_PER_SEC; /* 1s */
static const u64 min_cfs_quota_period = 1 * NSEC_PER_MSEC; /* 1ms */
/* More than 203 days if BW_SHIFT equals 20. */
static const u64 max_cfs_runtime = MAX_BW * NSEC_PER_USEC;

static int __cfs_schedulable(struct task_group *tg, u64 period, u64 runtime);

static int tg_set_cfs_bandwidth(struct task_group *tg, u64 period, u64 quota,
				u64 burst)
{
	int i, ret = 0, runtime_enabled, runtime_was_enabled;
	struct cfs_bandwidth *cfs_b = &tg->cfs_bandwidth;

	if (tg == &root_task_group)
		return -EINVAL;

	/*
	 * Ensure we have at some amount of bandwidth every period.  This is
	 * to prevent reaching a state of large arrears when throttled via
	 * entity_tick() resulting in prolonged exit starvation.
	 */
	if (quota < min_cfs_quota_period || period < min_cfs_quota_period)
		return -EINVAL;

	/*
	 * Likewise, bound things on the other side by preventing insane quota
	 * periods.  This also allows us to normalize in computing quota
	 * feasibility.
	 */
	if (period > max_cfs_quota_period)
		return -EINVAL;

	/*
	 * Bound quota to defend quota against overflow during bandwidth shift.
	 */
	if (quota != RUNTIME_INF && quota > max_cfs_runtime)
		return -EINVAL;

	if (quota != RUNTIME_INF && (burst > quota ||
				     burst + quota > max_cfs_runtime))
		return -EINVAL;

	/*
	 * Prevent race between setting of cfs_rq->runtime_enabled and
	 * unthrottle_offline_cfs_rqs().
	 */
	cpus_read_lock();
	mutex_lock(&cfs_constraints_mutex);
	ret = __cfs_schedulable(tg, period, quota);
	if (ret)
		goto out_unlock;

	runtime_enabled = quota != RUNTIME_INF;
	runtime_was_enabled = cfs_b->quota != RUNTIME_INF;
	/*
	 * If we need to toggle cfs_bandwidth_used, off->on must occur
	 * before making related changes, and on->off must occur afterwards
	 */
	if (runtime_enabled && !runtime_was_enabled)
		cfs_bandwidth_usage_inc();
	raw_spin_lock_irq(&cfs_b->lock);
	cfs_b->period = ns_to_ktime(period);
	cfs_b->quota = quota;
	cfs_b->burst = burst;

	__refill_cfs_bandwidth_runtime(cfs_b);

	/* Restart the period timer (if active) to handle new period expiry: */
	if (runtime_enabled)
		start_cfs_bandwidth(cfs_b);

	raw_spin_unlock_irq(&cfs_b->lock);

	for_each_online_cpu(i) {
		struct cfs_rq *cfs_rq = tg->cfs_rq[i];
		struct rq *rq = cfs_rq->rq;
		struct rq_flags rf;

		rq_lock_irq(rq, &rf);
		cfs_rq->runtime_enabled = runtime_enabled;
		cfs_rq->runtime_remaining = 0;

		if (cfs_rq->throttled)
			unthrottle_cfs_rq(cfs_rq);
		rq_unlock_irq(rq, &rf);
	}
	if (runtime_was_enabled && !runtime_enabled)
		cfs_bandwidth_usage_dec();
out_unlock:
	mutex_unlock(&cfs_constraints_mutex);
	cpus_read_unlock();

	return ret;
}

static int tg_set_cfs_quota(struct task_group *tg, long cfs_quota_us)
{
	u64 quota, period, burst;

	period = ktime_to_ns(tg->cfs_bandwidth.period);
	burst = tg->cfs_bandwidth.burst;
	if (cfs_quota_us < 0)
		quota = RUNTIME_INF;
	else if ((u64)cfs_quota_us <= U64_MAX / NSEC_PER_USEC)
		quota = (u64)cfs_quota_us * NSEC_PER_USEC;
	else
		return -EINVAL;

	return tg_set_cfs_bandwidth(tg, period, quota, burst);
}

static long tg_get_cfs_quota(struct task_group *tg)
{
	u64 quota_us;

	if (tg->cfs_bandwidth.quota == RUNTIME_INF)
		return -1;

	quota_us = tg->cfs_bandwidth.quota;
	do_div(quota_us, NSEC_PER_USEC);

	return quota_us;
}

static int tg_set_cfs_period(struct task_group *tg, long cfs_period_us)
{
	u64 quota, period, burst;

	if ((u64)cfs_period_us > U64_MAX / NSEC_PER_USEC)
		return -EINVAL;

	period = (u64)cfs_period_us * NSEC_PER_USEC;
	quota = tg->cfs_bandwidth.quota;
	burst = tg->cfs_bandwidth.burst;

	return tg_set_cfs_bandwidth(tg, period, quota, burst);
}

static long tg_get_cfs_period(struct task_group *tg)
{
	u64 cfs_period_us;

	cfs_period_us = ktime_to_ns(tg->cfs_bandwidth.period);
	do_div(cfs_period_us, NSEC_PER_USEC);

	return cfs_period_us;
}

static int tg_set_cfs_burst(struct task_group *tg, long cfs_burst_us)
{
	u64 quota, period, burst;

	if ((u64)cfs_burst_us > U64_MAX / NSEC_PER_USEC)
		return -EINVAL;

	burst = (u64)cfs_burst_us * NSEC_PER_USEC;
	period = ktime_to_ns(tg->cfs_bandwidth.period);
	quota = tg->cfs_bandwidth.quota;

	return tg_set_cfs_bandwidth(tg, period, quota, burst);
}

static long tg_get_cfs_burst(struct task_group *tg)
{
	u64 burst_us;

	burst_us = tg->cfs_bandwidth.burst;
	do_div(burst_us, NSEC_PER_USEC);

	return burst_us;
}

static s64 cpu_cfs_quota_read_s64(struct cgroup_subsys_state *css,
				  struct cftype *cft)
{
	return tg_get_cfs_quota(css_tg(css));
}

static int cpu_cfs_quota_write_s64(struct cgroup_subsys_state *css,
				   struct cftype *cftype, s64 cfs_quota_us)
{
	return tg_set_cfs_quota(css_tg(css), cfs_quota_us);
}

static u64 cpu_cfs_period_read_u64(struct cgroup_subsys_state *css,
				   struct cftype *cft)
{
	return tg_get_cfs_period(css_tg(css));
}

static int cpu_cfs_period_write_u64(struct cgroup_subsys_state *css,
				    struct cftype *cftype, u64 cfs_period_us)
{
	return tg_set_cfs_period(css_tg(css), cfs_period_us);
}

static u64 cpu_cfs_burst_read_u64(struct cgroup_subsys_state *css,
				  struct cftype *cft)
{
	return tg_get_cfs_burst(css_tg(css));
}

static int cpu_cfs_burst_write_u64(struct cgroup_subsys_state *css,
				   struct cftype *cftype, u64 cfs_burst_us)
{
	return tg_set_cfs_burst(css_tg(css), cfs_burst_us);
}

struct cfs_schedulable_data {
	struct task_group *tg;
	u64 period, quota;
};

/*
 * normalize group quota/period to be quota/max_period
 * note: units are usecs
 */
static u64 normalize_cfs_quota(struct task_group *tg,
			       struct cfs_schedulable_data *d)
{
	u64 quota, period;

	if (tg == d->tg) {
		period = d->period;
		quota = d->quota;
	} else {
		period = tg_get_cfs_period(tg);
		quota = tg_get_cfs_quota(tg);
	}

	/* note: these should typically be equivalent */
	if (quota == RUNTIME_INF || quota == -1)
		return RUNTIME_INF;

	return to_ratio(period, quota);
}

static int tg_cfs_schedulable_down(struct task_group *tg, void *data)
{
	struct cfs_schedulable_data *d = data;
	struct cfs_bandwidth *cfs_b = &tg->cfs_bandwidth;
	s64 quota = 0, parent_quota = -1;

	if (!tg->parent) {
		quota = RUNTIME_INF;
	} else {
		struct cfs_bandwidth *parent_b = &tg->parent->cfs_bandwidth;

		quota = normalize_cfs_quota(tg, d);
		parent_quota = parent_b->hierarchical_quota;

		/*
		 * Ensure max(child_quota) <= parent_quota.  On cgroup2,
		 * always take the min.  On cgroup1, only inherit when no
		 * limit is set:
		 */
		if (cgroup_subsys_on_dfl(cpu_cgrp_subsys)) {
			quota = min(quota, parent_quota);
		} else {
			if (quota == RUNTIME_INF)
				quota = parent_quota;
			else if (parent_quota != RUNTIME_INF && quota > parent_quota)
				return -EINVAL;
		}
	}
	cfs_b->hierarchical_quota = quota;

	return 0;
}

static int __cfs_schedulable(struct task_group *tg, u64 period, u64 quota)
{
	int ret;
	struct cfs_schedulable_data data = {
		.tg = tg,
		.period = period,
		.quota = quota,
	};

	if (quota != RUNTIME_INF) {
		do_div(data.period, NSEC_PER_USEC);
		do_div(data.quota, NSEC_PER_USEC);
	}

	rcu_read_lock();
	ret = walk_tg_tree(tg_cfs_schedulable_down, tg_nop, &data);
	rcu_read_unlock();

	return ret;
}

static int cpu_cfs_stat_show(struct seq_file *sf, void *v)
{
	struct task_group *tg = css_tg(seq_css(sf));
	struct cfs_bandwidth *cfs_b = &tg->cfs_bandwidth;

	seq_printf(sf, "nr_periods %d\n", cfs_b->nr_periods);
	seq_printf(sf, "nr_throttled %d\n", cfs_b->nr_throttled);
	seq_printf(sf, "throttled_time %llu\n", cfs_b->throttled_time);

	if (schedstat_enabled() && tg != &root_task_group) {
		struct sched_statistics *stats;
		u64 ws = 0;
		int i;

		for_each_possible_cpu(i) {
			stats = __schedstats_from_se(tg->se[i]);
			ws += schedstat_val(stats->wait_sum);
		}

		seq_printf(sf, "wait_sum %llu\n", ws);
	}

	seq_printf(sf, "nr_bursts %d\n", cfs_b->nr_burst);
	seq_printf(sf, "burst_time %llu\n", cfs_b->burst_time);

	return 0;
}
#endif /* CONFIG_CFS_BANDWIDTH */
#endif /* CONFIG_FAIR_GROUP_SCHED */

#ifdef CONFIG_RT_GROUP_SCHED
static int cpu_rt_runtime_write(struct cgroup_subsys_state *css,
				struct cftype *cft, s64 val)
{
	return sched_group_set_rt_runtime(css_tg(css), val);
}

static s64 cpu_rt_runtime_read(struct cgroup_subsys_state *css,
			       struct cftype *cft)
{
	return sched_group_rt_runtime(css_tg(css));
}

static int cpu_rt_period_write_uint(struct cgroup_subsys_state *css,
				    struct cftype *cftype, u64 rt_period_us)
{
	return sched_group_set_rt_period(css_tg(css), rt_period_us);
}

static u64 cpu_rt_period_read_uint(struct cgroup_subsys_state *css,
				   struct cftype *cft)
{
	return sched_group_rt_period(css_tg(css));
}
#endif /* CONFIG_RT_GROUP_SCHED */

#ifdef CONFIG_FAIR_GROUP_SCHED
static s64 cpu_idle_read_s64(struct cgroup_subsys_state *css,
			       struct cftype *cft)
{
	return css_tg(css)->idle;
}

static int cpu_idle_write_s64(struct cgroup_subsys_state *css,
				struct cftype *cft, s64 idle)
{
	return sched_group_set_idle(css_tg(css), idle);
}
#endif

static struct cftype cpu_legacy_files[] = {
#ifdef CONFIG_FAIR_GROUP_SCHED
	{
		.name = "shares",
		.read_u64 = cpu_shares_read_u64,
		.write_u64 = cpu_shares_write_u64,
	},
	{
		.name = "idle",
		.read_s64 = cpu_idle_read_s64,
		.write_s64 = cpu_idle_write_s64,
	},
#endif
#ifdef CONFIG_CFS_BANDWIDTH
	{
		.name = "cfs_quota_us",
		.read_s64 = cpu_cfs_quota_read_s64,
		.write_s64 = cpu_cfs_quota_write_s64,
	},
	{
		.name = "cfs_period_us",
		.read_u64 = cpu_cfs_period_read_u64,
		.write_u64 = cpu_cfs_period_write_u64,
	},
	{
		.name = "cfs_burst_us",
		.read_u64 = cpu_cfs_burst_read_u64,
		.write_u64 = cpu_cfs_burst_write_u64,
	},
	{
		.name = "stat",
		.seq_show = cpu_cfs_stat_show,
	},
#endif
#ifdef CONFIG_RT_GROUP_SCHED
	{
		.name = "rt_runtime_us",
		.read_s64 = cpu_rt_runtime_read,
		.write_s64 = cpu_rt_runtime_write,
	},
	{
		.name = "rt_period_us",
		.read_u64 = cpu_rt_period_read_uint,
		.write_u64 = cpu_rt_period_write_uint,
	},
#endif
#ifdef CONFIG_UCLAMP_TASK_GROUP
	{
		.name = "uclamp.min",
		.flags = CFTYPE_NOT_ON_ROOT,
		.seq_show = cpu_uclamp_min_show,
		.write = cpu_uclamp_min_write,
	},
	{
		.name = "uclamp.max",
		.flags = CFTYPE_NOT_ON_ROOT,
		.seq_show = cpu_uclamp_max_show,
		.write = cpu_uclamp_max_write,
	},
	{
		.name = "uclamp.latency_sensitive",
		.flags = CFTYPE_NOT_ON_ROOT,
		.read_u64 = cpu_uclamp_ls_read_u64,
		.write_u64 = cpu_uclamp_ls_write_u64,
	},
#endif
	{ }	/* Terminate */
};

static int cpu_extra_stat_show(struct seq_file *sf,
			       struct cgroup_subsys_state *css)
{
#ifdef CONFIG_CFS_BANDWIDTH
	{
		struct task_group *tg = css_tg(css);
		struct cfs_bandwidth *cfs_b = &tg->cfs_bandwidth;
		u64 throttled_usec, burst_usec;

		throttled_usec = cfs_b->throttled_time;
		do_div(throttled_usec, NSEC_PER_USEC);
		burst_usec = cfs_b->burst_time;
		do_div(burst_usec, NSEC_PER_USEC);

		seq_printf(sf, "nr_periods %d\n"
			   "nr_throttled %d\n"
			   "throttled_usec %llu\n"
			   "nr_bursts %d\n"
			   "burst_usec %llu\n",
			   cfs_b->nr_periods, cfs_b->nr_throttled,
			   throttled_usec, cfs_b->nr_burst, burst_usec);
	}
#endif
	return 0;
}

#ifdef CONFIG_FAIR_GROUP_SCHED
static u64 cpu_weight_read_u64(struct cgroup_subsys_state *css,
			       struct cftype *cft)
{
	struct task_group *tg = css_tg(css);
	u64 weight = scale_load_down(tg->shares);

	return DIV_ROUND_CLOSEST_ULL(weight * CGROUP_WEIGHT_DFL, 1024);
}

static int cpu_weight_write_u64(struct cgroup_subsys_state *css,
				struct cftype *cft, u64 weight)
{
	/*
	 * cgroup weight knobs should use the common MIN, DFL and MAX
	 * values which are 1, 100 and 10000 respectively.  While it loses
	 * a bit of range on both ends, it maps pretty well onto the shares
	 * value used by scheduler and the round-trip conversions preserve
	 * the original value over the entire range.
	 */
	if (weight < CGROUP_WEIGHT_MIN || weight > CGROUP_WEIGHT_MAX)
		return -ERANGE;

	weight = DIV_ROUND_CLOSEST_ULL(weight * 1024, CGROUP_WEIGHT_DFL);

	return sched_group_set_shares(css_tg(css), scale_load(weight));
}

static s64 cpu_weight_nice_read_s64(struct cgroup_subsys_state *css,
				    struct cftype *cft)
{
	unsigned long weight = scale_load_down(css_tg(css)->shares);
	int last_delta = INT_MAX;
	int prio, delta;

	/* find the closest nice value to the current weight */
	for (prio = 0; prio < ARRAY_SIZE(sched_prio_to_weight); prio++) {
		delta = abs(sched_prio_to_weight[prio] - weight);
		if (delta >= last_delta)
			break;
		last_delta = delta;
	}

	return PRIO_TO_NICE(prio - 1 + MAX_RT_PRIO);
}

static int cpu_weight_nice_write_s64(struct cgroup_subsys_state *css,
				     struct cftype *cft, s64 nice)
{
	unsigned long weight;
	int idx;

	if (nice < MIN_NICE || nice > MAX_NICE)
		return -ERANGE;

	idx = NICE_TO_PRIO(nice) - MAX_RT_PRIO;
	idx = array_index_nospec(idx, 40);
	weight = sched_prio_to_weight[idx];

	return sched_group_set_shares(css_tg(css), scale_load(weight));
}
#endif

static void __maybe_unused cpu_period_quota_print(struct seq_file *sf,
						  long period, long quota)
{
	if (quota < 0)
		seq_puts(sf, "max");
	else
		seq_printf(sf, "%ld", quota);

	seq_printf(sf, " %ld\n", period);
}

/* caller should put the current value in *@periodp before calling */
static int __maybe_unused cpu_period_quota_parse(char *buf,
						 u64 *periodp, u64 *quotap)
{
	char tok[21];	/* U64_MAX */

	if (sscanf(buf, "%20s %llu", tok, periodp) < 1)
		return -EINVAL;

	*periodp *= NSEC_PER_USEC;

	if (sscanf(tok, "%llu", quotap))
		*quotap *= NSEC_PER_USEC;
	else if (!strcmp(tok, "max"))
		*quotap = RUNTIME_INF;
	else
		return -EINVAL;

	return 0;
}

#ifdef CONFIG_CFS_BANDWIDTH
static int cpu_max_show(struct seq_file *sf, void *v)
{
	struct task_group *tg = css_tg(seq_css(sf));

	cpu_period_quota_print(sf, tg_get_cfs_period(tg), tg_get_cfs_quota(tg));
	return 0;
}

static ssize_t cpu_max_write(struct kernfs_open_file *of,
			     char *buf, size_t nbytes, loff_t off)
{
	struct task_group *tg = css_tg(of_css(of));
	u64 period = tg_get_cfs_period(tg);
	u64 burst = tg_get_cfs_burst(tg);
	u64 quota;
	int ret;

	ret = cpu_period_quota_parse(buf, &period, &quota);
	if (!ret)
		ret = tg_set_cfs_bandwidth(tg, period, quota, burst);
	return ret ?: nbytes;
}
#endif

static struct cftype cpu_files[] = {
#ifdef CONFIG_FAIR_GROUP_SCHED
	{
		.name = "weight",
		.flags = CFTYPE_NOT_ON_ROOT,
		.read_u64 = cpu_weight_read_u64,
		.write_u64 = cpu_weight_write_u64,
	},
	{
		.name = "weight.nice",
		.flags = CFTYPE_NOT_ON_ROOT,
		.read_s64 = cpu_weight_nice_read_s64,
		.write_s64 = cpu_weight_nice_write_s64,
	},
	{
		.name = "idle",
		.flags = CFTYPE_NOT_ON_ROOT,
		.read_s64 = cpu_idle_read_s64,
		.write_s64 = cpu_idle_write_s64,
	},
#endif
#ifdef CONFIG_CFS_BANDWIDTH
	{
		.name = "max",
		.flags = CFTYPE_NOT_ON_ROOT,
		.seq_show = cpu_max_show,
		.write = cpu_max_write,
	},
	{
		.name = "max.burst",
		.flags = CFTYPE_NOT_ON_ROOT,
		.read_u64 = cpu_cfs_burst_read_u64,
		.write_u64 = cpu_cfs_burst_write_u64,
	},
#endif
#ifdef CONFIG_UCLAMP_TASK_GROUP
	{
		.name = "uclamp.min",
		.flags = CFTYPE_NOT_ON_ROOT,
		.seq_show = cpu_uclamp_min_show,
		.write = cpu_uclamp_min_write,
	},
	{
		.name = "uclamp.max",
		.flags = CFTYPE_NOT_ON_ROOT,
		.seq_show = cpu_uclamp_max_show,
		.write = cpu_uclamp_max_write,
	},
	{
		.name = "uclamp.latency_sensitive",
		.flags = CFTYPE_NOT_ON_ROOT,
		.read_u64 = cpu_uclamp_ls_read_u64,
		.write_u64 = cpu_uclamp_ls_write_u64,
	},
#endif
	{ }	/* terminate */
};

struct cgroup_subsys cpu_cgrp_subsys = {
	.css_alloc	= cpu_cgroup_css_alloc,
	.css_online	= cpu_cgroup_css_online,
	.css_released	= cpu_cgroup_css_released,
	.css_free	= cpu_cgroup_css_free,
	.css_extra_stat_show = cpu_extra_stat_show,
#ifdef CONFIG_RT_GROUP_SCHED
	.can_attach	= cpu_cgroup_can_attach,
#endif
	.attach		= cpu_cgroup_attach,
	.legacy_cftypes	= cpu_legacy_files,
	.dfl_cftypes	= cpu_files,
	.early_init	= true,
	.threaded	= true,
};

#endif	/* CONFIG_CGROUP_SCHED */

void dump_cpu_task(int cpu)
{
	if (cpu == smp_processor_id() && in_hardirq()) {
		struct pt_regs *regs;

		regs = get_irq_regs();
		if (regs) {
			show_regs(regs);
			return;
		}
	}

	if (trigger_single_cpu_backtrace(cpu))
		return;

	pr_info("Task dump for CPU %d:\n", cpu);
	sched_show_task(cpu_curr(cpu));
}

/*
 * Nice levels are multiplicative, with a gentle 10% change for every
 * nice level changed. I.e. when a CPU-bound task goes from nice 0 to
 * nice 1, it will get ~10% less CPU time than another CPU-bound task
 * that remained on nice 0.
 *
 * The "10% effect" is relative and cumulative: from _any_ nice level,
 * if you go up 1 level, it's -10% CPU usage, if you go down 1 level
 * it's +10% CPU usage. (to achieve that we use a multiplier of 1.25.
 * If a task goes up by ~10% and another task goes down by ~10% then
 * the relative distance between them is ~25%.)
 */
const int sched_prio_to_weight[40] = {
 /* -20 */     88761,     71755,     56483,     46273,     36291,
 /* -15 */     29154,     23254,     18705,     14949,     11916,
 /* -10 */      9548,      7620,      6100,      4904,      3906,
 /*  -5 */      3121,      2501,      1991,      1586,      1277,
 /*   0 */      1024,       820,       655,       526,       423,
 /*   5 */       335,       272,       215,       172,       137,
 /*  10 */       110,        87,        70,        56,        45,
 /*  15 */        36,        29,        23,        18,        15,
};

/*
 * Inverse (2^32/x) values of the sched_prio_to_weight[] array, precalculated.
 *
 * In cases where the weight does not change often, we can use the
 * precalculated inverse to speed up arithmetics by turning divisions
 * into multiplications:
 */
const u32 sched_prio_to_wmult[40] = {
 /* -20 */     48388,     59856,     76040,     92818,    118348,
 /* -15 */    147320,    184698,    229616,    287308,    360437,
 /* -10 */    449829,    563644,    704093,    875809,   1099582,
 /*  -5 */   1376151,   1717300,   2157191,   2708050,   3363326,
 /*   0 */   4194304,   5237765,   6557202,   8165337,  10153587,
 /*   5 */  12820798,  15790321,  19976592,  24970740,  31350126,
 /*  10 */  39045157,  49367440,  61356676,  76695844,  95443717,
 /*  15 */ 119304647, 148102320, 186737708, 238609294, 286331153,
};

void call_trace_sched_update_nr_running(struct rq *rq, int count)
{
        trace_sched_update_nr_running_tp(rq, count);
}<|MERGE_RESOLUTION|>--- conflicted
+++ resolved
@@ -7665,8 +7665,6 @@
 			return retval;
 	}
 
-<<<<<<< HEAD
-=======
 	/*
 	 * SCHED_DEADLINE bandwidth accounting relies on stable cpusets
 	 * information.
@@ -7676,7 +7674,6 @@
 		cpuset_lock();
 	}
 
->>>>>>> a2943d2d
 	/*
 	 * Make sure no PI-waiters arrive (or leave) while we are
 	 * changing the priority of the task:
@@ -7751,11 +7748,8 @@
 	if (unlikely(oldpolicy != -1 && oldpolicy != p->policy)) {
 		policy = oldpolicy = -1;
 		task_rq_unlock(rq, p, &rf);
-<<<<<<< HEAD
-=======
 		if (cpuset_locked)
 			cpuset_unlock();
->>>>>>> a2943d2d
 		goto recheck;
 	}
 
@@ -7821,14 +7815,11 @@
 	head = splice_balance_callbacks(rq);
 	task_rq_unlock(rq, p, &rf);
 
-<<<<<<< HEAD
-	if (pi)
-=======
 	if (pi) {
 		if (cpuset_locked)
 			cpuset_unlock();
->>>>>>> a2943d2d
 		rt_mutex_adjust_pi(p);
+	}
 
 	/* Run balance callbacks after we've adjusted the PI chain: */
 	balance_callbacks(rq, head);
@@ -7838,11 +7829,8 @@
 
 unlock:
 	task_rq_unlock(rq, p, &rf);
-<<<<<<< HEAD
-=======
 	if (cpuset_locked)
 		cpuset_unlock();
->>>>>>> a2943d2d
 	return retval;
 }
 
