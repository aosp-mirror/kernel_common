--- conflicted
+++ resolved
@@ -2359,19 +2359,14 @@
 unsigned long uclamp_rq_util_with(struct rq *rq, unsigned long util,
 				  struct task_struct *p)
 {
-<<<<<<< HEAD
-	unsigned long min_util = READ_ONCE(rq->uclamp[UCLAMP_MIN].value);
-	unsigned long max_util = READ_ONCE(rq->uclamp[UCLAMP_MAX].value);
-=======
-	unsigned int min_util;
-	unsigned int max_util;
+	unsigned long min_util;
+	unsigned long max_util;
 
 	if (!static_branch_likely(&sched_uclamp_used))
 		return util;
 
 	min_util = READ_ONCE(rq->uclamp[UCLAMP_MIN].value);
 	max_util = READ_ONCE(rq->uclamp[UCLAMP_MAX].value);
->>>>>>> 933cf1c2
 
 	if (p) {
 		min_util = max(min_util, uclamp_eff_value(p, UCLAMP_MIN));
