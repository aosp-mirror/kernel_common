--- conflicted
+++ resolved
@@ -4839,13 +4839,8 @@
 
 	cfs_rq->throttle_count--;
 	if (!cfs_rq->throttle_count) {
-<<<<<<< HEAD
-		cfs_rq->throttled_clock_task_time += rq_clock_task_mult(rq) -
-					     cfs_rq->throttled_clock_task;
-=======
 		cfs_rq->throttled_clock_pelt_time += rq_clock_pelt(rq) -
 					     cfs_rq->throttled_clock_pelt;
->>>>>>> aed23654
 
 		/* Add cfs_rq with load or one or more already running entities to the list */
 		if (!cfs_rq_is_decayed(cfs_rq) || cfs_rq->nr_running)
@@ -4862,11 +4857,7 @@
 
 	/* group is entering throttled state, stop time */
 	if (!cfs_rq->throttle_count) {
-<<<<<<< HEAD
-		cfs_rq->throttled_clock_task = rq_clock_task_mult(rq);
-=======
 		cfs_rq->throttled_clock_pelt = rq_clock_pelt(rq);
->>>>>>> aed23654
 		list_del_leaf_cfs_rq(cfs_rq);
 	}
 	cfs_rq->throttle_count++;
@@ -5310,11 +5301,7 @@
 	pcfs_rq = tg->parent->cfs_rq[cpu];
 
 	cfs_rq->throttle_count = pcfs_rq->throttle_count;
-<<<<<<< HEAD
-	cfs_rq->throttled_clock_task = rq_clock_task_mult(cpu_rq(cpu));
-=======
 	cfs_rq->throttled_clock_pelt = rq_clock_pelt(cpu_rq(cpu));
->>>>>>> aed23654
 }
 
 /* conditionally throttle active cfs_rq's from put_prev_entity() */
