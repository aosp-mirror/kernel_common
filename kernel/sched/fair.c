/*
 * Completely Fair Scheduling (CFS) Class (SCHED_NORMAL/SCHED_BATCH)
 *
 *  Copyright (C) 2007 Red Hat, Inc., Ingo Molnar <mingo@redhat.com>
 *
 *  Interactivity improvements by Mike Galbraith
 *  (C) 2007 Mike Galbraith <efault@gmx.de>
 *
 *  Various enhancements by Dmitry Adamushko.
 *  (C) 2007 Dmitry Adamushko <dmitry.adamushko@gmail.com>
 *
 *  Group scheduling enhancements by Srivatsa Vaddagiri
 *  Copyright IBM Corporation, 2007
 *  Author: Srivatsa Vaddagiri <vatsa@linux.vnet.ibm.com>
 *
 *  Scaled math optimizations by Thomas Gleixner
 *  Copyright (C) 2007, Thomas Gleixner <tglx@linutronix.de>
 *
 *  Adaptive scheduling granularity, math enhancements by Peter Zijlstra
 *  Copyright (C) 2007 Red Hat, Inc., Peter Zijlstra
 */

#include <linux/sched.h>
#include <linux/latencytop.h>
#include <linux/cpumask.h>
#include <linux/cpuidle.h>
#include <linux/slab.h>
#include <linux/profile.h>
#include <linux/interrupt.h>
#include <linux/mempolicy.h>
#include <linux/migrate.h>
#include <linux/task_work.h>
#include <linux/module.h>

#include <trace/events/sched.h>

#include "sched.h"
#include "tune.h"
#include "walt.h"

/*
 * Targeted preemption latency for CPU-bound tasks:
 * (default: 6ms * (1 + ilog(ncpus)), units: nanoseconds)
 *
 * NOTE: this latency value is not the same as the concept of
 * 'timeslice length' - timeslices in CFS are of variable length
 * and have no persistent notion like in traditional, time-slice
 * based scheduling concepts.
 *
 * (to see the precise effective timeslice length of your workload,
 *  run vmstat and monitor the context-switches (cs) field)
 */
unsigned int sysctl_sched_latency = 6000000ULL;
unsigned int normalized_sysctl_sched_latency = 6000000ULL;

unsigned int sysctl_sched_sync_hint_enable = 1;
unsigned int sysctl_sched_cstate_aware = 1;

#ifdef CONFIG_SCHED_WALT
unsigned int sysctl_sched_use_walt_cpu_util = 1;
unsigned int sysctl_sched_use_walt_task_util = 1;
__read_mostly unsigned int sysctl_sched_walt_cpu_high_irqload =
    (10 * NSEC_PER_MSEC);
#endif
/*
 * The initial- and re-scaling of tunables is configurable
 * (default SCHED_TUNABLESCALING_LOG = *(1+ilog(ncpus))
 *
 * Options are:
 * SCHED_TUNABLESCALING_NONE - unscaled, always *1
 * SCHED_TUNABLESCALING_LOG - scaled logarithmical, *1+ilog(ncpus)
 * SCHED_TUNABLESCALING_LINEAR - scaled linear, *ncpus
 */
enum sched_tunable_scaling sysctl_sched_tunable_scaling
	= SCHED_TUNABLESCALING_LOG;

/*
 * Minimal preemption granularity for CPU-bound tasks:
 * (default: 0.75 msec * (1 + ilog(ncpus)), units: nanoseconds)
 */
unsigned int sysctl_sched_min_granularity = 750000ULL;
unsigned int normalized_sysctl_sched_min_granularity = 750000ULL;

/*
 * is kept at sysctl_sched_latency / sysctl_sched_min_granularity
 */
static unsigned int sched_nr_latency = 8;

/*
 * After fork, child runs first. If set to 0 (default) then
 * parent will (try to) run first.
 */
unsigned int sysctl_sched_child_runs_first __read_mostly;

/*
 * SCHED_OTHER wake-up granularity.
 * (default: 1 msec * (1 + ilog(ncpus)), units: nanoseconds)
 *
 * This option delays the preemption effects of decoupled workloads
 * and reduces their over-scheduling. Synchronous workloads will still
 * have immediate wakeup/sleep latencies.
 */
unsigned int sysctl_sched_wakeup_granularity = 1000000UL;
unsigned int normalized_sysctl_sched_wakeup_granularity = 1000000UL;

const_debug unsigned int sysctl_sched_migration_cost = 500000UL;

/*
 * The exponential sliding  window over which load is averaged for shares
 * distribution.
 * (default: 10msec)
 */
unsigned int __read_mostly sysctl_sched_shares_window = 10000000UL;

#ifdef CONFIG_CFS_BANDWIDTH
/*
 * Amount of runtime to allocate from global (tg) to local (per-cfs_rq) pool
 * each time a cfs_rq requests quota.
 *
 * Note: in the case that the slice exceeds the runtime remaining (either due
 * to consumption or the quota being specified to be smaller than the slice)
 * we will always only issue the remaining available time.
 *
 * default: 5 msec, units: microseconds
  */
unsigned int sysctl_sched_cfs_bandwidth_slice = 5000UL;
#endif

/*
 * The margin used when comparing utilization with CPU capacity:
 * util * margin < capacity * 1024
 */
unsigned int capacity_margin = 1280; /* ~20% */

static inline void update_load_add(struct load_weight *lw, unsigned long inc)
{
	lw->weight += inc;
	lw->inv_weight = 0;
}

static inline void update_load_sub(struct load_weight *lw, unsigned long dec)
{
	lw->weight -= dec;
	lw->inv_weight = 0;
}

static inline void update_load_set(struct load_weight *lw, unsigned long w)
{
	lw->weight = w;
	lw->inv_weight = 0;
}

/*
 * Increase the granularity value when there are more CPUs,
 * because with more CPUs the 'effective latency' as visible
 * to users decreases. But the relationship is not linear,
 * so pick a second-best guess by going with the log2 of the
 * number of CPUs.
 *
 * This idea comes from the SD scheduler of Con Kolivas:
 */
static unsigned int get_update_sysctl_factor(void)
{
	unsigned int cpus = min_t(unsigned int, num_online_cpus(), 8);
	unsigned int factor;

	switch (sysctl_sched_tunable_scaling) {
	case SCHED_TUNABLESCALING_NONE:
		factor = 1;
		break;
	case SCHED_TUNABLESCALING_LINEAR:
		factor = cpus;
		break;
	case SCHED_TUNABLESCALING_LOG:
	default:
		factor = 1 + ilog2(cpus);
		break;
	}

	return factor;
}

static void update_sysctl(void)
{
	unsigned int factor = get_update_sysctl_factor();

#define SET_SYSCTL(name) \
	(sysctl_##name = (factor) * normalized_sysctl_##name)
	SET_SYSCTL(sched_min_granularity);
	SET_SYSCTL(sched_latency);
	SET_SYSCTL(sched_wakeup_granularity);
#undef SET_SYSCTL
}

void sched_init_granularity(void)
{
	update_sysctl();
}

#define WMULT_CONST	(~0U)
#define WMULT_SHIFT	32

static void __update_inv_weight(struct load_weight *lw)
{
	unsigned long w;

	if (likely(lw->inv_weight))
		return;

	w = scale_load_down(lw->weight);

	if (BITS_PER_LONG > 32 && unlikely(w >= WMULT_CONST))
		lw->inv_weight = 1;
	else if (unlikely(!w))
		lw->inv_weight = WMULT_CONST;
	else
		lw->inv_weight = WMULT_CONST / w;
}

/*
 * delta_exec * weight / lw.weight
 *   OR
 * (delta_exec * (weight * lw->inv_weight)) >> WMULT_SHIFT
 *
 * Either weight := NICE_0_LOAD and lw \e sched_prio_to_wmult[], in which case
 * we're guaranteed shift stays positive because inv_weight is guaranteed to
 * fit 32 bits, and NICE_0_LOAD gives another 10 bits; therefore shift >= 22.
 *
 * Or, weight =< lw.weight (because lw.weight is the runqueue weight), thus
 * weight/lw.weight <= 1, and therefore our shift will also be positive.
 */
static u64 __calc_delta(u64 delta_exec, unsigned long weight, struct load_weight *lw)
{
	u64 fact = scale_load_down(weight);
	int shift = WMULT_SHIFT;

	__update_inv_weight(lw);

	if (unlikely(fact >> 32)) {
		while (fact >> 32) {
			fact >>= 1;
			shift--;
		}
	}

	/* hint to use a 32x32->64 mul */
	fact = (u64)(u32)fact * lw->inv_weight;

	while (fact >> 32) {
		fact >>= 1;
		shift--;
	}

	return mul_u64_u32_shr(delta_exec, fact, shift);
}


const struct sched_class fair_sched_class;

/**************************************************************
 * CFS operations on generic schedulable entities:
 */

#ifdef CONFIG_FAIR_GROUP_SCHED

/* cpu runqueue to which this cfs_rq is attached */
static inline struct rq *rq_of(struct cfs_rq *cfs_rq)
{
	return cfs_rq->rq;
}

/* An entity is a task if it doesn't "own" a runqueue */
#define entity_is_task(se)	(!se->my_q)

static inline struct task_struct *task_of(struct sched_entity *se)
{
	SCHED_WARN_ON(!entity_is_task(se));
	return container_of(se, struct task_struct, se);
}

/* Walk up scheduling entities hierarchy */
#define for_each_sched_entity(se) \
		for (; se; se = se->parent)

static inline struct cfs_rq *task_cfs_rq(struct task_struct *p)
{
	return p->se.cfs_rq;
}

/* runqueue on which this entity is (to be) queued */
static inline struct cfs_rq *cfs_rq_of(struct sched_entity *se)
{
	return se->cfs_rq;
}

/* runqueue "owned" by this group */
static inline struct cfs_rq *group_cfs_rq(struct sched_entity *grp)
{
	return grp->my_q;
}

static inline void list_add_leaf_cfs_rq(struct cfs_rq *cfs_rq)
{
	if (!cfs_rq->on_list) {
		struct rq *rq = rq_of(cfs_rq);
		int cpu = cpu_of(rq);
		/*
		 * Ensure we either appear before our parent (if already
		 * enqueued) or force our parent to appear after us when it is
		 * enqueued. The fact that we always enqueue bottom-up
		 * reduces this to two cases and a special case for the root
		 * cfs_rq. Furthermore, it also means that we will always reset
		 * tmp_alone_branch either when the branch is connected
		 * to a tree or when we reach the beg of the tree
		 */
		if (cfs_rq->tg->parent &&
		    cfs_rq->tg->parent->cfs_rq[cpu]->on_list) {
			/*
			 * If parent is already on the list, we add the child
			 * just before. Thanks to circular linked property of
			 * the list, this means to put the child at the tail
			 * of the list that starts by parent.
			 */
			list_add_tail_rcu(&cfs_rq->leaf_cfs_rq_list,
				&(cfs_rq->tg->parent->cfs_rq[cpu]->leaf_cfs_rq_list));
			/*
			 * The branch is now connected to its tree so we can
			 * reset tmp_alone_branch to the beginning of the
			 * list.
			 */
			rq->tmp_alone_branch = &rq->leaf_cfs_rq_list;
		} else if (!cfs_rq->tg->parent) {
			/*
			 * cfs rq without parent should be put
			 * at the tail of the list.
			 */
			list_add_tail_rcu(&cfs_rq->leaf_cfs_rq_list,
				&rq->leaf_cfs_rq_list);
			/*
			 * We have reach the beg of a tree so we can reset
			 * tmp_alone_branch to the beginning of the list.
			 */
			rq->tmp_alone_branch = &rq->leaf_cfs_rq_list;
		} else {
			/*
			 * The parent has not already been added so we want to
			 * make sure that it will be put after us.
			 * tmp_alone_branch points to the beg of the branch
			 * where we will add parent.
			 */
			list_add_rcu(&cfs_rq->leaf_cfs_rq_list,
				rq->tmp_alone_branch);
			/*
			 * update tmp_alone_branch to points to the new beg
			 * of the branch
			 */
			rq->tmp_alone_branch = &cfs_rq->leaf_cfs_rq_list;
		}

		cfs_rq->on_list = 1;
	}
}

static inline void list_del_leaf_cfs_rq(struct cfs_rq *cfs_rq)
{
	if (cfs_rq->on_list) {
		list_del_rcu(&cfs_rq->leaf_cfs_rq_list);
		cfs_rq->on_list = 0;
	}
}

/* Iterate thr' all leaf cfs_rq's on a runqueue */
#define for_each_leaf_cfs_rq(rq, cfs_rq) \
	list_for_each_entry_rcu(cfs_rq, &rq->leaf_cfs_rq_list, leaf_cfs_rq_list)

/* Do the two (enqueued) entities belong to the same group ? */
static inline struct cfs_rq *
is_same_group(struct sched_entity *se, struct sched_entity *pse)
{
	if (se->cfs_rq == pse->cfs_rq)
		return se->cfs_rq;

	return NULL;
}

static inline struct sched_entity *parent_entity(struct sched_entity *se)
{
	return se->parent;
}

static void
find_matching_se(struct sched_entity **se, struct sched_entity **pse)
{
	int se_depth, pse_depth;

	/*
	 * preemption test can be made between sibling entities who are in the
	 * same cfs_rq i.e who have a common parent. Walk up the hierarchy of
	 * both tasks until we find their ancestors who are siblings of common
	 * parent.
	 */

	/* First walk up until both entities are at same depth */
	se_depth = (*se)->depth;
	pse_depth = (*pse)->depth;

	while (se_depth > pse_depth) {
		se_depth--;
		*se = parent_entity(*se);
	}

	while (pse_depth > se_depth) {
		pse_depth--;
		*pse = parent_entity(*pse);
	}

	while (!is_same_group(*se, *pse)) {
		*se = parent_entity(*se);
		*pse = parent_entity(*pse);
	}
}

#else	/* !CONFIG_FAIR_GROUP_SCHED */

static inline struct task_struct *task_of(struct sched_entity *se)
{
	return container_of(se, struct task_struct, se);
}

static inline struct rq *rq_of(struct cfs_rq *cfs_rq)
{
	return container_of(cfs_rq, struct rq, cfs);
}

#define entity_is_task(se)	1

#define for_each_sched_entity(se) \
		for (; se; se = NULL)

static inline struct cfs_rq *task_cfs_rq(struct task_struct *p)
{
	return &task_rq(p)->cfs;
}

static inline struct cfs_rq *cfs_rq_of(struct sched_entity *se)
{
	struct task_struct *p = task_of(se);
	struct rq *rq = task_rq(p);

	return &rq->cfs;
}

/* runqueue "owned" by this group */
static inline struct cfs_rq *group_cfs_rq(struct sched_entity *grp)
{
	return NULL;
}

static inline void list_add_leaf_cfs_rq(struct cfs_rq *cfs_rq)
{
}

static inline void list_del_leaf_cfs_rq(struct cfs_rq *cfs_rq)
{
}

#define for_each_leaf_cfs_rq(rq, cfs_rq) \
		for (cfs_rq = &rq->cfs; cfs_rq; cfs_rq = NULL)

static inline struct sched_entity *parent_entity(struct sched_entity *se)
{
	return NULL;
}

static inline void
find_matching_se(struct sched_entity **se, struct sched_entity **pse)
{
}

#endif	/* CONFIG_FAIR_GROUP_SCHED */

static __always_inline
void account_cfs_rq_runtime(struct cfs_rq *cfs_rq, u64 delta_exec);

/**************************************************************
 * Scheduling class tree data structure manipulation methods:
 */

static inline u64 max_vruntime(u64 max_vruntime, u64 vruntime)
{
	s64 delta = (s64)(vruntime - max_vruntime);
	if (delta > 0)
		max_vruntime = vruntime;

	return max_vruntime;
}

static inline u64 min_vruntime(u64 min_vruntime, u64 vruntime)
{
	s64 delta = (s64)(vruntime - min_vruntime);
	if (delta < 0)
		min_vruntime = vruntime;

	return min_vruntime;
}

static inline int entity_before(struct sched_entity *a,
				struct sched_entity *b)
{
	return (s64)(a->vruntime - b->vruntime) < 0;
}

static void update_min_vruntime(struct cfs_rq *cfs_rq)
{
	struct sched_entity *curr = cfs_rq->curr;

	u64 vruntime = cfs_rq->min_vruntime;

	if (curr) {
		if (curr->on_rq)
			vruntime = curr->vruntime;
		else
			curr = NULL;
	}

	if (cfs_rq->rb_leftmost) {
		struct sched_entity *se = rb_entry(cfs_rq->rb_leftmost,
						   struct sched_entity,
						   run_node);

		if (!curr)
			vruntime = se->vruntime;
		else
			vruntime = min_vruntime(vruntime, se->vruntime);
	}

	/* ensure we never gain time by being placed backwards. */
	cfs_rq->min_vruntime = max_vruntime(cfs_rq->min_vruntime, vruntime);
#ifndef CONFIG_64BIT
	smp_wmb();
	cfs_rq->min_vruntime_copy = cfs_rq->min_vruntime;
#endif
}

/*
 * Enqueue an entity into the rb-tree:
 */
static void __enqueue_entity(struct cfs_rq *cfs_rq, struct sched_entity *se)
{
	struct rb_node **link = &cfs_rq->tasks_timeline.rb_node;
	struct rb_node *parent = NULL;
	struct sched_entity *entry;
	int leftmost = 1;

	/*
	 * Find the right place in the rbtree:
	 */
	while (*link) {
		parent = *link;
		entry = rb_entry(parent, struct sched_entity, run_node);
		/*
		 * We dont care about collisions. Nodes with
		 * the same key stay together.
		 */
		if (entity_before(se, entry)) {
			link = &parent->rb_left;
		} else {
			link = &parent->rb_right;
			leftmost = 0;
		}
	}

	/*
	 * Maintain a cache of leftmost tree entries (it is frequently
	 * used):
	 */
	if (leftmost)
		cfs_rq->rb_leftmost = &se->run_node;

	rb_link_node(&se->run_node, parent, link);
	rb_insert_color(&se->run_node, &cfs_rq->tasks_timeline);
}

static void __dequeue_entity(struct cfs_rq *cfs_rq, struct sched_entity *se)
{
	if (cfs_rq->rb_leftmost == &se->run_node) {
		struct rb_node *next_node;

		next_node = rb_next(&se->run_node);
		cfs_rq->rb_leftmost = next_node;
	}

	rb_erase(&se->run_node, &cfs_rq->tasks_timeline);
}

struct sched_entity *__pick_first_entity(struct cfs_rq *cfs_rq)
{
	struct rb_node *left = cfs_rq->rb_leftmost;

	if (!left)
		return NULL;

	return rb_entry(left, struct sched_entity, run_node);
}

static struct sched_entity *__pick_next_entity(struct sched_entity *se)
{
	struct rb_node *next = rb_next(&se->run_node);

	if (!next)
		return NULL;

	return rb_entry(next, struct sched_entity, run_node);
}

#ifdef CONFIG_SCHED_DEBUG
struct sched_entity *__pick_last_entity(struct cfs_rq *cfs_rq)
{
	struct rb_node *last = rb_last(&cfs_rq->tasks_timeline);

	if (!last)
		return NULL;

	return rb_entry(last, struct sched_entity, run_node);
}

/**************************************************************
 * Scheduling class statistics methods:
 */

int sched_proc_update_handler(struct ctl_table *table, int write,
		void __user *buffer, size_t *lenp,
		loff_t *ppos)
{
	int ret = proc_dointvec_minmax(table, write, buffer, lenp, ppos);
	unsigned int factor = get_update_sysctl_factor();

	if (ret || !write)
		return ret;

	sched_nr_latency = DIV_ROUND_UP(sysctl_sched_latency,
					sysctl_sched_min_granularity);

#define WRT_SYSCTL(name) \
	(normalized_sysctl_##name = sysctl_##name / (factor))
	WRT_SYSCTL(sched_min_granularity);
	WRT_SYSCTL(sched_latency);
	WRT_SYSCTL(sched_wakeup_granularity);
#undef WRT_SYSCTL

	return 0;
}
#endif

/*
 * delta /= w
 */
static inline u64 calc_delta_fair(u64 delta, struct sched_entity *se)
{
	if (unlikely(se->load.weight != NICE_0_LOAD))
		delta = __calc_delta(delta, NICE_0_LOAD, &se->load);

	return delta;
}

/*
 * The idea is to set a period in which each task runs once.
 *
 * When there are too many tasks (sched_nr_latency) we have to stretch
 * this period because otherwise the slices get too small.
 *
 * p = (nr <= nl) ? l : l*nr/nl
 */
static u64 __sched_period(unsigned long nr_running)
{
	if (unlikely(nr_running > sched_nr_latency))
		return nr_running * sysctl_sched_min_granularity;
	else
		return sysctl_sched_latency;
}

/*
 * We calculate the wall-time slice from the period by taking a part
 * proportional to the weight.
 *
 * s = p*P[w/rw]
 */
static u64 sched_slice(struct cfs_rq *cfs_rq, struct sched_entity *se)
{
	u64 slice = __sched_period(cfs_rq->nr_running + !se->on_rq);

	for_each_sched_entity(se) {
		struct load_weight *load;
		struct load_weight lw;

		cfs_rq = cfs_rq_of(se);
		load = &cfs_rq->load;

		if (unlikely(!se->on_rq)) {
			lw = cfs_rq->load;

			update_load_add(&lw, se->load.weight);
			load = &lw;
		}
		slice = __calc_delta(slice, se->load.weight, load);
	}
	return slice;
}

/*
 * We calculate the vruntime slice of a to-be-inserted task.
 *
 * vs = s/w
 */
static u64 sched_vslice(struct cfs_rq *cfs_rq, struct sched_entity *se)
{
	return calc_delta_fair(sched_slice(cfs_rq, se), se);
}

#ifdef CONFIG_SMP
static int select_idle_sibling(struct task_struct *p, int prev_cpu, int cpu);
static unsigned long task_h_load(struct task_struct *p);

/*
 * We choose a half-life close to 1 scheduling period.
 * Note: The tables runnable_avg_yN_inv and runnable_avg_yN_sum are
 * dependent on this value.
 */
#define LOAD_AVG_PERIOD 32
#define LOAD_AVG_MAX 47742 /* maximum possible load avg */
#define LOAD_AVG_MAX_N 345 /* number of full periods to produce LOAD_AVG_MAX */

/* Give new sched_entity start runnable values to heavy its load in infant time */
void init_entity_runnable_average(struct sched_entity *se)
{
	struct sched_avg *sa = &se->avg;

	sa->last_update_time = 0;
	/*
	 * sched_avg's period_contrib should be strictly less then 1024, so
	 * we give it 1023 to make sure it is almost a period (1024us), and
	 * will definitely be update (after enqueue).
	 */
	sa->period_contrib = 1023;
	/*
	 * Tasks are intialized with full load to be seen as heavy tasks until
	 * they get a chance to stabilize to their real load level.
	 * Group entities are intialized with zero load to reflect the fact that
	 * nothing has been attached to the task group yet.
	 */
	if (entity_is_task(se))
		sa->load_avg = scale_load_down(se->load.weight);
	sa->load_sum = sa->load_avg * LOAD_AVG_MAX;

	/*
	 * At this point, util_avg won't be used in select_task_rq_fair anyway
	 */
	sa->util_avg = 0;
	sa->util_sum = 0;
	/* when this task enqueue'ed, it will contribute to its cfs_rq's load_avg */
}

static inline u64 cfs_rq_clock_task(struct cfs_rq *cfs_rq);
static void attach_entity_cfs_rq(struct sched_entity *se);

/*
 * With new tasks being created, their initial util_avgs are extrapolated
 * based on the cfs_rq's current util_avg:
 *
 *   util_avg = cfs_rq->util_avg / (cfs_rq->load_avg + 1) * se.load.weight
 *
 * However, in many cases, the above util_avg does not give a desired
 * value. Moreover, the sum of the util_avgs may be divergent, such
 * as when the series is a harmonic series.
 *
 * To solve this problem, we also cap the util_avg of successive tasks to
 * only 1/2 of the left utilization budget:
 *
 *   util_avg_cap = (1024 - cfs_rq->avg.util_avg) / 2^n
 *
 * where n denotes the nth task.
 *
 * For example, a simplest series from the beginning would be like:
 *
 *  task  util_avg: 512, 256, 128,  64,  32,   16,    8, ...
 * cfs_rq util_avg: 512, 768, 896, 960, 992, 1008, 1016, ...
 *
 * Finally, that extrapolated util_avg is clamped to the cap (util_avg_cap)
 * if util_avg > util_avg_cap.
 */
void post_init_entity_util_avg(struct sched_entity *se)
{
	struct cfs_rq *cfs_rq = cfs_rq_of(se);
	struct sched_avg *sa = &se->avg;
	long cap = (long)(SCHED_CAPACITY_SCALE - cfs_rq->avg.util_avg) / 2;

	if (cap > 0) {
		if (cfs_rq->avg.util_avg != 0) {
			sa->util_avg  = cfs_rq->avg.util_avg * se->load.weight;
			sa->util_avg /= (cfs_rq->avg.load_avg + 1);

			if (sa->util_avg > cap)
				sa->util_avg = cap;
		} else {
			sa->util_avg = cap;
		}
		sa->util_sum = sa->util_avg * LOAD_AVG_MAX;
	}

	if (entity_is_task(se)) {
		struct task_struct *p = task_of(se);
		if (p->sched_class != &fair_sched_class) {
			/*
			 * For !fair tasks do:
			 *
			update_cfs_rq_load_avg(now, cfs_rq, false);
			attach_entity_load_avg(cfs_rq, se);
			switched_from_fair(rq, p);
			 *
			 * such that the next switched_to_fair() has the
			 * expected state.
			 */
			se->avg.last_update_time = cfs_rq_clock_task(cfs_rq);
			return;
		}
	}

	attach_entity_cfs_rq(se);
}

#else /* !CONFIG_SMP */
void init_entity_runnable_average(struct sched_entity *se)
{
}
void post_init_entity_util_avg(struct sched_entity *se)
{
}
static void update_tg_load_avg(struct cfs_rq *cfs_rq, int force)
{
}
#endif /* CONFIG_SMP */

/*
 * Update the current task's runtime statistics.
 */
static void update_curr(struct cfs_rq *cfs_rq)
{
	struct sched_entity *curr = cfs_rq->curr;
	u64 now = rq_clock_task(rq_of(cfs_rq));
	u64 delta_exec;

	if (unlikely(!curr))
		return;

	delta_exec = now - curr->exec_start;
	if (unlikely((s64)delta_exec <= 0))
		return;

	curr->exec_start = now;

	schedstat_set(curr->statistics.exec_max,
		      max(delta_exec, curr->statistics.exec_max));

	curr->sum_exec_runtime += delta_exec;
	schedstat_add(cfs_rq->exec_clock, delta_exec);

	curr->vruntime += calc_delta_fair(delta_exec, curr);
	update_min_vruntime(cfs_rq);

	if (entity_is_task(curr)) {
		struct task_struct *curtask = task_of(curr);

		trace_sched_stat_runtime(curtask, delta_exec, curr->vruntime);
		cpuacct_charge(curtask, delta_exec);
		account_group_exec_runtime(curtask, delta_exec);
	}

	account_cfs_rq_runtime(cfs_rq, delta_exec);
}

static void update_curr_fair(struct rq *rq)
{
	update_curr(cfs_rq_of(&rq->curr->se));
}

static inline void
update_stats_wait_start(struct cfs_rq *cfs_rq, struct sched_entity *se)
{
	u64 wait_start, prev_wait_start;

	if (!schedstat_enabled())
		return;

	wait_start = rq_clock(rq_of(cfs_rq));
	prev_wait_start = schedstat_val(se->statistics.wait_start);

	if (entity_is_task(se) && task_on_rq_migrating(task_of(se)) &&
	    likely(wait_start > prev_wait_start))
		wait_start -= prev_wait_start;

	schedstat_set(se->statistics.wait_start, wait_start);
}

static inline void
update_stats_wait_end(struct cfs_rq *cfs_rq, struct sched_entity *se)
{
	struct task_struct *p;
	u64 delta;

	if (!schedstat_enabled())
		return;

	delta = rq_clock(rq_of(cfs_rq)) - schedstat_val(se->statistics.wait_start);

	if (entity_is_task(se)) {
		p = task_of(se);
		if (task_on_rq_migrating(p)) {
			/*
			 * Preserve migrating task's wait time so wait_start
			 * time stamp can be adjusted to accumulate wait time
			 * prior to migration.
			 */
			schedstat_set(se->statistics.wait_start, delta);
			return;
		}
		trace_sched_stat_wait(p, delta);
	}

	schedstat_set(se->statistics.wait_max,
		      max(schedstat_val(se->statistics.wait_max), delta));
	schedstat_inc(se->statistics.wait_count);
	schedstat_add(se->statistics.wait_sum, delta);
	schedstat_set(se->statistics.wait_start, 0);
}

static inline void
update_stats_enqueue_sleeper(struct cfs_rq *cfs_rq, struct sched_entity *se)
{
	struct task_struct *tsk = NULL;
	u64 sleep_start, block_start;

	if (!schedstat_enabled())
		return;

	sleep_start = schedstat_val(se->statistics.sleep_start);
	block_start = schedstat_val(se->statistics.block_start);

	if (entity_is_task(se))
		tsk = task_of(se);

	if (sleep_start) {
		u64 delta = rq_clock(rq_of(cfs_rq)) - sleep_start;

		if ((s64)delta < 0)
			delta = 0;

		if (unlikely(delta > schedstat_val(se->statistics.sleep_max)))
			schedstat_set(se->statistics.sleep_max, delta);

		schedstat_set(se->statistics.sleep_start, 0);
		schedstat_add(se->statistics.sum_sleep_runtime, delta);

		if (tsk) {
			account_scheduler_latency(tsk, delta >> 10, 1);
			trace_sched_stat_sleep(tsk, delta);
		}
	}
	if (block_start) {
		u64 delta = rq_clock(rq_of(cfs_rq)) - block_start;

		if ((s64)delta < 0)
			delta = 0;

		if (unlikely(delta > schedstat_val(se->statistics.block_max)))
			schedstat_set(se->statistics.block_max, delta);

		schedstat_set(se->statistics.block_start, 0);
		schedstat_add(se->statistics.sum_sleep_runtime, delta);

		if (tsk) {
			if (tsk->in_iowait) {
				schedstat_add(se->statistics.iowait_sum, delta);
				schedstat_inc(se->statistics.iowait_count);
				trace_sched_stat_iowait(tsk, delta);
			}

			trace_sched_stat_blocked(tsk, delta);
			trace_sched_blocked_reason(tsk);

			/*
			 * Blocking time is in units of nanosecs, so shift by
			 * 20 to get a milliseconds-range estimation of the
			 * amount of time that the task spent sleeping:
			 */
			if (unlikely(prof_on == SLEEP_PROFILING)) {
				profile_hits(SLEEP_PROFILING,
						(void *)get_wchan(tsk),
						delta >> 20);
			}
			account_scheduler_latency(tsk, delta >> 10, 0);
		}
	}
}

/*
 * Task is being enqueued - update stats:
 */
static inline void
update_stats_enqueue(struct cfs_rq *cfs_rq, struct sched_entity *se, int flags)
{
	if (!schedstat_enabled())
		return;

	/*
	 * Are we enqueueing a waiting task? (for current tasks
	 * a dequeue/enqueue event is a NOP)
	 */
	if (se != cfs_rq->curr)
		update_stats_wait_start(cfs_rq, se);

	if (flags & ENQUEUE_WAKEUP)
		update_stats_enqueue_sleeper(cfs_rq, se);
}

static inline void
update_stats_dequeue(struct cfs_rq *cfs_rq, struct sched_entity *se, int flags)
{

	if (!schedstat_enabled())
		return;

	/*
	 * Mark the end of the wait period if dequeueing a
	 * waiting task:
	 */
	if (se != cfs_rq->curr)
		update_stats_wait_end(cfs_rq, se);

	if ((flags & DEQUEUE_SLEEP) && entity_is_task(se)) {
		struct task_struct *tsk = task_of(se);

		if (tsk->state & TASK_INTERRUPTIBLE)
			schedstat_set(se->statistics.sleep_start,
				      rq_clock(rq_of(cfs_rq)));
		if (tsk->state & TASK_UNINTERRUPTIBLE)
			schedstat_set(se->statistics.block_start,
				      rq_clock(rq_of(cfs_rq)));
	}
}

/*
 * We are picking a new current task - update its stats:
 */
static inline void
update_stats_curr_start(struct cfs_rq *cfs_rq, struct sched_entity *se)
{
	/*
	 * We are starting a new run period:
	 */
	se->exec_start = rq_clock_task(rq_of(cfs_rq));
}

/**************************************************
 * Scheduling class queueing methods:
 */

#ifdef CONFIG_NUMA_BALANCING
/*
 * Approximate time to scan a full NUMA task in ms. The task scan period is
 * calculated based on the tasks virtual memory size and
 * numa_balancing_scan_size.
 */
unsigned int sysctl_numa_balancing_scan_period_min = 1000;
unsigned int sysctl_numa_balancing_scan_period_max = 60000;

/* Portion of address space to scan in MB */
unsigned int sysctl_numa_balancing_scan_size = 256;

/* Scan @scan_size MB every @scan_period after an initial @scan_delay in ms */
unsigned int sysctl_numa_balancing_scan_delay = 1000;

static unsigned int task_nr_scan_windows(struct task_struct *p)
{
	unsigned long rss = 0;
	unsigned long nr_scan_pages;

	/*
	 * Calculations based on RSS as non-present and empty pages are skipped
	 * by the PTE scanner and NUMA hinting faults should be trapped based
	 * on resident pages
	 */
	nr_scan_pages = sysctl_numa_balancing_scan_size << (20 - PAGE_SHIFT);
	rss = get_mm_rss(p->mm);
	if (!rss)
		rss = nr_scan_pages;

	rss = round_up(rss, nr_scan_pages);
	return rss / nr_scan_pages;
}

/* For sanitys sake, never scan more PTEs than MAX_SCAN_WINDOW MB/sec. */
#define MAX_SCAN_WINDOW 2560

static unsigned int task_scan_min(struct task_struct *p)
{
	unsigned int scan_size = READ_ONCE(sysctl_numa_balancing_scan_size);
	unsigned int scan, floor;
	unsigned int windows = 1;

	if (scan_size < MAX_SCAN_WINDOW)
		windows = MAX_SCAN_WINDOW / scan_size;
	floor = 1000 / windows;

	scan = sysctl_numa_balancing_scan_period_min / task_nr_scan_windows(p);
	return max_t(unsigned int, floor, scan);
}

static unsigned int task_scan_max(struct task_struct *p)
{
	unsigned int smin = task_scan_min(p);
	unsigned int smax;

	/* Watch for min being lower than max due to floor calculations */
	smax = sysctl_numa_balancing_scan_period_max / task_nr_scan_windows(p);
	return max(smin, smax);
}

static void account_numa_enqueue(struct rq *rq, struct task_struct *p)
{
	rq->nr_numa_running += (p->numa_preferred_nid != -1);
	rq->nr_preferred_running += (p->numa_preferred_nid == task_node(p));
}

static void account_numa_dequeue(struct rq *rq, struct task_struct *p)
{
	rq->nr_numa_running -= (p->numa_preferred_nid != -1);
	rq->nr_preferred_running -= (p->numa_preferred_nid == task_node(p));
}

struct numa_group {
	atomic_t refcount;

	spinlock_t lock; /* nr_tasks, tasks */
	int nr_tasks;
	pid_t gid;
	int active_nodes;

	struct rcu_head rcu;
	unsigned long total_faults;
	unsigned long max_faults_cpu;
	/*
	 * Faults_cpu is used to decide whether memory should move
	 * towards the CPU. As a consequence, these stats are weighted
	 * more by CPU use than by memory faults.
	 */
	unsigned long *faults_cpu;
	unsigned long faults[0];
};

/* Shared or private faults. */
#define NR_NUMA_HINT_FAULT_TYPES 2

/* Memory and CPU locality */
#define NR_NUMA_HINT_FAULT_STATS (NR_NUMA_HINT_FAULT_TYPES * 2)

/* Averaged statistics, and temporary buffers. */
#define NR_NUMA_HINT_FAULT_BUCKETS (NR_NUMA_HINT_FAULT_STATS * 2)

pid_t task_numa_group_id(struct task_struct *p)
{
	return p->numa_group ? p->numa_group->gid : 0;
}

/*
 * The averaged statistics, shared & private, memory & cpu,
 * occupy the first half of the array. The second half of the
 * array is for current counters, which are averaged into the
 * first set by task_numa_placement.
 */
static inline int task_faults_idx(enum numa_faults_stats s, int nid, int priv)
{
	return NR_NUMA_HINT_FAULT_TYPES * (s * nr_node_ids + nid) + priv;
}

static inline unsigned long task_faults(struct task_struct *p, int nid)
{
	if (!p->numa_faults)
		return 0;

	return p->numa_faults[task_faults_idx(NUMA_MEM, nid, 0)] +
		p->numa_faults[task_faults_idx(NUMA_MEM, nid, 1)];
}

static inline unsigned long group_faults(struct task_struct *p, int nid)
{
	if (!p->numa_group)
		return 0;

	return p->numa_group->faults[task_faults_idx(NUMA_MEM, nid, 0)] +
		p->numa_group->faults[task_faults_idx(NUMA_MEM, nid, 1)];
}

static inline unsigned long group_faults_cpu(struct numa_group *group, int nid)
{
	return group->faults_cpu[task_faults_idx(NUMA_MEM, nid, 0)] +
		group->faults_cpu[task_faults_idx(NUMA_MEM, nid, 1)];
}

/*
 * A node triggering more than 1/3 as many NUMA faults as the maximum is
 * considered part of a numa group's pseudo-interleaving set. Migrations
 * between these nodes are slowed down, to allow things to settle down.
 */
#define ACTIVE_NODE_FRACTION 3

static bool numa_is_active_node(int nid, struct numa_group *ng)
{
	return group_faults_cpu(ng, nid) * ACTIVE_NODE_FRACTION > ng->max_faults_cpu;
}

/* Handle placement on systems where not all nodes are directly connected. */
static unsigned long score_nearby_nodes(struct task_struct *p, int nid,
					int maxdist, bool task)
{
	unsigned long score = 0;
	int node;

	/*
	 * All nodes are directly connected, and the same distance
	 * from each other. No need for fancy placement algorithms.
	 */
	if (sched_numa_topology_type == NUMA_DIRECT)
		return 0;

	/*
	 * This code is called for each node, introducing N^2 complexity,
	 * which should be ok given the number of nodes rarely exceeds 8.
	 */
	for_each_online_node(node) {
		unsigned long faults;
		int dist = node_distance(nid, node);

		/*
		 * The furthest away nodes in the system are not interesting
		 * for placement; nid was already counted.
		 */
		if (dist == sched_max_numa_distance || node == nid)
			continue;

		/*
		 * On systems with a backplane NUMA topology, compare groups
		 * of nodes, and move tasks towards the group with the most
		 * memory accesses. When comparing two nodes at distance
		 * "hoplimit", only nodes closer by than "hoplimit" are part
		 * of each group. Skip other nodes.
		 */
		if (sched_numa_topology_type == NUMA_BACKPLANE &&
					dist > maxdist)
			continue;

		/* Add up the faults from nearby nodes. */
		if (task)
			faults = task_faults(p, node);
		else
			faults = group_faults(p, node);

		/*
		 * On systems with a glueless mesh NUMA topology, there are
		 * no fixed "groups of nodes". Instead, nodes that are not
		 * directly connected bounce traffic through intermediate
		 * nodes; a numa_group can occupy any set of nodes.
		 * The further away a node is, the less the faults count.
		 * This seems to result in good task placement.
		 */
		if (sched_numa_topology_type == NUMA_GLUELESS_MESH) {
			faults *= (sched_max_numa_distance - dist);
			faults /= (sched_max_numa_distance - LOCAL_DISTANCE);
		}

		score += faults;
	}

	return score;
}

/*
 * These return the fraction of accesses done by a particular task, or
 * task group, on a particular numa node.  The group weight is given a
 * larger multiplier, in order to group tasks together that are almost
 * evenly spread out between numa nodes.
 */
static inline unsigned long task_weight(struct task_struct *p, int nid,
					int dist)
{
	unsigned long faults, total_faults;

	if (!p->numa_faults)
		return 0;

	total_faults = p->total_numa_faults;

	if (!total_faults)
		return 0;

	faults = task_faults(p, nid);
	faults += score_nearby_nodes(p, nid, dist, true);

	return 1000 * faults / total_faults;
}

static inline unsigned long group_weight(struct task_struct *p, int nid,
					 int dist)
{
	unsigned long faults, total_faults;

	if (!p->numa_group)
		return 0;

	total_faults = p->numa_group->total_faults;

	if (!total_faults)
		return 0;

	faults = group_faults(p, nid);
	faults += score_nearby_nodes(p, nid, dist, false);

	return 1000 * faults / total_faults;
}

bool should_numa_migrate_memory(struct task_struct *p, struct page * page,
				int src_nid, int dst_cpu)
{
	struct numa_group *ng = p->numa_group;
	int dst_nid = cpu_to_node(dst_cpu);
	int last_cpupid, this_cpupid;

	this_cpupid = cpu_pid_to_cpupid(dst_cpu, current->pid);

	/*
	 * Multi-stage node selection is used in conjunction with a periodic
	 * migration fault to build a temporal task<->page relation. By using
	 * a two-stage filter we remove short/unlikely relations.
	 *
	 * Using P(p) ~ n_p / n_t as per frequentist probability, we can equate
	 * a task's usage of a particular page (n_p) per total usage of this
	 * page (n_t) (in a given time-span) to a probability.
	 *
	 * Our periodic faults will sample this probability and getting the
	 * same result twice in a row, given these samples are fully
	 * independent, is then given by P(n)^2, provided our sample period
	 * is sufficiently short compared to the usage pattern.
	 *
	 * This quadric squishes small probabilities, making it less likely we
	 * act on an unlikely task<->page relation.
	 */
	last_cpupid = page_cpupid_xchg_last(page, this_cpupid);
	if (!cpupid_pid_unset(last_cpupid) &&
				cpupid_to_nid(last_cpupid) != dst_nid)
		return false;

	/* Always allow migrate on private faults */
	if (cpupid_match_pid(p, last_cpupid))
		return true;

	/* A shared fault, but p->numa_group has not been set up yet. */
	if (!ng)
		return true;

	/*
	 * Destination node is much more heavily used than the source
	 * node? Allow migration.
	 */
	if (group_faults_cpu(ng, dst_nid) > group_faults_cpu(ng, src_nid) *
					ACTIVE_NODE_FRACTION)
		return true;

	/*
	 * Distribute memory according to CPU & memory use on each node,
	 * with 3/4 hysteresis to avoid unnecessary memory migrations:
	 *
	 * faults_cpu(dst)   3   faults_cpu(src)
	 * --------------- * - > ---------------
	 * faults_mem(dst)   4   faults_mem(src)
	 */
	return group_faults_cpu(ng, dst_nid) * group_faults(p, src_nid) * 3 >
	       group_faults_cpu(ng, src_nid) * group_faults(p, dst_nid) * 4;
}

static unsigned long weighted_cpuload(const int cpu);
static unsigned long source_load(int cpu, int type);
static unsigned long target_load(int cpu, int type);
static unsigned long capacity_of(int cpu);
static long effective_load(struct task_group *tg, int cpu, long wl, long wg);

/* Cached statistics for all CPUs within a node */
struct numa_stats {
	unsigned long nr_running;
	unsigned long load;

	/* Total compute capacity of CPUs on a node */
	unsigned long compute_capacity;

	/* Approximate capacity in terms of runnable tasks on a node */
	unsigned long task_capacity;
	int has_free_capacity;
};

/*
 * XXX borrowed from update_sg_lb_stats
 */
static void update_numa_stats(struct numa_stats *ns, int nid)
{
	int smt, cpu, cpus = 0;
	unsigned long capacity;

	memset(ns, 0, sizeof(*ns));
	for_each_cpu(cpu, cpumask_of_node(nid)) {
		struct rq *rq = cpu_rq(cpu);

		ns->nr_running += rq->nr_running;
		ns->load += weighted_cpuload(cpu);
		ns->compute_capacity += capacity_of(cpu);

		cpus++;
	}

	/*
	 * If we raced with hotplug and there are no CPUs left in our mask
	 * the @ns structure is NULL'ed and task_numa_compare() will
	 * not find this node attractive.
	 *
	 * We'll either bail at !has_free_capacity, or we'll detect a huge
	 * imbalance and bail there.
	 */
	if (!cpus)
		return;

	/* smt := ceil(cpus / capacity), assumes: 1 < smt_power < 2 */
	smt = DIV_ROUND_UP(SCHED_CAPACITY_SCALE * cpus, ns->compute_capacity);
	capacity = cpus / smt; /* cores */

	ns->task_capacity = min_t(unsigned, capacity,
		DIV_ROUND_CLOSEST(ns->compute_capacity, SCHED_CAPACITY_SCALE));
	ns->has_free_capacity = (ns->nr_running < ns->task_capacity);
}

struct task_numa_env {
	struct task_struct *p;

	int src_cpu, src_nid;
	int dst_cpu, dst_nid;

	struct numa_stats src_stats, dst_stats;

	int imbalance_pct;
	int dist;

	struct task_struct *best_task;
	long best_imp;
	int best_cpu;
};

static void task_numa_assign(struct task_numa_env *env,
			     struct task_struct *p, long imp)
{
	if (env->best_task)
		put_task_struct(env->best_task);
	if (p)
		get_task_struct(p);

	env->best_task = p;
	env->best_imp = imp;
	env->best_cpu = env->dst_cpu;
}

static bool load_too_imbalanced(long src_load, long dst_load,
				struct task_numa_env *env)
{
	long imb, old_imb;
	long orig_src_load, orig_dst_load;
	long src_capacity, dst_capacity;

	/*
	 * The load is corrected for the CPU capacity available on each node.
	 *
	 * src_load        dst_load
	 * ------------ vs ---------
	 * src_capacity    dst_capacity
	 */
	src_capacity = env->src_stats.compute_capacity;
	dst_capacity = env->dst_stats.compute_capacity;

	/* We care about the slope of the imbalance, not the direction. */
	if (dst_load < src_load)
		swap(dst_load, src_load);

	/* Is the difference below the threshold? */
	imb = dst_load * src_capacity * 100 -
	      src_load * dst_capacity * env->imbalance_pct;
	if (imb <= 0)
		return false;

	/*
	 * The imbalance is above the allowed threshold.
	 * Compare it with the old imbalance.
	 */
	orig_src_load = env->src_stats.load;
	orig_dst_load = env->dst_stats.load;

	if (orig_dst_load < orig_src_load)
		swap(orig_dst_load, orig_src_load);

	old_imb = orig_dst_load * src_capacity * 100 -
		  orig_src_load * dst_capacity * env->imbalance_pct;

	/* Would this change make things worse? */
	return (imb > old_imb);
}

/*
 * This checks if the overall compute and NUMA accesses of the system would
 * be improved if the source tasks was migrated to the target dst_cpu taking
 * into account that it might be best if task running on the dst_cpu should
 * be exchanged with the source task
 */
static void task_numa_compare(struct task_numa_env *env,
			      long taskimp, long groupimp)
{
	struct rq *src_rq = cpu_rq(env->src_cpu);
	struct rq *dst_rq = cpu_rq(env->dst_cpu);
	struct task_struct *cur;
	long src_load, dst_load;
	long load;
	long imp = env->p->numa_group ? groupimp : taskimp;
	long moveimp = imp;
	int dist = env->dist;

	rcu_read_lock();
	cur = task_rcu_dereference(&dst_rq->curr);
	if (cur && ((cur->flags & PF_EXITING) || is_idle_task(cur)))
		cur = NULL;

	/*
	 * Because we have preemption enabled we can get migrated around and
	 * end try selecting ourselves (current == env->p) as a swap candidate.
	 */
	if (cur == env->p)
		goto unlock;

	/*
	 * "imp" is the fault differential for the source task between the
	 * source and destination node. Calculate the total differential for
	 * the source task and potential destination task. The more negative
	 * the value is, the more rmeote accesses that would be expected to
	 * be incurred if the tasks were swapped.
	 */
	if (cur) {
		/* Skip this swap candidate if cannot move to the source cpu */
		if (!cpumask_test_cpu(env->src_cpu, tsk_cpus_allowed(cur)))
			goto unlock;

		/*
		 * If dst and source tasks are in the same NUMA group, or not
		 * in any group then look only at task weights.
		 */
		if (cur->numa_group == env->p->numa_group) {
			imp = taskimp + task_weight(cur, env->src_nid, dist) -
			      task_weight(cur, env->dst_nid, dist);
			/*
			 * Add some hysteresis to prevent swapping the
			 * tasks within a group over tiny differences.
			 */
			if (cur->numa_group)
				imp -= imp/16;
		} else {
			/*
			 * Compare the group weights. If a task is all by
			 * itself (not part of a group), use the task weight
			 * instead.
			 */
			if (cur->numa_group)
				imp += group_weight(cur, env->src_nid, dist) -
				       group_weight(cur, env->dst_nid, dist);
			else
				imp += task_weight(cur, env->src_nid, dist) -
				       task_weight(cur, env->dst_nid, dist);
		}
	}

	if (imp <= env->best_imp && moveimp <= env->best_imp)
		goto unlock;

	if (!cur) {
		/* Is there capacity at our destination? */
		if (env->src_stats.nr_running <= env->src_stats.task_capacity &&
		    !env->dst_stats.has_free_capacity)
			goto unlock;

		goto balance;
	}

	/* Balance doesn't matter much if we're running a task per cpu */
	if (imp > env->best_imp && src_rq->nr_running == 1 &&
			dst_rq->nr_running == 1)
		goto assign;

	/*
	 * In the overloaded case, try and keep the load balanced.
	 */
balance:
	load = task_h_load(env->p);
	dst_load = env->dst_stats.load + load;
	src_load = env->src_stats.load - load;

	if (moveimp > imp && moveimp > env->best_imp) {
		/*
		 * If the improvement from just moving env->p direction is
		 * better than swapping tasks around, check if a move is
		 * possible. Store a slightly smaller score than moveimp,
		 * so an actually idle CPU will win.
		 */
		if (!load_too_imbalanced(src_load, dst_load, env)) {
			imp = moveimp - 1;
			cur = NULL;
			goto assign;
		}
	}

	if (imp <= env->best_imp)
		goto unlock;

	if (cur) {
		load = task_h_load(cur);
		dst_load -= load;
		src_load += load;
	}

	if (load_too_imbalanced(src_load, dst_load, env))
		goto unlock;

	/*
	 * One idle CPU per node is evaluated for a task numa move.
	 * Call select_idle_sibling to maybe find a better one.
	 */
	if (!cur) {
		/*
		 * select_idle_siblings() uses an per-cpu cpumask that
		 * can be used from IRQ context.
		 */
		local_irq_disable();
		env->dst_cpu = select_idle_sibling(env->p, env->src_cpu,
						   env->dst_cpu);
		local_irq_enable();
	}

assign:
	task_numa_assign(env, cur, imp);
unlock:
	rcu_read_unlock();
}

static void task_numa_find_cpu(struct task_numa_env *env,
				long taskimp, long groupimp)
{
	int cpu;

	for_each_cpu(cpu, cpumask_of_node(env->dst_nid)) {
		/* Skip this CPU if the source task cannot migrate */
		if (!cpumask_test_cpu(cpu, tsk_cpus_allowed(env->p)))
			continue;

		env->dst_cpu = cpu;
		task_numa_compare(env, taskimp, groupimp);
	}
}

/* Only move tasks to a NUMA node less busy than the current node. */
static bool numa_has_capacity(struct task_numa_env *env)
{
	struct numa_stats *src = &env->src_stats;
	struct numa_stats *dst = &env->dst_stats;

	if (src->has_free_capacity && !dst->has_free_capacity)
		return false;

	/*
	 * Only consider a task move if the source has a higher load
	 * than the destination, corrected for CPU capacity on each node.
	 *
	 *      src->load                dst->load
	 * --------------------- vs ---------------------
	 * src->compute_capacity    dst->compute_capacity
	 */
	if (src->load * dst->compute_capacity * env->imbalance_pct >

	    dst->load * src->compute_capacity * 100)
		return true;

	return false;
}

static int task_numa_migrate(struct task_struct *p)
{
	struct task_numa_env env = {
		.p = p,

		.src_cpu = task_cpu(p),
		.src_nid = task_node(p),

		.imbalance_pct = 112,

		.best_task = NULL,
		.best_imp = 0,
		.best_cpu = -1,
	};
	struct sched_domain *sd;
	unsigned long taskweight, groupweight;
	int nid, ret, dist;
	long taskimp, groupimp;

	/*
	 * Pick the lowest SD_NUMA domain, as that would have the smallest
	 * imbalance and would be the first to start moving tasks about.
	 *
	 * And we want to avoid any moving of tasks about, as that would create
	 * random movement of tasks -- counter the numa conditions we're trying
	 * to satisfy here.
	 */
	rcu_read_lock();
	sd = rcu_dereference(per_cpu(sd_numa, env.src_cpu));
	if (sd)
		env.imbalance_pct = 100 + (sd->imbalance_pct - 100) / 2;
	rcu_read_unlock();

	/*
	 * Cpusets can break the scheduler domain tree into smaller
	 * balance domains, some of which do not cross NUMA boundaries.
	 * Tasks that are "trapped" in such domains cannot be migrated
	 * elsewhere, so there is no point in (re)trying.
	 */
	if (unlikely(!sd)) {
		p->numa_preferred_nid = task_node(p);
		return -EINVAL;
	}

	env.dst_nid = p->numa_preferred_nid;
	dist = env.dist = node_distance(env.src_nid, env.dst_nid);
	taskweight = task_weight(p, env.src_nid, dist);
	groupweight = group_weight(p, env.src_nid, dist);
	update_numa_stats(&env.src_stats, env.src_nid);
	taskimp = task_weight(p, env.dst_nid, dist) - taskweight;
	groupimp = group_weight(p, env.dst_nid, dist) - groupweight;
	update_numa_stats(&env.dst_stats, env.dst_nid);

	/* Try to find a spot on the preferred nid. */
	if (numa_has_capacity(&env))
		task_numa_find_cpu(&env, taskimp, groupimp);

	/*
	 * Look at other nodes in these cases:
	 * - there is no space available on the preferred_nid
	 * - the task is part of a numa_group that is interleaved across
	 *   multiple NUMA nodes; in order to better consolidate the group,
	 *   we need to check other locations.
	 */
	if (env.best_cpu == -1 || (p->numa_group && p->numa_group->active_nodes > 1)) {
		for_each_online_node(nid) {
			if (nid == env.src_nid || nid == p->numa_preferred_nid)
				continue;

			dist = node_distance(env.src_nid, env.dst_nid);
			if (sched_numa_topology_type == NUMA_BACKPLANE &&
						dist != env.dist) {
				taskweight = task_weight(p, env.src_nid, dist);
				groupweight = group_weight(p, env.src_nid, dist);
			}

			/* Only consider nodes where both task and groups benefit */
			taskimp = task_weight(p, nid, dist) - taskweight;
			groupimp = group_weight(p, nid, dist) - groupweight;
			if (taskimp < 0 && groupimp < 0)
				continue;

			env.dist = dist;
			env.dst_nid = nid;
			update_numa_stats(&env.dst_stats, env.dst_nid);
			if (numa_has_capacity(&env))
				task_numa_find_cpu(&env, taskimp, groupimp);
		}
	}

	/*
	 * If the task is part of a workload that spans multiple NUMA nodes,
	 * and is migrating into one of the workload's active nodes, remember
	 * this node as the task's preferred numa node, so the workload can
	 * settle down.
	 * A task that migrated to a second choice node will be better off
	 * trying for a better one later. Do not set the preferred node here.
	 */
	if (p->numa_group) {
		struct numa_group *ng = p->numa_group;

		if (env.best_cpu == -1)
			nid = env.src_nid;
		else
			nid = env.dst_nid;

		if (ng->active_nodes > 1 && numa_is_active_node(env.dst_nid, ng))
			sched_setnuma(p, env.dst_nid);
	}

	/* No better CPU than the current one was found. */
	if (env.best_cpu == -1)
		return -EAGAIN;

	/*
	 * Reset the scan period if the task is being rescheduled on an
	 * alternative node to recheck if the tasks is now properly placed.
	 */
	p->numa_scan_period = task_scan_min(p);

	if (env.best_task == NULL) {
		ret = migrate_task_to(p, env.best_cpu);
		if (ret != 0)
			trace_sched_stick_numa(p, env.src_cpu, env.best_cpu);
		return ret;
	}

	ret = migrate_swap(p, env.best_task);
	if (ret != 0)
		trace_sched_stick_numa(p, env.src_cpu, task_cpu(env.best_task));
	put_task_struct(env.best_task);
	return ret;
}

/* Attempt to migrate a task to a CPU on the preferred node. */
static void numa_migrate_preferred(struct task_struct *p)
{
	unsigned long interval = HZ;

	/* This task has no NUMA fault statistics yet */
	if (unlikely(p->numa_preferred_nid == -1 || !p->numa_faults))
		return;

	/* Periodically retry migrating the task to the preferred node */
	interval = min(interval, msecs_to_jiffies(p->numa_scan_period) / 16);
	p->numa_migrate_retry = jiffies + interval;

	/* Success if task is already running on preferred CPU */
	if (task_node(p) == p->numa_preferred_nid)
		return;

	/* Otherwise, try migrate to a CPU on the preferred node */
	task_numa_migrate(p);
}

/*
 * Find out how many nodes on the workload is actively running on. Do this by
 * tracking the nodes from which NUMA hinting faults are triggered. This can
 * be different from the set of nodes where the workload's memory is currently
 * located.
 */
static void numa_group_count_active_nodes(struct numa_group *numa_group)
{
	unsigned long faults, max_faults = 0;
	int nid, active_nodes = 0;

	for_each_online_node(nid) {
		faults = group_faults_cpu(numa_group, nid);
		if (faults > max_faults)
			max_faults = faults;
	}

	for_each_online_node(nid) {
		faults = group_faults_cpu(numa_group, nid);
		if (faults * ACTIVE_NODE_FRACTION > max_faults)
			active_nodes++;
	}

	numa_group->max_faults_cpu = max_faults;
	numa_group->active_nodes = active_nodes;
}

/*
 * When adapting the scan rate, the period is divided into NUMA_PERIOD_SLOTS
 * increments. The more local the fault statistics are, the higher the scan
 * period will be for the next scan window. If local/(local+remote) ratio is
 * below NUMA_PERIOD_THRESHOLD (where range of ratio is 1..NUMA_PERIOD_SLOTS)
 * the scan period will decrease. Aim for 70% local accesses.
 */
#define NUMA_PERIOD_SLOTS 10
#define NUMA_PERIOD_THRESHOLD 7

/*
 * Increase the scan period (slow down scanning) if the majority of
 * our memory is already on our local node, or if the majority of
 * the page accesses are shared with other processes.
 * Otherwise, decrease the scan period.
 */
static void update_task_scan_period(struct task_struct *p,
			unsigned long shared, unsigned long private)
{
	unsigned int period_slot;
	int ratio;
	int diff;

	unsigned long remote = p->numa_faults_locality[0];
	unsigned long local = p->numa_faults_locality[1];

	/*
	 * If there were no record hinting faults then either the task is
	 * completely idle or all activity is areas that are not of interest
	 * to automatic numa balancing. Related to that, if there were failed
	 * migration then it implies we are migrating too quickly or the local
	 * node is overloaded. In either case, scan slower
	 */
	if (local + shared == 0 || p->numa_faults_locality[2]) {
		p->numa_scan_period = min(p->numa_scan_period_max,
			p->numa_scan_period << 1);

		p->mm->numa_next_scan = jiffies +
			msecs_to_jiffies(p->numa_scan_period);

		return;
	}

	/*
	 * Prepare to scale scan period relative to the current period.
	 *	 == NUMA_PERIOD_THRESHOLD scan period stays the same
	 *       <  NUMA_PERIOD_THRESHOLD scan period decreases (scan faster)
	 *	 >= NUMA_PERIOD_THRESHOLD scan period increases (scan slower)
	 */
	period_slot = DIV_ROUND_UP(p->numa_scan_period, NUMA_PERIOD_SLOTS);
	ratio = (local * NUMA_PERIOD_SLOTS) / (local + remote);
	if (ratio >= NUMA_PERIOD_THRESHOLD) {
		int slot = ratio - NUMA_PERIOD_THRESHOLD;
		if (!slot)
			slot = 1;
		diff = slot * period_slot;
	} else {
		diff = -(NUMA_PERIOD_THRESHOLD - ratio) * period_slot;

		/*
		 * Scale scan rate increases based on sharing. There is an
		 * inverse relationship between the degree of sharing and
		 * the adjustment made to the scanning period. Broadly
		 * speaking the intent is that there is little point
		 * scanning faster if shared accesses dominate as it may
		 * simply bounce migrations uselessly
		 */
		ratio = DIV_ROUND_UP(private * NUMA_PERIOD_SLOTS, (private + shared + 1));
		diff = (diff * ratio) / NUMA_PERIOD_SLOTS;
	}

	p->numa_scan_period = clamp(p->numa_scan_period + diff,
			task_scan_min(p), task_scan_max(p));
	memset(p->numa_faults_locality, 0, sizeof(p->numa_faults_locality));
}

/*
 * Get the fraction of time the task has been running since the last
 * NUMA placement cycle. The scheduler keeps similar statistics, but
 * decays those on a 32ms period, which is orders of magnitude off
 * from the dozens-of-seconds NUMA balancing period. Use the scheduler
 * stats only if the task is so new there are no NUMA statistics yet.
 */
static u64 numa_get_avg_runtime(struct task_struct *p, u64 *period)
{
	u64 runtime, delta, now;
	/* Use the start of this time slice to avoid calculations. */
	now = p->se.exec_start;
	runtime = p->se.sum_exec_runtime;

	if (p->last_task_numa_placement) {
		delta = runtime - p->last_sum_exec_runtime;
		*period = now - p->last_task_numa_placement;
	} else {
		delta = p->se.avg.load_sum / p->se.load.weight;
		*period = LOAD_AVG_MAX;
	}

	p->last_sum_exec_runtime = runtime;
	p->last_task_numa_placement = now;

	return delta;
}

/*
 * Determine the preferred nid for a task in a numa_group. This needs to
 * be done in a way that produces consistent results with group_weight,
 * otherwise workloads might not converge.
 */
static int preferred_group_nid(struct task_struct *p, int nid)
{
	nodemask_t nodes;
	int dist;

	/* Direct connections between all NUMA nodes. */
	if (sched_numa_topology_type == NUMA_DIRECT)
		return nid;

	/*
	 * On a system with glueless mesh NUMA topology, group_weight
	 * scores nodes according to the number of NUMA hinting faults on
	 * both the node itself, and on nearby nodes.
	 */
	if (sched_numa_topology_type == NUMA_GLUELESS_MESH) {
		unsigned long score, max_score = 0;
		int node, max_node = nid;

		dist = sched_max_numa_distance;

		for_each_online_node(node) {
			score = group_weight(p, node, dist);
			if (score > max_score) {
				max_score = score;
				max_node = node;
			}
		}
		return max_node;
	}

	/*
	 * Finding the preferred nid in a system with NUMA backplane
	 * interconnect topology is more involved. The goal is to locate
	 * tasks from numa_groups near each other in the system, and
	 * untangle workloads from different sides of the system. This requires
	 * searching down the hierarchy of node groups, recursively searching
	 * inside the highest scoring group of nodes. The nodemask tricks
	 * keep the complexity of the search down.
	 */
	nodes = node_online_map;
	for (dist = sched_max_numa_distance; dist > LOCAL_DISTANCE; dist--) {
		unsigned long max_faults = 0;
		nodemask_t max_group = NODE_MASK_NONE;
		int a, b;

		/* Are there nodes at this distance from each other? */
		if (!find_numa_distance(dist))
			continue;

		for_each_node_mask(a, nodes) {
			unsigned long faults = 0;
			nodemask_t this_group;
			nodes_clear(this_group);

			/* Sum group's NUMA faults; includes a==b case. */
			for_each_node_mask(b, nodes) {
				if (node_distance(a, b) < dist) {
					faults += group_faults(p, b);
					node_set(b, this_group);
					node_clear(b, nodes);
				}
			}

			/* Remember the top group. */
			if (faults > max_faults) {
				max_faults = faults;
				max_group = this_group;
				/*
				 * subtle: at the smallest distance there is
				 * just one node left in each "group", the
				 * winner is the preferred nid.
				 */
				nid = a;
			}
		}
		/* Next round, evaluate the nodes within max_group. */
		if (!max_faults)
			break;
		nodes = max_group;
	}
	return nid;
}

static void task_numa_placement(struct task_struct *p)
{
	int seq, nid, max_nid = -1, max_group_nid = -1;
	unsigned long max_faults = 0, max_group_faults = 0;
	unsigned long fault_types[2] = { 0, 0 };
	unsigned long total_faults;
	u64 runtime, period;
	spinlock_t *group_lock = NULL;

	/*
	 * The p->mm->numa_scan_seq field gets updated without
	 * exclusive access. Use READ_ONCE() here to ensure
	 * that the field is read in a single access:
	 */
	seq = READ_ONCE(p->mm->numa_scan_seq);
	if (p->numa_scan_seq == seq)
		return;
	p->numa_scan_seq = seq;
	p->numa_scan_period_max = task_scan_max(p);

	total_faults = p->numa_faults_locality[0] +
		       p->numa_faults_locality[1];
	runtime = numa_get_avg_runtime(p, &period);

	/* If the task is part of a group prevent parallel updates to group stats */
	if (p->numa_group) {
		group_lock = &p->numa_group->lock;
		spin_lock_irq(group_lock);
	}

	/* Find the node with the highest number of faults */
	for_each_online_node(nid) {
		/* Keep track of the offsets in numa_faults array */
		int mem_idx, membuf_idx, cpu_idx, cpubuf_idx;
		unsigned long faults = 0, group_faults = 0;
		int priv;

		for (priv = 0; priv < NR_NUMA_HINT_FAULT_TYPES; priv++) {
			long diff, f_diff, f_weight;

			mem_idx = task_faults_idx(NUMA_MEM, nid, priv);
			membuf_idx = task_faults_idx(NUMA_MEMBUF, nid, priv);
			cpu_idx = task_faults_idx(NUMA_CPU, nid, priv);
			cpubuf_idx = task_faults_idx(NUMA_CPUBUF, nid, priv);

			/* Decay existing window, copy faults since last scan */
			diff = p->numa_faults[membuf_idx] - p->numa_faults[mem_idx] / 2;
			fault_types[priv] += p->numa_faults[membuf_idx];
			p->numa_faults[membuf_idx] = 0;

			/*
			 * Normalize the faults_from, so all tasks in a group
			 * count according to CPU use, instead of by the raw
			 * number of faults. Tasks with little runtime have
			 * little over-all impact on throughput, and thus their
			 * faults are less important.
			 */
			f_weight = div64_u64(runtime << 16, period + 1);
			f_weight = (f_weight * p->numa_faults[cpubuf_idx]) /
				   (total_faults + 1);
			f_diff = f_weight - p->numa_faults[cpu_idx] / 2;
			p->numa_faults[cpubuf_idx] = 0;

			p->numa_faults[mem_idx] += diff;
			p->numa_faults[cpu_idx] += f_diff;
			faults += p->numa_faults[mem_idx];
			p->total_numa_faults += diff;
			if (p->numa_group) {
				/*
				 * safe because we can only change our own group
				 *
				 * mem_idx represents the offset for a given
				 * nid and priv in a specific region because it
				 * is at the beginning of the numa_faults array.
				 */
				p->numa_group->faults[mem_idx] += diff;
				p->numa_group->faults_cpu[mem_idx] += f_diff;
				p->numa_group->total_faults += diff;
				group_faults += p->numa_group->faults[mem_idx];
			}
		}

		if (faults > max_faults) {
			max_faults = faults;
			max_nid = nid;
		}

		if (group_faults > max_group_faults) {
			max_group_faults = group_faults;
			max_group_nid = nid;
		}
	}

	update_task_scan_period(p, fault_types[0], fault_types[1]);

	if (p->numa_group) {
		numa_group_count_active_nodes(p->numa_group);
		spin_unlock_irq(group_lock);
		max_nid = preferred_group_nid(p, max_group_nid);
	}

	if (max_faults) {
		/* Set the new preferred node */
		if (max_nid != p->numa_preferred_nid)
			sched_setnuma(p, max_nid);

		if (task_node(p) != p->numa_preferred_nid)
			numa_migrate_preferred(p);
	}
}

static inline int get_numa_group(struct numa_group *grp)
{
	return atomic_inc_not_zero(&grp->refcount);
}

static inline void put_numa_group(struct numa_group *grp)
{
	if (atomic_dec_and_test(&grp->refcount))
		kfree_rcu(grp, rcu);
}

static void task_numa_group(struct task_struct *p, int cpupid, int flags,
			int *priv)
{
	struct numa_group *grp, *my_grp;
	struct task_struct *tsk;
	bool join = false;
	int cpu = cpupid_to_cpu(cpupid);
	int i;

	if (unlikely(!p->numa_group)) {
		unsigned int size = sizeof(struct numa_group) +
				    4*nr_node_ids*sizeof(unsigned long);

		grp = kzalloc(size, GFP_KERNEL | __GFP_NOWARN);
		if (!grp)
			return;

		atomic_set(&grp->refcount, 1);
		grp->active_nodes = 1;
		grp->max_faults_cpu = 0;
		spin_lock_init(&grp->lock);
		grp->gid = p->pid;
		/* Second half of the array tracks nids where faults happen */
		grp->faults_cpu = grp->faults + NR_NUMA_HINT_FAULT_TYPES *
						nr_node_ids;

		for (i = 0; i < NR_NUMA_HINT_FAULT_STATS * nr_node_ids; i++)
			grp->faults[i] = p->numa_faults[i];

		grp->total_faults = p->total_numa_faults;

		grp->nr_tasks++;
		rcu_assign_pointer(p->numa_group, grp);
	}

	rcu_read_lock();
	tsk = READ_ONCE(cpu_rq(cpu)->curr);

	if (!cpupid_match_pid(tsk, cpupid))
		goto no_join;

	grp = rcu_dereference(tsk->numa_group);
	if (!grp)
		goto no_join;

	my_grp = p->numa_group;
	if (grp == my_grp)
		goto no_join;

	/*
	 * Only join the other group if its bigger; if we're the bigger group,
	 * the other task will join us.
	 */
	if (my_grp->nr_tasks > grp->nr_tasks)
		goto no_join;

	/*
	 * Tie-break on the grp address.
	 */
	if (my_grp->nr_tasks == grp->nr_tasks && my_grp > grp)
		goto no_join;

	/* Always join threads in the same process. */
	if (tsk->mm == current->mm)
		join = true;

	/* Simple filter to avoid false positives due to PID collisions */
	if (flags & TNF_SHARED)
		join = true;

	/* Update priv based on whether false sharing was detected */
	*priv = !join;

	if (join && !get_numa_group(grp))
		goto no_join;

	rcu_read_unlock();

	if (!join)
		return;

	BUG_ON(irqs_disabled());
	double_lock_irq(&my_grp->lock, &grp->lock);

	for (i = 0; i < NR_NUMA_HINT_FAULT_STATS * nr_node_ids; i++) {
		my_grp->faults[i] -= p->numa_faults[i];
		grp->faults[i] += p->numa_faults[i];
	}
	my_grp->total_faults -= p->total_numa_faults;
	grp->total_faults += p->total_numa_faults;

	my_grp->nr_tasks--;
	grp->nr_tasks++;

	spin_unlock(&my_grp->lock);
	spin_unlock_irq(&grp->lock);

	rcu_assign_pointer(p->numa_group, grp);

	put_numa_group(my_grp);
	return;

no_join:
	rcu_read_unlock();
	return;
}

void task_numa_free(struct task_struct *p)
{
	struct numa_group *grp = p->numa_group;
	void *numa_faults = p->numa_faults;
	unsigned long flags;
	int i;

	if (grp) {
		spin_lock_irqsave(&grp->lock, flags);
		for (i = 0; i < NR_NUMA_HINT_FAULT_STATS * nr_node_ids; i++)
			grp->faults[i] -= p->numa_faults[i];
		grp->total_faults -= p->total_numa_faults;

		grp->nr_tasks--;
		spin_unlock_irqrestore(&grp->lock, flags);
		RCU_INIT_POINTER(p->numa_group, NULL);
		put_numa_group(grp);
	}

	p->numa_faults = NULL;
	kfree(numa_faults);
}

/*
 * Got a PROT_NONE fault for a page on @node.
 */
void task_numa_fault(int last_cpupid, int mem_node, int pages, int flags)
{
	struct task_struct *p = current;
	bool migrated = flags & TNF_MIGRATED;
	int cpu_node = task_node(current);
	int local = !!(flags & TNF_FAULT_LOCAL);
	struct numa_group *ng;
	int priv;

	if (!static_branch_likely(&sched_numa_balancing))
		return;

	/* for example, ksmd faulting in a user's mm */
	if (!p->mm)
		return;

	/* Allocate buffer to track faults on a per-node basis */
	if (unlikely(!p->numa_faults)) {
		int size = sizeof(*p->numa_faults) *
			   NR_NUMA_HINT_FAULT_BUCKETS * nr_node_ids;

		p->numa_faults = kzalloc(size, GFP_KERNEL|__GFP_NOWARN);
		if (!p->numa_faults)
			return;

		p->total_numa_faults = 0;
		memset(p->numa_faults_locality, 0, sizeof(p->numa_faults_locality));
	}

	/*
	 * First accesses are treated as private, otherwise consider accesses
	 * to be private if the accessing pid has not changed
	 */
	if (unlikely(last_cpupid == (-1 & LAST_CPUPID_MASK))) {
		priv = 1;
	} else {
		priv = cpupid_match_pid(p, last_cpupid);
		if (!priv && !(flags & TNF_NO_GROUP))
			task_numa_group(p, last_cpupid, flags, &priv);
	}

	/*
	 * If a workload spans multiple NUMA nodes, a shared fault that
	 * occurs wholly within the set of nodes that the workload is
	 * actively using should be counted as local. This allows the
	 * scan rate to slow down when a workload has settled down.
	 */
	ng = p->numa_group;
	if (!priv && !local && ng && ng->active_nodes > 1 &&
				numa_is_active_node(cpu_node, ng) &&
				numa_is_active_node(mem_node, ng))
		local = 1;

	task_numa_placement(p);

	/*
	 * Retry task to preferred node migration periodically, in case it
	 * case it previously failed, or the scheduler moved us.
	 */
	if (time_after(jiffies, p->numa_migrate_retry))
		numa_migrate_preferred(p);

	if (migrated)
		p->numa_pages_migrated += pages;
	if (flags & TNF_MIGRATE_FAIL)
		p->numa_faults_locality[2] += pages;

	p->numa_faults[task_faults_idx(NUMA_MEMBUF, mem_node, priv)] += pages;
	p->numa_faults[task_faults_idx(NUMA_CPUBUF, cpu_node, priv)] += pages;
	p->numa_faults_locality[local] += pages;
}

static void reset_ptenuma_scan(struct task_struct *p)
{
	/*
	 * We only did a read acquisition of the mmap sem, so
	 * p->mm->numa_scan_seq is written to without exclusive access
	 * and the update is not guaranteed to be atomic. That's not
	 * much of an issue though, since this is just used for
	 * statistical sampling. Use READ_ONCE/WRITE_ONCE, which are not
	 * expensive, to avoid any form of compiler optimizations:
	 */
	WRITE_ONCE(p->mm->numa_scan_seq, READ_ONCE(p->mm->numa_scan_seq) + 1);
	p->mm->numa_scan_offset = 0;
}

/*
 * The expensive part of numa migration is done from task_work context.
 * Triggered from task_tick_numa().
 */
void task_numa_work(struct callback_head *work)
{
	unsigned long migrate, next_scan, now = jiffies;
	struct task_struct *p = current;
	struct mm_struct *mm = p->mm;
	u64 runtime = p->se.sum_exec_runtime;
	struct vm_area_struct *vma;
	unsigned long start, end;
	unsigned long nr_pte_updates = 0;
	long pages, virtpages;

	SCHED_WARN_ON(p != container_of(work, struct task_struct, numa_work));

	work->next = work; /* protect against double add */
	/*
	 * Who cares about NUMA placement when they're dying.
	 *
	 * NOTE: make sure not to dereference p->mm before this check,
	 * exit_task_work() happens _after_ exit_mm() so we could be called
	 * without p->mm even though we still had it when we enqueued this
	 * work.
	 */
	if (p->flags & PF_EXITING)
		return;

	if (!mm->numa_next_scan) {
		mm->numa_next_scan = now +
			msecs_to_jiffies(sysctl_numa_balancing_scan_delay);
	}

	/*
	 * Enforce maximal scan/migration frequency..
	 */
	migrate = mm->numa_next_scan;
	if (time_before(now, migrate))
		return;

	if (p->numa_scan_period == 0) {
		p->numa_scan_period_max = task_scan_max(p);
		p->numa_scan_period = task_scan_min(p);
	}

	next_scan = now + msecs_to_jiffies(p->numa_scan_period);
	if (cmpxchg(&mm->numa_next_scan, migrate, next_scan) != migrate)
		return;

	/*
	 * Delay this task enough that another task of this mm will likely win
	 * the next time around.
	 */
	p->node_stamp += 2 * TICK_NSEC;

	start = mm->numa_scan_offset;
	pages = sysctl_numa_balancing_scan_size;
	pages <<= 20 - PAGE_SHIFT; /* MB in pages */
	virtpages = pages * 8;	   /* Scan up to this much virtual space */
	if (!pages)
		return;


	down_read(&mm->mmap_sem);
	vma = find_vma(mm, start);
	if (!vma) {
		reset_ptenuma_scan(p);
		start = 0;
		vma = mm->mmap;
	}
	for (; vma; vma = vma->vm_next) {
		if (!vma_migratable(vma) || !vma_policy_mof(vma) ||
			is_vm_hugetlb_page(vma) || (vma->vm_flags & VM_MIXEDMAP)) {
			continue;
		}

		/*
		 * Shared library pages mapped by multiple processes are not
		 * migrated as it is expected they are cache replicated. Avoid
		 * hinting faults in read-only file-backed mappings or the vdso
		 * as migrating the pages will be of marginal benefit.
		 */
		if (!vma->vm_mm ||
		    (vma->vm_file && (vma->vm_flags & (VM_READ|VM_WRITE)) == (VM_READ)))
			continue;

		/*
		 * Skip inaccessible VMAs to avoid any confusion between
		 * PROT_NONE and NUMA hinting ptes
		 */
		if (!(vma->vm_flags & (VM_READ | VM_EXEC | VM_WRITE)))
			continue;

		do {
			start = max(start, vma->vm_start);
			end = ALIGN(start + (pages << PAGE_SHIFT), HPAGE_SIZE);
			end = min(end, vma->vm_end);
			nr_pte_updates = change_prot_numa(vma, start, end);

			/*
			 * Try to scan sysctl_numa_balancing_size worth of
			 * hpages that have at least one present PTE that
			 * is not already pte-numa. If the VMA contains
			 * areas that are unused or already full of prot_numa
			 * PTEs, scan up to virtpages, to skip through those
			 * areas faster.
			 */
			if (nr_pte_updates)
				pages -= (end - start) >> PAGE_SHIFT;
			virtpages -= (end - start) >> PAGE_SHIFT;

			start = end;
			if (pages <= 0 || virtpages <= 0)
				goto out;

			cond_resched();
		} while (end != vma->vm_end);
	}

out:
	/*
	 * It is possible to reach the end of the VMA list but the last few
	 * VMAs are not guaranteed to the vma_migratable. If they are not, we
	 * would find the !migratable VMA on the next scan but not reset the
	 * scanner to the start so check it now.
	 */
	if (vma)
		mm->numa_scan_offset = start;
	else
		reset_ptenuma_scan(p);
	up_read(&mm->mmap_sem);

	/*
	 * Make sure tasks use at least 32x as much time to run other code
	 * than they used here, to limit NUMA PTE scanning overhead to 3% max.
	 * Usually update_task_scan_period slows down scanning enough; on an
	 * overloaded system we need to limit overhead on a per task basis.
	 */
	if (unlikely(p->se.sum_exec_runtime != runtime)) {
		u64 diff = p->se.sum_exec_runtime - runtime;
		p->node_stamp += 32 * diff;
	}
}

/*
 * Drive the periodic memory faults..
 */
void task_tick_numa(struct rq *rq, struct task_struct *curr)
{
	struct callback_head *work = &curr->numa_work;
	u64 period, now;

	/*
	 * We don't care about NUMA placement if we don't have memory.
	 */
	if (!curr->mm || (curr->flags & PF_EXITING) || work->next != work)
		return;

	/*
	 * Using runtime rather than walltime has the dual advantage that
	 * we (mostly) drive the selection from busy threads and that the
	 * task needs to have done some actual work before we bother with
	 * NUMA placement.
	 */
	now = curr->se.sum_exec_runtime;
	period = (u64)curr->numa_scan_period * NSEC_PER_MSEC;

	if (now > curr->node_stamp + period) {
		if (!curr->node_stamp)
			curr->numa_scan_period = task_scan_min(curr);
		curr->node_stamp += period;

		if (!time_before(jiffies, curr->mm->numa_next_scan)) {
			init_task_work(work, task_numa_work); /* TODO: move this into sched_fork() */
			task_work_add(curr, work, true);
		}
	}
}
#else
static void task_tick_numa(struct rq *rq, struct task_struct *curr)
{
}

static inline void account_numa_enqueue(struct rq *rq, struct task_struct *p)
{
}

static inline void account_numa_dequeue(struct rq *rq, struct task_struct *p)
{
}
#endif /* CONFIG_NUMA_BALANCING */

static void
account_entity_enqueue(struct cfs_rq *cfs_rq, struct sched_entity *se)
{
	update_load_add(&cfs_rq->load, se->load.weight);
	if (!parent_entity(se))
		update_load_add(&rq_of(cfs_rq)->load, se->load.weight);
#ifdef CONFIG_SMP
	if (entity_is_task(se)) {
		struct rq *rq = rq_of(cfs_rq);

		account_numa_enqueue(rq, task_of(se));
		list_add(&se->group_node, &rq->cfs_tasks);
	}
#endif
	cfs_rq->nr_running++;
}

static void
account_entity_dequeue(struct cfs_rq *cfs_rq, struct sched_entity *se)
{
	update_load_sub(&cfs_rq->load, se->load.weight);
	if (!parent_entity(se))
		update_load_sub(&rq_of(cfs_rq)->load, se->load.weight);
#ifdef CONFIG_SMP
	if (entity_is_task(se)) {
		account_numa_dequeue(rq_of(cfs_rq), task_of(se));
		list_del_init(&se->group_node);
	}
#endif
	cfs_rq->nr_running--;
}

#ifdef CONFIG_FAIR_GROUP_SCHED
# ifdef CONFIG_SMP
static long calc_cfs_shares(struct cfs_rq *cfs_rq, struct task_group *tg)
{
	long tg_weight, load, shares;

	/*
	 * This really should be: cfs_rq->avg.load_avg, but instead we use
	 * cfs_rq->load.weight, which is its upper bound. This helps ramp up
	 * the shares for small weight interactive tasks.
	 */
	load = scale_load_down(cfs_rq->load.weight);

	tg_weight = atomic_long_read(&tg->load_avg);

	/* Ensure tg_weight >= load */
	tg_weight -= cfs_rq->tg_load_avg_contrib;
	tg_weight += load;

	shares = (tg->shares * load);
	if (tg_weight)
		shares /= tg_weight;

	if (shares < MIN_SHARES)
		shares = MIN_SHARES;
	if (shares > tg->shares)
		shares = tg->shares;

	return shares;
}
# else /* CONFIG_SMP */
static inline long calc_cfs_shares(struct cfs_rq *cfs_rq, struct task_group *tg)
{
	return tg->shares;
}
# endif /* CONFIG_SMP */

static void reweight_entity(struct cfs_rq *cfs_rq, struct sched_entity *se,
			    unsigned long weight)
{
	if (se->on_rq) {
		/* commit outstanding execution time */
		if (cfs_rq->curr == se)
			update_curr(cfs_rq);
		account_entity_dequeue(cfs_rq, se);
	}

	update_load_set(&se->load, weight);

	if (se->on_rq)
		account_entity_enqueue(cfs_rq, se);
}

static inline int throttled_hierarchy(struct cfs_rq *cfs_rq);

static void update_cfs_shares(struct sched_entity *se)
{
	struct cfs_rq *cfs_rq = group_cfs_rq(se);
	struct task_group *tg;
	long shares;

	if (!cfs_rq)
		return;

	if (throttled_hierarchy(cfs_rq))
		return;

	tg = cfs_rq->tg;

#ifndef CONFIG_SMP
	if (likely(se->load.weight == tg->shares))
		return;
#endif
	shares = calc_cfs_shares(cfs_rq, tg);

	reweight_entity(cfs_rq_of(se), se, shares);
}

#else /* CONFIG_FAIR_GROUP_SCHED */
static inline void update_cfs_shares(struct sched_entity *se)
{
}
#endif /* CONFIG_FAIR_GROUP_SCHED */

#ifdef CONFIG_SMP
/* Precomputed fixed inverse multiplies for multiplication by y^n */
static const u32 runnable_avg_yN_inv[] = {
	0xffffffff, 0xfa83b2da, 0xf5257d14, 0xefe4b99a, 0xeac0c6e6, 0xe5b906e6,
	0xe0ccdeeb, 0xdbfbb796, 0xd744fcc9, 0xd2a81d91, 0xce248c14, 0xc9b9bd85,
	0xc5672a10, 0xc12c4cc9, 0xbd08a39e, 0xb8fbaf46, 0xb504f333, 0xb123f581,
	0xad583ee9, 0xa9a15ab4, 0xa5fed6a9, 0xa2704302, 0x9ef5325f, 0x9b8d39b9,
	0x9837f050, 0x94f4efa8, 0x91c3d373, 0x8ea4398a, 0x8b95c1e3, 0x88980e80,
	0x85aac367, 0x82cd8698,
};

/*
 * Precomputed \Sum y^k { 1<=k<=n }.  These are floor(true_value) to prevent
 * over-estimates when re-combining.
 */
static const u32 runnable_avg_yN_sum[] = {
	    0, 1002, 1982, 2941, 3880, 4798, 5697, 6576, 7437, 8279, 9103,
	 9909,10698,11470,12226,12966,13690,14398,15091,15769,16433,17082,
	17718,18340,18949,19545,20128,20698,21256,21802,22336,22859,23371,
};

/*
 * Precomputed \Sum y^k { 1<=k<=n, where n%32=0). Values are rolled down to
 * lower integers. See Documentation/scheduler/sched-avg.txt how these
 * were generated:
 */
static const u32 __accumulated_sum_N32[] = {
	    0, 23371, 35056, 40899, 43820, 45281,
	46011, 46376, 46559, 46650, 46696, 46719,
};

/*
 * Approximate:
 *   val * y^n,    where y^32 ~= 0.5 (~1 scheduling period)
 */
static __always_inline u64 decay_load(u64 val, u64 n)
{
	unsigned int local_n;

	if (!n)
		return val;
	else if (unlikely(n > LOAD_AVG_PERIOD * 63))
		return 0;

	/* after bounds checking we can collapse to 32-bit */
	local_n = n;

	/*
	 * As y^PERIOD = 1/2, we can combine
	 *    y^n = 1/2^(n/PERIOD) * y^(n%PERIOD)
	 * With a look-up table which covers y^n (n<PERIOD)
	 *
	 * To achieve constant time decay_load.
	 */
	if (unlikely(local_n >= LOAD_AVG_PERIOD)) {
		val >>= local_n / LOAD_AVG_PERIOD;
		local_n %= LOAD_AVG_PERIOD;
	}

	val = mul_u64_u32_shr(val, runnable_avg_yN_inv[local_n], 32);
	return val;
}

/*
 * For updates fully spanning n periods, the contribution to runnable
 * average will be: \Sum 1024*y^n
 *
 * We can compute this reasonably efficiently by combining:
 *   y^PERIOD = 1/2 with precomputed \Sum 1024*y^n {for  n <PERIOD}
 */
static u32 __compute_runnable_contrib(u64 n)
{
	u32 contrib = 0;

	if (likely(n <= LOAD_AVG_PERIOD))
		return runnable_avg_yN_sum[n];
	else if (unlikely(n >= LOAD_AVG_MAX_N))
		return LOAD_AVG_MAX;

	/* Since n < LOAD_AVG_MAX_N, n/LOAD_AVG_PERIOD < 11 */
	contrib = __accumulated_sum_N32[n/LOAD_AVG_PERIOD];
	n %= LOAD_AVG_PERIOD;
	contrib = decay_load(contrib, n);
	return contrib + runnable_avg_yN_sum[n];
}

#define cap_scale(v, s) ((v)*(s) >> SCHED_CAPACITY_SHIFT)

/*
 * We can represent the historical contribution to runnable average as the
 * coefficients of a geometric series.  To do this we sub-divide our runnable
 * history into segments of approximately 1ms (1024us); label the segment that
 * occurred N-ms ago p_N, with p_0 corresponding to the current period, e.g.
 *
 * [<- 1024us ->|<- 1024us ->|<- 1024us ->| ...
 *      p0            p1           p2
 *     (now)       (~1ms ago)  (~2ms ago)
 *
 * Let u_i denote the fraction of p_i that the entity was runnable.
 *
 * We then designate the fractions u_i as our co-efficients, yielding the
 * following representation of historical load:
 *   u_0 + u_1*y + u_2*y^2 + u_3*y^3 + ...
 *
 * We choose y based on the with of a reasonably scheduling period, fixing:
 *   y^32 = 0.5
 *
 * This means that the contribution to load ~32ms ago (u_32) will be weighted
 * approximately half as much as the contribution to load within the last ms
 * (u_0).
 *
 * When a period "rolls over" and we have new u_0`, multiplying the previous
 * sum again by y is sufficient to update:
 *   load_avg = u_0` + y*(u_0 + u_1*y + u_2*y^2 + ... )
 *            = u_0 + u_1*y + u_2*y^2 + ... [re-labeling u_i --> u_{i+1}]
 */
static __always_inline int
__update_load_avg(u64 now, int cpu, struct sched_avg *sa,
		  unsigned long weight, int running, struct cfs_rq *cfs_rq)
{
	u64 delta, scaled_delta, periods;
	u32 contrib;
	unsigned int delta_w, scaled_delta_w, decayed = 0;
	unsigned long scale_freq, scale_cpu;

	delta = now - sa->last_update_time;
	/*
	 * This should only happen when time goes backwards, which it
	 * unfortunately does during sched clock init when we swap over to TSC.
	 */
	if ((s64)delta < 0) {
		sa->last_update_time = now;
		return 0;
	}

	/*
	 * Use 1024ns as the unit of measurement since it's a reasonable
	 * approximation of 1us and fast to compute.
	 */
	delta >>= 10;
	if (!delta)
		return 0;
	sa->last_update_time = now;

	scale_freq = arch_scale_freq_capacity(NULL, cpu);
	scale_cpu = arch_scale_cpu_capacity(NULL, cpu);
	trace_sched_contrib_scale_f(cpu, scale_freq, scale_cpu);

	/* delta_w is the amount already accumulated against our next period */
	delta_w = sa->period_contrib;
	if (delta + delta_w >= 1024) {
		decayed = 1;

		/* how much left for next period will start over, we don't know yet */
		sa->period_contrib = 0;

		/*
		 * Now that we know we're crossing a period boundary, figure
		 * out how much from delta we need to complete the current
		 * period and accrue it.
		 */
		delta_w = 1024 - delta_w;
		scaled_delta_w = cap_scale(delta_w, scale_freq);
		if (weight) {
			sa->load_sum += weight * scaled_delta_w;
			if (cfs_rq) {
				cfs_rq->runnable_load_sum +=
						weight * scaled_delta_w;
			}
		}
		if (running)
			sa->util_sum += scaled_delta_w * scale_cpu;

		delta -= delta_w;

		/* Figure out how many additional periods this update spans */
		periods = delta / 1024;
		delta %= 1024;

		sa->load_sum = decay_load(sa->load_sum, periods + 1);
		if (cfs_rq) {
			cfs_rq->runnable_load_sum =
				decay_load(cfs_rq->runnable_load_sum, periods + 1);
		}
		sa->util_sum = decay_load((u64)(sa->util_sum), periods + 1);

		/* Efficiently calculate \sum (1..n_period) 1024*y^i */
		contrib = __compute_runnable_contrib(periods);
		contrib = cap_scale(contrib, scale_freq);
		if (weight) {
			sa->load_sum += weight * contrib;
			if (cfs_rq)
				cfs_rq->runnable_load_sum += weight * contrib;
		}
		if (running)
			sa->util_sum += contrib * scale_cpu;
	}

	/* Remainder of delta accrued against u_0` */
	scaled_delta = cap_scale(delta, scale_freq);
	if (weight) {
		sa->load_sum += weight * scaled_delta;
		if (cfs_rq)
			cfs_rq->runnable_load_sum += weight * scaled_delta;
	}
	if (running)
		sa->util_sum += scaled_delta * scale_cpu;

	sa->period_contrib += delta;

	if (decayed) {
		sa->load_avg = div_u64(sa->load_sum, LOAD_AVG_MAX);
		if (cfs_rq) {
			cfs_rq->runnable_load_avg =
				div_u64(cfs_rq->runnable_load_sum, LOAD_AVG_MAX);
		}
		sa->util_avg = sa->util_sum / LOAD_AVG_MAX;
	}

	return decayed;
}

/*
 * Signed add and clamp on underflow.
 *
 * Explicitly do a load-store to ensure the intermediate value never hits
 * memory. This allows lockless observations without ever seeing the negative
 * values.
 */
#define add_positive(_ptr, _val) do {                           \
	typeof(_ptr) ptr = (_ptr);                              \
	typeof(_val) val = (_val);                              \
	typeof(*ptr) res, var = READ_ONCE(*ptr);                \
								\
	res = var + val;                                        \
								\
	if (val < 0 && res > var)                               \
		res = 0;                                        \
								\
	WRITE_ONCE(*ptr, res);                                  \
} while (0)

#ifdef CONFIG_FAIR_GROUP_SCHED
/**
 * update_tg_load_avg - update the tg's load avg
 * @cfs_rq: the cfs_rq whose avg changed
 * @force: update regardless of how small the difference
 *
 * This function 'ensures': tg->load_avg := \Sum tg->cfs_rq[]->avg.load.
 * However, because tg->load_avg is a global value there are performance
 * considerations.
 *
 * In order to avoid having to look at the other cfs_rq's, we use a
 * differential update where we store the last value we propagated. This in
 * turn allows skipping updates if the differential is 'small'.
 *
 * Updating tg's load_avg is necessary before update_cfs_share() (which is
 * done) and effective_load() (which is not done because it is too costly).
 */
static inline void update_tg_load_avg(struct cfs_rq *cfs_rq, int force)
{
	long delta = cfs_rq->avg.load_avg - cfs_rq->tg_load_avg_contrib;

	/*
	 * No need to update load_avg for root_task_group as it is not used.
	 */
	if (cfs_rq->tg == &root_task_group)
		return;

	if (force || abs(delta) > cfs_rq->tg_load_avg_contrib / 64) {
		atomic_long_add(delta, &cfs_rq->tg->load_avg);
		cfs_rq->tg_load_avg_contrib = cfs_rq->avg.load_avg;
	}
}

/*
 * Called within set_task_rq() right before setting a task's cpu. The
 * caller only guarantees p->pi_lock is held; no other assumptions,
 * including the state of rq->lock, should be made.
 */
void set_task_rq_fair(struct sched_entity *se,
		      struct cfs_rq *prev, struct cfs_rq *next)
{
	if (!sched_feat(ATTACH_AGE_LOAD))
		return;

	/*
	 * We are supposed to update the task to "current" time, then its up to
	 * date and ready to go to new CPU/cfs_rq. But we have difficulty in
	 * getting what current time is, so simply throw away the out-of-date
	 * time. This will result in the wakee task is less decayed, but giving
	 * the wakee more load sounds not bad.
	 */
	if (se->avg.last_update_time && prev) {
		u64 p_last_update_time;
		u64 n_last_update_time;

#ifndef CONFIG_64BIT
		u64 p_last_update_time_copy;
		u64 n_last_update_time_copy;

		do {
			p_last_update_time_copy = prev->load_last_update_time_copy;
			n_last_update_time_copy = next->load_last_update_time_copy;

			smp_rmb();

			p_last_update_time = prev->avg.last_update_time;
			n_last_update_time = next->avg.last_update_time;

		} while (p_last_update_time != p_last_update_time_copy ||
			 n_last_update_time != n_last_update_time_copy);
#else
		p_last_update_time = prev->avg.last_update_time;
		n_last_update_time = next->avg.last_update_time;
#endif
		__update_load_avg(p_last_update_time, cpu_of(rq_of(prev)),
				  &se->avg, 0, 0, NULL);
		se->avg.last_update_time = n_last_update_time;
	}
}

/* Take into account change of utilization of a child task group */
static inline void
update_tg_cfs_util(struct cfs_rq *cfs_rq, struct sched_entity *se)
{
	struct cfs_rq *gcfs_rq = group_cfs_rq(se);
	long delta = gcfs_rq->avg.util_avg - se->avg.util_avg;

	/* Nothing to update */
	if (!delta)
		return;

	/* Set new sched_entity's utilization */
	se->avg.util_avg = gcfs_rq->avg.util_avg;
	se->avg.util_sum = se->avg.util_avg * LOAD_AVG_MAX;

	/* Update parent cfs_rq utilization */
	add_positive(&cfs_rq->avg.util_avg, delta);
	cfs_rq->avg.util_sum = cfs_rq->avg.util_avg * LOAD_AVG_MAX;
}

/* Take into account change of load of a child task group */
static inline void
update_tg_cfs_load(struct cfs_rq *cfs_rq, struct sched_entity *se)
{
	struct cfs_rq *gcfs_rq = group_cfs_rq(se);
	long delta, load = gcfs_rq->avg.load_avg;

	/*
	 * If the load of group cfs_rq is null, the load of the
	 * sched_entity will also be null so we can skip the formula
	 */
	if (load) {
		long tg_load;

		/* Get tg's load and ensure tg_load > 0 */
		tg_load = atomic_long_read(&gcfs_rq->tg->load_avg) + 1;

		/* Ensure tg_load >= load and updated with current load*/
		tg_load -= gcfs_rq->tg_load_avg_contrib;
		tg_load += load;

		/*
		 * We need to compute a correction term in the case that the
		 * task group is consuming more CPU than a task of equal
		 * weight. A task with a weight equals to tg->shares will have
		 * a load less or equal to scale_load_down(tg->shares).
		 * Similarly, the sched_entities that represent the task group
		 * at parent level, can't have a load higher than
		 * scale_load_down(tg->shares). And the Sum of sched_entities'
		 * load must be <= scale_load_down(tg->shares).
		 */
		if (tg_load > scale_load_down(gcfs_rq->tg->shares)) {
			/* scale gcfs_rq's load into tg's shares*/
			load *= scale_load_down(gcfs_rq->tg->shares);
			load /= tg_load;
		}
	}

	delta = load - se->avg.load_avg;

	/* Nothing to update */
	if (!delta)
		return;

	/* Set new sched_entity's load */
	se->avg.load_avg = load;
	se->avg.load_sum = se->avg.load_avg * LOAD_AVG_MAX;

	/* Update parent cfs_rq load */
	add_positive(&cfs_rq->avg.load_avg, delta);
	cfs_rq->avg.load_sum = cfs_rq->avg.load_avg * LOAD_AVG_MAX;

	/*
	 * If the sched_entity is already enqueued, we also have to update the
	 * runnable load avg.
	 */
	if (se->on_rq) {
		/* Update parent cfs_rq runnable_load_avg */
		add_positive(&cfs_rq->runnable_load_avg, delta);
		cfs_rq->runnable_load_sum = cfs_rq->runnable_load_avg * LOAD_AVG_MAX;
	}
}

static inline void set_tg_cfs_propagate(struct cfs_rq *cfs_rq)
{
	cfs_rq->propagate_avg = 1;
}

static inline int test_and_clear_tg_cfs_propagate(struct sched_entity *se)
{
	struct cfs_rq *cfs_rq = group_cfs_rq(se);

	if (!cfs_rq->propagate_avg)
		return 0;

	cfs_rq->propagate_avg = 0;
	return 1;
}

/* Update task and its cfs_rq load average */
static inline int propagate_entity_load_avg(struct sched_entity *se)
{
	struct cfs_rq *cfs_rq;

	if (entity_is_task(se))
		return 0;

	if (!test_and_clear_tg_cfs_propagate(se))
		return 0;

	cfs_rq = cfs_rq_of(se);

	set_tg_cfs_propagate(cfs_rq);

	update_tg_cfs_util(cfs_rq, se);
	update_tg_cfs_load(cfs_rq, se);

	return 1;
}

/*
 * Check if we need to update the load and the utilization of a blocked
 * group_entity:
 */
static inline bool skip_blocked_update(struct sched_entity *se)
{
	struct cfs_rq *gcfs_rq = group_cfs_rq(se);

	/*
	 * If sched_entity still have not zero load or utilization, we have to
	 * decay it:
	 */
	if (se->avg.load_avg || se->avg.util_avg)
		return false;

	/*
	 * If there is a pending propagation, we have to update the load and
	 * the utilization of the sched_entity:
	 */
	if (gcfs_rq->propagate_avg)
		return false;

	/*
	 * Otherwise, the load and the utilization of the sched_entity is
	 * already zero and there is no pending propagation, so it will be a
	 * waste of time to try to decay it:
	 */
	return true;
}

#else /* CONFIG_FAIR_GROUP_SCHED */

static inline void update_tg_load_avg(struct cfs_rq *cfs_rq, int force) {}

static inline int propagate_entity_load_avg(struct sched_entity *se)
{
	return 0;
}

static inline void set_tg_cfs_propagate(struct cfs_rq *cfs_rq) {}

#endif /* CONFIG_FAIR_GROUP_SCHED */

static inline void cfs_rq_util_change(struct cfs_rq *cfs_rq)
{
	if (&this_rq()->cfs == cfs_rq) {
		/*
		 * There are a few boundary cases this might miss but it should
		 * get called often enough that that should (hopefully) not be
		 * a real problem -- added to that it only calls on the local
		 * CPU, so if we enqueue remotely we'll miss an update, but
		 * the next tick/schedule should update.
		 *
		 * It will not get called when we go idle, because the idle
		 * thread is a different class (!fair), nor will the utilization
		 * number include things like RT tasks.
		 *
		 * As is, the util number is not freq-invariant (we'd have to
		 * implement arch_scale_freq_capacity() for that).
		 *
		 * See cpu_util().
		 */
		cpufreq_update_util(rq_of(cfs_rq), 0);
	}
}

/*
 * Unsigned subtract and clamp on underflow.
 *
 * Explicitly do a load-store to ensure the intermediate value never hits
 * memory. This allows lockless observations without ever seeing the negative
 * values.
 */
#define sub_positive(_ptr, _val) do {				\
	typeof(_ptr) ptr = (_ptr);				\
	typeof(*ptr) val = (_val);				\
	typeof(*ptr) res, var = READ_ONCE(*ptr);		\
	res = var - val;					\
	if (res > var)						\
		res = 0;					\
	WRITE_ONCE(*ptr, res);					\
} while (0)

/**
 * update_cfs_rq_load_avg - update the cfs_rq's load/util averages
 * @now: current time, as per cfs_rq_clock_task()
 * @cfs_rq: cfs_rq to update
 * @update_freq: should we call cfs_rq_util_change() or will the call do so
 *
 * The cfs_rq avg is the direct sum of all its entities (blocked and runnable)
 * avg. The immediate corollary is that all (fair) tasks must be attached, see
 * post_init_entity_util_avg().
 *
 * cfs_rq->avg is used for task_h_load() and update_cfs_share() for example.
 *
 * Returns true if the load decayed or we removed load.
 *
 * Since both these conditions indicate a changed cfs_rq->avg.load we should
 * call update_tg_load_avg() when this function returns true.
 */
static inline int
update_cfs_rq_load_avg(u64 now, struct cfs_rq *cfs_rq, bool update_freq)
{
	struct sched_avg *sa = &cfs_rq->avg;
	int decayed, removed_load = 0, removed_util = 0;

	if (atomic_long_read(&cfs_rq->removed_load_avg)) {
		s64 r = atomic_long_xchg(&cfs_rq->removed_load_avg, 0);
		sub_positive(&sa->load_avg, r);
		sub_positive(&sa->load_sum, r * LOAD_AVG_MAX);
		removed_load = 1;
		set_tg_cfs_propagate(cfs_rq);
	}

	if (atomic_long_read(&cfs_rq->removed_util_avg)) {
		long r = atomic_long_xchg(&cfs_rq->removed_util_avg, 0);
		sub_positive(&sa->util_avg, r);
		sub_positive(&sa->util_sum, r * LOAD_AVG_MAX);
		removed_util = 1;
		set_tg_cfs_propagate(cfs_rq);
	}

	decayed = __update_load_avg(now, cpu_of(rq_of(cfs_rq)), sa,
		scale_load_down(cfs_rq->load.weight), cfs_rq->curr != NULL, cfs_rq);

#ifndef CONFIG_64BIT
	smp_wmb();
	cfs_rq->load_last_update_time_copy = sa->last_update_time;
#endif

	if (update_freq && (decayed || removed_util))
		cfs_rq_util_change(cfs_rq);

	/* Trace CPU load, unless cfs_rq belongs to a non-root task_group */
	if (cfs_rq == &rq_of(cfs_rq)->cfs)
		trace_sched_load_avg_cpu(cpu_of(rq_of(cfs_rq)), cfs_rq);

	return decayed || removed_load;
}

/*
 * Optional action to be done while updating the load average
 */
#define UPDATE_TG	0x1
#define SKIP_AGE_LOAD	0x2

/* Update task and its cfs_rq load average */
static inline void update_load_avg(struct sched_entity *se, int flags)
{
	struct cfs_rq *cfs_rq = cfs_rq_of(se);
	u64 now = cfs_rq_clock_task(cfs_rq);
	struct rq *rq = rq_of(cfs_rq);
	int cpu = cpu_of(rq);
	int decayed;
	void *ptr = NULL;

	/*
	 * Track task load average for carrying it to new CPU after migrated, and
	 * track group sched_entity load average for task_h_load calc in migration
	 */
	if (se->avg.last_update_time && !(flags & SKIP_AGE_LOAD)) {
		__update_load_avg(now, cpu, &se->avg,
			  se->on_rq * scale_load_down(se->load.weight),
			  cfs_rq->curr == se, NULL);
	}

	decayed  = update_cfs_rq_load_avg(now, cfs_rq, true);
	decayed |= propagate_entity_load_avg(se);

	if (decayed && (flags & UPDATE_TG))
		update_tg_load_avg(cfs_rq, 0);

	if (entity_is_task(se)) {
#ifdef CONFIG_SCHED_WALT
		ptr = (void *)&(task_of(se)->ravg);
#endif
		trace_sched_load_avg_task(task_of(se), &se->avg, ptr);
	}
}

/**
 * attach_entity_load_avg - attach this entity to its cfs_rq load avg
 * @cfs_rq: cfs_rq to attach to
 * @se: sched_entity to attach
 *
 * Must call update_cfs_rq_load_avg() before this, since we rely on
 * cfs_rq->avg.last_update_time being current.
 */
static void attach_entity_load_avg(struct cfs_rq *cfs_rq, struct sched_entity *se)
{
	se->avg.last_update_time = cfs_rq->avg.last_update_time;
	cfs_rq->avg.load_avg += se->avg.load_avg;
	cfs_rq->avg.load_sum += se->avg.load_sum;
	cfs_rq->avg.util_avg += se->avg.util_avg;
	cfs_rq->avg.util_sum += se->avg.util_sum;
	set_tg_cfs_propagate(cfs_rq);

	cfs_rq_util_change(cfs_rq);
}

/**
 * detach_entity_load_avg - detach this entity from its cfs_rq load avg
 * @cfs_rq: cfs_rq to detach from
 * @se: sched_entity to detach
 *
 * Must call update_cfs_rq_load_avg() before this, since we rely on
 * cfs_rq->avg.last_update_time being current.
 */
static void detach_entity_load_avg(struct cfs_rq *cfs_rq, struct sched_entity *se)
{

	sub_positive(&cfs_rq->avg.load_avg, se->avg.load_avg);
	sub_positive(&cfs_rq->avg.load_sum, se->avg.load_sum);
	sub_positive(&cfs_rq->avg.util_avg, se->avg.util_avg);
	sub_positive(&cfs_rq->avg.util_sum, se->avg.util_sum);
	set_tg_cfs_propagate(cfs_rq);

	cfs_rq_util_change(cfs_rq);
}

/* Add the load generated by se into cfs_rq's load average */
static inline void
enqueue_entity_load_avg(struct cfs_rq *cfs_rq, struct sched_entity *se)
{
	struct sched_avg *sa = &se->avg;

	cfs_rq->runnable_load_avg += sa->load_avg;
	cfs_rq->runnable_load_sum += sa->load_sum;

	if (!sa->last_update_time) {
		attach_entity_load_avg(cfs_rq, se);
		update_tg_load_avg(cfs_rq, 0);
	}
}

/* Remove the runnable load generated by se from cfs_rq's runnable load average */
static inline void
dequeue_entity_load_avg(struct cfs_rq *cfs_rq, struct sched_entity *se)
{
	cfs_rq->runnable_load_avg =
		max_t(long, cfs_rq->runnable_load_avg - se->avg.load_avg, 0);
	cfs_rq->runnable_load_sum =
		max_t(s64,  cfs_rq->runnable_load_sum - se->avg.load_sum, 0);
}

#ifndef CONFIG_64BIT
static inline u64 cfs_rq_last_update_time(struct cfs_rq *cfs_rq)
{
	u64 last_update_time_copy;
	u64 last_update_time;

	do {
		last_update_time_copy = cfs_rq->load_last_update_time_copy;
		smp_rmb();
		last_update_time = cfs_rq->avg.last_update_time;
	} while (last_update_time != last_update_time_copy);

	return last_update_time;
}
#else
static inline u64 cfs_rq_last_update_time(struct cfs_rq *cfs_rq)
{
	return cfs_rq->avg.last_update_time;
}
#endif

/*
 * Synchronize entity load avg of dequeued entity without locking
 * the previous rq.
 */
void sync_entity_load_avg(struct sched_entity *se)
{
	struct cfs_rq *cfs_rq = cfs_rq_of(se);
	u64 last_update_time;

	last_update_time = cfs_rq_last_update_time(cfs_rq);
	__update_load_avg(last_update_time, cpu_of(rq_of(cfs_rq)), &se->avg, 0, 0, NULL);
}

/*
 * Task first catches up with cfs_rq, and then subtract
 * itself from the cfs_rq (task must be off the queue now).
 */
void remove_entity_load_avg(struct sched_entity *se)
{
	struct cfs_rq *cfs_rq = cfs_rq_of(se);

	/*
	 * tasks cannot exit without having gone through wake_up_new_task() ->
	 * post_init_entity_util_avg() which will have added things to the
	 * cfs_rq, so we can remove unconditionally.
	 *
	 * Similarly for groups, they will have passed through
	 * post_init_entity_util_avg() before unregister_sched_fair_group()
	 * calls this.
	 */

	sync_entity_load_avg(se);
	atomic_long_add(se->avg.load_avg, &cfs_rq->removed_load_avg);
	atomic_long_add(se->avg.util_avg, &cfs_rq->removed_util_avg);
}

static inline unsigned long cfs_rq_runnable_load_avg(struct cfs_rq *cfs_rq)
{
	return cfs_rq->runnable_load_avg;
}

static inline unsigned long cfs_rq_load_avg(struct cfs_rq *cfs_rq)
{
	return cfs_rq->avg.load_avg;
}

static int idle_balance(struct rq *this_rq);

#else /* CONFIG_SMP */

static inline int
update_cfs_rq_load_avg(u64 now, struct cfs_rq *cfs_rq, bool update_freq)
{
	return 0;
}

#define UPDATE_TG	0x0
#define SKIP_AGE_LOAD	0x0

static inline void update_load_avg(struct sched_entity *se, int not_used1)
{
	cpufreq_update_util(rq_of(cfs_rq_of(se)), 0);
}

static inline void
enqueue_entity_load_avg(struct cfs_rq *cfs_rq, struct sched_entity *se) {}
static inline void
dequeue_entity_load_avg(struct cfs_rq *cfs_rq, struct sched_entity *se) {}
static inline void remove_entity_load_avg(struct sched_entity *se) {}

static inline void
attach_entity_load_avg(struct cfs_rq *cfs_rq, struct sched_entity *se) {}
static inline void
detach_entity_load_avg(struct cfs_rq *cfs_rq, struct sched_entity *se) {}

static inline int idle_balance(struct rq *rq)
{
	return 0;
}

#endif /* CONFIG_SMP */

static void check_spread(struct cfs_rq *cfs_rq, struct sched_entity *se)
{
#ifdef CONFIG_SCHED_DEBUG
	s64 d = se->vruntime - cfs_rq->min_vruntime;

	if (d < 0)
		d = -d;

	if (d > 3*sysctl_sched_latency)
		schedstat_inc(cfs_rq->nr_spread_over);
#endif
}

static void
place_entity(struct cfs_rq *cfs_rq, struct sched_entity *se, int initial)
{
	u64 vruntime = cfs_rq->min_vruntime;

	/*
	 * The 'current' period is already promised to the current tasks,
	 * however the extra weight of the new task will slow them down a
	 * little, place the new task so that it fits in the slot that
	 * stays open at the end.
	 */
	if (initial && sched_feat(START_DEBIT))
		vruntime += sched_vslice(cfs_rq, se);

	/* sleeps up to a single latency don't count. */
	if (!initial) {
		unsigned long thresh = sysctl_sched_latency;

		/*
		 * Halve their sleep time's effect, to allow
		 * for a gentler effect of sleepers:
		 */
		if (sched_feat(GENTLE_FAIR_SLEEPERS))
			thresh >>= 1;

		vruntime -= thresh;
	}

	/* ensure we never gain time by being placed backwards. */
	se->vruntime = max_vruntime(se->vruntime, vruntime);
}

static void check_enqueue_throttle(struct cfs_rq *cfs_rq);

static inline void check_schedstat_required(void)
{
#ifdef CONFIG_SCHEDSTATS
	if (schedstat_enabled())
		return;

	/* Force schedstat enabled if a dependent tracepoint is active */
	if (trace_sched_stat_wait_enabled()    ||
			trace_sched_stat_sleep_enabled()   ||
			trace_sched_stat_iowait_enabled()  ||
			trace_sched_stat_blocked_enabled() ||
			trace_sched_stat_runtime_enabled())  {
		printk_deferred_once("Scheduler tracepoints stat_sleep, stat_iowait, "
			     "stat_blocked and stat_runtime require the "
			     "kernel parameter schedstats=enabled or "
			     "kernel.sched_schedstats=1\n");
	}
#endif
}


/*
 * MIGRATION
 *
 *	dequeue
 *	  update_curr()
 *	    update_min_vruntime()
 *	  vruntime -= min_vruntime
 *
 *	enqueue
 *	  update_curr()
 *	    update_min_vruntime()
 *	  vruntime += min_vruntime
 *
 * this way the vruntime transition between RQs is done when both
 * min_vruntime are up-to-date.
 *
 * WAKEUP (remote)
 *
 *	->migrate_task_rq_fair() (p->state == TASK_WAKING)
 *	  vruntime -= min_vruntime
 *
 *	enqueue
 *	  update_curr()
 *	    update_min_vruntime()
 *	  vruntime += min_vruntime
 *
 * this way we don't have the most up-to-date min_vruntime on the originating
 * CPU and an up-to-date min_vruntime on the destination CPU.
 */

static void
enqueue_entity(struct cfs_rq *cfs_rq, struct sched_entity *se, int flags)
{
	bool renorm = !(flags & ENQUEUE_WAKEUP) || (flags & ENQUEUE_MIGRATED);
	bool curr = cfs_rq->curr == se;

	/*
	 * If we're the current task, we must renormalise before calling
	 * update_curr().
	 */
	if (renorm && curr)
		se->vruntime += cfs_rq->min_vruntime;

	update_curr(cfs_rq);

	/*
	 * Otherwise, renormalise after, such that we're placed at the current
	 * moment in time, instead of some random moment in the past. Being
	 * placed in the past could significantly boost this task to the
	 * fairness detriment of existing tasks.
	 */
	if (renorm && !curr)
		se->vruntime += cfs_rq->min_vruntime;

	/*
	 * When enqueuing a sched_entity, we must:
	 *   - Update loads to have both entity and cfs_rq synced with now.
	 *   - Add its load to cfs_rq->runnable_avg
	 *   - For group_entity, update its weight to reflect the new share of
	 *     its group cfs_rq
	 *   - Add its new weight to cfs_rq->load.weight
	 */
	update_load_avg(se, UPDATE_TG);
	enqueue_entity_load_avg(cfs_rq, se);
	update_cfs_shares(se);
	account_entity_enqueue(cfs_rq, se);

	if (flags & ENQUEUE_WAKEUP)
		place_entity(cfs_rq, se, 0);

	check_schedstat_required();
	update_stats_enqueue(cfs_rq, se, flags);
	check_spread(cfs_rq, se);
	if (!curr)
		__enqueue_entity(cfs_rq, se);
	se->on_rq = 1;

	if (cfs_rq->nr_running == 1) {
		list_add_leaf_cfs_rq(cfs_rq);
		check_enqueue_throttle(cfs_rq);
	}
}

static void __clear_buddies_last(struct sched_entity *se)
{
	for_each_sched_entity(se) {
		struct cfs_rq *cfs_rq = cfs_rq_of(se);
		if (cfs_rq->last != se)
			break;

		cfs_rq->last = NULL;
	}
}

static void __clear_buddies_next(struct sched_entity *se)
{
	for_each_sched_entity(se) {
		struct cfs_rq *cfs_rq = cfs_rq_of(se);
		if (cfs_rq->next != se)
			break;

		cfs_rq->next = NULL;
	}
}

static void __clear_buddies_skip(struct sched_entity *se)
{
	for_each_sched_entity(se) {
		struct cfs_rq *cfs_rq = cfs_rq_of(se);
		if (cfs_rq->skip != se)
			break;

		cfs_rq->skip = NULL;
	}
}

static void clear_buddies(struct cfs_rq *cfs_rq, struct sched_entity *se)
{
	if (cfs_rq->last == se)
		__clear_buddies_last(se);

	if (cfs_rq->next == se)
		__clear_buddies_next(se);

	if (cfs_rq->skip == se)
		__clear_buddies_skip(se);
}

static __always_inline void return_cfs_rq_runtime(struct cfs_rq *cfs_rq);

static void
dequeue_entity(struct cfs_rq *cfs_rq, struct sched_entity *se, int flags)
{
	/*
	 * Update run-time statistics of the 'current'.
	 */
	update_curr(cfs_rq);

	/*
	 * When dequeuing a sched_entity, we must:
	 *   - Update loads to have both entity and cfs_rq synced with now.
	 *   - Substract its load from the cfs_rq->runnable_avg.
	 *   - Substract its previous weight from cfs_rq->load.weight.
	 *   - For group entity, update its weight to reflect the new share
	 *     of its group cfs_rq.
	 */
	update_load_avg(se, UPDATE_TG);
	dequeue_entity_load_avg(cfs_rq, se);

	update_stats_dequeue(cfs_rq, se, flags);

	clear_buddies(cfs_rq, se);

	if (se != cfs_rq->curr)
		__dequeue_entity(cfs_rq, se);
	se->on_rq = 0;
	account_entity_dequeue(cfs_rq, se);

	/*
	 * Normalize after update_curr(); which will also have moved
	 * min_vruntime if @se is the one holding it back. But before doing
	 * update_min_vruntime() again, which will discount @se's position and
	 * can move min_vruntime forward still more.
	 */
	if (!(flags & DEQUEUE_SLEEP))
		se->vruntime -= cfs_rq->min_vruntime;

	/* return excess runtime on last dequeue */
	return_cfs_rq_runtime(cfs_rq);

	update_cfs_shares(se);

	/*
	 * Now advance min_vruntime if @se was the entity holding it back,
	 * except when: DEQUEUE_SAVE && !DEQUEUE_MOVE, in this case we'll be
	 * put back on, and if we advance min_vruntime, we'll be placed back
	 * further than we started -- ie. we'll be penalized.
	 */
	if ((flags & (DEQUEUE_SAVE | DEQUEUE_MOVE)) == DEQUEUE_SAVE)
		update_min_vruntime(cfs_rq);
}

/*
 * Preempt the current task with a newly woken task if needed:
 */
static void
check_preempt_tick(struct cfs_rq *cfs_rq, struct sched_entity *curr)
{
	unsigned long ideal_runtime, delta_exec;
	struct sched_entity *se;
	s64 delta;

	ideal_runtime = sched_slice(cfs_rq, curr);
	delta_exec = curr->sum_exec_runtime - curr->prev_sum_exec_runtime;
	if (delta_exec > ideal_runtime) {
		resched_curr(rq_of(cfs_rq));
		/*
		 * The current task ran long enough, ensure it doesn't get
		 * re-elected due to buddy favours.
		 */
		clear_buddies(cfs_rq, curr);
		return;
	}

	/*
	 * Ensure that a task that missed wakeup preemption by a
	 * narrow margin doesn't have to wait for a full slice.
	 * This also mitigates buddy induced latencies under load.
	 */
	if (delta_exec < sysctl_sched_min_granularity)
		return;

	se = __pick_first_entity(cfs_rq);
	delta = curr->vruntime - se->vruntime;

	if (delta < 0)
		return;

	if (delta > ideal_runtime)
		resched_curr(rq_of(cfs_rq));
}

static void
set_next_entity(struct cfs_rq *cfs_rq, struct sched_entity *se)
{
	/* 'current' is not kept within the tree. */
	if (se->on_rq) {
		/*
		 * Any task has to be enqueued before it get to execute on
		 * a CPU. So account for the time it spent waiting on the
		 * runqueue.
		 */
		update_stats_wait_end(cfs_rq, se);
		__dequeue_entity(cfs_rq, se);
		update_load_avg(se, UPDATE_TG);
	}

	update_stats_curr_start(cfs_rq, se);
	cfs_rq->curr = se;

	/*
	 * Track our maximum slice length, if the CPU's load is at
	 * least twice that of our own weight (i.e. dont track it
	 * when there are only lesser-weight tasks around):
	 */
	if (schedstat_enabled() && rq_of(cfs_rq)->load.weight >= 2*se->load.weight) {
		schedstat_set(se->statistics.slice_max,
			max((u64)schedstat_val(se->statistics.slice_max),
			    se->sum_exec_runtime - se->prev_sum_exec_runtime));
	}

	se->prev_sum_exec_runtime = se->sum_exec_runtime;
}

static int
wakeup_preempt_entity(struct sched_entity *curr, struct sched_entity *se);

/*
 * Pick the next process, keeping these things in mind, in this order:
 * 1) keep things fair between processes/task groups
 * 2) pick the "next" process, since someone really wants that to run
 * 3) pick the "last" process, for cache locality
 * 4) do not run the "skip" process, if something else is available
 */
static struct sched_entity *
pick_next_entity(struct cfs_rq *cfs_rq, struct sched_entity *curr)
{
	struct sched_entity *left = __pick_first_entity(cfs_rq);
	struct sched_entity *se;

	/*
	 * If curr is set we have to see if its left of the leftmost entity
	 * still in the tree, provided there was anything in the tree at all.
	 */
	if (!left || (curr && entity_before(curr, left)))
		left = curr;

	se = left; /* ideally we run the leftmost entity */

	/*
	 * Avoid running the skip buddy, if running something else can
	 * be done without getting too unfair.
	 */
	if (cfs_rq->skip == se) {
		struct sched_entity *second;

		if (se == curr) {
			second = __pick_first_entity(cfs_rq);
		} else {
			second = __pick_next_entity(se);
			if (!second || (curr && entity_before(curr, second)))
				second = curr;
		}

		if (second && wakeup_preempt_entity(second, left) < 1)
			se = second;
	}

	/*
	 * Prefer last buddy, try to return the CPU to a preempted task.
	 */
	if (cfs_rq->last && wakeup_preempt_entity(cfs_rq->last, left) < 1)
		se = cfs_rq->last;

	/*
	 * Someone really wants this to run. If it's not unfair, run it.
	 */
	if (cfs_rq->next && wakeup_preempt_entity(cfs_rq->next, left) < 1)
		se = cfs_rq->next;

	clear_buddies(cfs_rq, se);

	return se;
}

static bool check_cfs_rq_runtime(struct cfs_rq *cfs_rq);

static void put_prev_entity(struct cfs_rq *cfs_rq, struct sched_entity *prev)
{
	/*
	 * If still on the runqueue then deactivate_task()
	 * was not called and update_curr() has to be done:
	 */
	if (prev->on_rq)
		update_curr(cfs_rq);

	/* throttle cfs_rqs exceeding runtime */
	check_cfs_rq_runtime(cfs_rq);

	check_spread(cfs_rq, prev);

	if (prev->on_rq) {
		update_stats_wait_start(cfs_rq, prev);
		/* Put 'current' back into the tree. */
		__enqueue_entity(cfs_rq, prev);
		/* in !on_rq case, update occurred at dequeue */
		update_load_avg(prev, 0);
	}
	cfs_rq->curr = NULL;
}

static void
entity_tick(struct cfs_rq *cfs_rq, struct sched_entity *curr, int queued)
{
	/*
	 * Update run-time statistics of the 'current'.
	 */
	update_curr(cfs_rq);

	/*
	 * Ensure that runnable average is periodically updated.
	 */
	update_load_avg(curr, UPDATE_TG);
	update_cfs_shares(curr);

#ifdef CONFIG_SCHED_HRTICK
	/*
	 * queued ticks are scheduled to match the slice, so don't bother
	 * validating it and just reschedule.
	 */
	if (queued) {
		resched_curr(rq_of(cfs_rq));
		return;
	}
	/*
	 * don't let the period tick interfere with the hrtick preemption
	 */
	if (!sched_feat(DOUBLE_TICK) &&
			hrtimer_active(&rq_of(cfs_rq)->hrtick_timer))
		return;
#endif

	if (cfs_rq->nr_running > 1)
		check_preempt_tick(cfs_rq, curr);
}


/**************************************************
 * CFS bandwidth control machinery
 */

#ifdef CONFIG_CFS_BANDWIDTH

#ifdef HAVE_JUMP_LABEL
static struct static_key __cfs_bandwidth_used;

static inline bool cfs_bandwidth_used(void)
{
	return static_key_false(&__cfs_bandwidth_used);
}

void cfs_bandwidth_usage_inc(void)
{
	static_key_slow_inc(&__cfs_bandwidth_used);
}

void cfs_bandwidth_usage_dec(void)
{
	static_key_slow_dec(&__cfs_bandwidth_used);
}
#else /* HAVE_JUMP_LABEL */
static bool cfs_bandwidth_used(void)
{
	return true;
}

void cfs_bandwidth_usage_inc(void) {}
void cfs_bandwidth_usage_dec(void) {}
#endif /* HAVE_JUMP_LABEL */

/*
 * default period for cfs group bandwidth.
 * default: 0.1s, units: nanoseconds
 */
static inline u64 default_cfs_period(void)
{
	return 100000000ULL;
}

static inline u64 sched_cfs_bandwidth_slice(void)
{
	return (u64)sysctl_sched_cfs_bandwidth_slice * NSEC_PER_USEC;
}

/*
 * Replenish runtime according to assigned quota and update expiration time.
 * We use sched_clock_cpu directly instead of rq->clock to avoid adding
 * additional synchronization around rq->lock.
 *
 * requires cfs_b->lock
 */
void __refill_cfs_bandwidth_runtime(struct cfs_bandwidth *cfs_b)
{
	u64 now;

	if (cfs_b->quota == RUNTIME_INF)
		return;

	now = sched_clock_cpu(smp_processor_id());
	cfs_b->runtime = cfs_b->quota;
	cfs_b->runtime_expires = now + ktime_to_ns(cfs_b->period);
}

static inline struct cfs_bandwidth *tg_cfs_bandwidth(struct task_group *tg)
{
	return &tg->cfs_bandwidth;
}

/* rq->task_clock normalized against any time this cfs_rq has spent throttled */
static inline u64 cfs_rq_clock_task(struct cfs_rq *cfs_rq)
{
	if (unlikely(cfs_rq->throttle_count))
		return cfs_rq->throttled_clock_task - cfs_rq->throttled_clock_task_time;

	return rq_clock_task(rq_of(cfs_rq)) - cfs_rq->throttled_clock_task_time;
}

/* returns 0 on failure to allocate runtime */
static int assign_cfs_rq_runtime(struct cfs_rq *cfs_rq)
{
	struct task_group *tg = cfs_rq->tg;
	struct cfs_bandwidth *cfs_b = tg_cfs_bandwidth(tg);
	u64 amount = 0, min_amount, expires;

	/* note: this is a positive sum as runtime_remaining <= 0 */
	min_amount = sched_cfs_bandwidth_slice() - cfs_rq->runtime_remaining;

	raw_spin_lock(&cfs_b->lock);
	if (cfs_b->quota == RUNTIME_INF)
		amount = min_amount;
	else {
		start_cfs_bandwidth(cfs_b);

		if (cfs_b->runtime > 0) {
			amount = min(cfs_b->runtime, min_amount);
			cfs_b->runtime -= amount;
			cfs_b->idle = 0;
		}
	}
	expires = cfs_b->runtime_expires;
	raw_spin_unlock(&cfs_b->lock);

	cfs_rq->runtime_remaining += amount;
	/*
	 * we may have advanced our local expiration to account for allowed
	 * spread between our sched_clock and the one on which runtime was
	 * issued.
	 */
	if ((s64)(expires - cfs_rq->runtime_expires) > 0)
		cfs_rq->runtime_expires = expires;

	return cfs_rq->runtime_remaining > 0;
}

/*
 * Note: This depends on the synchronization provided by sched_clock and the
 * fact that rq->clock snapshots this value.
 */
static void expire_cfs_rq_runtime(struct cfs_rq *cfs_rq)
{
	struct cfs_bandwidth *cfs_b = tg_cfs_bandwidth(cfs_rq->tg);

	/* if the deadline is ahead of our clock, nothing to do */
	if (likely((s64)(rq_clock(rq_of(cfs_rq)) - cfs_rq->runtime_expires) < 0))
		return;

	if (cfs_rq->runtime_remaining < 0)
		return;

	/*
	 * If the local deadline has passed we have to consider the
	 * possibility that our sched_clock is 'fast' and the global deadline
	 * has not truly expired.
	 *
	 * Fortunately we can check determine whether this the case by checking
	 * whether the global deadline has advanced. It is valid to compare
	 * cfs_b->runtime_expires without any locks since we only care about
	 * exact equality, so a partial write will still work.
	 */

	if (cfs_rq->runtime_expires != cfs_b->runtime_expires) {
		/* extend local deadline, drift is bounded above by 2 ticks */
		cfs_rq->runtime_expires += TICK_NSEC;
	} else {
		/* global deadline is ahead, expiration has passed */
		cfs_rq->runtime_remaining = 0;
	}
}

static void __account_cfs_rq_runtime(struct cfs_rq *cfs_rq, u64 delta_exec)
{
	/* dock delta_exec before expiring quota (as it could span periods) */
	cfs_rq->runtime_remaining -= delta_exec;
	expire_cfs_rq_runtime(cfs_rq);

	if (likely(cfs_rq->runtime_remaining > 0))
		return;

	/*
	 * if we're unable to extend our runtime we resched so that the active
	 * hierarchy can be throttled
	 */
	if (!assign_cfs_rq_runtime(cfs_rq) && likely(cfs_rq->curr))
		resched_curr(rq_of(cfs_rq));
}

static __always_inline
void account_cfs_rq_runtime(struct cfs_rq *cfs_rq, u64 delta_exec)
{
	if (!cfs_bandwidth_used() || !cfs_rq->runtime_enabled)
		return;

	__account_cfs_rq_runtime(cfs_rq, delta_exec);
}

static inline int cfs_rq_throttled(struct cfs_rq *cfs_rq)
{
	return cfs_bandwidth_used() && cfs_rq->throttled;
}

/* check whether cfs_rq, or any parent, is throttled */
static inline int throttled_hierarchy(struct cfs_rq *cfs_rq)
{
	return cfs_bandwidth_used() && cfs_rq->throttle_count;
}

/*
 * Ensure that neither of the group entities corresponding to src_cpu or
 * dest_cpu are members of a throttled hierarchy when performing group
 * load-balance operations.
 */
static inline int throttled_lb_pair(struct task_group *tg,
				    int src_cpu, int dest_cpu)
{
	struct cfs_rq *src_cfs_rq, *dest_cfs_rq;

	src_cfs_rq = tg->cfs_rq[src_cpu];
	dest_cfs_rq = tg->cfs_rq[dest_cpu];

	return throttled_hierarchy(src_cfs_rq) ||
	       throttled_hierarchy(dest_cfs_rq);
}

/* updated child weight may affect parent so we have to do this bottom up */
static int tg_unthrottle_up(struct task_group *tg, void *data)
{
	struct rq *rq = data;
	struct cfs_rq *cfs_rq = tg->cfs_rq[cpu_of(rq)];

	cfs_rq->throttle_count--;
	if (!cfs_rq->throttle_count) {
		/* adjust cfs_rq_clock_task() */
		cfs_rq->throttled_clock_task_time += rq_clock_task(rq) -
					     cfs_rq->throttled_clock_task;
	}

	return 0;
}

static int tg_throttle_down(struct task_group *tg, void *data)
{
	struct rq *rq = data;
	struct cfs_rq *cfs_rq = tg->cfs_rq[cpu_of(rq)];

	/* group is entering throttled state, stop time */
	if (!cfs_rq->throttle_count)
		cfs_rq->throttled_clock_task = rq_clock_task(rq);
	cfs_rq->throttle_count++;

	return 0;
}

static void throttle_cfs_rq(struct cfs_rq *cfs_rq)
{
	struct rq *rq = rq_of(cfs_rq);
	struct cfs_bandwidth *cfs_b = tg_cfs_bandwidth(cfs_rq->tg);
	struct sched_entity *se;
	long task_delta, dequeue = 1;
	bool empty;

	se = cfs_rq->tg->se[cpu_of(rq_of(cfs_rq))];

	/* freeze hierarchy runnable averages while throttled */
	rcu_read_lock();
	walk_tg_tree_from(cfs_rq->tg, tg_throttle_down, tg_nop, (void *)rq);
	rcu_read_unlock();

	task_delta = cfs_rq->h_nr_running;
	for_each_sched_entity(se) {
		struct cfs_rq *qcfs_rq = cfs_rq_of(se);
		/* throttled entity or throttle-on-deactivate */
		if (!se->on_rq)
			break;

		if (dequeue)
			dequeue_entity(qcfs_rq, se, DEQUEUE_SLEEP);
		qcfs_rq->h_nr_running -= task_delta;

		if (qcfs_rq->load.weight)
			dequeue = 0;
	}

	if (!se)
		sub_nr_running(rq, task_delta);

	cfs_rq->throttled = 1;
	cfs_rq->throttled_clock = rq_clock(rq);
	raw_spin_lock(&cfs_b->lock);
	empty = list_empty(&cfs_b->throttled_cfs_rq);

	/*
	 * Add to the _head_ of the list, so that an already-started
	 * distribute_cfs_runtime will not see us
	 */
	list_add_rcu(&cfs_rq->throttled_list, &cfs_b->throttled_cfs_rq);

	/*
	 * If we're the first throttled task, make sure the bandwidth
	 * timer is running.
	 */
	if (empty)
		start_cfs_bandwidth(cfs_b);

	raw_spin_unlock(&cfs_b->lock);
}

void unthrottle_cfs_rq(struct cfs_rq *cfs_rq)
{
	struct rq *rq = rq_of(cfs_rq);
	struct cfs_bandwidth *cfs_b = tg_cfs_bandwidth(cfs_rq->tg);
	struct sched_entity *se;
	int enqueue = 1;
	long task_delta;

	se = cfs_rq->tg->se[cpu_of(rq)];

	cfs_rq->throttled = 0;

	update_rq_clock(rq);

	raw_spin_lock(&cfs_b->lock);
	cfs_b->throttled_time += rq_clock(rq) - cfs_rq->throttled_clock;
	list_del_rcu(&cfs_rq->throttled_list);
	raw_spin_unlock(&cfs_b->lock);

	/* update hierarchical throttle state */
	walk_tg_tree_from(cfs_rq->tg, tg_nop, tg_unthrottle_up, (void *)rq);

	if (!cfs_rq->load.weight)
		return;

	task_delta = cfs_rq->h_nr_running;
	for_each_sched_entity(se) {
		if (se->on_rq)
			enqueue = 0;

		cfs_rq = cfs_rq_of(se);
		if (enqueue)
			enqueue_entity(cfs_rq, se, ENQUEUE_WAKEUP);
		cfs_rq->h_nr_running += task_delta;

		if (cfs_rq_throttled(cfs_rq))
			break;
	}

	if (!se)
		add_nr_running(rq, task_delta);

	/* determine whether we need to wake up potentially idle cpu */
	if (rq->curr == rq->idle && rq->cfs.nr_running)
		resched_curr(rq);
}

static u64 distribute_cfs_runtime(struct cfs_bandwidth *cfs_b,
		u64 remaining, u64 expires)
{
	struct cfs_rq *cfs_rq;
	u64 runtime;
	u64 starting_runtime = remaining;

	rcu_read_lock();
	list_for_each_entry_rcu(cfs_rq, &cfs_b->throttled_cfs_rq,
				throttled_list) {
		struct rq *rq = rq_of(cfs_rq);

		raw_spin_lock(&rq->lock);
		if (!cfs_rq_throttled(cfs_rq))
			goto next;

		runtime = -cfs_rq->runtime_remaining + 1;
		if (runtime > remaining)
			runtime = remaining;
		remaining -= runtime;

		cfs_rq->runtime_remaining += runtime;
		cfs_rq->runtime_expires = expires;

		/* we check whether we're throttled above */
		if (cfs_rq->runtime_remaining > 0)
			unthrottle_cfs_rq(cfs_rq);

next:
		raw_spin_unlock(&rq->lock);

		if (!remaining)
			break;
	}
	rcu_read_unlock();

	return starting_runtime - remaining;
}

/*
 * Responsible for refilling a task_group's bandwidth and unthrottling its
 * cfs_rqs as appropriate. If there has been no activity within the last
 * period the timer is deactivated until scheduling resumes; cfs_b->idle is
 * used to track this state.
 */
static int do_sched_cfs_period_timer(struct cfs_bandwidth *cfs_b, int overrun)
{
	u64 runtime, runtime_expires;
	int throttled;

	/* no need to continue the timer with no bandwidth constraint */
	if (cfs_b->quota == RUNTIME_INF)
		goto out_deactivate;

	throttled = !list_empty(&cfs_b->throttled_cfs_rq);
	cfs_b->nr_periods += overrun;

	/*
	 * idle depends on !throttled (for the case of a large deficit), and if
	 * we're going inactive then everything else can be deferred
	 */
	if (cfs_b->idle && !throttled)
		goto out_deactivate;

	__refill_cfs_bandwidth_runtime(cfs_b);

	if (!throttled) {
		/* mark as potentially idle for the upcoming period */
		cfs_b->idle = 1;
		return 0;
	}

	/* account preceding periods in which throttling occurred */
	cfs_b->nr_throttled += overrun;

	runtime_expires = cfs_b->runtime_expires;

	/*
	 * This check is repeated as we are holding onto the new bandwidth while
	 * we unthrottle. This can potentially race with an unthrottled group
	 * trying to acquire new bandwidth from the global pool. This can result
	 * in us over-using our runtime if it is all used during this loop, but
	 * only by limited amounts in that extreme case.
	 */
	while (throttled && cfs_b->runtime > 0) {
		runtime = cfs_b->runtime;
		raw_spin_unlock(&cfs_b->lock);
		/* we can't nest cfs_b->lock while distributing bandwidth */
		runtime = distribute_cfs_runtime(cfs_b, runtime,
						 runtime_expires);
		raw_spin_lock(&cfs_b->lock);

		throttled = !list_empty(&cfs_b->throttled_cfs_rq);

		cfs_b->runtime -= min(runtime, cfs_b->runtime);
	}

	/*
	 * While we are ensured activity in the period following an
	 * unthrottle, this also covers the case in which the new bandwidth is
	 * insufficient to cover the existing bandwidth deficit.  (Forcing the
	 * timer to remain active while there are any throttled entities.)
	 */
	cfs_b->idle = 0;

	return 0;

out_deactivate:
	return 1;
}

/* a cfs_rq won't donate quota below this amount */
static const u64 min_cfs_rq_runtime = 1 * NSEC_PER_MSEC;
/* minimum remaining period time to redistribute slack quota */
static const u64 min_bandwidth_expiration = 2 * NSEC_PER_MSEC;
/* how long we wait to gather additional slack before distributing */
static const u64 cfs_bandwidth_slack_period = 5 * NSEC_PER_MSEC;

/*
 * Are we near the end of the current quota period?
 *
 * Requires cfs_b->lock for hrtimer_expires_remaining to be safe against the
 * hrtimer base being cleared by hrtimer_start. In the case of
 * migrate_hrtimers, base is never cleared, so we are fine.
 */
static int runtime_refresh_within(struct cfs_bandwidth *cfs_b, u64 min_expire)
{
	struct hrtimer *refresh_timer = &cfs_b->period_timer;
	u64 remaining;

	/* if the call-back is running a quota refresh is already occurring */
	if (hrtimer_callback_running(refresh_timer))
		return 1;

	/* is a quota refresh about to occur? */
	remaining = ktime_to_ns(hrtimer_expires_remaining(refresh_timer));
	if (remaining < min_expire)
		return 1;

	return 0;
}

static void start_cfs_slack_bandwidth(struct cfs_bandwidth *cfs_b)
{
	u64 min_left = cfs_bandwidth_slack_period + min_bandwidth_expiration;

	/* if there's a quota refresh soon don't bother with slack */
	if (runtime_refresh_within(cfs_b, min_left))
		return;

	hrtimer_start(&cfs_b->slack_timer,
			ns_to_ktime(cfs_bandwidth_slack_period),
			HRTIMER_MODE_REL);
}

/* we know any runtime found here is valid as update_curr() precedes return */
static void __return_cfs_rq_runtime(struct cfs_rq *cfs_rq)
{
	struct cfs_bandwidth *cfs_b = tg_cfs_bandwidth(cfs_rq->tg);
	s64 slack_runtime = cfs_rq->runtime_remaining - min_cfs_rq_runtime;

	if (slack_runtime <= 0)
		return;

	raw_spin_lock(&cfs_b->lock);
	if (cfs_b->quota != RUNTIME_INF &&
	    cfs_rq->runtime_expires == cfs_b->runtime_expires) {
		cfs_b->runtime += slack_runtime;

		/* we are under rq->lock, defer unthrottling using a timer */
		if (cfs_b->runtime > sched_cfs_bandwidth_slice() &&
		    !list_empty(&cfs_b->throttled_cfs_rq))
			start_cfs_slack_bandwidth(cfs_b);
	}
	raw_spin_unlock(&cfs_b->lock);

	/* even if it's not valid for return we don't want to try again */
	cfs_rq->runtime_remaining -= slack_runtime;
}

static __always_inline void return_cfs_rq_runtime(struct cfs_rq *cfs_rq)
{
	if (!cfs_bandwidth_used())
		return;

	if (!cfs_rq->runtime_enabled || cfs_rq->nr_running)
		return;

	__return_cfs_rq_runtime(cfs_rq);
}

/*
 * This is done with a timer (instead of inline with bandwidth return) since
 * it's necessary to juggle rq->locks to unthrottle their respective cfs_rqs.
 */
static void do_sched_cfs_slack_timer(struct cfs_bandwidth *cfs_b)
{
	u64 runtime = 0, slice = sched_cfs_bandwidth_slice();
	u64 expires;

	/* confirm we're still not at a refresh boundary */
	raw_spin_lock(&cfs_b->lock);
	if (runtime_refresh_within(cfs_b, min_bandwidth_expiration)) {
		raw_spin_unlock(&cfs_b->lock);
		return;
	}

	if (cfs_b->quota != RUNTIME_INF && cfs_b->runtime > slice)
		runtime = cfs_b->runtime;

	expires = cfs_b->runtime_expires;
	raw_spin_unlock(&cfs_b->lock);

	if (!runtime)
		return;

	runtime = distribute_cfs_runtime(cfs_b, runtime, expires);

	raw_spin_lock(&cfs_b->lock);
	if (expires == cfs_b->runtime_expires)
		cfs_b->runtime -= min(runtime, cfs_b->runtime);
	raw_spin_unlock(&cfs_b->lock);
}

/*
 * When a group wakes up we want to make sure that its quota is not already
 * expired/exceeded, otherwise it may be allowed to steal additional ticks of
 * runtime as update_curr() throttling can not not trigger until it's on-rq.
 */
static void check_enqueue_throttle(struct cfs_rq *cfs_rq)
{
	if (!cfs_bandwidth_used())
		return;

	/* an active group must be handled by the update_curr()->put() path */
	if (!cfs_rq->runtime_enabled || cfs_rq->curr)
		return;

	/* ensure the group is not already throttled */
	if (cfs_rq_throttled(cfs_rq))
		return;

	/* update runtime allocation */
	account_cfs_rq_runtime(cfs_rq, 0);
	if (cfs_rq->runtime_remaining <= 0)
		throttle_cfs_rq(cfs_rq);
}

static void sync_throttle(struct task_group *tg, int cpu)
{
	struct cfs_rq *pcfs_rq, *cfs_rq;

	if (!cfs_bandwidth_used())
		return;

	if (!tg->parent)
		return;

	cfs_rq = tg->cfs_rq[cpu];
	pcfs_rq = tg->parent->cfs_rq[cpu];

	cfs_rq->throttle_count = pcfs_rq->throttle_count;
	cfs_rq->throttled_clock_task = rq_clock_task(cpu_rq(cpu));
}

/* conditionally throttle active cfs_rq's from put_prev_entity() */
static bool check_cfs_rq_runtime(struct cfs_rq *cfs_rq)
{
	if (!cfs_bandwidth_used())
		return false;

	if (likely(!cfs_rq->runtime_enabled || cfs_rq->runtime_remaining > 0))
		return false;

	/*
	 * it's possible for a throttled entity to be forced into a running
	 * state (e.g. set_curr_task), in this case we're finished.
	 */
	if (cfs_rq_throttled(cfs_rq))
		return true;

	throttle_cfs_rq(cfs_rq);
	return true;
}

static enum hrtimer_restart sched_cfs_slack_timer(struct hrtimer *timer)
{
	struct cfs_bandwidth *cfs_b =
		container_of(timer, struct cfs_bandwidth, slack_timer);

	do_sched_cfs_slack_timer(cfs_b);

	return HRTIMER_NORESTART;
}

static enum hrtimer_restart sched_cfs_period_timer(struct hrtimer *timer)
{
	struct cfs_bandwidth *cfs_b =
		container_of(timer, struct cfs_bandwidth, period_timer);
	int overrun;
	int idle = 0;

	raw_spin_lock(&cfs_b->lock);
	for (;;) {
		overrun = hrtimer_forward_now(timer, cfs_b->period);
		if (!overrun)
			break;

		idle = do_sched_cfs_period_timer(cfs_b, overrun);
	}
	if (idle)
		cfs_b->period_active = 0;
	raw_spin_unlock(&cfs_b->lock);

	return idle ? HRTIMER_NORESTART : HRTIMER_RESTART;
}

void init_cfs_bandwidth(struct cfs_bandwidth *cfs_b)
{
	raw_spin_lock_init(&cfs_b->lock);
	cfs_b->runtime = 0;
	cfs_b->quota = RUNTIME_INF;
	cfs_b->period = ns_to_ktime(default_cfs_period());

	INIT_LIST_HEAD(&cfs_b->throttled_cfs_rq);
	hrtimer_init(&cfs_b->period_timer, CLOCK_MONOTONIC, HRTIMER_MODE_ABS_PINNED);
	cfs_b->period_timer.function = sched_cfs_period_timer;
	hrtimer_init(&cfs_b->slack_timer, CLOCK_MONOTONIC, HRTIMER_MODE_REL);
	cfs_b->slack_timer.function = sched_cfs_slack_timer;
}

static void init_cfs_rq_runtime(struct cfs_rq *cfs_rq)
{
	cfs_rq->runtime_enabled = 0;
	INIT_LIST_HEAD(&cfs_rq->throttled_list);
}

void start_cfs_bandwidth(struct cfs_bandwidth *cfs_b)
{
	lockdep_assert_held(&cfs_b->lock);

	if (!cfs_b->period_active) {
		cfs_b->period_active = 1;
		hrtimer_forward_now(&cfs_b->period_timer, cfs_b->period);
		hrtimer_start_expires(&cfs_b->period_timer, HRTIMER_MODE_ABS_PINNED);
	}
}

static void destroy_cfs_bandwidth(struct cfs_bandwidth *cfs_b)
{
	/* init_cfs_bandwidth() was not called */
	if (!cfs_b->throttled_cfs_rq.next)
		return;

	hrtimer_cancel(&cfs_b->period_timer);
	hrtimer_cancel(&cfs_b->slack_timer);
}

static void __maybe_unused update_runtime_enabled(struct rq *rq)
{
	struct cfs_rq *cfs_rq;

	for_each_leaf_cfs_rq(rq, cfs_rq) {
		struct cfs_bandwidth *cfs_b = &cfs_rq->tg->cfs_bandwidth;

		raw_spin_lock(&cfs_b->lock);
		cfs_rq->runtime_enabled = cfs_b->quota != RUNTIME_INF;
		raw_spin_unlock(&cfs_b->lock);
	}
}

static void __maybe_unused unthrottle_offline_cfs_rqs(struct rq *rq)
{
	struct cfs_rq *cfs_rq;

	for_each_leaf_cfs_rq(rq, cfs_rq) {
		if (!cfs_rq->runtime_enabled)
			continue;

		/*
		 * clock_task is not advancing so we just need to make sure
		 * there's some valid quota amount
		 */
		cfs_rq->runtime_remaining = 1;
		/*
		 * Offline rq is schedulable till cpu is completely disabled
		 * in take_cpu_down(), so we prevent new cfs throttling here.
		 */
		cfs_rq->runtime_enabled = 0;

		if (cfs_rq_throttled(cfs_rq))
			unthrottle_cfs_rq(cfs_rq);
	}
}

#else /* CONFIG_CFS_BANDWIDTH */
static inline u64 cfs_rq_clock_task(struct cfs_rq *cfs_rq)
{
	return rq_clock_task(rq_of(cfs_rq));
}

static void account_cfs_rq_runtime(struct cfs_rq *cfs_rq, u64 delta_exec) {}
static bool check_cfs_rq_runtime(struct cfs_rq *cfs_rq) { return false; }
static void check_enqueue_throttle(struct cfs_rq *cfs_rq) {}
static inline void sync_throttle(struct task_group *tg, int cpu) {}
static __always_inline void return_cfs_rq_runtime(struct cfs_rq *cfs_rq) {}

static inline int cfs_rq_throttled(struct cfs_rq *cfs_rq)
{
	return 0;
}

static inline int throttled_hierarchy(struct cfs_rq *cfs_rq)
{
	return 0;
}

static inline int throttled_lb_pair(struct task_group *tg,
				    int src_cpu, int dest_cpu)
{
	return 0;
}

void init_cfs_bandwidth(struct cfs_bandwidth *cfs_b) {}

#ifdef CONFIG_FAIR_GROUP_SCHED
static void init_cfs_rq_runtime(struct cfs_rq *cfs_rq) {}
#endif

static inline struct cfs_bandwidth *tg_cfs_bandwidth(struct task_group *tg)
{
	return NULL;
}
static inline void destroy_cfs_bandwidth(struct cfs_bandwidth *cfs_b) {}
static inline void update_runtime_enabled(struct rq *rq) {}
static inline void unthrottle_offline_cfs_rqs(struct rq *rq) {}

#endif /* CONFIG_CFS_BANDWIDTH */

/**************************************************
 * CFS operations on tasks:
 */

#ifdef CONFIG_SCHED_HRTICK
static void hrtick_start_fair(struct rq *rq, struct task_struct *p)
{
	struct sched_entity *se = &p->se;
	struct cfs_rq *cfs_rq = cfs_rq_of(se);

	SCHED_WARN_ON(task_rq(p) != rq);

	if (rq->cfs.h_nr_running > 1) {
		u64 slice = sched_slice(cfs_rq, se);
		u64 ran = se->sum_exec_runtime - se->prev_sum_exec_runtime;
		s64 delta = slice - ran;

		if (delta < 0) {
			if (rq->curr == p)
				resched_curr(rq);
			return;
		}
		hrtick_start(rq, delta);
	}
}

/*
 * called from enqueue/dequeue and updates the hrtick when the
 * current task is from our class and nr_running is low enough
 * to matter.
 */
static void hrtick_update(struct rq *rq)
{
	struct task_struct *curr = rq->curr;

	if (!hrtick_enabled(rq) || curr->sched_class != &fair_sched_class)
		return;

	if (cfs_rq_of(&curr->se)->nr_running < sched_nr_latency)
		hrtick_start_fair(rq, curr);
}
#else /* !CONFIG_SCHED_HRTICK */
static inline void
hrtick_start_fair(struct rq *rq, struct task_struct *p)
{
}

static inline void hrtick_update(struct rq *rq)
{
}
#endif

#ifdef CONFIG_SMP
static bool __cpu_overutilized(int cpu, int delta);
static bool cpu_overutilized(int cpu);
unsigned long boosted_cpu_util(int cpu);
#else
#define boosted_cpu_util(cpu) cpu_util_freq(cpu)
#endif

/*
 * The enqueue_task method is called before nr_running is
 * increased. Here we update the fair scheduling stats and
 * then put the task into the rbtree:
 */
static void
enqueue_task_fair(struct rq *rq, struct task_struct *p, int flags)
{
	struct cfs_rq *cfs_rq;
	struct sched_entity *se = &p->se;
#ifdef CONFIG_SMP
	int task_new = flags & ENQUEUE_WAKEUP_NEW;
#endif

	/*
	 * If in_iowait is set, the code below may not trigger any cpufreq
	 * utilization updates, so do it here explicitly with the IOWAIT flag
	 * passed.
	 */
	if (p->in_iowait)
		cpufreq_update_this_cpu(rq, SCHED_CPUFREQ_IOWAIT);

	for_each_sched_entity(se) {
		if (se->on_rq)
			break;
		cfs_rq = cfs_rq_of(se);
		enqueue_entity(cfs_rq, se, flags);

		/*
		 * end evaluation on encountering a throttled cfs_rq
		 *
		 * note: in the case of encountering a throttled cfs_rq we will
		 * post the final h_nr_running increment below.
		 */
		if (cfs_rq_throttled(cfs_rq))
			break;
		cfs_rq->h_nr_running++;
		walt_inc_cfs_cumulative_runnable_avg(cfs_rq, p);

		flags = ENQUEUE_WAKEUP;
	}

	for_each_sched_entity(se) {
		cfs_rq = cfs_rq_of(se);
		cfs_rq->h_nr_running++;
		walt_inc_cfs_cumulative_runnable_avg(cfs_rq, p);

		if (cfs_rq_throttled(cfs_rq))
			break;

		update_load_avg(se, UPDATE_TG);
		update_cfs_shares(se);
	}

	if (!se)
		add_nr_running(rq, 1);

#ifdef CONFIG_SMP

	/*
	 * Update SchedTune accounting.
	 *
	 * We do it before updating the CPU capacity to ensure the
	 * boost value of the current task is accounted for in the
	 * selection of the OPP.
	 *
	 * We do it also in the case where we enqueue a throttled task;
	 * we could argue that a throttled task should not boost a CPU,
	 * however:
	 * a) properly implementing CPU boosting considering throttled
	 *    tasks will increase a lot the complexity of the solution
	 * b) it's not easy to quantify the benefits introduced by
	 *    such a more complex solution.
	 * Thus, for the time being we go for the simple solution and boost
	 * also for throttled RQs.
	 */
	schedtune_enqueue_task(p, cpu_of(rq));

	if (!se) {
		walt_inc_cumulative_runnable_avg(rq, p);
		if (!task_new && !rq->rd->overutilized &&
		    cpu_overutilized(rq->cpu)) {
			rq->rd->overutilized = true;
			trace_sched_overutilized(true);
		}
	}

#endif /* CONFIG_SMP */
	hrtick_update(rq);
}

static void set_next_buddy(struct sched_entity *se);

/*
 * The dequeue_task method is called before nr_running is
 * decreased. We remove the task from the rbtree and
 * update the fair scheduling stats:
 */
static void dequeue_task_fair(struct rq *rq, struct task_struct *p, int flags)
{
	struct cfs_rq *cfs_rq;
	struct sched_entity *se = &p->se;
	int task_sleep = flags & DEQUEUE_SLEEP;

	for_each_sched_entity(se) {
		cfs_rq = cfs_rq_of(se);
		dequeue_entity(cfs_rq, se, flags);

		/*
		 * end evaluation on encountering a throttled cfs_rq
		 *
		 * note: in the case of encountering a throttled cfs_rq we will
		 * post the final h_nr_running decrement below.
		*/
		if (cfs_rq_throttled(cfs_rq))
			break;
		cfs_rq->h_nr_running--;
		walt_dec_cfs_cumulative_runnable_avg(cfs_rq, p);

		/* Don't dequeue parent if it has other entities besides us */
		if (cfs_rq->load.weight) {
			/* Avoid re-evaluating load for this entity: */
			se = parent_entity(se);
			/*
			 * Bias pick_next to pick a task from this cfs_rq, as
			 * p is sleeping when it is within its sched_slice.
			 */
			if (task_sleep && se && !throttled_hierarchy(cfs_rq))
				set_next_buddy(se);
			break;
		}
		flags |= DEQUEUE_SLEEP;
	}

	for_each_sched_entity(se) {
		cfs_rq = cfs_rq_of(se);
		cfs_rq->h_nr_running--;
		walt_dec_cfs_cumulative_runnable_avg(cfs_rq, p);

		if (cfs_rq_throttled(cfs_rq))
			break;

		update_load_avg(se, UPDATE_TG);
		update_cfs_shares(se);
	}

	if (!se)
		sub_nr_running(rq, 1);

#ifdef CONFIG_SMP

	/*
	 * Update SchedTune accounting
	 *
	 * We do it before updating the CPU capacity to ensure the
	 * boost value of the current task is accounted for in the
	 * selection of the OPP.
	 */
	schedtune_dequeue_task(p, cpu_of(rq));

	if (!se)
		walt_dec_cumulative_runnable_avg(rq, p);
#endif /* CONFIG_SMP */

	hrtick_update(rq);
}

#ifdef CONFIG_SMP

/* Working cpumask for: load_balance, load_balance_newidle. */
DEFINE_PER_CPU(cpumask_var_t, load_balance_mask);
DEFINE_PER_CPU(cpumask_var_t, select_idle_mask);

#ifdef CONFIG_NO_HZ_COMMON
/*
 * per rq 'load' arrray crap; XXX kill this.
 */

/*
 * The exact cpuload calculated at every tick would be:
 *
 *   load' = (1 - 1/2^i) * load + (1/2^i) * cur_load
 *
 * If a cpu misses updates for n ticks (as it was idle) and update gets
 * called on the n+1-th tick when cpu may be busy, then we have:
 *
 *   load_n   = (1 - 1/2^i)^n * load_0
 *   load_n+1 = (1 - 1/2^i)   * load_n + (1/2^i) * cur_load
 *
 * decay_load_missed() below does efficient calculation of
 *
 *   load' = (1 - 1/2^i)^n * load
 *
 * Because x^(n+m) := x^n * x^m we can decompose any x^n in power-of-2 factors.
 * This allows us to precompute the above in said factors, thereby allowing the
 * reduction of an arbitrary n in O(log_2 n) steps. (See also
 * fixed_power_int())
 *
 * The calculation is approximated on a 128 point scale.
 */
#define DEGRADE_SHIFT		7

static const u8 degrade_zero_ticks[CPU_LOAD_IDX_MAX] = {0, 8, 32, 64, 128};
static const u8 degrade_factor[CPU_LOAD_IDX_MAX][DEGRADE_SHIFT + 1] = {
	{   0,   0,  0,  0,  0,  0, 0, 0 },
	{  64,  32,  8,  0,  0,  0, 0, 0 },
	{  96,  72, 40, 12,  1,  0, 0, 0 },
	{ 112,  98, 75, 43, 15,  1, 0, 0 },
	{ 120, 112, 98, 76, 45, 16, 2, 0 }
};

/*
 * Update cpu_load for any missed ticks, due to tickless idle. The backlog
 * would be when CPU is idle and so we just decay the old load without
 * adding any new load.
 */
static unsigned long
decay_load_missed(unsigned long load, unsigned long missed_updates, int idx)
{
	int j = 0;

	if (!missed_updates)
		return load;

	if (missed_updates >= degrade_zero_ticks[idx])
		return 0;

	if (idx == 1)
		return load >> missed_updates;

	while (missed_updates) {
		if (missed_updates % 2)
			load = (load * degrade_factor[idx][j]) >> DEGRADE_SHIFT;

		missed_updates >>= 1;
		j++;
	}
	return load;
}
#endif /* CONFIG_NO_HZ_COMMON */

/**
 * __cpu_load_update - update the rq->cpu_load[] statistics
 * @this_rq: The rq to update statistics for
 * @this_load: The current load
 * @pending_updates: The number of missed updates
 *
 * Update rq->cpu_load[] statistics. This function is usually called every
 * scheduler tick (TICK_NSEC).
 *
 * This function computes a decaying average:
 *
 *   load[i]' = (1 - 1/2^i) * load[i] + (1/2^i) * load
 *
 * Because of NOHZ it might not get called on every tick which gives need for
 * the @pending_updates argument.
 *
 *   load[i]_n = (1 - 1/2^i) * load[i]_n-1 + (1/2^i) * load_n-1
 *             = A * load[i]_n-1 + B ; A := (1 - 1/2^i), B := (1/2^i) * load
 *             = A * (A * load[i]_n-2 + B) + B
 *             = A * (A * (A * load[i]_n-3 + B) + B) + B
 *             = A^3 * load[i]_n-3 + (A^2 + A + 1) * B
 *             = A^n * load[i]_0 + (A^(n-1) + A^(n-2) + ... + 1) * B
 *             = A^n * load[i]_0 + ((1 - A^n) / (1 - A)) * B
 *             = (1 - 1/2^i)^n * (load[i]_0 - load) + load
 *
 * In the above we've assumed load_n := load, which is true for NOHZ_FULL as
 * any change in load would have resulted in the tick being turned back on.
 *
 * For regular NOHZ, this reduces to:
 *
 *   load[i]_n = (1 - 1/2^i)^n * load[i]_0
 *
 * see decay_load_misses(). For NOHZ_FULL we get to subtract and add the extra
 * term.
 */
static void cpu_load_update(struct rq *this_rq, unsigned long this_load,
			    unsigned long pending_updates)
{
	unsigned long __maybe_unused tickless_load = this_rq->cpu_load[0];
	int i, scale;

	this_rq->nr_load_updates++;

	/* Update our load: */
	this_rq->cpu_load[0] = this_load; /* Fasttrack for idx 0 */
	for (i = 1, scale = 2; i < CPU_LOAD_IDX_MAX; i++, scale += scale) {
		unsigned long old_load, new_load;

		/* scale is effectively 1 << i now, and >> i divides by scale */

		old_load = this_rq->cpu_load[i];
#ifdef CONFIG_NO_HZ_COMMON
		old_load = decay_load_missed(old_load, pending_updates - 1, i);
		if (tickless_load) {
			old_load -= decay_load_missed(tickless_load, pending_updates - 1, i);
			/*
			 * old_load can never be a negative value because a
			 * decayed tickless_load cannot be greater than the
			 * original tickless_load.
			 */
			old_load += tickless_load;
		}
#endif
		new_load = this_load;
		/*
		 * Round up the averaging division if load is increasing. This
		 * prevents us from getting stuck on 9 if the load is 10, for
		 * example.
		 */
		if (new_load > old_load)
			new_load += scale - 1;

		this_rq->cpu_load[i] = (old_load * (scale - 1) + new_load) >> i;
	}

	sched_avg_update(this_rq);
}

/* Used instead of source_load when we know the type == 0 */
static unsigned long weighted_cpuload(const int cpu)
{
	return cfs_rq_runnable_load_avg(&cpu_rq(cpu)->cfs);
}

#ifdef CONFIG_NO_HZ_COMMON
/*
 * There is no sane way to deal with nohz on smp when using jiffies because the
 * cpu doing the jiffies update might drift wrt the cpu doing the jiffy reading
 * causing off-by-one errors in observed deltas; {0,2} instead of {1,1}.
 *
 * Therefore we need to avoid the delta approach from the regular tick when
 * possible since that would seriously skew the load calculation. This is why we
 * use cpu_load_update_periodic() for CPUs out of nohz. However we'll rely on
 * jiffies deltas for updates happening while in nohz mode (idle ticks, idle
 * loop exit, nohz_idle_balance, nohz full exit...)
 *
 * This means we might still be one tick off for nohz periods.
 */

static void cpu_load_update_nohz(struct rq *this_rq,
				 unsigned long curr_jiffies,
				 unsigned long load)
{
	unsigned long pending_updates;

	pending_updates = curr_jiffies - this_rq->last_load_update_tick;
	if (pending_updates) {
		this_rq->last_load_update_tick = curr_jiffies;
		/*
		 * In the regular NOHZ case, we were idle, this means load 0.
		 * In the NOHZ_FULL case, we were non-idle, we should consider
		 * its weighted load.
		 */
		cpu_load_update(this_rq, load, pending_updates);
	}
}

/*
 * Called from nohz_idle_balance() to update the load ratings before doing the
 * idle balance.
 */
static void cpu_load_update_idle(struct rq *this_rq)
{
	/*
	 * bail if there's load or we're actually up-to-date.
	 */
	if (weighted_cpuload(cpu_of(this_rq)))
		return;

	cpu_load_update_nohz(this_rq, READ_ONCE(jiffies), 0);
}

/*
 * Record CPU load on nohz entry so we know the tickless load to account
 * on nohz exit. cpu_load[0] happens then to be updated more frequently
 * than other cpu_load[idx] but it should be fine as cpu_load readers
 * shouldn't rely into synchronized cpu_load[*] updates.
 */
void cpu_load_update_nohz_start(void)
{
	struct rq *this_rq = this_rq();

	/*
	 * This is all lockless but should be fine. If weighted_cpuload changes
	 * concurrently we'll exit nohz. And cpu_load write can race with
	 * cpu_load_update_idle() but both updater would be writing the same.
	 */
	this_rq->cpu_load[0] = weighted_cpuload(cpu_of(this_rq));
}

/*
 * Account the tickless load in the end of a nohz frame.
 */
void cpu_load_update_nohz_stop(void)
{
	unsigned long curr_jiffies = READ_ONCE(jiffies);
	struct rq *this_rq = this_rq();
	unsigned long load;

	if (curr_jiffies == this_rq->last_load_update_tick)
		return;

	load = weighted_cpuload(cpu_of(this_rq));
	raw_spin_lock(&this_rq->lock);
	update_rq_clock(this_rq);
	cpu_load_update_nohz(this_rq, curr_jiffies, load);
	raw_spin_unlock(&this_rq->lock);
}
#else /* !CONFIG_NO_HZ_COMMON */
static inline void cpu_load_update_nohz(struct rq *this_rq,
					unsigned long curr_jiffies,
					unsigned long load) { }
#endif /* CONFIG_NO_HZ_COMMON */

static void cpu_load_update_periodic(struct rq *this_rq, unsigned long load)
{
#ifdef CONFIG_NO_HZ_COMMON
	/* See the mess around cpu_load_update_nohz(). */
	this_rq->last_load_update_tick = READ_ONCE(jiffies);
#endif
	cpu_load_update(this_rq, load, 1);
}

/*
 * Called from scheduler_tick()
 */
void cpu_load_update_active(struct rq *this_rq)
{
	unsigned long load = weighted_cpuload(cpu_of(this_rq));

	if (tick_nohz_tick_stopped())
		cpu_load_update_nohz(this_rq, READ_ONCE(jiffies), load);
	else
		cpu_load_update_periodic(this_rq, load);
}

/*
 * Return a low guess at the load of a migration-source cpu weighted
 * according to the scheduling class and "nice" value.
 *
 * We want to under-estimate the load of migration sources, to
 * balance conservatively.
 */
static unsigned long source_load(int cpu, int type)
{
	struct rq *rq = cpu_rq(cpu);
	unsigned long total = weighted_cpuload(cpu);

	if (type == 0 || !sched_feat(LB_BIAS))
		return total;

	return min(rq->cpu_load[type-1], total);
}

/*
 * Return a high guess at the load of a migration-target cpu weighted
 * according to the scheduling class and "nice" value.
 */
static unsigned long target_load(int cpu, int type)
{
	struct rq *rq = cpu_rq(cpu);
	unsigned long total = weighted_cpuload(cpu);

	if (type == 0 || !sched_feat(LB_BIAS))
		return total;

	return max(rq->cpu_load[type-1], total);
}


static unsigned long cpu_avg_load_per_task(int cpu)
{
	struct rq *rq = cpu_rq(cpu);
	unsigned long nr_running = READ_ONCE(rq->cfs.h_nr_running);
	unsigned long load_avg = weighted_cpuload(cpu);

	if (nr_running)
		return load_avg / nr_running;

	return 0;
}

#ifdef CONFIG_FAIR_GROUP_SCHED
/*
 * effective_load() calculates the load change as seen from the root_task_group
 *
 * Adding load to a group doesn't make a group heavier, but can cause movement
 * of group shares between cpus. Assuming the shares were perfectly aligned one
 * can calculate the shift in shares.
 *
 * Calculate the effective load difference if @wl is added (subtracted) to @tg
 * on this @cpu and results in a total addition (subtraction) of @wg to the
 * total group weight.
 *
 * Given a runqueue weight distribution (rw_i) we can compute a shares
 * distribution (s_i) using:
 *
 *   s_i = rw_i / \Sum rw_j						(1)
 *
 * Suppose we have 4 CPUs and our @tg is a direct child of the root group and
 * has 7 equal weight tasks, distributed as below (rw_i), with the resulting
 * shares distribution (s_i):
 *
 *   rw_i = {   2,   4,   1,   0 }
 *   s_i  = { 2/7, 4/7, 1/7,   0 }
 *
 * As per wake_affine() we're interested in the load of two CPUs (the CPU the
 * task used to run on and the CPU the waker is running on), we need to
 * compute the effect of waking a task on either CPU and, in case of a sync
 * wakeup, compute the effect of the current task going to sleep.
 *
 * So for a change of @wl to the local @cpu with an overall group weight change
 * of @wl we can compute the new shares distribution (s'_i) using:
 *
 *   s'_i = (rw_i + @wl) / (@wg + \Sum rw_j)				(2)
 *
 * Suppose we're interested in CPUs 0 and 1, and want to compute the load
 * differences in waking a task to CPU 0. The additional task changes the
 * weight and shares distributions like:
 *
 *   rw'_i = {   3,   4,   1,   0 }
 *   s'_i  = { 3/8, 4/8, 1/8,   0 }
 *
 * We can then compute the difference in effective weight by using:
 *
 *   dw_i = S * (s'_i - s_i)						(3)
 *
 * Where 'S' is the group weight as seen by its parent.
 *
 * Therefore the effective change in loads on CPU 0 would be 5/56 (3/8 - 2/7)
 * times the weight of the group. The effect on CPU 1 would be -4/56 (4/8 -
 * 4/7) times the weight of the group.
 */
static long effective_load(struct task_group *tg, int cpu, long wl, long wg)
{
	struct sched_entity *se = tg->se[cpu];

	if (!tg->parent)	/* the trivial, non-cgroup case */
		return wl;

	for_each_sched_entity(se) {
		struct cfs_rq *cfs_rq = se->my_q;
		long W, w = cfs_rq_load_avg(cfs_rq);

		tg = cfs_rq->tg;

		/*
		 * W = @wg + \Sum rw_j
		 */
		W = wg + atomic_long_read(&tg->load_avg);

		/* Ensure \Sum rw_j >= rw_i */
		W -= cfs_rq->tg_load_avg_contrib;
		W += w;

		/*
		 * w = rw_i + @wl
		 */
		w += wl;

		/*
		 * wl = S * s'_i; see (2)
		 */
		if (W > 0 && w < W)
			wl = (w * (long)scale_load_down(tg->shares)) / W;
		else
			wl = scale_load_down(tg->shares);

		/*
		 * Per the above, wl is the new se->load.weight value; since
		 * those are clipped to [MIN_SHARES, ...) do so now. See
		 * calc_cfs_shares().
		 */
		if (wl < MIN_SHARES)
			wl = MIN_SHARES;

		/*
		 * wl = dw_i = S * (s'_i - s_i); see (3)
		 */
		wl -= se->avg.load_avg;

		/*
		 * Recursively apply this logic to all parent groups to compute
		 * the final effective load change on the root group. Since
		 * only the @tg group gets extra weight, all parent groups can
		 * only redistribute existing shares. @wl is the shift in shares
		 * resulting from this level per the above.
		 */
		wg = 0;
	}

	return wl;
}
#else

static long effective_load(struct task_group *tg, int cpu, long wl, long wg)
{
	return wl;
}

#endif

static void record_wakee(struct task_struct *p)
{
	/*
	 * Only decay a single time; tasks that have less then 1 wakeup per
	 * jiffy will not have built up many flips.
	 */
	if (time_after(jiffies, current->wakee_flip_decay_ts + HZ)) {
		current->wakee_flips >>= 1;
		current->wakee_flip_decay_ts = jiffies;
	}

	if (current->last_wakee != p) {
		current->last_wakee = p;
		current->wakee_flips++;
	}
}

/*
 * Returns the current capacity of cpu after applying both
 * cpu and freq scaling.
 */
unsigned long capacity_curr_of(int cpu)
{
	return cpu_rq(cpu)->cpu_capacity_orig *
	       arch_scale_freq_capacity(NULL, cpu)
	       >> SCHED_CAPACITY_SHIFT;
}

/*
 * Returns the current capacity of cpu after applying both
 * cpu and min freq scaling.
 */
unsigned long capacity_min_of(int cpu)
{
	if (!sched_feat(MIN_CAPACITY_CAPPING))
		return 0;
	return arch_scale_cpu_capacity(NULL, cpu) *
	       arch_scale_min_freq_capacity(NULL, cpu)
	       >> SCHED_CAPACITY_SHIFT;
}


static inline bool energy_aware(void)
{
	return sched_feat(ENERGY_AWARE);
}

/*
 * CPU candidates.
 *
 * These are labels to reference CPU candidates for an energy_diff.
 * Currently we support only two possible candidates: the task's previous CPU
 * and another candiate CPU.
 * More advanced/aggressive EAS selection policies can consider more
 * candidates.
 */
#define EAS_CPU_PRV	0
#define EAS_CPU_NXT	1
#define EAS_CPU_BKP	2
#define EAS_CPU_CNT	3

/*
 * energy_diff - supports the computation of the estimated energy impact in
 * moving a "task"'s "util_delta" between different CPU candidates.
 */
struct energy_env {
	/* Utilization to move */
	struct task_struct	*p;
	int			util_delta;

	/* Mask of CPUs candidates to evaluate */
	cpumask_t		cpus_mask;

	/* CPU candidates to evaluate */
	struct {

		/* CPU ID, must be in cpus_mask */
		int	cpu_id;

		/*
		 * Index (into sched_group_energy::cap_states) of the OPP the
		 * CPU needs to run at if the task is placed on it.
		 * This includes the both active and blocked load, due to
		 * other tasks on this CPU,  as well as the task's own
		 * utilization.
		 */
		int	cap_idx;
		int	cap;

		/* Estimated system energy */
		unsigned int energy;

		/* Estimated energy variation wrt EAS_CPU_PRV */
		int	nrg_delta;

	} cpu[EAS_CPU_CNT];

	/*
	 * Index (into energy_env::cpu) of the morst energy efficient CPU for
	 * the specified energy_env::task
	 */
	int			next_idx;

	/* Support data */
	struct sched_group	*sg_top;
	struct sched_group	*sg_cap;
	struct sched_group	*sg;
};

static int cpu_util_wake(int cpu, struct task_struct *p);

/*
 * __cpu_norm_util() returns the cpu util relative to a specific capacity,
 * i.e. it's busy ratio, in the range [0..SCHED_LOAD_SCALE], which is useful for
 * energy calculations.
 *
 * Since util is a scale-invariant utilization defined as:
 *
 *   util ~ (curr_freq/max_freq)*1024 * capacity_orig/1024 * running_time/time
 *
 * the normalized util can be found using the specific capacity.
 *
 *   capacity = capacity_orig * curr_freq/max_freq
 *
 *   norm_util = running_time/time ~ util/capacity
 */
static unsigned long __cpu_norm_util(unsigned long util, unsigned long capacity)
{
	if (util >= capacity)
		return SCHED_CAPACITY_SCALE;

	return (util << SCHED_CAPACITY_SHIFT)/capacity;
}

static unsigned long group_max_util(struct energy_env *eenv, int cpu_idx)
{
	unsigned long max_util = 0;
	unsigned long util;
	int cpu;

	for_each_cpu(cpu, sched_group_cpus(eenv->sg_cap)) {
		util = cpu_util_wake(cpu, eenv->p);

		/*
		 * If we are looking at the target CPU specified by the eenv,
		 * then we should add the (estimated) utilization of the task
		 * assuming we will wake it up on that CPU.
		 */
		if (unlikely(cpu == eenv->cpu[cpu_idx].cpu_id))
			util += eenv->util_delta;

		max_util = max(max_util, util);

		/*
		 * Take into account any minimum frequency imposed
		 * elsewhere which limits the energy states available
		 * If the MIN_CAPACITY_CAPPING feature is not enabled
		 * capacity_min_of will return 0 (not capped).
		 */
		max_util = max(max_util, capacity_min_of(cpu));

	}

	return max_util;
}

/*
 * group_norm_util() returns the approximated group util relative to it's
 * current capacity (busy ratio), in the range [0..SCHED_LOAD_SCALE], for use
 * in energy calculations.
 *
 * Since task executions may or may not overlap in time in the group the true
 * normalized util is between MAX(cpu_norm_util(i)) and SUM(cpu_norm_util(i))
 * when iterating over all CPUs in the group.
 * The latter estimate is used as it leads to a more pessimistic energy
 * estimate (more busy).
 */
static unsigned
long group_norm_util(struct energy_env *eenv, int cpu_idx)
{
	unsigned long capacity = eenv->cpu[cpu_idx].cap;
	unsigned long util, util_sum = 0;
	int cpu;

	for_each_cpu(cpu, sched_group_cpus(eenv->sg)) {
		util = cpu_util_wake(cpu, eenv->p);

		/*
		 * If we are looking at the target CPU specified by the eenv,
		 * then we should add the (estimated) utilization of the task
		 * assuming we will wake it up on that CPU.
		 */
		if (unlikely(cpu == eenv->cpu[cpu_idx].cpu_id))
			util += eenv->util_delta;

		util_sum += __cpu_norm_util(util, capacity);
	}

	return min_t(unsigned long, util_sum, SCHED_CAPACITY_SCALE);
}

static int find_new_capacity(struct energy_env *eenv, int cpu_idx)
{
	const struct sched_group_energy *sge = eenv->sg->sge;
	int idx, max_idx = sge->nr_cap_states - 1;
	unsigned long util = group_max_util(eenv, cpu_idx);

	/* default is max_cap if we don't find a match */
	eenv->cpu[cpu_idx].cap_idx = max_idx;
	eenv->cpu[cpu_idx].cap = sge->cap_states[max_idx].cap;

	for (idx = 0; idx < sge->nr_cap_states; idx++) {
		if (sge->cap_states[idx].cap >= util) {
			/* Keep track of SG's capacity */
			eenv->cpu[cpu_idx].cap_idx = idx;
			eenv->cpu[cpu_idx].cap = sge->cap_states[idx].cap;
			break;
		}
	}

	return eenv->cpu[cpu_idx].cap_idx;
}

static int group_idle_state(struct energy_env *eenv, int cpu_idx)
{
	struct sched_group *sg = eenv->sg;
	int i, state = INT_MAX;
	int src_in_grp, dst_in_grp;
	long grp_util = 0;

	/* Find the shallowest idle state in the sched group. */
	for_each_cpu(i, sched_group_cpus(sg))
		state = min(state, idle_get_state_idx(cpu_rq(i)));

	/* Take non-cpuidle idling into account (active idle/arch_cpu_idle()) */
	state++;

	src_in_grp = cpumask_test_cpu(eenv->cpu[EAS_CPU_PRV].cpu_id,
				      sched_group_cpus(sg));
	dst_in_grp = cpumask_test_cpu(eenv->cpu[cpu_idx].cpu_id,
				      sched_group_cpus(sg));
	if (src_in_grp == dst_in_grp) {
		/* both CPUs under consideration are in the same group or not in
		 * either group, migration should leave idle state the same.
		 */
		goto end;
	}

	/*
	 * Try to estimate if a deeper idle state is
	 * achievable when we move the task.
	 */
	for_each_cpu(i, sched_group_cpus(sg)) {
		grp_util += cpu_util_wake(i, eenv->p);
		if (unlikely(i == eenv->cpu[cpu_idx].cpu_id))
			grp_util += eenv->util_delta;
	}

	if (grp_util <=
		((long)sg->sgc->max_capacity * (int)sg->group_weight)) {
		/* after moving, this group is at most partly
		 * occupied, so it should have some idle time.
		 */
		int max_idle_state_idx = sg->sge->nr_idle_states - 2;
		int new_state = grp_util * max_idle_state_idx;
		if (grp_util <= 0)
			/* group will have no util, use lowest state */
			new_state = max_idle_state_idx + 1;
		else {
			/* for partially idle, linearly map util to idle
			 * states, excluding the lowest one. This does not
			 * correspond to the state we expect to enter in
			 * reality, but an indication of what might happen.
			 */
			new_state = min(max_idle_state_idx, (int)
					(new_state / sg->sgc->max_capacity));
			new_state = max_idle_state_idx - new_state;
		}
		state = new_state;
	} else {
		/* After moving, the group will be fully occupied
		 * so assume it will not be idle at all.
		 */
		state = 0;
	}
end:
	return state;
}

/*
 * calc_sg_energy: compute energy for the eenv's SG (i.e. eenv->sg).
 *
 * This works in iterations to compute the SG's energy for each CPU
 * candidate defined by the energy_env's cpu array.
 *
 * NOTE: in the following computations for busy_energy and idle_energy we do
 * not shift by SCHED_CAPACITY_SHIFT in order to reduce rounding errors.
 * The required scaling will be performed just one time, by the calling
 * functions, once we accumulated the contributons for all the SGs.
 */
static void calc_sg_energy(struct energy_env *eenv)
{
	struct sched_group *sg = eenv->sg;
	int busy_energy, idle_energy;
	unsigned int busy_power;
	unsigned int idle_power;
	unsigned long sg_util;
	int cap_idx, idle_idx;
	int total_energy = 0;
	int cpu_idx;

	for (cpu_idx = EAS_CPU_PRV; cpu_idx < EAS_CPU_CNT; ++cpu_idx) {


		if (eenv->cpu[cpu_idx].cpu_id == -1)
			continue;
		/* Compute ACTIVE energy */
		cap_idx = find_new_capacity(eenv, cpu_idx);
		busy_power = sg->sge->cap_states[cap_idx].power;
		/*
		 * in order to calculate cpu_norm_util, we need to know which
		 * capacity level the group will be at, so calculate that first
		 */
		sg_util = group_norm_util(eenv, cpu_idx);

		busy_energy   = sg_util * busy_power;

		/* Compute IDLE energy */
		idle_idx = group_idle_state(eenv, cpu_idx);
		idle_power = sg->sge->idle_states[idle_idx].power;

		idle_energy   = SCHED_CAPACITY_SCALE - sg_util;
		idle_energy  *= idle_power;

		total_energy = busy_energy + idle_energy;
		eenv->cpu[cpu_idx].energy += total_energy;
	}
}

/*
 * compute_energy() computes the absolute variation in energy consumption by
 * moving eenv.util_delta from EAS_CPU_PRV to EAS_CPU_NXT.
 *
 * NOTE: compute_energy() may fail when racing with sched_domain updates, in
 *       which case we abort by returning -EINVAL.
 */
static int compute_energy(struct energy_env *eenv)
{
	struct cpumask visit_cpus;
<<<<<<< HEAD
=======
	u64 total_energy = 0;
	int cpu_count;
>>>>>>> 7595d550

	WARN_ON(!eenv->sg_top->sge);

	cpumask_copy(&visit_cpus, sched_group_cpus(eenv->sg_top));
	/* If a cpu is hotplugged in while we are in this function,
	 * it does not appear in the existing visit_cpus mask
	 * which came from the sched_group pointer of the
	 * sched_domain pointed at by sd_ea for either the prev
	 * or next cpu and was dereferenced in __energy_diff.
	 * Since we will dereference sd_scs later as we iterate
	 * through the CPUs we expect to visit, new CPUs can
	 * be present which are not in the visit_cpus mask.
	 * Guard this with cpu_count.
	 */
	cpu_count = cpumask_weight(&visit_cpus);

	while (!cpumask_empty(&visit_cpus)) {
		struct sched_group *sg_shared_cap = NULL;
		int cpu = cpumask_first(&visit_cpus);
		struct sched_domain *sd;

		/*
		 * Is the group utilization affected by cpus outside this
		 * sched_group?
		 * This sd may have groups with cpus which were not present
		 * when we took visit_cpus.
		 */
		sd = rcu_dereference(per_cpu(sd_scs, cpu));
		if (sd && sd->parent)
			sg_shared_cap = sd->parent->groups;

		for_each_domain(cpu, sd) {
			struct sched_group *sg = sd->groups;

			/* Has this sched_domain already been visited? */
			if (sd->child && group_first_cpu(sg) != cpu)
				break;

			do {
				eenv->sg_cap = sg;
				if (sg_shared_cap && sg_shared_cap->group_weight >= sg->group_weight)
					eenv->sg_cap = sg_shared_cap;

				/*
				 * Compute the energy for all the candidate
				 * CPUs in the current visited SG.
				 */
				eenv->sg = sg;
				calc_sg_energy(eenv);

<<<<<<< HEAD
				/* remove CPUs we have just visited */
				if (!sd->child)
=======
				if (!sd->child) {
					/*
					 * cpu_count here is the number of
					 * cpus we expect to visit in this
					 * calculation. If we race against
					 * hotplug, we can have extra cpus
					 * added to the groups we are
					 * iterating which do not appear in
					 * the visit_cpus mask. In that case
					 * we are not able to calculate energy
					 * without restarting so we will bail
					 * out and use prev_cpu this time.
					 */
					if (!cpu_count)
						return -EINVAL;
>>>>>>> 7595d550
					cpumask_xor(&visit_cpus, &visit_cpus, sched_group_cpus(sg));
					cpu_count--;
				}

				if (cpumask_equal(sched_group_cpus(sg), sched_group_cpus(eenv->sg_top)))
					goto next_cpu;

			} while (sg = sg->next, sg != sd->groups);
		}

		/*
		 * If we raced with hotplug and got an sd NULL-pointer;
		 * returning a wrong energy estimation is better than
		 * entering an infinite loop.
		 * Specifically: If a cpu is unplugged after we took
		 * the visit_cpus mask, it no longer has an sd_scs
		 * pointer, so when we dereference it, we get NULL.
		 */
		if (cpumask_test_cpu(cpu, &visit_cpus))
			return -EINVAL;
next_cpu:
		cpumask_clear_cpu(cpu, &visit_cpus);
		continue;
	}

	return 0;
}

static inline bool cpu_in_sg(struct sched_group *sg, int cpu)
{
	return cpu != -1 && cpumask_test_cpu(cpu, sched_group_cpus(sg));
}

/*
 * select_energy_cpu_idx(): estimate the energy impact of changing the
 * utilization distribution.
 *
 * The eenv parameter specifies the changes: utilisation amount and a pair of
 * possible CPU candidates (the previous CPU and a different target CPU).
 *
 * This function returns the index of a CPU candidate specified by the
 * energy_env which corresponds to the first CPU saving energy.
 * Thus, 0 (EAS_CPU_PRV) means that non of the CPU candidate is more energy
 * efficient than running on prev_cpu. This is also the value returned in case
 * of abort due to error conditions during the computations.
 * A value greater than zero means that the first energy-efficient CPU is the
 * one represented by eenv->cpu[eenv->next_idx].cpu_id.
 */
static inline int select_energy_cpu_idx(struct energy_env *eenv)
{
	struct sched_domain *sd;
	struct sched_group *sg;
	int sd_cpu = -1;
	int cpu_idx;
	int margin;

	sd_cpu = eenv->cpu[EAS_CPU_PRV].cpu_id;
	sd = rcu_dereference(per_cpu(sd_ea, sd_cpu));
	if (!sd)
		return EAS_CPU_PRV;

	cpumask_clear(&eenv->cpus_mask);
	for (cpu_idx = EAS_CPU_PRV; cpu_idx < EAS_CPU_CNT; ++cpu_idx) {
		int cpu = eenv->cpu[cpu_idx].cpu_id;

		if (cpu < 0)
			continue;
		cpumask_set_cpu(cpu, &eenv->cpus_mask);
	}

	sg = sd->groups;
	do {
		/* Skip SGs which do not contains a candidate CPU */
		if (!cpumask_intersects(&eenv->cpus_mask, sched_group_cpus(sg)))
			continue;

		eenv->sg_top = sg;
		/* energy is unscaled to reduce rounding errors */
		if (compute_energy(eenv) == -EINVAL)
			return EAS_CPU_PRV;

	} while (sg = sg->next, sg != sd->groups);

	/* Scale energy before comparisons */
	for (cpu_idx = EAS_CPU_PRV; cpu_idx < EAS_CPU_CNT; ++cpu_idx)
		eenv->cpu[cpu_idx].energy >>= SCHED_CAPACITY_SHIFT;

	/*
	 * Compute the dead-zone margin used to prevent too many task
	 * migrations with negligible energy savings.
	 * An energy saving is considered meaningful if it reduces the energy
	 * consumption of EAS_CPU_PRV CPU candidate by at least ~1.56%
	 */
	margin = eenv->cpu[EAS_CPU_PRV].energy >> 6;

	/*
	 * By default the EAS_CPU_PRV CPU is considered the most energy
	 * efficient, with a 0 energy variation.
	 */
	eenv->next_idx = EAS_CPU_PRV;

	/*
	 * Compare the other CPU candidates to find a CPU which can be
	 * more energy efficient then EAS_CPU_PRV
	 */
	for (cpu_idx = EAS_CPU_NXT; cpu_idx < EAS_CPU_CNT; ++cpu_idx) {
		/* Skip not valid scheduled candidates */
		if (eenv->cpu[cpu_idx].cpu_id < 0)
			continue;
		/* Compute energy delta wrt EAS_CPU_PRV */
		eenv->cpu[cpu_idx].nrg_delta =
			eenv->cpu[cpu_idx].energy -
			eenv->cpu[EAS_CPU_PRV].energy;
		/* filter energy variations within the dead-zone margin */
		if (abs(eenv->cpu[cpu_idx].nrg_delta) < margin)
			eenv->cpu[cpu_idx].nrg_delta = 0;
		/* update the schedule candidate with min(nrg_delta) */
		if (eenv->cpu[cpu_idx].nrg_delta <
		    eenv->cpu[eenv->next_idx].nrg_delta) {
			eenv->next_idx = cpu_idx;
			if (sched_feat(FBT_STRICT_ORDER))
				break;
		}
	}

	return eenv->next_idx;
}

/*
 * Detect M:N waker/wakee relationships via a switching-frequency heuristic.
 *
 * A waker of many should wake a different task than the one last awakened
 * at a frequency roughly N times higher than one of its wakees.
 *
 * In order to determine whether we should let the load spread vs consolidating
 * to shared cache, we look for a minimum 'flip' frequency of llc_size in one
 * partner, and a factor of lls_size higher frequency in the other.
 *
 * With both conditions met, we can be relatively sure that the relationship is
 * non-monogamous, with partner count exceeding socket size.
 *
 * Waker/wakee being client/server, worker/dispatcher, interrupt source or
 * whatever is irrelevant, spread criteria is apparent partner count exceeds
 * socket size.
 */
static int wake_wide(struct task_struct *p)
{
	unsigned int master = current->wakee_flips;
	unsigned int slave = p->wakee_flips;
	int factor = this_cpu_read(sd_llc_size);

	if (master < slave)
		swap(master, slave);
	if (slave < factor || master < slave * factor)
		return 0;
	return 1;
}

static int wake_affine(struct sched_domain *sd, struct task_struct *p,
		       int prev_cpu, int sync)
{
	s64 this_load, load;
	s64 this_eff_load, prev_eff_load;
	int idx, this_cpu;
	struct task_group *tg;
	unsigned long weight;
	int balanced;

	idx	  = sd->wake_idx;
	this_cpu  = smp_processor_id();
	load	  = source_load(prev_cpu, idx);
	this_load = target_load(this_cpu, idx);

	/*
	 * If sync wakeup then subtract the (maximum possible)
	 * effect of the currently running task from the load
	 * of the current CPU:
	 */
	if (sync) {
		tg = task_group(current);
		weight = current->se.avg.load_avg;

		this_load += effective_load(tg, this_cpu, -weight, -weight);
		load += effective_load(tg, prev_cpu, 0, -weight);
	}

	tg = task_group(p);
	weight = p->se.avg.load_avg;

	/*
	 * In low-load situations, where prev_cpu is idle and this_cpu is idle
	 * due to the sync cause above having dropped this_load to 0, we'll
	 * always have an imbalance, but there's really nothing you can do
	 * about that, so that's good too.
	 *
	 * Otherwise check if either cpus are near enough in load to allow this
	 * task to be woken on this_cpu.
	 */
	this_eff_load = 100;
	this_eff_load *= capacity_of(prev_cpu);

	prev_eff_load = 100 + (sd->imbalance_pct - 100) / 2;
	prev_eff_load *= capacity_of(this_cpu);

	if (this_load > 0) {
		this_eff_load *= this_load +
			effective_load(tg, this_cpu, weight, weight);

		prev_eff_load *= load + effective_load(tg, prev_cpu, 0, weight);
	}

	balanced = this_eff_load <= prev_eff_load;

	schedstat_inc(p->se.statistics.nr_wakeups_affine_attempts);

	if (!balanced)
		return 0;

	schedstat_inc(sd->ttwu_move_affine);
	schedstat_inc(p->se.statistics.nr_wakeups_affine);

	return 1;
}

static inline unsigned long task_util(struct task_struct *p)
{
#ifdef CONFIG_SCHED_WALT
	if (!walt_disabled && sysctl_sched_use_walt_task_util) {
		unsigned long demand = p->ravg.demand;
		return (demand << SCHED_CAPACITY_SHIFT) / walt_ravg_window;
	}
#endif
	return p->se.avg.util_avg;
}

static inline unsigned long boosted_task_util(struct task_struct *p);

static inline bool __task_fits(struct task_struct *p, int cpu, int util)
{
	unsigned long capacity = capacity_of(cpu);

	util += boosted_task_util(p);

	return (capacity * 1024) > (util * capacity_margin);
}

static inline bool task_fits_max(struct task_struct *p, int cpu)
{
	unsigned long capacity = capacity_of(cpu);
	unsigned long max_capacity = cpu_rq(cpu)->rd->max_cpu_capacity.val;

	if (capacity == max_capacity)
		return true;

	if (capacity * capacity_margin > max_capacity * 1024)
		return true;

	return __task_fits(p, cpu, 0);
}

static bool __cpu_overutilized(int cpu, int delta)
{
	return (capacity_of(cpu) * 1024) < ((cpu_util(cpu) + delta) * capacity_margin);
}

static bool cpu_overutilized(int cpu)
{
	return __cpu_overutilized(cpu, 0);
}

#ifdef CONFIG_SCHED_TUNE

struct reciprocal_value schedtune_spc_rdiv;

static long
schedtune_margin(unsigned long signal, long boost)
{
	long long margin = 0;

	/*
	 * Signal proportional compensation (SPC)
	 *
	 * The Boost (B) value is used to compute a Margin (M) which is
	 * proportional to the complement of the original Signal (S):
	 *   M = B * (SCHED_CAPACITY_SCALE - S)
	 * The obtained M could be used by the caller to "boost" S.
	 */
	if (boost >= 0) {
		margin  = SCHED_CAPACITY_SCALE - signal;
		margin *= boost;
	} else
		margin = -signal * boost;

	margin  = reciprocal_divide(margin, schedtune_spc_rdiv);

	if (boost < 0)
		margin *= -1;
	return margin;
}

static inline int
schedtune_cpu_margin(unsigned long util, int cpu)
{
	int boost = schedtune_cpu_boost(cpu);

	if (boost == 0)
		return 0;

	return schedtune_margin(util, boost);
}

static inline long
schedtune_task_margin(struct task_struct *p)
{
	int boost = schedtune_task_boost(p);
	unsigned long util;
	long margin;

	if (boost == 0)
		return 0;

	util = task_util(p);
	margin = schedtune_margin(util, boost);

	return margin;
}

#else /* CONFIG_SCHED_TUNE */

static inline int
schedtune_cpu_margin(unsigned long util, int cpu)
{
	return 0;
}

static inline int
schedtune_task_margin(struct task_struct *p)
{
	return 0;
}

#endif /* CONFIG_SCHED_TUNE */

unsigned long
boosted_cpu_util(int cpu)
{
	unsigned long util = cpu_util_freq(cpu);
	long margin = schedtune_cpu_margin(util, cpu);

	trace_sched_boost_cpu(cpu, util, margin);

	return util + margin;
}

static inline unsigned long
boosted_task_util(struct task_struct *p)
{
	unsigned long util = task_util(p);
	long margin = schedtune_task_margin(p);

	trace_sched_boost_task(p, util, margin);

	return util + margin;
}

static unsigned long capacity_spare_wake(int cpu, struct task_struct *p)
{
	return capacity_orig_of(cpu) - cpu_util_wake(cpu, p);
}

/*
 * find_idlest_group finds and returns the least busy CPU group within the
 * domain.
 *
 * Assumes p is allowed on at least one CPU in sd.
 */
static struct sched_group *
find_idlest_group(struct sched_domain *sd, struct task_struct *p,
		  int this_cpu, int sd_flag)
{
	struct sched_group *idlest = NULL, *group = sd->groups;
	struct sched_group *most_spare_sg = NULL;
	unsigned long min_runnable_load = ULONG_MAX;
	unsigned long this_runnable_load = ULONG_MAX;
	unsigned long min_avg_load = ULONG_MAX, this_avg_load = ULONG_MAX;
	unsigned long most_spare = 0, this_spare = 0;
	int load_idx = sd->forkexec_idx;
	int imbalance_scale = 100 + (sd->imbalance_pct-100)/2;
	unsigned long imbalance = scale_load_down(NICE_0_LOAD) *
				(sd->imbalance_pct-100) / 100;

	if (sd_flag & SD_BALANCE_WAKE)
		load_idx = sd->wake_idx;

	do {
		unsigned long load, avg_load, runnable_load;
		unsigned long spare_cap, max_spare_cap;
		int local_group;
		int i;

		/* Skip over this group if it has no CPUs allowed */
		if (!cpumask_intersects(sched_group_cpus(group),
					tsk_cpus_allowed(p)))
			continue;

		local_group = cpumask_test_cpu(this_cpu,
					       sched_group_cpus(group));

		/*
		 * Tally up the load of all CPUs in the group and find
		 * the group containing the CPU with most spare capacity.
		 */
		avg_load = 0;
		runnable_load = 0;
		max_spare_cap = 0;

		for_each_cpu(i, sched_group_cpus(group)) {
			/* Bias balancing toward cpus of our domain */
			if (local_group)
				load = source_load(i, load_idx);
			else
				load = target_load(i, load_idx);

			runnable_load += load;

			avg_load += cfs_rq_load_avg(&cpu_rq(i)->cfs);

			spare_cap = capacity_spare_wake(i, p);

			if (spare_cap > max_spare_cap)
				max_spare_cap = spare_cap;
		}

		/* Adjust by relative CPU capacity of the group */
		avg_load = (avg_load * SCHED_CAPACITY_SCALE) /
					group->sgc->capacity;
		runnable_load = (runnable_load * SCHED_CAPACITY_SCALE) /
					group->sgc->capacity;

		if (local_group) {
			this_runnable_load = runnable_load;
			this_avg_load = avg_load;
			this_spare = max_spare_cap;
		} else {
			if (min_runnable_load > (runnable_load + imbalance)) {
				/*
				 * The runnable load is significantly smaller
				 *  so we can pick this new cpu
				 */
				min_runnable_load = runnable_load;
				min_avg_load = avg_load;
				idlest = group;
			} else if ((runnable_load < (min_runnable_load + imbalance)) &&
					(100*min_avg_load > imbalance_scale*avg_load)) {
				/*
				 * The runnable loads are close so we take
				 * into account blocked load through avg_load
				 *  which is blocked + runnable load
				 */
				min_avg_load = avg_load;
				idlest = group;
			}

			if (most_spare < max_spare_cap) {
				most_spare = max_spare_cap;
				most_spare_sg = group;
			}
		}
	} while (group = group->next, group != sd->groups);

	/*
	 * The cross-over point between using spare capacity or least load
	 * is too conservative for high utilization tasks on partially
	 * utilized systems if we require spare_capacity > task_util(p),
	 * so we allow for some task stuffing by using
	 * spare_capacity > task_util(p)/2.
	 * spare capacity can't be used for fork because the utilization has
	 * not been set yet as it need to get a rq to init the utilization
	 */
	if (sd_flag & SD_BALANCE_FORK)
		goto skip_spare;

	if (this_spare > task_util(p) / 2 &&
	    imbalance_scale*this_spare > 100*most_spare)
		return NULL;
	else if (most_spare > task_util(p) / 2)
		return most_spare_sg;

skip_spare:
	if (!idlest ||
	    (min_runnable_load > (this_runnable_load + imbalance)) ||
	    ((this_runnable_load < (min_runnable_load + imbalance)) &&
			(100*this_avg_load < imbalance_scale*min_avg_load)))
		return NULL;
	return idlest;
}

/*
 * find_idlest_group_cpu - find the idlest cpu among the cpus in group.
 */
static int
find_idlest_group_cpu(struct sched_group *group, struct task_struct *p, int this_cpu)
{
	unsigned long load, min_load = ULONG_MAX;
	unsigned int min_exit_latency = UINT_MAX;
	u64 latest_idle_timestamp = 0;
	int least_loaded_cpu = this_cpu;
	int shallowest_idle_cpu = -1;
	int i;

	/* Check if we have any choice: */
	if (group->group_weight == 1)
		return cpumask_first(sched_group_cpus(group));

	/* Traverse only the allowed CPUs */
	for_each_cpu_and(i, sched_group_cpus(group), tsk_cpus_allowed(p)) {
		if (idle_cpu(i)) {
			struct rq *rq = cpu_rq(i);
			struct cpuidle_state *idle = idle_get_state(rq);
			if (idle && idle->exit_latency < min_exit_latency) {
				/*
				 * We give priority to a CPU whose idle state
				 * has the smallest exit latency irrespective
				 * of any idle timestamp.
				 */
				min_exit_latency = idle->exit_latency;
				latest_idle_timestamp = rq->idle_stamp;
				shallowest_idle_cpu = i;
			} else if ((!idle || idle->exit_latency == min_exit_latency) &&
				   rq->idle_stamp > latest_idle_timestamp) {
				/*
				 * If equal or no active idle state, then
				 * the most recently idled CPU might have
				 * a warmer cache.
				 */
				latest_idle_timestamp = rq->idle_stamp;
				shallowest_idle_cpu = i;
			}
		} else if (shallowest_idle_cpu == -1) {
			load = weighted_cpuload(i);
			if (load < min_load || (load == min_load && i == this_cpu)) {
				min_load = load;
				least_loaded_cpu = i;
			}
		}
	}

	return shallowest_idle_cpu != -1 ? shallowest_idle_cpu : least_loaded_cpu;
}

static inline int find_idlest_cpu(struct sched_domain *sd, struct task_struct *p,
				  int cpu, int prev_cpu, int sd_flag)
{
	int wu = sd_flag & SD_BALANCE_WAKE;
	int cas_cpu = -1;
	int new_cpu = cpu;

	if (wu) {
		schedstat_inc(p->se.statistics.nr_wakeups_cas_attempts);
		schedstat_inc(this_rq()->eas_stats.cas_attempts);
	}

	if (!cpumask_intersects(sched_domain_span(sd), &p->cpus_allowed))
		return prev_cpu;

	while (sd) {
		struct sched_group *group;
		struct sched_domain *tmp;
		int weight;

		if (wu)
			schedstat_inc(sd->eas_stats.cas_attempts);

		if (!(sd->flags & sd_flag)) {
			sd = sd->child;
			continue;
		}

		group = find_idlest_group(sd, p, cpu, sd_flag);
		if (!group) {
			sd = sd->child;
			continue;
		}

		new_cpu = find_idlest_group_cpu(group, p, cpu);
		if (new_cpu == cpu) {
			/* Now try balancing at a lower domain level of cpu */
			sd = sd->child;
			continue;
		}

		/* Now try balancing at a lower domain level of new_cpu */
		cpu = cas_cpu = new_cpu;
		weight = sd->span_weight;
		sd = NULL;
		for_each_domain(cpu, tmp) {
			if (weight <= tmp->span_weight)
				break;
			if (tmp->flags & sd_flag)
				sd = tmp;
		}
		/* while loop will break here if sd == NULL */
	}

	if (wu && (cas_cpu >= 0)) {
		schedstat_inc(p->se.statistics.nr_wakeups_cas_count);
		schedstat_inc(this_rq()->eas_stats.cas_count);
	}

	return new_cpu;
}

#ifdef CONFIG_SCHED_SMT

static inline void set_idle_cores(int cpu, int val)
{
	struct sched_domain_shared *sds;

	sds = rcu_dereference(per_cpu(sd_llc_shared, cpu));
	if (sds)
		WRITE_ONCE(sds->has_idle_cores, val);
}

static inline bool test_idle_cores(int cpu, bool def)
{
	struct sched_domain_shared *sds;

	sds = rcu_dereference(per_cpu(sd_llc_shared, cpu));
	if (sds)
		return READ_ONCE(sds->has_idle_cores);

	return def;
}

/*
 * Scans the local SMT mask to see if the entire core is idle, and records this
 * information in sd_llc_shared->has_idle_cores.
 *
 * Since SMT siblings share all cache levels, inspecting this limited remote
 * state should be fairly cheap.
 */
void update_idle_core(struct rq *rq)
{
	int core = cpu_of(rq);
	int cpu;

	rcu_read_lock();
	if (test_idle_cores(core, true))
		goto unlock;

	for_each_cpu(cpu, cpu_smt_mask(core)) {
		if (cpu == core)
			continue;

		if (!idle_cpu(cpu))
			goto unlock;
	}

	set_idle_cores(core, 1);
unlock:
	rcu_read_unlock();
}

/*
 * Scan the entire LLC domain for idle cores; this dynamically switches off if
 * there are no idle cores left in the system; tracked through
 * sd_llc->shared->has_idle_cores and enabled through update_idle_core() above.
 */
static int select_idle_core(struct task_struct *p, struct sched_domain *sd, int target)
{
	struct cpumask *cpus = this_cpu_cpumask_var_ptr(select_idle_mask);
	int core, cpu;

	if (!test_idle_cores(target, false))
		return -1;

	cpumask_and(cpus, sched_domain_span(sd), tsk_cpus_allowed(p));

	for_each_cpu_wrap(core, cpus, target) {
		bool idle = true;

		for_each_cpu(cpu, cpu_smt_mask(core)) {
			cpumask_clear_cpu(cpu, cpus);
			if (!idle_cpu(cpu))
				idle = false;
		}

		if (idle)
			return core;
	}

	/*
	 * Failed to find an idle core; stop looking for one.
	 */
	set_idle_cores(target, 0);

	return -1;
}

/*
 * Scan the local SMT mask for idle CPUs.
 */
static int select_idle_smt(struct task_struct *p, struct sched_domain *sd, int target)
{
	int cpu;

	for_each_cpu(cpu, cpu_smt_mask(target)) {
		if (!cpumask_test_cpu(cpu, tsk_cpus_allowed(p)))
			continue;
		if (idle_cpu(cpu))
			return cpu;
	}

	return -1;
}

#else /* CONFIG_SCHED_SMT */

static inline int select_idle_core(struct task_struct *p, struct sched_domain *sd, int target)
{
	return -1;
}

static inline int select_idle_smt(struct task_struct *p, struct sched_domain *sd, int target)
{
	return -1;
}

#endif /* CONFIG_SCHED_SMT */

/*
 * Scan the LLC domain for idle CPUs; this is dynamically regulated by
 * comparing the average scan cost (tracked in sd->avg_scan_cost) against the
 * average idle time for this rq (as found in rq->avg_idle).
 */
static int select_idle_cpu(struct task_struct *p, struct sched_domain *sd, int target)
{
	struct sched_domain *this_sd;
	u64 avg_cost, avg_idle = this_rq()->avg_idle;
	u64 time, cost;
	s64 delta;
	int cpu;

	this_sd = rcu_dereference(*this_cpu_ptr(&sd_llc));
	if (!this_sd)
		return -1;

	avg_cost = this_sd->avg_scan_cost;

	/*
	 * Due to large variance we need a large fuzz factor; hackbench in
	 * particularly is sensitive here.
	 */
	if (sched_feat(SIS_AVG_CPU) && (avg_idle / 512) < avg_cost)
		return -1;

	time = local_clock();

	for_each_cpu_wrap(cpu, sched_domain_span(sd), target) {
		if (!cpumask_test_cpu(cpu, tsk_cpus_allowed(p)))
			continue;
		if (idle_cpu(cpu))
			break;
	}

	time = local_clock() - time;
	cost = this_sd->avg_scan_cost;
	delta = (s64)(time - cost) / 8;
	this_sd->avg_scan_cost += delta;

	return cpu;
}

/*
 * Try and locate an idle core/thread in the LLC cache domain.
 */
static int select_idle_sibling(struct task_struct *p, int prev, int target)
{
	struct sched_domain *sd;
	struct sched_group *sg;
	int i = task_cpu(p);
	int best_idle_cpu = -1;
	int best_idle_cstate = INT_MAX;
	unsigned long best_idle_capacity = ULONG_MAX;

	schedstat_inc(p->se.statistics.nr_wakeups_sis_attempts);
	schedstat_inc(this_rq()->eas_stats.sis_attempts);

	if (!sysctl_sched_cstate_aware) {
		if (idle_cpu(target)) {
			schedstat_inc(p->se.statistics.nr_wakeups_sis_idle);
			schedstat_inc(this_rq()->eas_stats.sis_idle);
			return target;
		}

		/*
		 * If the prevous cpu is cache affine and idle, don't be stupid.
		 */
		if (i != target && cpus_share_cache(i, target) && idle_cpu(i)) {
			schedstat_inc(p->se.statistics.nr_wakeups_sis_cache_affine);
			schedstat_inc(this_rq()->eas_stats.sis_cache_affine);
			return i;
		}

		sd = rcu_dereference(per_cpu(sd_llc, target));
		if (!sd)
			return target;

		i = select_idle_core(p, sd, target);
		if ((unsigned)i < nr_cpumask_bits)
			return i;

		i = select_idle_cpu(p, sd, target);
		if ((unsigned)i < nr_cpumask_bits)
			return i;

		i = select_idle_smt(p, sd, target);
		if ((unsigned)i < nr_cpumask_bits)
			return i;
	}

	/*
	 * Otherwise, iterate the domains and find an elegible idle cpu.
	 */
	sd = rcu_dereference(per_cpu(sd_llc, target));
	for_each_lower_domain(sd) {
		sg = sd->groups;
		do {
			if (!cpumask_intersects(sched_group_cpus(sg),
                                        tsk_cpus_allowed(p)))
				goto next;


			if (sysctl_sched_cstate_aware) {
				for_each_cpu_and(i, tsk_cpus_allowed(p), sched_group_cpus(sg)) {
					int idle_idx = idle_get_state_idx(cpu_rq(i));
					unsigned long new_usage = boosted_task_util(p);
					unsigned long capacity_orig = capacity_orig_of(i);

					if (new_usage > capacity_orig || !idle_cpu(i))
						goto next;

					if (i == target && new_usage <= capacity_curr_of(target)) {
						schedstat_inc(p->se.statistics.nr_wakeups_sis_suff_cap);
						schedstat_inc(this_rq()->eas_stats.sis_suff_cap);
						schedstat_inc(sd->eas_stats.sis_suff_cap);
						return target;
					}

					if (idle_idx < best_idle_cstate &&
					    capacity_orig <= best_idle_capacity) {
						best_idle_cpu = i;
						best_idle_cstate = idle_idx;
						best_idle_capacity = capacity_orig;
					}
				}
			} else {
				for_each_cpu(i, sched_group_cpus(sg)) {
					if (i == target || !idle_cpu(i))
						goto next;
				}

				target = cpumask_first_and(sched_group_cpus(sg),
					tsk_cpus_allowed(p));
				schedstat_inc(p->se.statistics.nr_wakeups_sis_idle_cpu);
				schedstat_inc(this_rq()->eas_stats.sis_idle_cpu);
				schedstat_inc(sd->eas_stats.sis_idle_cpu);
				goto done;
			}
next:
			sg = sg->next;
		} while (sg != sd->groups);
	}

	if (best_idle_cpu >= 0)
		target = best_idle_cpu;

done:
	schedstat_inc(p->se.statistics.nr_wakeups_sis_count);
	schedstat_inc(this_rq()->eas_stats.sis_count);

	return target;
}
 
/*
 * cpu_util_wake: Compute cpu utilization with any contributions from
 * the waking task p removed.  check_for_migration() looks for a better CPU of
 * rq->curr. For that case we should return cpu util with contributions from
 * currently running task p removed.
 */
static int cpu_util_wake(int cpu, struct task_struct *p)
{
	unsigned long util, capacity;

#ifdef CONFIG_SCHED_WALT
	/*
	 * WALT does not decay idle tasks in the same manner
	 * as PELT, so it makes little sense to subtract task
	 * utilization from cpu utilization. Instead just use
	 * cpu_util for this case.
	 */
	if (!walt_disabled && sysctl_sched_use_walt_cpu_util &&
	    p->state == TASK_WAKING)
		return cpu_util(cpu);
#endif
	/* Task has no contribution or is new */
	if (cpu != task_cpu(p) || !p->se.avg.last_update_time)
		return cpu_util(cpu);

	capacity = capacity_orig_of(cpu);
	util = max_t(long, cpu_util(cpu) - task_util(p), 0);

	return (util >= capacity) ? capacity : util;
}

static int start_cpu(bool boosted)
{
	struct root_domain *rd = cpu_rq(smp_processor_id())->rd;

	return boosted ? rd->max_cap_orig_cpu : rd->min_cap_orig_cpu;
}

static inline int find_best_target(struct task_struct *p, int *backup_cpu,
				   bool boosted, bool prefer_idle)
{
	unsigned long best_idle_min_cap_orig = ULONG_MAX;
	unsigned long min_util = boosted_task_util(p);
	unsigned long target_capacity = ULONG_MAX;
	unsigned long min_wake_util = ULONG_MAX;
	unsigned long target_max_spare_cap = 0;
	unsigned long target_util = ULONG_MAX;
	unsigned long best_active_util = ULONG_MAX;
	unsigned long target_idle_max_spare_cap = 0;
	int best_idle_cstate = INT_MAX;
	struct sched_domain *sd;
	struct sched_group *sg;
	int best_active_cpu = -1;
	int best_idle_cpu = -1;
	int target_cpu = -1;
	int cpu, i;

	*backup_cpu = -1;

	schedstat_inc(p->se.statistics.nr_wakeups_fbt_attempts);
	schedstat_inc(this_rq()->eas_stats.fbt_attempts);

	/* Find start CPU based on boost value */
	cpu = start_cpu(boosted);
	if (cpu < 0) {
		schedstat_inc(p->se.statistics.nr_wakeups_fbt_no_cpu);
		schedstat_inc(this_rq()->eas_stats.fbt_no_cpu);
		return -1;
	}

	/* Find SD for the start CPU */
	sd = rcu_dereference(per_cpu(sd_ea, cpu));
	if (!sd) {
		schedstat_inc(p->se.statistics.nr_wakeups_fbt_no_sd);
		schedstat_inc(this_rq()->eas_stats.fbt_no_sd);
		return -1;
	}

	/* Scan CPUs in all SDs */
	sg = sd->groups;
	do {
		for_each_cpu_and(i, tsk_cpus_allowed(p), sched_group_cpus(sg)) {
			unsigned long capacity_curr = capacity_curr_of(i);
			unsigned long capacity_orig = capacity_orig_of(i);
			unsigned long wake_util, new_util, min_capped_util;

			if (!cpu_online(i))
				continue;

			if (walt_cpu_high_irqload(i))
				continue;

			/*
			 * p's blocked utilization is still accounted for on prev_cpu
			 * so prev_cpu will receive a negative bias due to the double
			 * accounting. However, the blocked utilization may be zero.
			 */
			wake_util = cpu_util_wake(i, p);
			new_util = wake_util + task_util(p);

			/*
			 * Ensure minimum capacity to grant the required boost.
			 * The target CPU can be already at a capacity level higher
			 * than the one required to boost the task.
			 */
			new_util = max(min_util, new_util);

			/*
			 * Include minimum capacity constraint:
			 * new_util contains the required utilization including
			 * boost. min_capped_util also takes into account a
			 * minimum capacity cap imposed on the CPU by external
			 * actors.
			 */
			min_capped_util = max(new_util, capacity_min_of(i));

			if (new_util > capacity_orig)
				continue;

			/*
			 * Case A) Latency sensitive tasks
			 *
			 * Unconditionally favoring tasks that prefer idle CPU to
			 * improve latency.
			 *
			 * Looking for:
			 * - an idle CPU, whatever its idle_state is, since
			 *   the first CPUs we explore are more likely to be
			 *   reserved for latency sensitive tasks.
			 * - a non idle CPU where the task fits in its current
			 *   capacity and has the maximum spare capacity.
			 * - a non idle CPU with lower contention from other
			 *   tasks and running at the lowest possible OPP.
			 *
			 * The last two goals tries to favor a non idle CPU
			 * where the task can run as if it is "almost alone".
			 * A maximum spare capacity CPU is favoured since
			 * the task already fits into that CPU's capacity
			 * without waiting for an OPP chance.
			 *
			 * The following code path is the only one in the CPUs
			 * exploration loop which is always used by
			 * prefer_idle tasks. It exits the loop with wither a
			 * best_active_cpu or a target_cpu which should
			 * represent an optimal choice for latency sensitive
			 * tasks.
			 */
			if (prefer_idle) {

				/*
				 * Case A.1: IDLE CPU
				 * Return the first IDLE CPU we find.
				 */
				if (idle_cpu(i)) {
					schedstat_inc(p->se.statistics.nr_wakeups_fbt_pref_idle);
					schedstat_inc(this_rq()->eas_stats.fbt_pref_idle);

					trace_sched_find_best_target(p,
							prefer_idle, min_util,
							cpu, best_idle_cpu,
							best_active_cpu, i);

					return i;
				}

				/*
				 * Case A.2: Target ACTIVE CPU
				 * Favor CPUs with max spare capacity.
				 */
				if ((capacity_curr > new_util) &&
					(capacity_orig - new_util > target_max_spare_cap)) {
					target_max_spare_cap = capacity_orig - new_util;
					target_cpu = i;
					continue;
				}
				if (target_cpu != -1)
					continue;


				/*
				 * Case A.3: Backup ACTIVE CPU
				 * Favor CPUs with:
				 * - lower utilization due to other tasks
				 * - lower utilization with the task in
				 */
				if (wake_util > min_wake_util)
					continue;
				if (new_util > best_active_util)
					continue;
				min_wake_util = wake_util;
				best_active_util = new_util;
				best_active_cpu = i;
				continue;
			}

			/*
			 * Enforce EAS mode
			 *
			 * For non latency sensitive tasks, skip CPUs that
			 * will be overutilized by moving the task there.
			 *
			 * The goal here is to remain in EAS mode as long as
			 * possible at least for !prefer_idle tasks.
			 */
			if ((new_util * capacity_margin) >
			    (capacity_orig * SCHED_CAPACITY_SCALE))
				continue;

			/*
			 * Case B) Non latency sensitive tasks on IDLE CPUs.
			 *
			 * Find an optimal backup IDLE CPU for non latency
			 * sensitive tasks.
			 *
			 * Looking for:
			 * - minimizing the capacity_orig,
			 *   i.e. preferring LITTLE CPUs
			 * - favoring shallowest idle states
			 *   i.e. avoid to wakeup deep-idle CPUs
			 *
			 * The following code path is used by non latency
			 * sensitive tasks if IDLE CPUs are available. If at
			 * least one of such CPUs are available it sets the
			 * best_idle_cpu to the most suitable idle CPU to be
			 * selected.
			 *
			 * If idle CPUs are available, favour these CPUs to
			 * improve performances by spreading tasks.
			 * Indeed, the energy_diff() computed by the caller
			 * will take care to ensure the minimization of energy
			 * consumptions without affecting performance.
			 */
			if (idle_cpu(i)) {
				int idle_idx = idle_get_state_idx(cpu_rq(i));

				/* Select idle CPU with lower cap_orig */
				if (capacity_orig > best_idle_min_cap_orig)
					continue;
				/* Favor CPUs that won't end up running at a
				 * high OPP.
				 */
				if ((capacity_orig - min_capped_util) <
					target_idle_max_spare_cap)
					continue;

				/*
				 * Skip CPUs in deeper idle state, but only
				 * if they are also less energy efficient.
				 * IOW, prefer a deep IDLE LITTLE CPU vs a
				 * shallow idle big CPU.
				 */
				if (sysctl_sched_cstate_aware &&
				    best_idle_cstate <= idle_idx)
					continue;

				/* Keep track of best idle CPU */
				best_idle_min_cap_orig = capacity_orig;
				target_idle_max_spare_cap = capacity_orig -
							    min_capped_util;
				best_idle_cstate = idle_idx;
				best_idle_cpu = i;
				continue;
			}

			/*
			 * Case C) Non latency sensitive tasks on ACTIVE CPUs.
			 *
			 * Pack tasks in the most energy efficient capacities.
			 *
			 * This task packing strategy prefers more energy
			 * efficient CPUs (i.e. pack on smaller maximum
			 * capacity CPUs) while also trying to spread tasks to
			 * run them all at the lower OPP.
			 *
			 * This assumes for example that it's more energy
			 * efficient to run two tasks on two CPUs at a lower
			 * OPP than packing both on a single CPU but running
			 * that CPU at an higher OPP.
			 *
			 * Thus, this case keep track of the CPU with the
			 * smallest maximum capacity and highest spare maximum
			 * capacity.
			 */

			/* Favor CPUs with smaller capacity */
			if (capacity_orig > target_capacity)
				continue;

			/* Favor CPUs with maximum spare capacity */
			if ((capacity_orig - min_capped_util) <
				target_max_spare_cap)
				continue;

			target_max_spare_cap = capacity_orig - min_capped_util;
			target_capacity = capacity_orig;
			target_util = new_util;
			target_cpu = i;
		}

	} while (sg = sg->next, sg != sd->groups);

	/*
	 * For non latency sensitive tasks, cases B and C in the previous loop,
	 * we pick the best IDLE CPU only if we was not able to find a target
	 * ACTIVE CPU.
	 *
	 * Policies priorities:
	 *
	 * - prefer_idle tasks:
	 *
	 *   a) IDLE CPU available, we return immediately
	 *   b) ACTIVE CPU where task fits and has the bigger maximum spare
	 *      capacity (i.e. target_cpu)
	 *   c) ACTIVE CPU with less contention due to other tasks
	 *      (i.e. best_active_cpu)
	 *
	 * - NON prefer_idle tasks:
	 *
	 *   a) ACTIVE CPU: target_cpu
	 *   b) IDLE CPU: best_idle_cpu
	 */
	if (target_cpu == -1)
		target_cpu = prefer_idle
			? best_active_cpu
			: best_idle_cpu;
	else
		*backup_cpu = prefer_idle
		? best_active_cpu
		: best_idle_cpu;

	trace_sched_find_best_target(p, prefer_idle, min_util, cpu,
				     best_idle_cpu, best_active_cpu,
				     target_cpu);

	schedstat_inc(p->se.statistics.nr_wakeups_fbt_count);
	schedstat_inc(this_rq()->eas_stats.fbt_count);

	return target_cpu;
}

/*
 * Disable WAKE_AFFINE in the case where task @p doesn't fit in the
 * capacity of either the waking CPU @cpu or the previous CPU @prev_cpu.
 * 
 * In that case WAKE_AFFINE doesn't make sense and we'll let
 * BALANCE_WAKE sort things out.
 */
static int wake_cap(struct task_struct *p, int cpu, int prev_cpu)
{
	long min_cap, max_cap;
	min_cap = min(capacity_orig_of(prev_cpu), capacity_orig_of(cpu));
	max_cap = cpu_rq(cpu)->rd->max_cpu_capacity.val;
	/* Minimum capacity is close to max, no need to abort wake_affine */
	if (max_cap - min_cap < max_cap >> 3)
		return 0;

	/* Bring task utilization in sync with prev_cpu */
	sync_entity_load_avg(&p->se);

	return min_cap * 1024 < task_util(p) * capacity_margin;
}

static int select_energy_cpu_brute(struct task_struct *p, int prev_cpu, int sync)
{
	bool boosted, prefer_idle;
	struct sched_domain *sd;
	int target_cpu;
	int backup_cpu;
	int next_cpu;

	schedstat_inc(p->se.statistics.nr_wakeups_secb_attempts);
	schedstat_inc(this_rq()->eas_stats.secb_attempts);

	if (sysctl_sched_sync_hint_enable && sync) {
		int cpu = smp_processor_id();

		if (cpumask_test_cpu(cpu, tsk_cpus_allowed(p))) {
			schedstat_inc(p->se.statistics.nr_wakeups_secb_sync);
			schedstat_inc(this_rq()->eas_stats.secb_sync);
			return cpu;
		}
	}

#ifdef CONFIG_CGROUP_SCHEDTUNE
	boosted = schedtune_task_boost(p) > 0;
	prefer_idle = schedtune_prefer_idle(p) > 0;
#else
	boosted = get_sysctl_sched_cfs_boost() > 0;
	prefer_idle = 0;
#endif

	rcu_read_lock();

	sd = rcu_dereference(per_cpu(sd_ea, prev_cpu));
	if (!sd) {
		target_cpu = prev_cpu;
		goto unlock;
	}

	sync_entity_load_avg(&p->se);

	/* Find a cpu with sufficient capacity */
	next_cpu = find_best_target(p, &backup_cpu, boosted, prefer_idle);
	if (next_cpu == -1) {
		target_cpu = prev_cpu;
		goto unlock;
	}

	/* Unconditionally prefer IDLE CPUs for boosted/prefer_idle tasks */
	if ((boosted || prefer_idle) && idle_cpu(next_cpu)) {
		schedstat_inc(p->se.statistics.nr_wakeups_secb_idle_bt);
		schedstat_inc(this_rq()->eas_stats.secb_idle_bt);
		target_cpu = next_cpu;
		goto unlock;
	}

	target_cpu = prev_cpu;
	if (next_cpu != prev_cpu) {
		int delta = 0;
		struct energy_env eenv = {
			.p              = p,
			.util_delta     = task_util(p),
			/* Task's previous CPU candidate */
			.cpu[EAS_CPU_PRV] = {
				.cpu_id = prev_cpu,
			},
			/* Main alternative CPU candidate */
			.cpu[EAS_CPU_NXT] = {
				.cpu_id = next_cpu,
			},
			/* Backup alternative CPU candidate */
			.cpu[EAS_CPU_BKP] = {
				.cpu_id = backup_cpu,
			},
		};


#ifdef CONFIG_SCHED_WALT
		if (!walt_disabled && sysctl_sched_use_walt_cpu_util &&
			p->state == TASK_WAKING)
			delta = task_util(p);
#endif
		/* Not enough spare capacity on previous cpu */
		if (__cpu_overutilized(prev_cpu, delta)) {
			schedstat_inc(p->se.statistics.nr_wakeups_secb_insuff_cap);
			schedstat_inc(this_rq()->eas_stats.secb_insuff_cap);
			target_cpu = next_cpu;
			goto unlock;
		}

		/* Check if EAS_CPU_NXT is a more energy efficient CPU */
		if (select_energy_cpu_idx(&eenv) != EAS_CPU_PRV) {
			schedstat_inc(p->se.statistics.nr_wakeups_secb_nrg_sav);
			schedstat_inc(this_rq()->eas_stats.secb_nrg_sav);
			target_cpu = eenv.cpu[eenv.next_idx].cpu_id;
			goto unlock;
		}

		schedstat_inc(p->se.statistics.nr_wakeups_secb_no_nrg_sav);
		schedstat_inc(this_rq()->eas_stats.secb_no_nrg_sav);
		target_cpu = prev_cpu;
		goto unlock;
	}

	schedstat_inc(p->se.statistics.nr_wakeups_secb_count);
	schedstat_inc(this_rq()->eas_stats.secb_count);

unlock:
	rcu_read_unlock();
	return target_cpu;
}

/*
 * select_task_rq_fair: Select target runqueue for the waking task in domains
 * that have the 'sd_flag' flag set. In practice, this is SD_BALANCE_WAKE,
 * SD_BALANCE_FORK, or SD_BALANCE_EXEC.
 *
 * Balances load by selecting the idlest cpu in the idlest group, or under
 * certain conditions an idle sibling cpu if the domain has SD_WAKE_AFFINE set.
 *
 * Returns the target cpu number.
 *
 * preempt must be disabled.
 */
static int
select_task_rq_fair(struct task_struct *p, int prev_cpu, int sd_flag, int wake_flags)
{
	struct sched_domain *tmp, *affine_sd = NULL, *sd = NULL;
	int cpu = smp_processor_id();
	int new_cpu = prev_cpu;
	int want_affine = 0;
	int sync = wake_flags & WF_SYNC;

	if (sd_flag & SD_BALANCE_WAKE) {
		record_wakee(p);
		want_affine = (!wake_wide(p) && !wake_cap(p, cpu, prev_cpu) &&
			cpumask_test_cpu(cpu, tsk_cpus_allowed(p)));
	}

	if (energy_aware() && !(cpu_rq(prev_cpu)->rd->overutilized))
		return select_energy_cpu_brute(p, prev_cpu, sync);

	rcu_read_lock();
	for_each_domain(cpu, tmp) {
		if (!(tmp->flags & SD_LOAD_BALANCE))
			break;

		/*
		 * If both cpu and prev_cpu are part of this domain,
		 * cpu is a valid SD_WAKE_AFFINE target.
		 */
		if (want_affine && (tmp->flags & SD_WAKE_AFFINE) &&
		    cpumask_test_cpu(prev_cpu, sched_domain_span(tmp))) {
			affine_sd = tmp;
			break;
		}

		if (tmp->flags & sd_flag)
			sd = tmp;
		else if (!want_affine)
			break;
	}

	if (affine_sd) {
		sd = NULL; /* Prefer wake_affine over balance flags */
		if (cpu != prev_cpu && wake_affine(affine_sd, p, prev_cpu, sync))
			new_cpu = cpu;
	}

	if (sd && !(sd_flag & SD_BALANCE_FORK)) {
		/*
		 * We're going to need the task's util for capacity_spare_wake
		 * in find_idlest_group. Sync it up to prev_cpu's
		 * last_update_time.
		 */
		sync_entity_load_avg(&p->se);
	}

	if (!sd) {
		if (sd_flag & SD_BALANCE_WAKE) /* XXX always ? */
			new_cpu = select_idle_sibling(p, prev_cpu, new_cpu);

	} else {
		new_cpu = find_idlest_cpu(sd, p, cpu, prev_cpu, sd_flag);
	}
	rcu_read_unlock();

	return new_cpu;
}

/*
 * Called immediately before a task is migrated to a new cpu; task_cpu(p) and
 * cfs_rq_of(p) references at time of call are still valid and identify the
 * previous cpu. The caller guarantees p->pi_lock or task_rq(p)->lock is held.
 */
static void migrate_task_rq_fair(struct task_struct *p)
{
	/*
	 * As blocked tasks retain absolute vruntime the migration needs to
	 * deal with this by subtracting the old and adding the new
	 * min_vruntime -- the latter is done by enqueue_entity() when placing
	 * the task on the new runqueue.
	 */
	if (p->state == TASK_WAKING) {
		struct sched_entity *se = &p->se;
		struct cfs_rq *cfs_rq = cfs_rq_of(se);
		u64 min_vruntime;

#ifndef CONFIG_64BIT
		u64 min_vruntime_copy;

		do {
			min_vruntime_copy = cfs_rq->min_vruntime_copy;
			smp_rmb();
			min_vruntime = cfs_rq->min_vruntime;
		} while (min_vruntime != min_vruntime_copy);
#else
		min_vruntime = cfs_rq->min_vruntime;
#endif

		se->vruntime -= min_vruntime;
	}

	/*
	 * We are supposed to update the task to "current" time, then its up to date
	 * and ready to go to new CPU/cfs_rq. But we have difficulty in getting
	 * what current time is, so simply throw away the out-of-date time. This
	 * will result in the wakee task is less decayed, but giving the wakee more
	 * load sounds not bad.
	 */
	remove_entity_load_avg(&p->se);

	/* Tell new CPU we are migrated */
	p->se.avg.last_update_time = 0;

	/* We have migrated, no longer consider this task hot */
	p->se.exec_start = 0;
}

static void task_dead_fair(struct task_struct *p)
{
	remove_entity_load_avg(&p->se);
}
#else
#define task_fits_max(p, cpu) true
#endif /* CONFIG_SMP */

static unsigned long
wakeup_gran(struct sched_entity *curr, struct sched_entity *se)
{
	unsigned long gran = sysctl_sched_wakeup_granularity;

	/*
	 * Since its curr running now, convert the gran from real-time
	 * to virtual-time in his units.
	 *
	 * By using 'se' instead of 'curr' we penalize light tasks, so
	 * they get preempted easier. That is, if 'se' < 'curr' then
	 * the resulting gran will be larger, therefore penalizing the
	 * lighter, if otoh 'se' > 'curr' then the resulting gran will
	 * be smaller, again penalizing the lighter task.
	 *
	 * This is especially important for buddies when the leftmost
	 * task is higher priority than the buddy.
	 */
	return calc_delta_fair(gran, se);
}

/*
 * Should 'se' preempt 'curr'.
 *
 *             |s1
 *        |s2
 *   |s3
 *         g
 *      |<--->|c
 *
 *  w(c, s1) = -1
 *  w(c, s2) =  0
 *  w(c, s3) =  1
 *
 */
static int
wakeup_preempt_entity(struct sched_entity *curr, struct sched_entity *se)
{
	s64 gran, vdiff = curr->vruntime - se->vruntime;

	if (vdiff <= 0)
		return -1;

	gran = wakeup_gran(curr, se);
	if (vdiff > gran)
		return 1;

	return 0;
}

static void set_last_buddy(struct sched_entity *se)
{
	if (entity_is_task(se) && unlikely(task_of(se)->policy == SCHED_IDLE))
		return;

	for_each_sched_entity(se)
		cfs_rq_of(se)->last = se;
}

static void set_next_buddy(struct sched_entity *se)
{
	if (entity_is_task(se) && unlikely(task_of(se)->policy == SCHED_IDLE))
		return;

	for_each_sched_entity(se)
		cfs_rq_of(se)->next = se;
}

static void set_skip_buddy(struct sched_entity *se)
{
	for_each_sched_entity(se)
		cfs_rq_of(se)->skip = se;
}

/*
 * Preempt the current task with a newly woken task if needed:
 */
static void check_preempt_wakeup(struct rq *rq, struct task_struct *p, int wake_flags)
{
	struct task_struct *curr = rq->curr;
	struct sched_entity *se = &curr->se, *pse = &p->se;
	struct cfs_rq *cfs_rq = task_cfs_rq(curr);
	int scale = cfs_rq->nr_running >= sched_nr_latency;
	int next_buddy_marked = 0;

	if (unlikely(se == pse))
		return;

	/*
	 * This is possible from callers such as attach_tasks(), in which we
	 * unconditionally check_prempt_curr() after an enqueue (which may have
	 * lead to a throttle).  This both saves work and prevents false
	 * next-buddy nomination below.
	 */
	if (unlikely(throttled_hierarchy(cfs_rq_of(pse))))
		return;

	if (sched_feat(NEXT_BUDDY) && scale && !(wake_flags & WF_FORK)) {
		set_next_buddy(pse);
		next_buddy_marked = 1;
	}

	/*
	 * We can come here with TIF_NEED_RESCHED already set from new task
	 * wake up path.
	 *
	 * Note: this also catches the edge-case of curr being in a throttled
	 * group (e.g. via set_curr_task), since update_curr() (in the
	 * enqueue of curr) will have resulted in resched being set.  This
	 * prevents us from potentially nominating it as a false LAST_BUDDY
	 * below.
	 */
	if (test_tsk_need_resched(curr))
		return;

	/* Idle tasks are by definition preempted by non-idle tasks. */
	if (unlikely(curr->policy == SCHED_IDLE) &&
	    likely(p->policy != SCHED_IDLE))
		goto preempt;

	/*
	 * Batch and idle tasks do not preempt non-idle tasks (their preemption
	 * is driven by the tick):
	 */
	if (unlikely(p->policy != SCHED_NORMAL) || !sched_feat(WAKEUP_PREEMPTION))
		return;

	find_matching_se(&se, &pse);
	update_curr(cfs_rq_of(se));
	BUG_ON(!pse);
	if (wakeup_preempt_entity(se, pse) == 1) {
		/*
		 * Bias pick_next to pick the sched entity that is
		 * triggering this preemption.
		 */
		if (!next_buddy_marked)
			set_next_buddy(pse);
		goto preempt;
	}

	return;

preempt:
	resched_curr(rq);
	/*
	 * Only set the backward buddy when the current task is still
	 * on the rq. This can happen when a wakeup gets interleaved
	 * with schedule on the ->pre_schedule() or idle_balance()
	 * point, either of which can * drop the rq lock.
	 *
	 * Also, during early boot the idle thread is in the fair class,
	 * for obvious reasons its a bad idea to schedule back to it.
	 */
	if (unlikely(!se->on_rq || curr == rq->idle))
		return;

	if (sched_feat(LAST_BUDDY) && scale && entity_is_task(se))
		set_last_buddy(se);
}

static struct task_struct *
pick_next_task_fair(struct rq *rq, struct task_struct *prev, struct pin_cookie cookie)
{
	struct cfs_rq *cfs_rq = &rq->cfs;
	struct sched_entity *se;
	struct task_struct *p;
	int new_tasks;

again:
#ifdef CONFIG_FAIR_GROUP_SCHED
	if (!cfs_rq->nr_running)
		goto idle;

	if (prev->sched_class != &fair_sched_class)
		goto simple;

	/*
	 * Because of the set_next_buddy() in dequeue_task_fair() it is rather
	 * likely that a next task is from the same cgroup as the current.
	 *
	 * Therefore attempt to avoid putting and setting the entire cgroup
	 * hierarchy, only change the part that actually changes.
	 */

	do {
		struct sched_entity *curr = cfs_rq->curr;

		/*
		 * Since we got here without doing put_prev_entity() we also
		 * have to consider cfs_rq->curr. If it is still a runnable
		 * entity, update_curr() will update its vruntime, otherwise
		 * forget we've ever seen it.
		 */
		if (curr) {
			if (curr->on_rq)
				update_curr(cfs_rq);
			else
				curr = NULL;

			/*
			 * This call to check_cfs_rq_runtime() will do the
			 * throttle and dequeue its entity in the parent(s).
			 * Therefore the 'simple' nr_running test will indeed
			 * be correct.
			 */
			if (unlikely(check_cfs_rq_runtime(cfs_rq)))
				goto simple;
		}

		se = pick_next_entity(cfs_rq, curr);
		cfs_rq = group_cfs_rq(se);
	} while (cfs_rq);

	p = task_of(se);

	/*
	 * Since we haven't yet done put_prev_entity and if the selected task
	 * is a different task than we started out with, try and touch the
	 * least amount of cfs_rqs.
	 */
	if (prev != p) {
		struct sched_entity *pse = &prev->se;

		while (!(cfs_rq = is_same_group(se, pse))) {
			int se_depth = se->depth;
			int pse_depth = pse->depth;

			if (se_depth <= pse_depth) {
				put_prev_entity(cfs_rq_of(pse), pse);
				pse = parent_entity(pse);
			}
			if (se_depth >= pse_depth) {
				set_next_entity(cfs_rq_of(se), se);
				se = parent_entity(se);
			}
		}

		put_prev_entity(cfs_rq, pse);
		set_next_entity(cfs_rq, se);
	}

	if (hrtick_enabled(rq))
		hrtick_start_fair(rq, p);

	rq->misfit_task = !task_fits_max(p, rq->cpu);

	return p;
simple:
	cfs_rq = &rq->cfs;
#endif

	if (!cfs_rq->nr_running)
		goto idle;

	put_prev_task(rq, prev);

	do {
		se = pick_next_entity(cfs_rq, NULL);
		set_next_entity(cfs_rq, se);
		cfs_rq = group_cfs_rq(se);
	} while (cfs_rq);

	p = task_of(se);

	if (hrtick_enabled(rq))
		hrtick_start_fair(rq, p);

	rq->misfit_task = !task_fits_max(p, rq->cpu);

	return p;

idle:
	rq->misfit_task = 0;
	/*
	 * This is OK, because current is on_cpu, which avoids it being picked
	 * for load-balance and preemption/IRQs are still disabled avoiding
	 * further scheduler activity on it and we're being very careful to
	 * re-start the picking loop.
	 */
	lockdep_unpin_lock(&rq->lock, cookie);
	new_tasks = idle_balance(rq);
	lockdep_repin_lock(&rq->lock, cookie);
	/*
	 * Because idle_balance() releases (and re-acquires) rq->lock, it is
	 * possible for any higher priority task to appear. In that case we
	 * must re-start the pick_next_entity() loop.
	 */
	if (new_tasks < 0)
		return RETRY_TASK;

	if (new_tasks > 0)
		goto again;

	return NULL;
}

/*
 * Account for a descheduled task:
 */
static void put_prev_task_fair(struct rq *rq, struct task_struct *prev)
{
	struct sched_entity *se = &prev->se;
	struct cfs_rq *cfs_rq;

	for_each_sched_entity(se) {
		cfs_rq = cfs_rq_of(se);
		put_prev_entity(cfs_rq, se);
	}
}

/*
 * sched_yield() is very simple
 *
 * The magic of dealing with the ->skip buddy is in pick_next_entity.
 */
static void yield_task_fair(struct rq *rq)
{
	struct task_struct *curr = rq->curr;
	struct cfs_rq *cfs_rq = task_cfs_rq(curr);
	struct sched_entity *se = &curr->se;

	/*
	 * Are we the only task in the tree?
	 */
	if (unlikely(rq->nr_running == 1))
		return;

	clear_buddies(cfs_rq, se);

	if (curr->policy != SCHED_BATCH) {
		update_rq_clock(rq);
		/*
		 * Update run-time statistics of the 'current'.
		 */
		update_curr(cfs_rq);
		/*
		 * Tell update_rq_clock() that we've just updated,
		 * so we don't do microscopic update in schedule()
		 * and double the fastpath cost.
		 */
		rq_clock_skip_update(rq, true);
	}

	set_skip_buddy(se);
}

static bool yield_to_task_fair(struct rq *rq, struct task_struct *p, bool preempt)
{
	struct sched_entity *se = &p->se;

	/* throttled hierarchies are not runnable */
	if (!se->on_rq || throttled_hierarchy(cfs_rq_of(se)))
		return false;

	/* Tell the scheduler that we'd really like pse to run next. */
	set_next_buddy(se);

	yield_task_fair(rq);

	return true;
}

#ifdef CONFIG_SMP
/**************************************************
 * Fair scheduling class load-balancing methods.
 *
 * BASICS
 *
 * The purpose of load-balancing is to achieve the same basic fairness the
 * per-cpu scheduler provides, namely provide a proportional amount of compute
 * time to each task. This is expressed in the following equation:
 *
 *   W_i,n/P_i == W_j,n/P_j for all i,j                               (1)
 *
 * Where W_i,n is the n-th weight average for cpu i. The instantaneous weight
 * W_i,0 is defined as:
 *
 *   W_i,0 = \Sum_j w_i,j                                             (2)
 *
 * Where w_i,j is the weight of the j-th runnable task on cpu i. This weight
 * is derived from the nice value as per sched_prio_to_weight[].
 *
 * The weight average is an exponential decay average of the instantaneous
 * weight:
 *
 *   W'_i,n = (2^n - 1) / 2^n * W_i,n + 1 / 2^n * W_i,0               (3)
 *
 * C_i is the compute capacity of cpu i, typically it is the
 * fraction of 'recent' time available for SCHED_OTHER task execution. But it
 * can also include other factors [XXX].
 *
 * To achieve this balance we define a measure of imbalance which follows
 * directly from (1):
 *
 *   imb_i,j = max{ avg(W/C), W_i/C_i } - min{ avg(W/C), W_j/C_j }    (4)
 *
 * We them move tasks around to minimize the imbalance. In the continuous
 * function space it is obvious this converges, in the discrete case we get
 * a few fun cases generally called infeasible weight scenarios.
 *
 * [XXX expand on:
 *     - infeasible weights;
 *     - local vs global optima in the discrete case. ]
 *
 *
 * SCHED DOMAINS
 *
 * In order to solve the imbalance equation (4), and avoid the obvious O(n^2)
 * for all i,j solution, we create a tree of cpus that follows the hardware
 * topology where each level pairs two lower groups (or better). This results
 * in O(log n) layers. Furthermore we reduce the number of cpus going up the
 * tree to only the first of the previous level and we decrease the frequency
 * of load-balance at each level inv. proportional to the number of cpus in
 * the groups.
 *
 * This yields:
 *
 *     log_2 n     1     n
 *   \Sum       { --- * --- * 2^i } = O(n)                            (5)
 *     i = 0      2^i   2^i
 *                               `- size of each group
 *         |         |     `- number of cpus doing load-balance
 *         |         `- freq
 *         `- sum over all levels
 *
 * Coupled with a limit on how many tasks we can migrate every balance pass,
 * this makes (5) the runtime complexity of the balancer.
 *
 * An important property here is that each CPU is still (indirectly) connected
 * to every other cpu in at most O(log n) steps:
 *
 * The adjacency matrix of the resulting graph is given by:
 *
 *             log_2 n
 *   A_i,j = \Union     (i % 2^k == 0) && i / 2^(k+1) == j / 2^(k+1)  (6)
 *             k = 0
 *
 * And you'll find that:
 *
 *   A^(log_2 n)_i,j != 0  for all i,j                                (7)
 *
 * Showing there's indeed a path between every cpu in at most O(log n) steps.
 * The task movement gives a factor of O(m), giving a convergence complexity
 * of:
 *
 *   O(nm log n),  n := nr_cpus, m := nr_tasks                        (8)
 *
 *
 * WORK CONSERVING
 *
 * In order to avoid CPUs going idle while there's still work to do, new idle
 * balancing is more aggressive and has the newly idle cpu iterate up the domain
 * tree itself instead of relying on other CPUs to bring it work.
 *
 * This adds some complexity to both (5) and (8) but it reduces the total idle
 * time.
 *
 * [XXX more?]
 *
 *
 * CGROUPS
 *
 * Cgroups make a horror show out of (2), instead of a simple sum we get:
 *
 *                                s_k,i
 *   W_i,0 = \Sum_j \Prod_k w_k * -----                               (9)
 *                                 S_k
 *
 * Where
 *
 *   s_k,i = \Sum_j w_i,j,k  and  S_k = \Sum_i s_k,i                 (10)
 *
 * w_i,j,k is the weight of the j-th runnable task in the k-th cgroup on cpu i.
 *
 * The big problem is S_k, its a global sum needed to compute a local (W_i)
 * property.
 *
 * [XXX write more on how we solve this.. _after_ merging pjt's patches that
 *      rewrite all of this once again.]
 */

static unsigned long __read_mostly max_load_balance_interval = HZ/10;

enum fbq_type { regular, remote, all };

enum group_type {
	group_other = 0,
	group_misfit_task,
	group_imbalanced,
	group_overloaded,
};

#define LBF_ALL_PINNED	0x01
#define LBF_NEED_BREAK	0x02
#define LBF_DST_PINNED  0x04
#define LBF_SOME_PINNED	0x08

struct lb_env {
	struct sched_domain	*sd;

	struct rq		*src_rq;
	int			src_cpu;

	int			dst_cpu;
	struct rq		*dst_rq;

	struct cpumask		*dst_grpmask;
	int			new_dst_cpu;
	enum cpu_idle_type	idle;
	long			imbalance;
	unsigned int		src_grp_nr_running;
	/* The set of CPUs under consideration for load-balancing */
	struct cpumask		*cpus;

	unsigned int		flags;

	unsigned int		loop;
	unsigned int		loop_break;
	unsigned int		loop_max;

	enum fbq_type		fbq_type;
	enum group_type		busiest_group_type;
	struct list_head	tasks;
};

/*
 * Is this task likely cache-hot:
 */
static int task_hot(struct task_struct *p, struct lb_env *env)
{
	s64 delta;

	lockdep_assert_held(&env->src_rq->lock);

	if (p->sched_class != &fair_sched_class)
		return 0;

	if (unlikely(p->policy == SCHED_IDLE))
		return 0;

	/*
	 * Buddy candidates are cache hot:
	 */
	if (sched_feat(CACHE_HOT_BUDDY) && env->dst_rq->nr_running &&
			(&p->se == cfs_rq_of(&p->se)->next ||
			 &p->se == cfs_rq_of(&p->se)->last))
		return 1;

	if (sysctl_sched_migration_cost == -1)
		return 1;
	if (sysctl_sched_migration_cost == 0)
		return 0;

	delta = rq_clock_task(env->src_rq) - p->se.exec_start;

	return delta < (s64)sysctl_sched_migration_cost;
}

#ifdef CONFIG_NUMA_BALANCING
/*
 * Returns 1, if task migration degrades locality
 * Returns 0, if task migration improves locality i.e migration preferred.
 * Returns -1, if task migration is not affected by locality.
 */
static int migrate_degrades_locality(struct task_struct *p, struct lb_env *env)
{
	struct numa_group *numa_group = rcu_dereference(p->numa_group);
	unsigned long src_faults, dst_faults;
	int src_nid, dst_nid;

	if (!static_branch_likely(&sched_numa_balancing))
		return -1;

	if (!p->numa_faults || !(env->sd->flags & SD_NUMA))
		return -1;

	src_nid = cpu_to_node(env->src_cpu);
	dst_nid = cpu_to_node(env->dst_cpu);

	if (src_nid == dst_nid)
		return -1;

	/* Migrating away from the preferred node is always bad. */
	if (src_nid == p->numa_preferred_nid) {
		if (env->src_rq->nr_running > env->src_rq->nr_preferred_running)
			return 1;
		else
			return -1;
	}

	/* Encourage migration to the preferred node. */
	if (dst_nid == p->numa_preferred_nid)
		return 0;

	if (numa_group) {
		src_faults = group_faults(p, src_nid);
		dst_faults = group_faults(p, dst_nid);
	} else {
		src_faults = task_faults(p, src_nid);
		dst_faults = task_faults(p, dst_nid);
	}

	return dst_faults < src_faults;
}

#else
static inline int migrate_degrades_locality(struct task_struct *p,
					     struct lb_env *env)
{
	return -1;
}
#endif

/*
 * can_migrate_task - may task p from runqueue rq be migrated to this_cpu?
 */
static
int can_migrate_task(struct task_struct *p, struct lb_env *env)
{
	int tsk_cache_hot;

	lockdep_assert_held(&env->src_rq->lock);

	/*
	 * We do not migrate tasks that are:
	 * 1) throttled_lb_pair, or
	 * 2) cannot be migrated to this CPU due to cpus_allowed, or
	 * 3) running (obviously), or
	 * 4) are cache-hot on their current CPU.
	 */
	if (throttled_lb_pair(task_group(p), env->src_cpu, env->dst_cpu))
		return 0;

	if (!cpumask_test_cpu(env->dst_cpu, tsk_cpus_allowed(p))) {
		int cpu;

		schedstat_inc(p->se.statistics.nr_failed_migrations_affine);

		env->flags |= LBF_SOME_PINNED;

		/*
		 * Remember if this task can be migrated to any other cpu in
		 * our sched_group. We may want to revisit it if we couldn't
		 * meet load balance goals by pulling other tasks on src_cpu.
		 *
		 * Also avoid computing new_dst_cpu if we have already computed
		 * one in current iteration.
		 */
		if (!env->dst_grpmask || (env->flags & LBF_DST_PINNED))
			return 0;

		/* Prevent to re-select dst_cpu via env's cpus */
		for_each_cpu_and(cpu, env->dst_grpmask, env->cpus) {
			if (cpumask_test_cpu(cpu, tsk_cpus_allowed(p))) {
				env->flags |= LBF_DST_PINNED;
				env->new_dst_cpu = cpu;
				break;
			}
		}

		return 0;
	}

	/* Record that we found atleast one task that could run on dst_cpu */
	env->flags &= ~LBF_ALL_PINNED;

	if (task_running(env->src_rq, p)) {
		schedstat_inc(p->se.statistics.nr_failed_migrations_running);
		return 0;
	}

	/*
	 * Aggressive migration if:
	 * 1) destination numa is preferred
	 * 2) task is cache cold, or
	 * 3) too many balance attempts have failed.
	 */
	tsk_cache_hot = migrate_degrades_locality(p, env);
	if (tsk_cache_hot == -1)
		tsk_cache_hot = task_hot(p, env);

	if (tsk_cache_hot <= 0 ||
	    env->sd->nr_balance_failed > env->sd->cache_nice_tries) {
		if (tsk_cache_hot == 1) {
			schedstat_inc(env->sd->lb_hot_gained[env->idle]);
			schedstat_inc(p->se.statistics.nr_forced_migrations);
		}
		return 1;
	}

	schedstat_inc(p->se.statistics.nr_failed_migrations_hot);
	return 0;
}

/*
 * detach_task() -- detach the task for the migration specified in env
 */
static void detach_task(struct task_struct *p, struct lb_env *env)
{
	lockdep_assert_held(&env->src_rq->lock);

	p->on_rq = TASK_ON_RQ_MIGRATING;
	deactivate_task(env->src_rq, p, 0);
	double_lock_balance(env->src_rq, env->dst_rq);
	set_task_cpu(p, env->dst_cpu);
	double_unlock_balance(env->src_rq, env->dst_rq);
}

/*
 * detach_one_task() -- tries to dequeue exactly one task from env->src_rq, as
 * part of active balancing operations within "domain".
 *
 * Returns a task if successful and NULL otherwise.
 */
static struct task_struct *detach_one_task(struct lb_env *env)
{
	struct task_struct *p, *n;

	lockdep_assert_held(&env->src_rq->lock);

	list_for_each_entry_safe(p, n, &env->src_rq->cfs_tasks, se.group_node) {
		if (!can_migrate_task(p, env))
			continue;

		detach_task(p, env);

		/*
		 * Right now, this is only the second place where
		 * lb_gained[env->idle] is updated (other is detach_tasks)
		 * so we can safely collect stats here rather than
		 * inside detach_tasks().
		 */
		schedstat_inc(env->sd->lb_gained[env->idle]);
		return p;
	}
	return NULL;
}

static const unsigned int sched_nr_migrate_break = 32;

/*
 * detach_tasks() -- tries to detach up to imbalance weighted load from
 * busiest_rq, as part of a balancing operation within domain "sd".
 *
 * Returns number of detached tasks if successful and 0 otherwise.
 */
static int detach_tasks(struct lb_env *env)
{
	struct list_head *tasks = &env->src_rq->cfs_tasks;
	struct task_struct *p;
	unsigned long load;
	int detached = 0;

	lockdep_assert_held(&env->src_rq->lock);

	if (env->imbalance <= 0)
		return 0;

	while (!list_empty(tasks)) {
		/*
		 * We don't want to steal all, otherwise we may be treated likewise,
		 * which could at worst lead to a livelock crash.
		 */
		if (env->idle != CPU_NOT_IDLE && env->src_rq->nr_running <= 1)
			break;

		p = list_first_entry(tasks, struct task_struct, se.group_node);

		env->loop++;
		/* We've more or less seen every task there is, call it quits */
		if (env->loop > env->loop_max)
			break;

		/* take a breather every nr_migrate tasks */
		if (env->loop > env->loop_break) {
			env->loop_break += sched_nr_migrate_break;
			env->flags |= LBF_NEED_BREAK;
			break;
		}

		if (!can_migrate_task(p, env))
			goto next;

		load = task_h_load(p);

		if (sched_feat(LB_MIN) && load < 16 && !env->sd->nr_balance_failed)
			goto next;

		if ((load / 2) > env->imbalance)
			goto next;

		detach_task(p, env);
		list_add(&p->se.group_node, &env->tasks);

		detached++;
		env->imbalance -= load;

#ifdef CONFIG_PREEMPT
		/*
		 * NEWIDLE balancing is a source of latency, so preemptible
		 * kernels will stop after the first task is detached to minimize
		 * the critical section.
		 */
		if (env->idle == CPU_NEWLY_IDLE)
			break;
#endif

		/*
		 * We only want to steal up to the prescribed amount of
		 * weighted load.
		 */
		if (env->imbalance <= 0)
			break;

		continue;
next:
		list_move_tail(&p->se.group_node, tasks);
	}

	/*
	 * Right now, this is one of only two places we collect this stat
	 * so we can safely collect detach_one_task() stats here rather
	 * than inside detach_one_task().
	 */
	schedstat_add(env->sd->lb_gained[env->idle], detached);

	return detached;
}

/*
 * attach_task() -- attach the task detached by detach_task() to its new rq.
 */
static void attach_task(struct rq *rq, struct task_struct *p)
{
	lockdep_assert_held(&rq->lock);

	BUG_ON(task_rq(p) != rq);
	activate_task(rq, p, 0);
	p->on_rq = TASK_ON_RQ_QUEUED;
	check_preempt_curr(rq, p, 0);
}

/*
 * attach_one_task() -- attaches the task returned from detach_one_task() to
 * its new rq.
 */
static void attach_one_task(struct rq *rq, struct task_struct *p)
{
	raw_spin_lock(&rq->lock);
	attach_task(rq, p);
	raw_spin_unlock(&rq->lock);
}

/*
 * attach_tasks() -- attaches all tasks detached by detach_tasks() to their
 * new rq.
 */
static void attach_tasks(struct lb_env *env)
{
	struct list_head *tasks = &env->tasks;
	struct task_struct *p;

	raw_spin_lock(&env->dst_rq->lock);

	while (!list_empty(tasks)) {
		p = list_first_entry(tasks, struct task_struct, se.group_node);
		list_del_init(&p->se.group_node);

		attach_task(env->dst_rq, p);
	}

	raw_spin_unlock(&env->dst_rq->lock);
}

#ifdef CONFIG_FAIR_GROUP_SCHED
static void update_blocked_averages(int cpu)
{
	struct rq *rq = cpu_rq(cpu);
	struct cfs_rq *cfs_rq;
	unsigned long flags;

	raw_spin_lock_irqsave(&rq->lock, flags);
	update_rq_clock(rq);

	/*
	 * Iterates the task_group tree in a bottom up fashion, see
	 * list_add_leaf_cfs_rq() for details.
	 */
	for_each_leaf_cfs_rq(rq, cfs_rq) {
		struct sched_entity *se;

		/* throttled entities do not contribute to load */
		if (throttled_hierarchy(cfs_rq))
			continue;

		if (update_cfs_rq_load_avg(cfs_rq_clock_task(cfs_rq), cfs_rq, true))
			update_tg_load_avg(cfs_rq, 0);

		/* Propagate pending load changes to the parent, if any: */
		se = cfs_rq->tg->se[cpu];
		if (se && !skip_blocked_update(se))
			update_load_avg(se, 0);
	}
	raw_spin_unlock_irqrestore(&rq->lock, flags);
}

/*
 * Compute the hierarchical load factor for cfs_rq and all its ascendants.
 * This needs to be done in a top-down fashion because the load of a child
 * group is a fraction of its parents load.
 */
static void update_cfs_rq_h_load(struct cfs_rq *cfs_rq)
{
	struct rq *rq = rq_of(cfs_rq);
	struct sched_entity *se = cfs_rq->tg->se[cpu_of(rq)];
	unsigned long now = jiffies;
	unsigned long load;

	if (cfs_rq->last_h_load_update == now)
		return;

	cfs_rq->h_load_next = NULL;
	for_each_sched_entity(se) {
		cfs_rq = cfs_rq_of(se);
		cfs_rq->h_load_next = se;
		if (cfs_rq->last_h_load_update == now)
			break;
	}

	if (!se) {
		cfs_rq->h_load = cfs_rq_load_avg(cfs_rq);
		cfs_rq->last_h_load_update = now;
	}

	while ((se = cfs_rq->h_load_next) != NULL) {
		load = cfs_rq->h_load;
		load = div64_ul(load * se->avg.load_avg,
			cfs_rq_load_avg(cfs_rq) + 1);
		cfs_rq = group_cfs_rq(se);
		cfs_rq->h_load = load;
		cfs_rq->last_h_load_update = now;
	}
}

static unsigned long task_h_load(struct task_struct *p)
{
	struct cfs_rq *cfs_rq = task_cfs_rq(p);

	update_cfs_rq_h_load(cfs_rq);
	return div64_ul(p->se.avg.load_avg * cfs_rq->h_load,
			cfs_rq_load_avg(cfs_rq) + 1);
}
#else
static inline void update_blocked_averages(int cpu)
{
	struct rq *rq = cpu_rq(cpu);
	struct cfs_rq *cfs_rq = &rq->cfs;
	unsigned long flags;

	raw_spin_lock_irqsave(&rq->lock, flags);
	update_rq_clock(rq);
	update_cfs_rq_load_avg(cfs_rq_clock_task(cfs_rq), cfs_rq, true);
	raw_spin_unlock_irqrestore(&rq->lock, flags);
}

static unsigned long task_h_load(struct task_struct *p)
{
	return p->se.avg.load_avg;
}
#endif

/********** Helpers for find_busiest_group ************************/

/*
 * sg_lb_stats - stats of a sched_group required for load_balancing
 */
struct sg_lb_stats {
	unsigned long avg_load; /*Avg load across the CPUs of the group */
	unsigned long group_load; /* Total load over the CPUs of the group */
	unsigned long sum_weighted_load; /* Weighted load of group's tasks */
	unsigned long load_per_task;
	unsigned long group_capacity;
	unsigned long group_util; /* Total utilization of the group */
	unsigned int sum_nr_running; /* Nr tasks running in the group */
	unsigned int idle_cpus;
	unsigned int group_weight;
	enum group_type group_type;
	int group_no_capacity;
	int group_misfit_task; /* A cpu has a task too big for its capacity */
#ifdef CONFIG_NUMA_BALANCING
	unsigned int nr_numa_running;
	unsigned int nr_preferred_running;
#endif
};

/*
 * sd_lb_stats - Structure to store the statistics of a sched_domain
 *		 during load balancing.
 */
struct sd_lb_stats {
	struct sched_group *busiest;	/* Busiest group in this sd */
	struct sched_group *local;	/* Local group in this sd */
	unsigned long total_load;	/* Total load of all groups in sd */
	unsigned long total_capacity;	/* Total capacity of all groups in sd */
	unsigned long avg_load;	/* Average load across all groups in sd */

	struct sg_lb_stats busiest_stat;/* Statistics of the busiest group */
	struct sg_lb_stats local_stat;	/* Statistics of the local group */
};

static inline void init_sd_lb_stats(struct sd_lb_stats *sds)
{
	/*
	 * Skimp on the clearing to avoid duplicate work. We can avoid clearing
	 * local_stat because update_sg_lb_stats() does a full clear/assignment.
	 * We must however clear busiest_stat::avg_load because
	 * update_sd_pick_busiest() reads this before assignment.
	 */
	*sds = (struct sd_lb_stats){
		.busiest = NULL,
		.local = NULL,
		.total_load = 0UL,
		.total_capacity = 0UL,
		.busiest_stat = {
			.avg_load = 0UL,
			.sum_nr_running = 0,
			.group_type = group_other,
		},
	};
}

/**
 * get_sd_load_idx - Obtain the load index for a given sched domain.
 * @sd: The sched_domain whose load_idx is to be obtained.
 * @idle: The idle status of the CPU for whose sd load_idx is obtained.
 *
 * Return: The load index.
 */
static inline int get_sd_load_idx(struct sched_domain *sd,
					enum cpu_idle_type idle)
{
	int load_idx;

	switch (idle) {
	case CPU_NOT_IDLE:
		load_idx = sd->busy_idx;
		break;

	case CPU_NEWLY_IDLE:
		load_idx = sd->newidle_idx;
		break;
	default:
		load_idx = sd->idle_idx;
		break;
	}

	return load_idx;
}

static unsigned long scale_rt_capacity(int cpu)
{
	struct rq *rq = cpu_rq(cpu);
	u64 total, used, age_stamp, avg;
	s64 delta;

	/*
	 * Since we're reading these variables without serialization make sure
	 * we read them once before doing sanity checks on them.
	 */
	age_stamp = READ_ONCE(rq->age_stamp);
	avg = READ_ONCE(rq->rt_avg);
	delta = __rq_clock_broken(rq) - age_stamp;

	if (unlikely(delta < 0))
		delta = 0;

	total = sched_avg_period() + delta;

	used = div_u64(avg, total);

	if (likely(used < SCHED_CAPACITY_SCALE))
		return SCHED_CAPACITY_SCALE - used;

	return 1;
}

void init_max_cpu_capacity(struct max_cpu_capacity *mcc)
{
	raw_spin_lock_init(&mcc->lock);
	mcc->val = 0;
	mcc->cpu = -1;
}

static void update_cpu_capacity(struct sched_domain *sd, int cpu)
{
	unsigned long capacity = arch_scale_cpu_capacity(sd, cpu);
	struct sched_group *sdg = sd->groups;
	struct max_cpu_capacity *mcc;
	unsigned long max_capacity;
	int max_cap_cpu;
	unsigned long flags;

	cpu_rq(cpu)->cpu_capacity_orig = capacity;

	capacity *= arch_scale_max_freq_capacity(sd, cpu);
	capacity >>= SCHED_CAPACITY_SHIFT;

	mcc = &cpu_rq(cpu)->rd->max_cpu_capacity;

	raw_spin_lock_irqsave(&mcc->lock, flags);
	max_capacity = mcc->val;
	max_cap_cpu = mcc->cpu;

	if ((max_capacity > capacity && max_cap_cpu == cpu) ||
	    (max_capacity < capacity)) {
		mcc->val = capacity;
		mcc->cpu = cpu;
#ifdef CONFIG_SCHED_DEBUG
		raw_spin_unlock_irqrestore(&mcc->lock, flags);
		pr_info("CPU%d: update max cpu_capacity %lu\n", cpu, capacity);
		goto skip_unlock;
#endif
	}
	raw_spin_unlock_irqrestore(&mcc->lock, flags);

skip_unlock: __attribute__ ((unused));
	capacity *= scale_rt_capacity(cpu);
	capacity >>= SCHED_CAPACITY_SHIFT;

	if (!capacity)
		capacity = 1;

	cpu_rq(cpu)->cpu_capacity = capacity;
	sdg->sgc->capacity = capacity;
	sdg->sgc->max_capacity = capacity;
	sdg->sgc->min_capacity = capacity;
}

void update_group_capacity(struct sched_domain *sd, int cpu)
{
	struct sched_domain *child = sd->child;
	struct sched_group *group, *sdg = sd->groups;
	unsigned long capacity, max_capacity, min_capacity;
	unsigned long interval;

	interval = msecs_to_jiffies(sd->balance_interval);
	interval = clamp(interval, 1UL, max_load_balance_interval);
	sdg->sgc->next_update = jiffies + interval;

	if (!child) {
		update_cpu_capacity(sd, cpu);
		return;
	}

	capacity = 0;
	max_capacity = 0;
	min_capacity = ULONG_MAX;

	if (child->flags & SD_OVERLAP) {
		/*
		 * SD_OVERLAP domains cannot assume that child groups
		 * span the current group.
		 */

		for_each_cpu(cpu, sched_group_cpus(sdg)) {
			struct sched_group_capacity *sgc;
			struct rq *rq = cpu_rq(cpu);

			/*
			 * build_sched_domains() -> init_sched_groups_capacity()
			 * gets here before we've attached the domains to the
			 * runqueues.
			 *
			 * Use capacity_of(), which is set irrespective of domains
			 * in update_cpu_capacity().
			 *
			 * This avoids capacity from being 0 and
			 * causing divide-by-zero issues on boot.
			 */
			if (unlikely(!rq->sd)) {
				capacity += capacity_of(cpu);
			} else {
				sgc = rq->sd->groups->sgc;
				capacity += sgc->capacity;
			}

			max_capacity = max(capacity, max_capacity);
			min_capacity = min(capacity, min_capacity);
		}
	} else  {
		/*
		 * !SD_OVERLAP domains can assume that child groups
		 * span the current group.
		 */

		group = child->groups;
		do {
			struct sched_group_capacity *sgc = group->sgc;

			capacity += sgc->capacity;
			max_capacity = max(sgc->max_capacity, max_capacity);
			min_capacity = min(sgc->min_capacity, min_capacity);
			group = group->next;
		} while (group != child->groups);
	}

	sdg->sgc->capacity = capacity;
	sdg->sgc->max_capacity = max_capacity;
	sdg->sgc->min_capacity = min_capacity;
}

/*
 * Check whether the capacity of the rq has been noticeably reduced by side
 * activity. The imbalance_pct is used for the threshold.
 * Return true is the capacity is reduced
 */
static inline int
check_cpu_capacity(struct rq *rq, struct sched_domain *sd)
{
	return ((rq->cpu_capacity * sd->imbalance_pct) <
				(rq->cpu_capacity_orig * 100));
}

/*
 * Group imbalance indicates (and tries to solve) the problem where balancing
 * groups is inadequate due to tsk_cpus_allowed() constraints.
 *
 * Imagine a situation of two groups of 4 cpus each and 4 tasks each with a
 * cpumask covering 1 cpu of the first group and 3 cpus of the second group.
 * Something like:
 *
 * 	{ 0 1 2 3 } { 4 5 6 7 }
 * 	        *     * * *
 *
 * If we were to balance group-wise we'd place two tasks in the first group and
 * two tasks in the second group. Clearly this is undesired as it will overload
 * cpu 3 and leave one of the cpus in the second group unused.
 *
 * The current solution to this issue is detecting the skew in the first group
 * by noticing the lower domain failed to reach balance and had difficulty
 * moving tasks due to affinity constraints.
 *
 * When this is so detected; this group becomes a candidate for busiest; see
 * update_sd_pick_busiest(). And calculate_imbalance() and
 * find_busiest_group() avoid some of the usual balance conditions to allow it
 * to create an effective group imbalance.
 *
 * This is a somewhat tricky proposition since the next run might not find the
 * group imbalance and decide the groups need to be balanced again. A most
 * subtle and fragile situation.
 */

static inline int sg_imbalanced(struct sched_group *group)
{
	return group->sgc->imbalance;
}

/*
 * group_has_capacity returns true if the group has spare capacity that could
 * be used by some tasks.
 * We consider that a group has spare capacity if the  * number of task is
 * smaller than the number of CPUs or if the utilization is lower than the
 * available capacity for CFS tasks.
 * For the latter, we use a threshold to stabilize the state, to take into
 * account the variance of the tasks' load and to return true if the available
 * capacity in meaningful for the load balancer.
 * As an example, an available capacity of 1% can appear but it doesn't make
 * any benefit for the load balance.
 */
static inline bool
group_has_capacity(struct lb_env *env, struct sg_lb_stats *sgs)
{
	if (sgs->sum_nr_running < sgs->group_weight)
		return true;

	if ((sgs->group_capacity * 100) >
			(sgs->group_util * env->sd->imbalance_pct))
		return true;

	return false;
}

/*
 *  group_is_overloaded returns true if the group has more tasks than it can
 *  handle.
 *  group_is_overloaded is not equals to !group_has_capacity because a group
 *  with the exact right number of tasks, has no more spare capacity but is not
 *  overloaded so both group_has_capacity and group_is_overloaded return
 *  false.
 */
static inline bool
group_is_overloaded(struct lb_env *env, struct sg_lb_stats *sgs)
{
	if (sgs->sum_nr_running <= sgs->group_weight)
		return false;

	if ((sgs->group_capacity * 100) <
			(sgs->group_util * env->sd->imbalance_pct))
		return true;

	return false;
}

/*
 * group_smaller_cpu_capacity: Returns true if sched_group sg has smaller
 * per-cpu capacity than sched_group ref.
 */
static inline bool
group_smaller_cpu_capacity(struct sched_group *sg, struct sched_group *ref)
{
	return sg->sgc->max_capacity + capacity_margin - SCHED_CAPACITY_SCALE <
							ref->sgc->max_capacity;
}

static inline enum
group_type group_classify(struct sched_group *group,
			  struct sg_lb_stats *sgs)
{
	if (sgs->group_no_capacity)
		return group_overloaded;

	if (sg_imbalanced(group))
		return group_imbalanced;

	if (sgs->group_misfit_task)
		return group_misfit_task;

	return group_other;
}

#ifdef CONFIG_NO_HZ_COMMON
/*
 * idle load balancing data
 *  - used by the nohz balance, but we want it available here
 *    so that we can see which CPUs have no tick.
 */
static struct {
	cpumask_var_t idle_cpus_mask;
	atomic_t nr_cpus;
	unsigned long next_balance;     /* in jiffy units */
} nohz ____cacheline_aligned;

static inline void update_cpu_stats_if_tickless(struct rq *rq)
{
	/* only called from update_sg_lb_stats when irqs are disabled */
	if (cpumask_test_cpu(rq->cpu, nohz.idle_cpus_mask)) {
		/* rate limit updates to once-per-jiffie at most */
		if (READ_ONCE(jiffies) <= rq->last_load_update_tick)
			return;

		raw_spin_lock(&rq->lock);
		update_rq_clock(rq);
		cpu_load_update_idle(rq);
		update_cfs_rq_load_avg(rq->clock_task, &rq->cfs, false);
		raw_spin_unlock(&rq->lock);
	}
}

#else
static inline void update_cpu_stats_if_tickless(struct rq *rq) { }
#endif

/**
 * update_sg_lb_stats - Update sched_group's statistics for load balancing.
 * @env: The load balancing environment.
 * @group: sched_group whose statistics are to be updated.
 * @load_idx: Load index of sched_domain of this_cpu for load calc.
 * @local_group: Does group contain this_cpu.
 * @sgs: variable to hold the statistics for this group.
 * @overload: Indicate more than one runnable task for any CPU.
 * @overutilized: Indicate overutilization for any CPU.
 */
static inline void update_sg_lb_stats(struct lb_env *env,
			struct sched_group *group, int load_idx,
			int local_group, struct sg_lb_stats *sgs,
			bool *overload, bool *overutilized)
{
	unsigned long load;
	int i, nr_running;

	memset(sgs, 0, sizeof(*sgs));

	for_each_cpu_and(i, sched_group_cpus(group), env->cpus) {
		struct rq *rq = cpu_rq(i);

		/* if we are entering idle and there are CPUs with
		 * their tick stopped, do an update for them
		 */
		if (env->idle == CPU_NEWLY_IDLE)
			update_cpu_stats_if_tickless(rq);

		/* Bias balancing toward cpus of our domain */
		if (local_group)
			load = target_load(i, load_idx);
		else
			load = source_load(i, load_idx);

		sgs->group_load += load;
		sgs->group_util += cpu_util(i);
		sgs->sum_nr_running += rq->cfs.h_nr_running;

		nr_running = rq->nr_running;
		if (nr_running > 1)
			*overload = true;

#ifdef CONFIG_NUMA_BALANCING
		sgs->nr_numa_running += rq->nr_numa_running;
		sgs->nr_preferred_running += rq->nr_preferred_running;
#endif
		sgs->sum_weighted_load += weighted_cpuload(i);
		/*
		 * No need to call idle_cpu() if nr_running is not 0
		 */
		if (!nr_running && idle_cpu(i))
			sgs->idle_cpus++;

		if (cpu_overutilized(i)) {
			*overutilized = true;
			if (!sgs->group_misfit_task && rq->misfit_task)
				sgs->group_misfit_task = capacity_of(i);
		}
	}

	/* Adjust by relative CPU capacity of the group */
	sgs->group_capacity = group->sgc->capacity;
	sgs->avg_load = (sgs->group_load*SCHED_CAPACITY_SCALE) / sgs->group_capacity;

	if (sgs->sum_nr_running)
		sgs->load_per_task = sgs->sum_weighted_load / sgs->sum_nr_running;

	sgs->group_weight = group->group_weight;

	sgs->group_no_capacity = group_is_overloaded(env, sgs);
	sgs->group_type = group_classify(group, sgs);
}

/**
 * update_sd_pick_busiest - return 1 on busiest group
 * @env: The load balancing environment.
 * @sds: sched_domain statistics
 * @sg: sched_group candidate to be checked for being the busiest
 * @sgs: sched_group statistics
 *
 * Determine if @sg is a busier group than the previously selected
 * busiest group.
 *
 * Return: %true if @sg is a busier group than the previously selected
 * busiest group. %false otherwise.
 */
static bool update_sd_pick_busiest(struct lb_env *env,
				   struct sd_lb_stats *sds,
				   struct sched_group *sg,
				   struct sg_lb_stats *sgs)
{
	struct sg_lb_stats *busiest = &sds->busiest_stat;

	if (sgs->group_type > busiest->group_type)
		return true;

	if (sgs->group_type < busiest->group_type)
		return false;

	/*
	 * Candidate sg doesn't face any serious load-balance problems
	 * so don't pick it if the local sg is already filled up.
	 */
	if (sgs->group_type == group_other &&
	    !group_has_capacity(env, &sds->local_stat))
		return false;

	if (sgs->avg_load <= busiest->avg_load)
		return false;

	if (!(env->sd->flags & SD_ASYM_CPUCAPACITY))
		goto asym_packing;

	/*
	 * Candidate sg has no more than one task per CPU and
	 * has higher per-CPU capacity. Migrating tasks to less
	 * capable CPUs may harm throughput. Maximize throughput,
	 * power/energy consequences are not considered.
	 */
	if (sgs->sum_nr_running <= sgs->group_weight &&
	    group_smaller_cpu_capacity(sds->local, sg))
		return false;

asym_packing:
	/* This is the busiest node in its class. */
	if (!(env->sd->flags & SD_ASYM_PACKING))
		return true;

	/* No ASYM_PACKING if target cpu is already busy */
	if (env->idle == CPU_NOT_IDLE)
		return true;
	/*
	 * ASYM_PACKING needs to move all the work to the lowest
	 * numbered CPUs in the group, therefore mark all groups
	 * higher than ourself as busy.
	 */
	if (sgs->sum_nr_running && env->dst_cpu < group_first_cpu(sg)) {
		if (!sds->busiest)
			return true;

		/* Prefer to move from highest possible cpu's work */
		if (group_first_cpu(sds->busiest) < group_first_cpu(sg))
			return true;
	}

	return false;
}

#ifdef CONFIG_NUMA_BALANCING
static inline enum fbq_type fbq_classify_group(struct sg_lb_stats *sgs)
{
	if (sgs->sum_nr_running > sgs->nr_numa_running)
		return regular;
	if (sgs->sum_nr_running > sgs->nr_preferred_running)
		return remote;
	return all;
}

static inline enum fbq_type fbq_classify_rq(struct rq *rq)
{
	if (rq->nr_running > rq->nr_numa_running)
		return regular;
	if (rq->nr_running > rq->nr_preferred_running)
		return remote;
	return all;
}
#else
static inline enum fbq_type fbq_classify_group(struct sg_lb_stats *sgs)
{
	return all;
}

static inline enum fbq_type fbq_classify_rq(struct rq *rq)
{
	return regular;
}
#endif /* CONFIG_NUMA_BALANCING */

#define lb_sd_parent(sd) \
	(sd->parent && sd->parent->groups != sd->parent->groups->next)

/**
 * update_sd_lb_stats - Update sched_domain's statistics for load balancing.
 * @env: The load balancing environment.
 * @sds: variable to hold the statistics for this sched_domain.
 */
static inline void update_sd_lb_stats(struct lb_env *env, struct sd_lb_stats *sds)
{
	struct sched_domain *child = env->sd->child;
	struct sched_group *sg = env->sd->groups;
	struct sg_lb_stats tmp_sgs;
	int load_idx, prefer_sibling = 0;
	bool overload = false, overutilized = false;

	if (child && child->flags & SD_PREFER_SIBLING)
		prefer_sibling = 1;

	load_idx = get_sd_load_idx(env->sd, env->idle);

	do {
		struct sg_lb_stats *sgs = &tmp_sgs;
		int local_group;

		local_group = cpumask_test_cpu(env->dst_cpu, sched_group_cpus(sg));
		if (local_group) {
			sds->local = sg;
			sgs = &sds->local_stat;

			if (env->idle != CPU_NEWLY_IDLE ||
			    time_after_eq(jiffies, sg->sgc->next_update))
				update_group_capacity(env->sd, env->dst_cpu);
		}

		update_sg_lb_stats(env, sg, load_idx, local_group, sgs,
						&overload, &overutilized);

		if (local_group)
			goto next_group;

		/*
		 * In case the child domain prefers tasks go to siblings
		 * first, lower the sg capacity so that we'll try
		 * and move all the excess tasks away. We lower the capacity
		 * of a group only if the local group has the capacity to fit
		 * these excess tasks. The extra check prevents the case where
		 * you always pull from the heaviest group when it is already
		 * under-utilized (possible with a large weight task outweighs
		 * the tasks on the system).
		 */
		if (prefer_sibling && sds->local &&
		    group_has_capacity(env, &sds->local_stat) &&
		    (sgs->sum_nr_running > 1)) {
			sgs->group_no_capacity = 1;
			sgs->group_type = group_classify(sg, sgs);
		}

		/*
		 * Ignore task groups with misfit tasks if local group has no
		 * capacity or if per-cpu capacity isn't higher.
		 */
		if (sgs->group_type == group_misfit_task &&
		    (!group_has_capacity(env, &sds->local_stat) ||
		     !group_smaller_cpu_capacity(sg, sds->local)))
			sgs->group_type = group_other;

		if (update_sd_pick_busiest(env, sds, sg, sgs)) {
			sds->busiest = sg;
			sds->busiest_stat = *sgs;
		}

next_group:
		/* Now, start updating sd_lb_stats */
		sds->total_load += sgs->group_load;
		sds->total_capacity += sgs->group_capacity;

		sg = sg->next;
	} while (sg != env->sd->groups);

	if (env->sd->flags & SD_NUMA)
		env->fbq_type = fbq_classify_group(&sds->busiest_stat);

	env->src_grp_nr_running = sds->busiest_stat.sum_nr_running;

	if (!lb_sd_parent(env->sd)) {
		/* update overload indicator if we are at root domain */
		if (env->dst_rq->rd->overload != overload)
			env->dst_rq->rd->overload = overload;

		/* Update over-utilization (tipping point, U >= 0) indicator */
		if (env->dst_rq->rd->overutilized != overutilized) {
			env->dst_rq->rd->overutilized = overutilized;
			trace_sched_overutilized(overutilized);
		}
	} else {
		if (!env->dst_rq->rd->overutilized && overutilized) {
			env->dst_rq->rd->overutilized = true;
			trace_sched_overutilized(true);
		}
	}

}

/**
 * check_asym_packing - Check to see if the group is packed into the
 *			sched doman.
 *
 * This is primarily intended to used at the sibling level.  Some
 * cores like POWER7 prefer to use lower numbered SMT threads.  In the
 * case of POWER7, it can move to lower SMT modes only when higher
 * threads are idle.  When in lower SMT modes, the threads will
 * perform better since they share less core resources.  Hence when we
 * have idle threads, we want them to be the higher ones.
 *
 * This packing function is run on idle threads.  It checks to see if
 * the busiest CPU in this domain (core in the P7 case) has a higher
 * CPU number than the packing function is being run on.  Here we are
 * assuming lower CPU number will be equivalent to lower a SMT thread
 * number.
 *
 * Return: 1 when packing is required and a task should be moved to
 * this CPU.  The amount of the imbalance is returned in *imbalance.
 *
 * @env: The load balancing environment.
 * @sds: Statistics of the sched_domain which is to be packed
 */
static int check_asym_packing(struct lb_env *env, struct sd_lb_stats *sds)
{
	int busiest_cpu;

	if (!(env->sd->flags & SD_ASYM_PACKING))
		return 0;

	if (env->idle == CPU_NOT_IDLE)
		return 0;

	if (!sds->busiest)
		return 0;

	busiest_cpu = group_first_cpu(sds->busiest);
	if (env->dst_cpu > busiest_cpu)
		return 0;

	env->imbalance = DIV_ROUND_CLOSEST(
		sds->busiest_stat.avg_load * sds->busiest_stat.group_capacity,
		SCHED_CAPACITY_SCALE);

	return 1;
}

/**
 * fix_small_imbalance - Calculate the minor imbalance that exists
 *			amongst the groups of a sched_domain, during
 *			load balancing.
 * @env: The load balancing environment.
 * @sds: Statistics of the sched_domain whose imbalance is to be calculated.
 */
static inline
void fix_small_imbalance(struct lb_env *env, struct sd_lb_stats *sds)
{
	unsigned long tmp, capa_now = 0, capa_move = 0;
	unsigned int imbn = 2;
	unsigned long scaled_busy_load_per_task;
	struct sg_lb_stats *local, *busiest;

	local = &sds->local_stat;
	busiest = &sds->busiest_stat;

	if (!local->sum_nr_running)
		local->load_per_task = cpu_avg_load_per_task(env->dst_cpu);
	else if (busiest->load_per_task > local->load_per_task)
		imbn = 1;

	scaled_busy_load_per_task =
		(busiest->load_per_task * SCHED_CAPACITY_SCALE) /
		busiest->group_capacity;

	if (busiest->avg_load + scaled_busy_load_per_task >=
	    local->avg_load + (scaled_busy_load_per_task * imbn)) {
		env->imbalance = busiest->load_per_task;
		return;
	}

	/*
	 * OK, we don't have enough imbalance to justify moving tasks,
	 * however we may be able to increase total CPU capacity used by
	 * moving them.
	 */

	capa_now += busiest->group_capacity *
			min(busiest->load_per_task, busiest->avg_load);
	capa_now += local->group_capacity *
			min(local->load_per_task, local->avg_load);
	capa_now /= SCHED_CAPACITY_SCALE;

	/* Amount of load we'd subtract */
	if (busiest->avg_load > scaled_busy_load_per_task) {
		capa_move += busiest->group_capacity *
			    min(busiest->load_per_task,
				busiest->avg_load - scaled_busy_load_per_task);
	}

	/* Amount of load we'd add */
	if (busiest->avg_load * busiest->group_capacity <
	    busiest->load_per_task * SCHED_CAPACITY_SCALE) {
		tmp = (busiest->avg_load * busiest->group_capacity) /
		      local->group_capacity;
	} else {
		tmp = (busiest->load_per_task * SCHED_CAPACITY_SCALE) /
		      local->group_capacity;
	}
	capa_move += local->group_capacity *
		    min(local->load_per_task, local->avg_load + tmp);
	capa_move /= SCHED_CAPACITY_SCALE;

	/* Move if we gain throughput */
	if (capa_move > capa_now)
		env->imbalance = busiest->load_per_task;
}

/**
 * calculate_imbalance - Calculate the amount of imbalance present within the
 *			 groups of a given sched_domain during load balance.
 * @env: load balance environment
 * @sds: statistics of the sched_domain whose imbalance is to be calculated.
 */
static inline void calculate_imbalance(struct lb_env *env, struct sd_lb_stats *sds)
{
	unsigned long max_pull, load_above_capacity = ~0UL;
	struct sg_lb_stats *local, *busiest;

	local = &sds->local_stat;
	busiest = &sds->busiest_stat;

	if (busiest->group_type == group_imbalanced) {
		/*
		 * In the group_imb case we cannot rely on group-wide averages
		 * to ensure cpu-load equilibrium, look at wider averages. XXX
		 */
		busiest->load_per_task =
			min(busiest->load_per_task, sds->avg_load);
	}

	/*
	 * Avg load of busiest sg can be less and avg load of local sg can
	 * be greater than avg load across all sgs of sd because avg load
	 * factors in sg capacity and sgs with smaller group_type are
	 * skipped when updating the busiest sg:
	 */
	if (busiest->avg_load <= sds->avg_load ||
	    local->avg_load >= sds->avg_load) {
		/* Misfitting tasks should be migrated in any case */
		if (busiest->group_type == group_misfit_task) {
			env->imbalance = busiest->group_misfit_task;
			return;
		}

		/*
		 * Busiest group is overloaded, local is not, use the spare
		 * cycles to maximize throughput
		 */
		if (busiest->group_type == group_overloaded &&
		    local->group_type <= group_misfit_task) {
			env->imbalance = busiest->load_per_task;
			return;
		}

		env->imbalance = 0;
		return fix_small_imbalance(env, sds);
	}

	/*
	 * If there aren't any idle cpus, avoid creating some.
	 */
	if (busiest->group_type == group_overloaded &&
	    local->group_type   == group_overloaded) {
		load_above_capacity = busiest->sum_nr_running * SCHED_CAPACITY_SCALE;
		if (load_above_capacity > busiest->group_capacity) {
			load_above_capacity -= busiest->group_capacity;
			load_above_capacity *= scale_load_down(NICE_0_LOAD);
			load_above_capacity /= busiest->group_capacity;
		} else
			load_above_capacity = ~0UL;
	}

	/*
	 * We're trying to get all the cpus to the average_load, so we don't
	 * want to push ourselves above the average load, nor do we wish to
	 * reduce the max loaded cpu below the average load. At the same time,
	 * we also don't want to reduce the group load below the group
	 * capacity. Thus we look for the minimum possible imbalance.
	 */
	max_pull = min(busiest->avg_load - sds->avg_load, load_above_capacity);

	/* How much load to actually move to equalise the imbalance */
	env->imbalance = min(
		max_pull * busiest->group_capacity,
		(sds->avg_load - local->avg_load) * local->group_capacity
	) / SCHED_CAPACITY_SCALE;

	/* Boost imbalance to allow misfit task to be balanced. */
	if (busiest->group_type == group_misfit_task)
		env->imbalance = max_t(long, env->imbalance,
				     busiest->group_misfit_task);

	/*
	 * if *imbalance is less than the average load per runnable task
	 * there is no guarantee that any tasks will be moved so we'll have
	 * a think about bumping its value to force at least one task to be
	 * moved
	 */
	if (env->imbalance < busiest->load_per_task)
		return fix_small_imbalance(env, sds);
}

/******* find_busiest_group() helpers end here *********************/

/**
 * find_busiest_group - Returns the busiest group within the sched_domain
 * if there is an imbalance.
 *
 * Also calculates the amount of weighted load which should be moved
 * to restore balance.
 *
 * @env: The load balancing environment.
 *
 * Return:	- The busiest group if imbalance exists.
 */
static struct sched_group *find_busiest_group(struct lb_env *env)
{
	struct sg_lb_stats *local, *busiest;
	struct sd_lb_stats sds;

	init_sd_lb_stats(&sds);

	/*
	 * Compute the various statistics relavent for load balancing at
	 * this level.
	 */
	update_sd_lb_stats(env, &sds);

	if (energy_aware() && !env->dst_rq->rd->overutilized)
		goto out_balanced;

	local = &sds.local_stat;
	busiest = &sds.busiest_stat;

	/* ASYM feature bypasses nice load balance check */
	if (check_asym_packing(env, &sds))
		return sds.busiest;

	/* There is no busy sibling group to pull tasks from */
	if (!sds.busiest || busiest->sum_nr_running == 0)
		goto out_balanced;

	sds.avg_load = (SCHED_CAPACITY_SCALE * sds.total_load)
						/ sds.total_capacity;

	/*
	 * If the busiest group is imbalanced the below checks don't
	 * work because they assume all things are equal, which typically
	 * isn't true due to cpus_allowed constraints and the like.
	 */
	if (busiest->group_type == group_imbalanced)
		goto force_balance;

	/*
	 * When dst_cpu is idle, prevent SMP nice and/or asymmetric group
	 * capacities from resulting in underutilization due to avg_load.
	 */
	if (env->idle != CPU_NOT_IDLE && group_has_capacity(env, local) &&
	    busiest->group_no_capacity)
		goto force_balance;

	/* Misfitting tasks should be dealt with regardless of the avg load */
	if (busiest->group_type == group_misfit_task) {
		goto force_balance;
	}

	/*
	 * If the local group is busier than the selected busiest group
	 * don't try and pull any tasks.
	 */
	if (local->avg_load >= busiest->avg_load)
		goto out_balanced;

	/*
	 * Don't pull any tasks if this group is already above the domain
	 * average load.
	 */
	if (local->avg_load >= sds.avg_load)
		goto out_balanced;

	if (env->idle == CPU_IDLE) {
		/*
		 * This cpu is idle. If the busiest group is not overloaded
		 * and there is no imbalance between this and busiest group
		 * wrt idle cpus, it is balanced. The imbalance becomes
		 * significant if the diff is greater than 1 otherwise we
		 * might end up to just move the imbalance on another group
		 */
		if ((busiest->group_type != group_overloaded) &&
		    (local->idle_cpus <= (busiest->idle_cpus + 1)) &&
		    !group_smaller_cpu_capacity(sds.busiest, sds.local))
			goto out_balanced;
	} else {
		/*
		 * In the CPU_NEWLY_IDLE, CPU_NOT_IDLE cases, use
		 * imbalance_pct to be conservative.
		 */
		if (100 * busiest->avg_load <=
				env->sd->imbalance_pct * local->avg_load)
			goto out_balanced;
	}

force_balance:
	env->busiest_group_type = busiest->group_type;
	/* Looks like there is an imbalance. Compute it */
	calculate_imbalance(env, &sds);
	return sds.busiest;

out_balanced:
	env->imbalance = 0;
	return NULL;
}

/*
 * find_busiest_queue - find the busiest runqueue among the cpus in group.
 */
static struct rq *find_busiest_queue(struct lb_env *env,
				     struct sched_group *group)
{
	struct rq *busiest = NULL, *rq;
	unsigned long busiest_load = 0, busiest_capacity = 1;
	int i;

	for_each_cpu_and(i, sched_group_cpus(group), env->cpus) {
		unsigned long capacity, wl;
		enum fbq_type rt;

		rq = cpu_rq(i);
		rt = fbq_classify_rq(rq);

		/*
		 * We classify groups/runqueues into three groups:
		 *  - regular: there are !numa tasks
		 *  - remote:  there are numa tasks that run on the 'wrong' node
		 *  - all:     there is no distinction
		 *
		 * In order to avoid migrating ideally placed numa tasks,
		 * ignore those when there's better options.
		 *
		 * If we ignore the actual busiest queue to migrate another
		 * task, the next balance pass can still reduce the busiest
		 * queue by moving tasks around inside the node.
		 *
		 * If we cannot move enough load due to this classification
		 * the next pass will adjust the group classification and
		 * allow migration of more tasks.
		 *
		 * Both cases only affect the total convergence complexity.
		 */
		if (rt > env->fbq_type)
			continue;

		capacity = capacity_of(i);

		wl = weighted_cpuload(i);

		/*
		 * When comparing with imbalance, use weighted_cpuload()
		 * which is not scaled with the cpu capacity.
		 */

		if (rq->nr_running == 1 && wl > env->imbalance &&
		    !check_cpu_capacity(rq, env->sd) &&
		    env->busiest_group_type != group_misfit_task)
			continue;

		/*
		 * For the load comparisons with the other cpu's, consider
		 * the weighted_cpuload() scaled with the cpu capacity, so
		 * that the load can be moved away from the cpu that is
		 * potentially running at a lower capacity.
		 *
		 * Thus we're looking for max(wl_i / capacity_i), crosswise
		 * multiplication to rid ourselves of the division works out
		 * to: wl_i * capacity_j > wl_j * capacity_i;  where j is
		 * our previous maximum.
		 */
		if (wl * busiest_capacity > busiest_load * capacity) {
			busiest_load = wl;
			busiest_capacity = capacity;
			busiest = rq;
		}
	}

	return busiest;
}

/*
 * Max backoff if we encounter pinned tasks. Pretty arbitrary value, but
 * so long as it is large enough.
 */
#define MAX_PINNED_INTERVAL	512

static int need_active_balance(struct lb_env *env)
{
	struct sched_domain *sd = env->sd;

	if (env->idle == CPU_NEWLY_IDLE) {

		/*
		 * ASYM_PACKING needs to force migrate tasks from busy but
		 * higher numbered CPUs in order to pack all tasks in the
		 * lowest numbered CPUs.
		 */
		if ((sd->flags & SD_ASYM_PACKING) && env->src_cpu > env->dst_cpu)
			return 1;
	}

	/*
	 * The dst_cpu is idle and the src_cpu CPU has only 1 CFS task.
	 * It's worth migrating the task if the src_cpu's capacity is reduced
	 * because of other sched_class or IRQs if more capacity stays
	 * available on dst_cpu.
	 */
	if ((env->idle != CPU_NOT_IDLE) &&
	    (env->src_rq->cfs.h_nr_running == 1)) {
		if ((check_cpu_capacity(env->src_rq, sd)) &&
		    (capacity_of(env->src_cpu)*sd->imbalance_pct < capacity_of(env->dst_cpu)*100))
			return 1;
	}

	if ((capacity_of(env->src_cpu) < capacity_of(env->dst_cpu)) &&
	    ((capacity_orig_of(env->src_cpu) < capacity_orig_of(env->dst_cpu))) &&
				env->src_rq->cfs.h_nr_running == 1 &&
				cpu_overutilized(env->src_cpu) &&
				!cpu_overutilized(env->dst_cpu)) {
			return 1;
	}

	return unlikely(sd->nr_balance_failed > sd->cache_nice_tries+2);
}

static int active_load_balance_cpu_stop(void *data);

static int should_we_balance(struct lb_env *env)
{
	struct sched_group *sg = env->sd->groups;
	struct cpumask *sg_cpus, *sg_mask;
	int cpu, balance_cpu = -1;

	/*
	 * In the newly idle case, we will allow all the cpu's
	 * to do the newly idle load balance.
	 */
	if (env->idle == CPU_NEWLY_IDLE)
		return 1;

	sg_cpus = sched_group_cpus(sg);
	sg_mask = sched_group_mask(sg);
	/* Try to find first idle cpu */
	for_each_cpu_and(cpu, sg_cpus, env->cpus) {
		if (!cpumask_test_cpu(cpu, sg_mask) || !idle_cpu(cpu))
			continue;

		balance_cpu = cpu;
		break;
	}

	if (balance_cpu == -1)
		balance_cpu = group_balance_cpu(sg);

	/*
	 * First idle cpu or the first cpu(busiest) in this sched group
	 * is eligible for doing load balancing at this and above domains.
	 */
	return balance_cpu == env->dst_cpu;
}

/*
 * Check this_cpu to ensure it is balanced within domain. Attempt to move
 * tasks if there is an imbalance.
 */
static int load_balance(int this_cpu, struct rq *this_rq,
			struct sched_domain *sd, enum cpu_idle_type idle,
			int *continue_balancing)
{
	int ld_moved, cur_ld_moved, active_balance = 0;
	struct sched_domain *sd_parent = lb_sd_parent(sd) ? sd->parent : NULL;
	struct sched_group *group;
	struct rq *busiest;
	unsigned long flags;
	struct cpumask *cpus = this_cpu_cpumask_var_ptr(load_balance_mask);

	struct lb_env env = {
		.sd		= sd,
		.dst_cpu	= this_cpu,
		.dst_rq		= this_rq,
		.dst_grpmask    = sched_group_cpus(sd->groups),
		.idle		= idle,
		.loop_break	= sched_nr_migrate_break,
		.cpus		= cpus,
		.fbq_type	= all,
		.tasks		= LIST_HEAD_INIT(env.tasks),
	};

	/*
	 * For NEWLY_IDLE load_balancing, we don't need to consider
	 * other cpus in our group
	 */
	if (idle == CPU_NEWLY_IDLE)
		env.dst_grpmask = NULL;

	cpumask_copy(cpus, cpu_active_mask);

	schedstat_inc(sd->lb_count[idle]);

redo:
	if (!should_we_balance(&env)) {
		*continue_balancing = 0;
		goto out_balanced;
	}

	group = find_busiest_group(&env);
	if (!group) {
		schedstat_inc(sd->lb_nobusyg[idle]);
		goto out_balanced;
	}

	busiest = find_busiest_queue(&env, group);
	if (!busiest) {
		schedstat_inc(sd->lb_nobusyq[idle]);
		goto out_balanced;
	}

	BUG_ON(busiest == env.dst_rq);

	schedstat_add(sd->lb_imbalance[idle], env.imbalance);

	env.src_cpu = busiest->cpu;
	env.src_rq = busiest;

	ld_moved = 0;
	if (busiest->nr_running > 1) {
		/*
		 * Attempt to move tasks. If find_busiest_group has found
		 * an imbalance but busiest->nr_running <= 1, the group is
		 * still unbalanced. ld_moved simply stays zero, so it is
		 * correctly treated as an imbalance.
		 */
		env.flags |= LBF_ALL_PINNED;
		env.loop_max  = min(sysctl_sched_nr_migrate, busiest->nr_running);

more_balance:
		raw_spin_lock_irqsave(&busiest->lock, flags);
		update_rq_clock(busiest);

		/*
		 * cur_ld_moved - load moved in current iteration
		 * ld_moved     - cumulative load moved across iterations
		 */
		cur_ld_moved = detach_tasks(&env);

		/*
		 * We've detached some tasks from busiest_rq. Every
		 * task is masked "TASK_ON_RQ_MIGRATING", so we can safely
		 * unlock busiest->lock, and we are able to be sure
		 * that nobody can manipulate the tasks in parallel.
		 * See task_rq_lock() family for the details.
		 */

		raw_spin_unlock(&busiest->lock);

		if (cur_ld_moved) {
			attach_tasks(&env);
			ld_moved += cur_ld_moved;
		}

		local_irq_restore(flags);

		if (env.flags & LBF_NEED_BREAK) {
			env.flags &= ~LBF_NEED_BREAK;
			goto more_balance;
		}

		/*
		 * Revisit (affine) tasks on src_cpu that couldn't be moved to
		 * us and move them to an alternate dst_cpu in our sched_group
		 * where they can run. The upper limit on how many times we
		 * iterate on same src_cpu is dependent on number of cpus in our
		 * sched_group.
		 *
		 * This changes load balance semantics a bit on who can move
		 * load to a given_cpu. In addition to the given_cpu itself
		 * (or a ilb_cpu acting on its behalf where given_cpu is
		 * nohz-idle), we now have balance_cpu in a position to move
		 * load to given_cpu. In rare situations, this may cause
		 * conflicts (balance_cpu and given_cpu/ilb_cpu deciding
		 * _independently_ and at _same_ time to move some load to
		 * given_cpu) causing exceess load to be moved to given_cpu.
		 * This however should not happen so much in practice and
		 * moreover subsequent load balance cycles should correct the
		 * excess load moved.
		 */
		if ((env.flags & LBF_DST_PINNED) && env.imbalance > 0) {

			/* Prevent to re-select dst_cpu via env's cpus */
			cpumask_clear_cpu(env.dst_cpu, env.cpus);

			env.dst_rq	 = cpu_rq(env.new_dst_cpu);
			env.dst_cpu	 = env.new_dst_cpu;
			env.flags	&= ~LBF_DST_PINNED;
			env.loop	 = 0;
			env.loop_break	 = sched_nr_migrate_break;

			/*
			 * Go back to "more_balance" rather than "redo" since we
			 * need to continue with same src_cpu.
			 */
			goto more_balance;
		}

		/*
		 * We failed to reach balance because of affinity.
		 */
		if (sd_parent) {
			int *group_imbalance = &sd_parent->groups->sgc->imbalance;

			if ((env.flags & LBF_SOME_PINNED) && env.imbalance > 0)
				*group_imbalance = 1;
		}

		/* All tasks on this runqueue were pinned by CPU affinity */
		if (unlikely(env.flags & LBF_ALL_PINNED)) {
			cpumask_clear_cpu(cpu_of(busiest), cpus);
			if (!cpumask_empty(cpus)) {
				env.loop = 0;
				env.loop_break = sched_nr_migrate_break;
				goto redo;
			}
			goto out_all_pinned;
		}
	}

	if (!ld_moved) {
		schedstat_inc(sd->lb_failed[idle]);
		/*
		 * Increment the failure counter only on periodic balance.
		 * We do not want newidle balance, which can be very
		 * frequent, pollute the failure counter causing
		 * excessive cache_hot migrations and active balances.
		 */
		if (idle != CPU_NEWLY_IDLE)
			if (env.src_grp_nr_running > 1)
				sd->nr_balance_failed++;

		if (need_active_balance(&env)) {
			raw_spin_lock_irqsave(&busiest->lock, flags);

			/* don't kick the active_load_balance_cpu_stop,
			 * if the curr task on busiest cpu can't be
			 * moved to this_cpu
			 */
			if (!cpumask_test_cpu(this_cpu,
					tsk_cpus_allowed(busiest->curr))) {
				raw_spin_unlock_irqrestore(&busiest->lock,
							    flags);
				env.flags |= LBF_ALL_PINNED;
				goto out_one_pinned;
			}

			/*
			 * ->active_balance synchronizes accesses to
			 * ->active_balance_work.  Once set, it's cleared
			 * only after active load balance is finished.
			 */
			if (!busiest->active_balance) {
				busiest->active_balance = 1;
				busiest->push_cpu = this_cpu;
				active_balance = 1;
			}
			raw_spin_unlock_irqrestore(&busiest->lock, flags);

			if (active_balance) {
				stop_one_cpu_nowait(cpu_of(busiest),
					active_load_balance_cpu_stop, busiest,
					&busiest->active_balance_work);
			}

			/* We've kicked active balancing, force task migration. */
			sd->nr_balance_failed = sd->cache_nice_tries+1;
		}
	} else
		sd->nr_balance_failed = 0;

	if (likely(!active_balance)) {
		/* We were unbalanced, so reset the balancing interval */
		sd->balance_interval = sd->min_interval;
	} else {
		/*
		 * If we've begun active balancing, start to back off. This
		 * case may not be covered by the all_pinned logic if there
		 * is only 1 task on the busy runqueue (because we don't call
		 * detach_tasks).
		 */
		if (sd->balance_interval < sd->max_interval)
			sd->balance_interval *= 2;
	}

	goto out;

out_balanced:
	/*
	 * We reach balance although we may have faced some affinity
	 * constraints. Clear the imbalance flag if it was set.
	 */
	if (sd_parent) {
		int *group_imbalance = &sd_parent->groups->sgc->imbalance;

		if (*group_imbalance)
			*group_imbalance = 0;
	}

out_all_pinned:
	/*
	 * We reach balance because all tasks are pinned at this level so
	 * we can't migrate them. Let the imbalance flag set so parent level
	 * can try to migrate them.
	 */
	schedstat_inc(sd->lb_balanced[idle]);

	sd->nr_balance_failed = 0;

out_one_pinned:
	/* tune up the balancing interval */
	if (((env.flags & LBF_ALL_PINNED) &&
			sd->balance_interval < MAX_PINNED_INTERVAL) ||
			(sd->balance_interval < sd->max_interval))
		sd->balance_interval *= 2;

	ld_moved = 0;
out:
	return ld_moved;
}

static inline unsigned long
get_sd_balance_interval(struct sched_domain *sd, int cpu_busy)
{
	unsigned long interval = sd->balance_interval;

	if (cpu_busy)
		interval *= sd->busy_factor;

	/* scale ms to jiffies */
	interval = msecs_to_jiffies(interval);
	interval = clamp(interval, 1UL, max_load_balance_interval);

	return interval;
}

static inline void
update_next_balance(struct sched_domain *sd, unsigned long *next_balance)
{
	unsigned long interval, next;

	/* used by idle balance, so cpu_busy = 0 */
	interval = get_sd_balance_interval(sd, 0);
	next = sd->last_balance + interval;

	if (time_after(*next_balance, next))
		*next_balance = next;
}

/*
 * idle_balance is called by schedule() if this_cpu is about to become
 * idle. Attempts to pull tasks from other CPUs.
 */
static int idle_balance(struct rq *this_rq)
{
	unsigned long next_balance = jiffies + HZ;
	int this_cpu = this_rq->cpu;
	struct sched_domain *sd;
	int pulled_task = 0;
	u64 curr_cost = 0;

	/*
	 * We must set idle_stamp _before_ calling idle_balance(), such that we
	 * measure the duration of idle_balance() as idle time.
	 */
	this_rq->idle_stamp = rq_clock(this_rq);

	if (!energy_aware() &&
	    (this_rq->avg_idle < sysctl_sched_migration_cost ||
	     !this_rq->rd->overload)) {
		rcu_read_lock();
		sd = rcu_dereference_check_sched_domain(this_rq->sd);
		if (sd)
			update_next_balance(sd, &next_balance);
		rcu_read_unlock();

		goto out;
	}

	raw_spin_unlock(&this_rq->lock);

	update_blocked_averages(this_cpu);
	rcu_read_lock();
	for_each_domain(this_cpu, sd) {
		int continue_balancing = 1;
		u64 t0, domain_cost;

		if (!(sd->flags & SD_LOAD_BALANCE))
			continue;

		if (this_rq->avg_idle < curr_cost + sd->max_newidle_lb_cost) {
			update_next_balance(sd, &next_balance);
			break;
		}

		if (sd->flags & SD_BALANCE_NEWIDLE) {
			t0 = sched_clock_cpu(this_cpu);

			pulled_task = load_balance(this_cpu, this_rq,
						   sd, CPU_NEWLY_IDLE,
						   &continue_balancing);

			domain_cost = sched_clock_cpu(this_cpu) - t0;
			if (domain_cost > sd->max_newidle_lb_cost)
				sd->max_newidle_lb_cost = domain_cost;

			curr_cost += domain_cost;
		}

		update_next_balance(sd, &next_balance);

		/*
		 * Stop searching for tasks to pull if there are
		 * now runnable tasks on this rq.
		 */
		if (pulled_task || this_rq->nr_running > 0)
			break;
	}
	rcu_read_unlock();

	raw_spin_lock(&this_rq->lock);

	if (curr_cost > this_rq->max_idle_balance_cost)
		this_rq->max_idle_balance_cost = curr_cost;

	/*
	 * While browsing the domains, we released the rq lock, a task could
	 * have been enqueued in the meantime. Since we're not going idle,
	 * pretend we pulled a task.
	 */
	if (this_rq->cfs.h_nr_running && !pulled_task)
		pulled_task = 1;

out:
	/* Move the next balance forward */
	if (time_after(this_rq->next_balance, next_balance))
		this_rq->next_balance = next_balance;

	/* Is there a task of a high priority class? */
	if (this_rq->nr_running != this_rq->cfs.h_nr_running)
		pulled_task = -1;

	if (pulled_task)
		this_rq->idle_stamp = 0;

	return pulled_task;
}

/*
 * active_load_balance_cpu_stop is run by cpu stopper. It pushes
 * running tasks off the busiest CPU onto idle CPUs. It requires at
 * least 1 task to be running on each physical CPU where possible, and
 * avoids physical / logical imbalances.
 */
static int active_load_balance_cpu_stop(void *data)
{
	struct rq *busiest_rq = data;
	int busiest_cpu = cpu_of(busiest_rq);
	int target_cpu = busiest_rq->push_cpu;
	struct rq *target_rq = cpu_rq(target_cpu);
	struct sched_domain *sd = NULL;
	struct task_struct *p = NULL;
	struct task_struct *push_task = NULL;
	int push_task_detached = 0;
	struct lb_env env = {
		.sd		= sd,
		.dst_cpu	= target_cpu,
		.dst_rq		= target_rq,
		.src_cpu	= busiest_rq->cpu,
		.src_rq		= busiest_rq,
		.idle		= CPU_IDLE,
	};

	raw_spin_lock_irq(&busiest_rq->lock);

	/* make sure the requested cpu hasn't gone down in the meantime */
	if (unlikely(busiest_cpu != smp_processor_id() ||
		     !busiest_rq->active_balance))
		goto out_unlock;

	/* Is there any task to move? */
	if (busiest_rq->nr_running <= 1)
		goto out_unlock;

	/*
	 * This condition is "impossible", if it occurs
	 * we need to fix it. Originally reported by
	 * Bjorn Helgaas on a 128-cpu setup.
	 */
	BUG_ON(busiest_rq == target_rq);

	push_task = busiest_rq->push_task;
	if (push_task) {
		if (task_on_rq_queued(push_task) &&
			task_cpu(push_task) == busiest_cpu &&
					cpu_online(target_cpu)) {
			detach_task(push_task, &env);
			push_task_detached = 1;
		}
		goto out_unlock;
	}

	/* Search for an sd spanning us and the target CPU. */
	rcu_read_lock();
	for_each_domain(target_cpu, sd) {
		if ((sd->flags & SD_LOAD_BALANCE) &&
		    cpumask_test_cpu(busiest_cpu, sched_domain_span(sd)))
				break;
	}

	if (likely(sd)) {
		env.sd = sd;
		schedstat_inc(sd->alb_count);
		update_rq_clock(busiest_rq);

		p = detach_one_task(&env);
		if (p) {
			schedstat_inc(sd->alb_pushed);
			/* Active balancing done, reset the failure counter. */
			sd->nr_balance_failed = 0;
		} else {
			schedstat_inc(sd->alb_failed);
		}
	}
	rcu_read_unlock();
out_unlock:
	busiest_rq->active_balance = 0;

	if (push_task)
		busiest_rq->push_task = NULL;

	raw_spin_unlock(&busiest_rq->lock);

	if (push_task) {
		if (push_task_detached)
			attach_one_task(target_rq, push_task);
		put_task_struct(push_task);
	}

	if (p)
		attach_one_task(target_rq, p);

	local_irq_enable();

	return 0;
}

static inline int on_null_domain(struct rq *rq)
{
	return unlikely(!rcu_dereference_sched(rq->sd));
}

#ifdef CONFIG_NO_HZ_COMMON
/*
 * idle load balancing details
 * - When one of the busy CPUs notice that there may be an idle rebalancing
 *   needed, they will kick the idle load balancer, which then does idle
 *   load balancing for all the idle CPUs.
 */
static inline int find_new_ilb(void)
{
	int ilb = cpumask_first(nohz.idle_cpus_mask);

	if (ilb < nr_cpu_ids && idle_cpu(ilb))
		return ilb;

	return nr_cpu_ids;
}

/*
 * Kick a CPU to do the nohz balancing, if it is time for it. We pick the
 * nohz_load_balancer CPU (if there is one) otherwise fallback to any idle
 * CPU (if there is one).
 */
static void nohz_balancer_kick(void)
{
	int ilb_cpu;

	nohz.next_balance++;

	ilb_cpu = find_new_ilb();

	if (ilb_cpu >= nr_cpu_ids)
		return;

	if (test_and_set_bit(NOHZ_BALANCE_KICK, nohz_flags(ilb_cpu)))
		return;
	/*
	 * Use smp_send_reschedule() instead of resched_cpu().
	 * This way we generate a sched IPI on the target cpu which
	 * is idle. And the softirq performing nohz idle load balance
	 * will be run before returning from the IPI.
	 */
	smp_send_reschedule(ilb_cpu);
	return;
}

void nohz_balance_exit_idle(unsigned int cpu)
{
	if (unlikely(test_bit(NOHZ_TICK_STOPPED, nohz_flags(cpu)))) {
		/*
		 * Completely isolated CPUs don't ever set, so we must test.
		 */
		if (likely(cpumask_test_cpu(cpu, nohz.idle_cpus_mask))) {
			cpumask_clear_cpu(cpu, nohz.idle_cpus_mask);
			atomic_dec(&nohz.nr_cpus);
		}
		clear_bit(NOHZ_TICK_STOPPED, nohz_flags(cpu));
	}
}

static inline void set_cpu_sd_state_busy(void)
{
	struct sched_domain *sd;
	int cpu = smp_processor_id();

	rcu_read_lock();
	sd = rcu_dereference(per_cpu(sd_llc, cpu));

	if (!sd || !sd->nohz_idle)
		goto unlock;
	sd->nohz_idle = 0;

	atomic_inc(&sd->shared->nr_busy_cpus);
unlock:
	rcu_read_unlock();
}

void set_cpu_sd_state_idle(void)
{
	struct sched_domain *sd;
	int cpu = smp_processor_id();

	rcu_read_lock();
	sd = rcu_dereference(per_cpu(sd_llc, cpu));

	if (!sd || sd->nohz_idle)
		goto unlock;
	sd->nohz_idle = 1;

	atomic_dec(&sd->shared->nr_busy_cpus);
unlock:
	rcu_read_unlock();
}

/*
 * This routine will record that the cpu is going idle with tick stopped.
 * This info will be used in performing idle load balancing in the future.
 */
void nohz_balance_enter_idle(int cpu)
{
	/*
	 * If this cpu is going down, then nothing needs to be done.
	 */
	if (!cpu_active(cpu))
		return;

	if (test_bit(NOHZ_TICK_STOPPED, nohz_flags(cpu)))
		return;

	/*
	 * If we're a completely isolated CPU, we don't play.
	 */
	if (on_null_domain(cpu_rq(cpu)))
		return;

	cpumask_set_cpu(cpu, nohz.idle_cpus_mask);
	atomic_inc(&nohz.nr_cpus);
	set_bit(NOHZ_TICK_STOPPED, nohz_flags(cpu));
}
#endif

static DEFINE_SPINLOCK(balancing);

/*
 * Scale the max load_balance interval with the number of CPUs in the system.
 * This trades load-balance latency on larger machines for less cross talk.
 */
void update_max_interval(void)
{
	max_load_balance_interval = HZ*num_online_cpus()/10;
}

/*
 * It checks each scheduling domain to see if it is due to be balanced,
 * and initiates a balancing operation if so.
 *
 * Balancing parameters are set up in init_sched_domains.
 */
static void rebalance_domains(struct rq *rq, enum cpu_idle_type idle)
{
	int continue_balancing = 1;
	int cpu = rq->cpu;
	unsigned long interval;
	struct sched_domain *sd;
	/* Earliest time when we have to do rebalance again */
	unsigned long next_balance = jiffies + 60*HZ;
	int update_next_balance = 0;
	int need_serialize, need_decay = 0;
	u64 max_cost = 0;

	update_blocked_averages(cpu);

	rcu_read_lock();
	for_each_domain(cpu, sd) {
		/*
		 * Decay the newidle max times here because this is a regular
		 * visit to all the domains. Decay ~1% per second.
		 */
		if (time_after(jiffies, sd->next_decay_max_lb_cost)) {
			sd->max_newidle_lb_cost =
				(sd->max_newidle_lb_cost * 253) / 256;
			sd->next_decay_max_lb_cost = jiffies + HZ;
			need_decay = 1;
		}
		max_cost += sd->max_newidle_lb_cost;

		if (!(sd->flags & SD_LOAD_BALANCE))
			continue;

		/*
		 * Stop the load balance at this level. There is another
		 * CPU in our sched group which is doing load balancing more
		 * actively.
		 */
		if (!continue_balancing) {
			if (need_decay)
				continue;
			break;
		}

		interval = get_sd_balance_interval(sd, idle != CPU_IDLE);

		need_serialize = sd->flags & SD_SERIALIZE;
		if (need_serialize) {
			if (!spin_trylock(&balancing))
				goto out;
		}

		if (time_after_eq(jiffies, sd->last_balance + interval)) {
			if (load_balance(cpu, rq, sd, idle, &continue_balancing)) {
				/*
				 * The LBF_DST_PINNED logic could have changed
				 * env->dst_cpu, so we can't know our idle
				 * state even if we migrated tasks. Update it.
				 */
				idle = idle_cpu(cpu) ? CPU_IDLE : CPU_NOT_IDLE;
			}
			sd->last_balance = jiffies;
			interval = get_sd_balance_interval(sd, idle != CPU_IDLE);
		}
		if (need_serialize)
			spin_unlock(&balancing);
out:
		if (time_after(next_balance, sd->last_balance + interval)) {
			next_balance = sd->last_balance + interval;
			update_next_balance = 1;
		}
	}
	if (need_decay) {
		/*
		 * Ensure the rq-wide value also decays but keep it at a
		 * reasonable floor to avoid funnies with rq->avg_idle.
		 */
		rq->max_idle_balance_cost =
			max((u64)sysctl_sched_migration_cost, max_cost);
	}
	rcu_read_unlock();

	/*
	 * next_balance will be updated only when there is a need.
	 * When the cpu is attached to null domain for ex, it will not be
	 * updated.
	 */
	if (likely(update_next_balance)) {
		rq->next_balance = next_balance;

#ifdef CONFIG_NO_HZ_COMMON
		/*
		 * If this CPU has been elected to perform the nohz idle
		 * balance. Other idle CPUs have already rebalanced with
		 * nohz_idle_balance() and nohz.next_balance has been
		 * updated accordingly. This CPU is now running the idle load
		 * balance for itself and we need to update the
		 * nohz.next_balance accordingly.
		 */
		if ((idle == CPU_IDLE) && time_after(nohz.next_balance, rq->next_balance))
			nohz.next_balance = rq->next_balance;
#endif
	}
}

#ifdef CONFIG_NO_HZ_COMMON
/*
 * In CONFIG_NO_HZ_COMMON case, the idle balance kickee will do the
 * rebalancing for all the cpus for whom scheduler ticks are stopped.
 */
static void nohz_idle_balance(struct rq *this_rq, enum cpu_idle_type idle)
{
	int this_cpu = this_rq->cpu;
	struct rq *rq;
	int balance_cpu;
	/* Earliest time when we have to do rebalance again */
	unsigned long next_balance = jiffies + 60*HZ;
	int update_next_balance = 0;

	if (idle != CPU_IDLE ||
	    !test_bit(NOHZ_BALANCE_KICK, nohz_flags(this_cpu)))
		goto end;

	for_each_cpu(balance_cpu, nohz.idle_cpus_mask) {
		if (balance_cpu == this_cpu || !idle_cpu(balance_cpu))
			continue;

		/*
		 * If this cpu gets work to do, stop the load balancing
		 * work being done for other cpus. Next load
		 * balancing owner will pick it up.
		 */
		if (need_resched())
			break;

		rq = cpu_rq(balance_cpu);

		/*
		 * If time for next balance is due,
		 * do the balance.
		 */
		if (time_after_eq(jiffies, rq->next_balance)) {
			raw_spin_lock_irq(&rq->lock);
			update_rq_clock(rq);
			cpu_load_update_idle(rq);
			raw_spin_unlock_irq(&rq->lock);
			rebalance_domains(rq, CPU_IDLE);
		}

		if (time_after(next_balance, rq->next_balance)) {
			next_balance = rq->next_balance;
			update_next_balance = 1;
		}
	}

	/*
	 * next_balance will be updated only when there is a need.
	 * When the CPU is attached to null domain for ex, it will not be
	 * updated.
	 */
	if (likely(update_next_balance))
		nohz.next_balance = next_balance;
end:
	clear_bit(NOHZ_BALANCE_KICK, nohz_flags(this_cpu));
}

/*
 * Current heuristic for kicking the idle load balancer in the presence
 * of an idle cpu in the system.
 *   - This rq has more than one task.
 *   - This rq has at least one CFS task and the capacity of the CPU is
 *     significantly reduced because of RT tasks or IRQs.
 *   - At parent of LLC scheduler domain level, this cpu's scheduler group has
 *     multiple busy cpu.
 *   - For SD_ASYM_PACKING, if the lower numbered cpu's in the scheduler
 *     domain span are idle.
 */
static inline bool nohz_kick_needed(struct rq *rq)
{
	unsigned long now = jiffies;
	struct sched_domain_shared *sds;
	struct sched_domain *sd;
	int nr_busy, cpu = rq->cpu;
	bool kick = false;

	if (unlikely(rq->idle_balance))
		return false;

       /*
	* We may be recently in ticked or tickless idle mode. At the first
	* busy tick after returning from idle, we will update the busy stats.
	*/
	set_cpu_sd_state_busy();
	nohz_balance_exit_idle(cpu);

	/*
	 * None are in tickless mode and hence no need for NOHZ idle load
	 * balancing.
	 */
	if (likely(!atomic_read(&nohz.nr_cpus)))
		return false;

	if (time_before(now, nohz.next_balance))
		return false;

	if (rq->nr_running >= 2 &&
	    (!energy_aware() || cpu_overutilized(cpu)))
		return true;

	/* Do idle load balance if there have misfit task */
	if (energy_aware())
		return rq->misfit_task;

	rcu_read_lock();
	sds = rcu_dereference(per_cpu(sd_llc_shared, cpu));
	if (sds) {
		/*
		 * XXX: write a coherent comment on why we do this.
		 * See also: http://lkml.kernel.org/r/20111202010832.602203411@sbsiddha-desk.sc.intel.com
		 */
		nr_busy = atomic_read(&sds->nr_busy_cpus);
		if (nr_busy > 1) {
			kick = true;
			goto unlock;
		}

	}

	sd = rcu_dereference(rq->sd);
	if (sd) {
		if ((rq->cfs.h_nr_running >= 1) &&
				check_cpu_capacity(rq, sd)) {
			kick = true;
			goto unlock;
		}
	}

	sd = rcu_dereference(per_cpu(sd_asym, cpu));
	if (sd && (cpumask_first_and(nohz.idle_cpus_mask,
				  sched_domain_span(sd)) < cpu)) {
		kick = true;
		goto unlock;
	}

unlock:
	rcu_read_unlock();
	return kick;
}
#else
static void nohz_idle_balance(struct rq *this_rq, enum cpu_idle_type idle) { }
#endif

/*
 * run_rebalance_domains is triggered when needed from the scheduler tick.
 * Also triggered for nohz idle balancing (with nohz_balancing_kick set).
 */
static __latent_entropy void run_rebalance_domains(struct softirq_action *h)
{
	struct rq *this_rq = this_rq();
	enum cpu_idle_type idle = this_rq->idle_balance ?
						CPU_IDLE : CPU_NOT_IDLE;

	/*
	 * If this cpu has a pending nohz_balance_kick, then do the
	 * balancing on behalf of the other idle cpus whose ticks are
	 * stopped. Do nohz_idle_balance *before* rebalance_domains to
	 * give the idle cpus a chance to load balance. Else we may
	 * load balance only within the local sched_domain hierarchy
	 * and abort nohz_idle_balance altogether if we pull some load.
	 */
	nohz_idle_balance(this_rq, idle);
	rebalance_domains(this_rq, idle);
}

/*
 * Trigger the SCHED_SOFTIRQ if it is time to do periodic load balancing.
 */
void trigger_load_balance(struct rq *rq)
{
	/* Don't need to rebalance while attached to NULL domain */
	if (unlikely(on_null_domain(rq)))
		return;

	if (time_after_eq(jiffies, rq->next_balance))
		raise_softirq(SCHED_SOFTIRQ);
#ifdef CONFIG_NO_HZ_COMMON
	if (nohz_kick_needed(rq))
		nohz_balancer_kick();
#endif
}

static void rq_online_fair(struct rq *rq)
{
	update_sysctl();

	update_runtime_enabled(rq);
}

static void rq_offline_fair(struct rq *rq)
{
	update_sysctl();

	/* Ensure any throttled groups are reachable by pick_next_task */
	unthrottle_offline_cfs_rqs(rq);
}

static inline int
kick_active_balance(struct rq *rq, struct task_struct *p, int new_cpu)
{
	int rc = 0;

	/* Invoke active balance to force migrate currently running task */
	raw_spin_lock(&rq->lock);
	if (!rq->active_balance) {
		rq->active_balance = 1;
		rq->push_cpu = new_cpu;
		get_task_struct(p);
		rq->push_task = p;
		rc = 1;
	}
	raw_spin_unlock(&rq->lock);

	return rc;
}

void check_for_migration(struct rq *rq, struct task_struct *p)
{
	int new_cpu;
	int active_balance;
	int cpu = task_cpu(p);

	if (energy_aware() && rq->misfit_task) {
		if (rq->curr->state != TASK_RUNNING ||
		    rq->curr->nr_cpus_allowed == 1)
			return;

		new_cpu = select_energy_cpu_brute(p, cpu, 0);
		if (capacity_orig_of(new_cpu) > capacity_orig_of(cpu)) {
			active_balance = kick_active_balance(rq, p, new_cpu);
			if (active_balance)
				stop_one_cpu_nowait(cpu,
						active_load_balance_cpu_stop,
						rq, &rq->active_balance_work);
		}
	}
}

#endif /* CONFIG_SMP */

/*
 * scheduler tick hitting a task of our scheduling class:
 */
static void task_tick_fair(struct rq *rq, struct task_struct *curr, int queued)
{
	struct cfs_rq *cfs_rq;
	struct sched_entity *se = &curr->se;

	for_each_sched_entity(se) {
		cfs_rq = cfs_rq_of(se);
		entity_tick(cfs_rq, se, queued);
	}

	if (static_branch_unlikely(&sched_numa_balancing))
		task_tick_numa(rq, curr);

#ifdef CONFIG_SMP
	if (!rq->rd->overutilized && cpu_overutilized(task_cpu(curr))) {
		rq->rd->overutilized = true;
		trace_sched_overutilized(true);
	}

	rq->misfit_task = !task_fits_max(curr, rq->cpu);
#endif

}

/*
 * called on fork with the child task as argument from the parent's context
 *  - child not yet on the tasklist
 *  - preemption disabled
 */
static void task_fork_fair(struct task_struct *p)
{
	struct cfs_rq *cfs_rq;
	struct sched_entity *se = &p->se, *curr;
	struct rq *rq = this_rq();

	raw_spin_lock(&rq->lock);
	update_rq_clock(rq);

	cfs_rq = task_cfs_rq(current);
	curr = cfs_rq->curr;
	if (curr) {
		update_curr(cfs_rq);
		se->vruntime = curr->vruntime;
	}
	place_entity(cfs_rq, se, 1);

	if (sysctl_sched_child_runs_first && curr && entity_before(curr, se)) {
		/*
		 * Upon rescheduling, sched_class::put_prev_task() will place
		 * 'current' within the tree based on its new key value.
		 */
		swap(curr->vruntime, se->vruntime);
		resched_curr(rq);
	}

	se->vruntime -= cfs_rq->min_vruntime;
	raw_spin_unlock(&rq->lock);
}

/*
 * Priority of the task has changed. Check to see if we preempt
 * the current task.
 */
static void
prio_changed_fair(struct rq *rq, struct task_struct *p, int oldprio)
{
	if (!task_on_rq_queued(p))
		return;

	/*
	 * Reschedule if we are currently running on this runqueue and
	 * our priority decreased, or if we are not currently running on
	 * this runqueue and our priority is higher than the current's
	 */
	if (rq->curr == p) {
		if (p->prio > oldprio)
			resched_curr(rq);
	} else
		check_preempt_curr(rq, p, 0);
}

static inline bool vruntime_normalized(struct task_struct *p)
{
	struct sched_entity *se = &p->se;

	/*
	 * In both the TASK_ON_RQ_QUEUED and TASK_ON_RQ_MIGRATING cases,
	 * the dequeue_entity(.flags=0) will already have normalized the
	 * vruntime.
	 */
	if (p->on_rq)
		return true;

	/*
	 * When !on_rq, vruntime of the task has usually NOT been normalized.
	 * But there are some cases where it has already been normalized:
	 *
	 * - A forked child which is waiting for being woken up by
	 *   wake_up_new_task().
	 * - A task which has been woken up by try_to_wake_up() and
	 *   waiting for actually being woken up by sched_ttwu_pending().
	 */
	if (!se->sum_exec_runtime || p->state == TASK_WAKING)
		return true;

	return false;
}

#ifdef CONFIG_FAIR_GROUP_SCHED
/*
 * Propagate the changes of the sched_entity across the tg tree to make it
 * visible to the root
 */
static void propagate_entity_cfs_rq(struct sched_entity *se)
{
	struct cfs_rq *cfs_rq;

	/* Start to propagate at parent */
	se = se->parent;

	for_each_sched_entity(se) {
		cfs_rq = cfs_rq_of(se);

		if (cfs_rq_throttled(cfs_rq))
			break;

		update_load_avg(se, UPDATE_TG);
	}
}
#else
static void propagate_entity_cfs_rq(struct sched_entity *se) { }
#endif

static void detach_entity_cfs_rq(struct sched_entity *se)
{
	struct cfs_rq *cfs_rq = cfs_rq_of(se);

	/* Catch up with the cfs_rq and remove our load when we leave */
	update_load_avg(se, 0);
	detach_entity_load_avg(cfs_rq, se);
	update_tg_load_avg(cfs_rq, false);
	propagate_entity_cfs_rq(se);
}

static void attach_entity_cfs_rq(struct sched_entity *se)
{
	struct cfs_rq *cfs_rq = cfs_rq_of(se);

#ifdef CONFIG_FAIR_GROUP_SCHED
	/*
	 * Since the real-depth could have been changed (only FAIR
	 * class maintain depth value), reset depth properly.
	 */
	se->depth = se->parent ? se->parent->depth + 1 : 0;
#endif

	/* Synchronize entity with its cfs_rq */
	update_load_avg(se, sched_feat(ATTACH_AGE_LOAD) ? 0 : SKIP_AGE_LOAD);
	attach_entity_load_avg(cfs_rq, se);
	update_tg_load_avg(cfs_rq, false);
	propagate_entity_cfs_rq(se);
}

static void detach_task_cfs_rq(struct task_struct *p)
{
	struct sched_entity *se = &p->se;
	struct cfs_rq *cfs_rq = cfs_rq_of(se);

	if (!vruntime_normalized(p)) {
		/*
		 * Fix up our vruntime so that the current sleep doesn't
		 * cause 'unlimited' sleep bonus.
		 */
		place_entity(cfs_rq, se, 0);
		se->vruntime -= cfs_rq->min_vruntime;
	}

	detach_entity_cfs_rq(se);
}

static void attach_task_cfs_rq(struct task_struct *p)
{
	struct sched_entity *se = &p->se;
	struct cfs_rq *cfs_rq = cfs_rq_of(se);

	attach_entity_cfs_rq(se);

	if (!vruntime_normalized(p))
		se->vruntime += cfs_rq->min_vruntime;
}

static void switched_from_fair(struct rq *rq, struct task_struct *p)
{
	detach_task_cfs_rq(p);
}

static void switched_to_fair(struct rq *rq, struct task_struct *p)
{
	attach_task_cfs_rq(p);

	if (task_on_rq_queued(p)) {
		/*
		 * We were most likely switched from sched_rt, so
		 * kick off the schedule if running, otherwise just see
		 * if we can still preempt the current task.
		 */
		if (rq->curr == p)
			resched_curr(rq);
		else
			check_preempt_curr(rq, p, 0);
	}
}

/* Account for a task changing its policy or group.
 *
 * This routine is mostly called to set cfs_rq->curr field when a task
 * migrates between groups/classes.
 */
static void set_curr_task_fair(struct rq *rq)
{
	struct sched_entity *se = &rq->curr->se;

	for_each_sched_entity(se) {
		struct cfs_rq *cfs_rq = cfs_rq_of(se);

		set_next_entity(cfs_rq, se);
		/* ensure bandwidth has been allocated on our new cfs_rq */
		account_cfs_rq_runtime(cfs_rq, 0);
	}
}

void init_cfs_rq(struct cfs_rq *cfs_rq)
{
	cfs_rq->tasks_timeline = RB_ROOT;
	cfs_rq->min_vruntime = (u64)(-(1LL << 20));
#ifndef CONFIG_64BIT
	cfs_rq->min_vruntime_copy = cfs_rq->min_vruntime;
#endif
#ifdef CONFIG_SMP
#ifdef CONFIG_FAIR_GROUP_SCHED
	cfs_rq->propagate_avg = 0;
#endif
	atomic_long_set(&cfs_rq->removed_load_avg, 0);
	atomic_long_set(&cfs_rq->removed_util_avg, 0);
#endif
}

#ifdef CONFIG_FAIR_GROUP_SCHED
static void task_set_group_fair(struct task_struct *p)
{
	struct sched_entity *se = &p->se;

	set_task_rq(p, task_cpu(p));
	se->depth = se->parent ? se->parent->depth + 1 : 0;
}

static void task_move_group_fair(struct task_struct *p)
{
	detach_task_cfs_rq(p);
	set_task_rq(p, task_cpu(p));

#ifdef CONFIG_SMP
	/* Tell se's cfs_rq has been changed -- migrated */
	p->se.avg.last_update_time = 0;
#endif
	attach_task_cfs_rq(p);
}

static void task_change_group_fair(struct task_struct *p, int type)
{
	switch (type) {
	case TASK_SET_GROUP:
		task_set_group_fair(p);
		break;

	case TASK_MOVE_GROUP:
		task_move_group_fair(p);
		break;
	}
}

void free_fair_sched_group(struct task_group *tg)
{
	int i;

	destroy_cfs_bandwidth(tg_cfs_bandwidth(tg));

	for_each_possible_cpu(i) {
		if (tg->cfs_rq)
			kfree(tg->cfs_rq[i]);
		if (tg->se)
			kfree(tg->se[i]);
	}

	kfree(tg->cfs_rq);
	kfree(tg->se);
}

int alloc_fair_sched_group(struct task_group *tg, struct task_group *parent)
{
	struct sched_entity *se;
	struct cfs_rq *cfs_rq;
	int i;

	tg->cfs_rq = kzalloc(sizeof(cfs_rq) * nr_cpu_ids, GFP_KERNEL);
	if (!tg->cfs_rq)
		goto err;
	tg->se = kzalloc(sizeof(se) * nr_cpu_ids, GFP_KERNEL);
	if (!tg->se)
		goto err;

	tg->shares = NICE_0_LOAD;

	init_cfs_bandwidth(tg_cfs_bandwidth(tg));

	for_each_possible_cpu(i) {
		cfs_rq = kzalloc_node(sizeof(struct cfs_rq),
				      GFP_KERNEL, cpu_to_node(i));
		if (!cfs_rq)
			goto err;

		se = kzalloc_node(sizeof(struct sched_entity),
				  GFP_KERNEL, cpu_to_node(i));
		if (!se)
			goto err_free_rq;

		init_cfs_rq(cfs_rq);
		init_tg_cfs_entry(tg, cfs_rq, se, i, parent->se[i]);
		init_entity_runnable_average(se);
	}

	return 1;

err_free_rq:
	kfree(cfs_rq);
err:
	return 0;
}

void online_fair_sched_group(struct task_group *tg)
{
	struct sched_entity *se;
	struct rq *rq;
	int i;

	for_each_possible_cpu(i) {
		rq = cpu_rq(i);
		se = tg->se[i];

		raw_spin_lock_irq(&rq->lock);
		update_rq_clock(rq);
		attach_entity_cfs_rq(se);
		sync_throttle(tg, i);
		raw_spin_unlock_irq(&rq->lock);
	}
}

void unregister_fair_sched_group(struct task_group *tg)
{
	unsigned long flags;
	struct rq *rq;
	int cpu;

	for_each_possible_cpu(cpu) {
		if (tg->se[cpu])
			remove_entity_load_avg(tg->se[cpu]);

		/*
		 * Only empty task groups can be destroyed; so we can speculatively
		 * check on_list without danger of it being re-added.
		 */
		if (!tg->cfs_rq[cpu]->on_list)
			continue;

		rq = cpu_rq(cpu);

		raw_spin_lock_irqsave(&rq->lock, flags);
		list_del_leaf_cfs_rq(tg->cfs_rq[cpu]);
		raw_spin_unlock_irqrestore(&rq->lock, flags);
	}
}

void init_tg_cfs_entry(struct task_group *tg, struct cfs_rq *cfs_rq,
			struct sched_entity *se, int cpu,
			struct sched_entity *parent)
{
	struct rq *rq = cpu_rq(cpu);

	cfs_rq->tg = tg;
	cfs_rq->rq = rq;
	init_cfs_rq_runtime(cfs_rq);

	tg->cfs_rq[cpu] = cfs_rq;
	tg->se[cpu] = se;

	/* se could be NULL for root_task_group */
	if (!se)
		return;

	if (!parent) {
		se->cfs_rq = &rq->cfs;
		se->depth = 0;
	} else {
		se->cfs_rq = parent->my_q;
		se->depth = parent->depth + 1;
	}

	se->my_q = cfs_rq;
	/* guarantee group entities always have weight */
	update_load_set(&se->load, NICE_0_LOAD);
	se->parent = parent;
}

static DEFINE_MUTEX(shares_mutex);

int sched_group_set_shares(struct task_group *tg, unsigned long shares)
{
	int i;
	unsigned long flags;

	/*
	 * We can't change the weight of the root cgroup.
	 */
	if (!tg->se[0])
		return -EINVAL;

	shares = clamp(shares, scale_load(MIN_SHARES), scale_load(MAX_SHARES));

	mutex_lock(&shares_mutex);
	if (tg->shares == shares)
		goto done;

	tg->shares = shares;
	for_each_possible_cpu(i) {
		struct rq *rq = cpu_rq(i);
		struct sched_entity *se;

		se = tg->se[i];
		/* Propagate contribution to hierarchy */
		raw_spin_lock_irqsave(&rq->lock, flags);

		/* Possible calls to update_curr() need rq clock */
		update_rq_clock(rq);
		for_each_sched_entity(se) {
			update_load_avg(se, UPDATE_TG);
			update_cfs_shares(se);
		}
		raw_spin_unlock_irqrestore(&rq->lock, flags);
	}

done:
	mutex_unlock(&shares_mutex);
	return 0;
}
#else /* CONFIG_FAIR_GROUP_SCHED */

void free_fair_sched_group(struct task_group *tg) { }

int alloc_fair_sched_group(struct task_group *tg, struct task_group *parent)
{
	return 1;
}

void online_fair_sched_group(struct task_group *tg) { }

void unregister_fair_sched_group(struct task_group *tg) { }

#endif /* CONFIG_FAIR_GROUP_SCHED */


static unsigned int get_rr_interval_fair(struct rq *rq, struct task_struct *task)
{
	struct sched_entity *se = &task->se;
	unsigned int rr_interval = 0;

	/*
	 * Time slice is 0 for SCHED_OTHER tasks that are on an otherwise
	 * idle runqueue:
	 */
	if (rq->cfs.load.weight)
		rr_interval = NS_TO_JIFFIES(sched_slice(cfs_rq_of(se), se));

	return rr_interval;
}

/*
 * All the scheduling class methods:
 */
const struct sched_class fair_sched_class = {
	.next			= &idle_sched_class,
	.enqueue_task		= enqueue_task_fair,
	.dequeue_task		= dequeue_task_fair,
	.yield_task		= yield_task_fair,
	.yield_to_task		= yield_to_task_fair,

	.check_preempt_curr	= check_preempt_wakeup,

	.pick_next_task		= pick_next_task_fair,
	.put_prev_task		= put_prev_task_fair,

#ifdef CONFIG_SMP
	.select_task_rq		= select_task_rq_fair,
	.migrate_task_rq	= migrate_task_rq_fair,

	.rq_online		= rq_online_fair,
	.rq_offline		= rq_offline_fair,

	.task_dead		= task_dead_fair,
	.set_cpus_allowed	= set_cpus_allowed_common,
#endif

	.set_curr_task          = set_curr_task_fair,
	.task_tick		= task_tick_fair,
	.task_fork		= task_fork_fair,

	.prio_changed		= prio_changed_fair,
	.switched_from		= switched_from_fair,
	.switched_to		= switched_to_fair,

	.get_rr_interval	= get_rr_interval_fair,

	.update_curr		= update_curr_fair,

#ifdef CONFIG_FAIR_GROUP_SCHED
	.task_change_group	= task_change_group_fair,
#endif
};

#ifdef CONFIG_SCHED_DEBUG
void print_cfs_stats(struct seq_file *m, int cpu)
{
	struct cfs_rq *cfs_rq;

	rcu_read_lock();
	for_each_leaf_cfs_rq(cpu_rq(cpu), cfs_rq)
		print_cfs_rq(m, cpu, cfs_rq);
	rcu_read_unlock();
}

#ifdef CONFIG_NUMA_BALANCING
void show_numa_stats(struct task_struct *p, struct seq_file *m)
{
	int node;
	unsigned long tsf = 0, tpf = 0, gsf = 0, gpf = 0;

	for_each_online_node(node) {
		if (p->numa_faults) {
			tsf = p->numa_faults[task_faults_idx(NUMA_MEM, node, 0)];
			tpf = p->numa_faults[task_faults_idx(NUMA_MEM, node, 1)];
		}
		if (p->numa_group) {
			gsf = p->numa_group->faults[task_faults_idx(NUMA_MEM, node, 0)],
			gpf = p->numa_group->faults[task_faults_idx(NUMA_MEM, node, 1)];
		}
		print_numa_stats(m, node, tsf, tpf, gsf, gpf);
	}
}
#endif /* CONFIG_NUMA_BALANCING */
#endif /* CONFIG_SCHED_DEBUG */

__init void init_sched_fair_class(void)
{
#ifdef CONFIG_SMP
	open_softirq(SCHED_SOFTIRQ, run_rebalance_domains);

#ifdef CONFIG_NO_HZ_COMMON
	nohz.next_balance = jiffies;
	zalloc_cpumask_var(&nohz.idle_cpus_mask, GFP_NOWAIT);
#endif
#endif /* SMP */

}<|MERGE_RESOLUTION|>--- conflicted
+++ resolved
@@ -5745,11 +5745,7 @@
 static int compute_energy(struct energy_env *eenv)
 {
 	struct cpumask visit_cpus;
-<<<<<<< HEAD
-=======
-	u64 total_energy = 0;
 	int cpu_count;
->>>>>>> 7595d550
 
 	WARN_ON(!eenv->sg_top->sge);
 
@@ -5800,10 +5796,6 @@
 				eenv->sg = sg;
 				calc_sg_energy(eenv);
 
-<<<<<<< HEAD
-				/* remove CPUs we have just visited */
-				if (!sd->child)
-=======
 				if (!sd->child) {
 					/*
 					 * cpu_count here is the number of
@@ -5819,7 +5811,6 @@
 					 */
 					if (!cpu_count)
 						return -EINVAL;
->>>>>>> 7595d550
 					cpumask_xor(&visit_cpus, &visit_cpus, sched_group_cpus(sg));
 					cpu_count--;
 				}
