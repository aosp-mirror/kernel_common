/* Copyright (c) 2011-2014 PLUMgrid, http://plumgrid.com
 *
 * This program is free software; you can redistribute it and/or
 * modify it under the terms of version 2 of the GNU General Public
 * License as published by the Free Software Foundation.
 *
 * This program is distributed in the hope that it will be useful, but
 * WITHOUT ANY WARRANTY; without even the implied warranty of
 * MERCHANTABILITY or FITNESS FOR A PARTICULAR PURPOSE. See the GNU
 * General Public License for more details.
 */
#include <linux/bpf.h>
#include <linux/syscalls.h>
#include <linux/slab.h>
#include <linux/vmalloc.h>
#include <linux/mmzone.h>
#include <linux/anon_inodes.h>
#include <linux/file.h>
#include <linux/license.h>
#include <linux/filter.h>
#include <linux/version.h>

#define BPF_OBJ_FLAG_MASK   (BPF_F_RDONLY | BPF_F_WRONLY)

DEFINE_PER_CPU(int, bpf_prog_active);

int sysctl_unprivileged_bpf_disabled __read_mostly;

static LIST_HEAD(bpf_map_types);

static struct bpf_map *find_and_alloc_map(union bpf_attr *attr)
{
	struct bpf_map_type_list *tl;
	struct bpf_map *map;

	list_for_each_entry(tl, &bpf_map_types, list_node) {
		if (tl->type == attr->map_type) {
			map = tl->ops->map_alloc(attr);
			if (IS_ERR(map))
				return map;
			map->ops = tl->ops;
			map->map_type = attr->map_type;
			return map;
		}
	}
	return ERR_PTR(-EINVAL);
}

/* boot time registration of different map implementations */
void bpf_register_map_type(struct bpf_map_type_list *tl)
{
	list_add(&tl->list_node, &bpf_map_types);
}

void *bpf_map_area_alloc(size_t size)
{
	/* We definitely need __GFP_NORETRY, so OOM killer doesn't
	 * trigger under memory pressure as we really just want to
	 * fail instead.
	 */
	const gfp_t flags = __GFP_NOWARN | __GFP_NORETRY | __GFP_ZERO;
	void *area;

	if (size <= (PAGE_SIZE << PAGE_ALLOC_COSTLY_ORDER)) {
		area = kmalloc(size, GFP_USER | flags);
		if (area != NULL)
			return area;
	}

	return __vmalloc(size, GFP_KERNEL | __GFP_HIGHMEM | flags,
			 PAGE_KERNEL);
}

void bpf_map_area_free(void *area)
{
	kvfree(area);
}

int bpf_map_precharge_memlock(u32 pages)
{
	struct user_struct *user = get_current_user();
	unsigned long memlock_limit, cur;

	memlock_limit = rlimit(RLIMIT_MEMLOCK) >> PAGE_SHIFT;
	cur = atomic_long_read(&user->locked_vm);
	free_uid(user);
	if (cur + pages > memlock_limit)
		return -EPERM;
	return 0;
}

static int bpf_map_charge_memlock(struct bpf_map *map)
{
	struct user_struct *user = get_current_user();
	unsigned long memlock_limit;

	memlock_limit = rlimit(RLIMIT_MEMLOCK) >> PAGE_SHIFT;

	atomic_long_add(map->pages, &user->locked_vm);

	if (atomic_long_read(&user->locked_vm) > memlock_limit) {
		atomic_long_sub(map->pages, &user->locked_vm);
		free_uid(user);
		return -EPERM;
	}
	map->user = user;
	return 0;
}

static void bpf_map_uncharge_memlock(struct bpf_map *map)
{
	struct user_struct *user = map->user;

	atomic_long_sub(map->pages, &user->locked_vm);
	free_uid(user);
}

/* called from workqueue */
static void bpf_map_free_deferred(struct work_struct *work)
{
	struct bpf_map *map = container_of(work, struct bpf_map, work);

	bpf_map_uncharge_memlock(map);
	security_bpf_map_free(map);
	/* implementation dependent freeing */
	map->ops->map_free(map);
}

static void bpf_map_put_uref(struct bpf_map *map)
{
	if (atomic_dec_and_test(&map->usercnt)) {
		if (map->map_type == BPF_MAP_TYPE_PROG_ARRAY)
			bpf_fd_array_map_clear(map);
	}
}

/* decrement map refcnt and schedule it for freeing via workqueue
 * (unrelying map implementation ops->map_free() might sleep)
 */
void bpf_map_put(struct bpf_map *map)
{
	if (atomic_dec_and_test(&map->refcnt)) {
		INIT_WORK(&map->work, bpf_map_free_deferred);
		schedule_work(&map->work);
	}
}

void bpf_map_put_with_uref(struct bpf_map *map)
{
	bpf_map_put_uref(map);
	bpf_map_put(map);
}

static int bpf_map_release(struct inode *inode, struct file *filp)
{
	struct bpf_map *map = filp->private_data;

	if (map->ops->map_release)
		map->ops->map_release(map, filp);

	bpf_map_put_with_uref(map);
	return 0;
}

#ifdef CONFIG_PROC_FS
static void bpf_map_show_fdinfo(struct seq_file *m, struct file *filp)
{
	const struct bpf_map *map = filp->private_data;

	seq_printf(m,
		   "map_type:\t%u\n"
		   "key_size:\t%u\n"
		   "value_size:\t%u\n"
		   "max_entries:\t%u\n"
		   "map_flags:\t%#x\n",
		   map->map_type,
		   map->key_size,
		   map->value_size,
		   map->max_entries,
		   map->map_flags);
}
#endif

static ssize_t bpf_dummy_read(struct file *filp, char __user *buf, size_t siz,
			      loff_t *ppos)
{
	/* We need this handler such that alloc_file() enables
	 * f_mode with FMODE_CAN_READ.
	 */
	return -EINVAL;
}

static ssize_t bpf_dummy_write(struct file *filp, const char __user *buf,
			       size_t siz, loff_t *ppos)
{
	/* We need this handler such that alloc_file() enables
	 * f_mode with FMODE_CAN_WRITE.
	 */
	return -EINVAL;
}

const struct file_operations bpf_map_fops = {
#ifdef CONFIG_PROC_FS
	.show_fdinfo	= bpf_map_show_fdinfo,
#endif
	.release	= bpf_map_release,
	.read		= bpf_dummy_read,
	.write		= bpf_dummy_write,
};

int bpf_map_new_fd(struct bpf_map *map, int flags)
{
	int ret;

	ret = security_bpf_map(map, OPEN_FMODE(flags));
	if (ret < 0)
		return ret;

	return anon_inode_getfd("bpf-map", &bpf_map_fops, map,
				flags | O_CLOEXEC);
}

int bpf_get_file_flag(int flags)
{
	if ((flags & BPF_F_RDONLY) && (flags & BPF_F_WRONLY))
		return -EINVAL;
	if (flags & BPF_F_RDONLY)
		return O_RDONLY;
	if (flags & BPF_F_WRONLY)
		return O_WRONLY;
	return O_RDWR;
}

/* helper macro to check that unused fields 'union bpf_attr' are zero */
#define CHECK_ATTR(CMD) \
	memchr_inv((void *) &attr->CMD##_LAST_FIELD + \
		   sizeof(attr->CMD##_LAST_FIELD), 0, \
		   sizeof(*attr) - \
		   offsetof(union bpf_attr, CMD##_LAST_FIELD) - \
		   sizeof(attr->CMD##_LAST_FIELD)) != NULL

#define BPF_MAP_CREATE_LAST_FIELD map_flags
/* called via syscall */
static int map_create(union bpf_attr *attr)
{
	struct bpf_map *map;
	int f_flags;
	int err;

	err = CHECK_ATTR(BPF_MAP_CREATE);
	if (err)
		return -EINVAL;

	f_flags = bpf_get_file_flag(attr->map_flags);
	if (f_flags < 0)
		return f_flags;

	/* find map type and init map: hashtable vs rbtree vs bloom vs ... */
	map = find_and_alloc_map(attr);
	if (IS_ERR(map))
		return PTR_ERR(map);

	atomic_set(&map->refcnt, 1);
	atomic_set(&map->usercnt, 1);

	err = security_bpf_map_alloc(map);
	if (err)
		goto free_map_nouncharge;

	err = bpf_map_charge_memlock(map);
	if (err)
		goto free_map_sec;

	err = bpf_map_new_fd(map, f_flags);
	if (err < 0)
		/* failed to allocate fd */
		goto free_map;

	return err;

free_map:
	bpf_map_uncharge_memlock(map);
free_map_sec:
	security_bpf_map_free(map);
free_map_nouncharge:
	map->ops->map_free(map);
	return err;
}

/* if error is returned, fd is released.
 * On success caller should complete fd access with matching fdput()
 */
struct bpf_map *__bpf_map_get(struct fd f)
{
	if (!f.file)
		return ERR_PTR(-EBADF);
	if (f.file->f_op != &bpf_map_fops) {
		fdput(f);
		return ERR_PTR(-EINVAL);
	}

	return f.file->private_data;
}

/* prog's and map's refcnt limit */
#define BPF_MAX_REFCNT 32768

struct bpf_map *bpf_map_inc(struct bpf_map *map, bool uref)
{
	if (atomic_inc_return(&map->refcnt) > BPF_MAX_REFCNT) {
		atomic_dec(&map->refcnt);
		return ERR_PTR(-EBUSY);
	}
	if (uref)
		atomic_inc(&map->usercnt);
	return map;
}

struct bpf_map *bpf_map_get_with_uref(u32 ufd)
{
	struct fd f = fdget(ufd);
	struct bpf_map *map;

	map = __bpf_map_get(f);
	if (IS_ERR(map))
		return map;

	map = bpf_map_inc(map, true);
	fdput(f);

	return map;
}

/* helper to convert user pointers passed inside __aligned_u64 fields */
static void __user *u64_to_ptr(__u64 val)
{
	return (void __user *) (unsigned long) val;
}

int __weak bpf_stackmap_copy(struct bpf_map *map, void *key, void *value)
{
	return -ENOTSUPP;
}

/* last field in 'union bpf_attr' used by this command */
#define BPF_MAP_LOOKUP_ELEM_LAST_FIELD value

static int map_lookup_elem(union bpf_attr *attr)
{
	void __user *ukey = u64_to_ptr(attr->key);
	void __user *uvalue = u64_to_ptr(attr->value);
	int ufd = attr->map_fd;
	struct bpf_map *map;
	void *key, *value, *ptr;
	u32 value_size;
	struct fd f;
	int err;

	if (CHECK_ATTR(BPF_MAP_LOOKUP_ELEM))
		return -EINVAL;

	f = fdget(ufd);
	map = __bpf_map_get(f);
	if (IS_ERR(map))
		return PTR_ERR(map);

	if (!(f.file->f_mode & FMODE_CAN_READ)) {
		err = -EPERM;
		goto err_put;
	}

	err = -ENOMEM;
	key = kmalloc(map->key_size, GFP_USER);
	if (!key)
		goto err_put;

	err = -EFAULT;
	if (copy_from_user(key, ukey, map->key_size) != 0)
		goto free_key;

	if (map->map_type == BPF_MAP_TYPE_PERCPU_HASH ||
	    map->map_type == BPF_MAP_TYPE_PERCPU_ARRAY)
		value_size = round_up(map->value_size, 8) * num_possible_cpus();
	else
		value_size = map->value_size;

	err = -ENOMEM;
	value = kmalloc(value_size, GFP_USER | __GFP_NOWARN);
	if (!value)
		goto free_key;

	if (map->map_type == BPF_MAP_TYPE_PERCPU_HASH) {
		err = bpf_percpu_hash_copy(map, key, value);
	} else if (map->map_type == BPF_MAP_TYPE_PERCPU_ARRAY) {
		err = bpf_percpu_array_copy(map, key, value);
	} else if (map->map_type == BPF_MAP_TYPE_STACK_TRACE) {
		err = bpf_stackmap_copy(map, key, value);
	} else {
		rcu_read_lock();
		ptr = map->ops->map_lookup_elem(map, key);
		if (ptr)
			memcpy(value, ptr, value_size);
		rcu_read_unlock();
		err = ptr ? 0 : -ENOENT;
	}

	if (err)
		goto free_value;

	err = -EFAULT;
	if (copy_to_user(uvalue, value, value_size) != 0)
		goto free_value;

	err = 0;

free_value:
	kfree(value);
free_key:
	kfree(key);
err_put:
	fdput(f);
	return err;
}

#define BPF_MAP_UPDATE_ELEM_LAST_FIELD flags

static int map_update_elem(union bpf_attr *attr)
{
	void __user *ukey = u64_to_ptr(attr->key);
	void __user *uvalue = u64_to_ptr(attr->value);
	int ufd = attr->map_fd;
	struct bpf_map *map;
	void *key, *value;
	u32 value_size;
	struct fd f;
	int err;

	if (CHECK_ATTR(BPF_MAP_UPDATE_ELEM))
		return -EINVAL;

	f = fdget(ufd);
	map = __bpf_map_get(f);
	if (IS_ERR(map))
		return PTR_ERR(map);

	if (!(f.file->f_mode & FMODE_CAN_WRITE)) {
		err = -EPERM;
		goto err_put;
	}

	err = -ENOMEM;
	key = kmalloc(map->key_size, GFP_USER);
	if (!key)
		goto err_put;

	err = -EFAULT;
	if (copy_from_user(key, ukey, map->key_size) != 0)
		goto free_key;

	if (map->map_type == BPF_MAP_TYPE_PERCPU_HASH ||
	    map->map_type == BPF_MAP_TYPE_PERCPU_ARRAY)
		value_size = round_up(map->value_size, 8) * num_possible_cpus();
	else
		value_size = map->value_size;

	err = -ENOMEM;
	value = kmalloc(value_size, GFP_USER | __GFP_NOWARN);
	if (!value)
		goto free_key;

	err = -EFAULT;
	if (copy_from_user(value, uvalue, value_size) != 0)
		goto free_value;

	/* must increment bpf_prog_active to avoid kprobe+bpf triggering from
	 * inside bpf map update or delete otherwise deadlocks are possible
	 */
	preempt_disable();
	__this_cpu_inc(bpf_prog_active);
	if (map->map_type == BPF_MAP_TYPE_PERCPU_HASH) {
		err = bpf_percpu_hash_update(map, key, value, attr->flags);
	} else if (map->map_type == BPF_MAP_TYPE_PERCPU_ARRAY) {
		err = bpf_percpu_array_update(map, key, value, attr->flags);
	} else if (map->map_type == BPF_MAP_TYPE_PERF_EVENT_ARRAY ||
		   map->map_type == BPF_MAP_TYPE_PROG_ARRAY ||
		   map->map_type == BPF_MAP_TYPE_CGROUP_ARRAY) {
		rcu_read_lock();
		err = bpf_fd_array_map_update_elem(map, f.file, key, value,
						   attr->flags);
		rcu_read_unlock();
	} else {
		rcu_read_lock();
		err = map->ops->map_update_elem(map, key, value, attr->flags);
		rcu_read_unlock();
	}
	__this_cpu_dec(bpf_prog_active);
	preempt_enable();

free_value:
	kfree(value);
free_key:
	kfree(key);
err_put:
	fdput(f);
	return err;
}

#define BPF_MAP_DELETE_ELEM_LAST_FIELD key

static int map_delete_elem(union bpf_attr *attr)
{
	void __user *ukey = u64_to_ptr(attr->key);
	int ufd = attr->map_fd;
	struct bpf_map *map;
	struct fd f;
	void *key;
	int err;

	if (CHECK_ATTR(BPF_MAP_DELETE_ELEM))
		return -EINVAL;

	f = fdget(ufd);
	map = __bpf_map_get(f);
	if (IS_ERR(map))
		return PTR_ERR(map);

	if (!(f.file->f_mode & FMODE_CAN_WRITE)) {
		err = -EPERM;
		goto err_put;
	}

	err = -ENOMEM;
	key = kmalloc(map->key_size, GFP_USER);
	if (!key)
		goto err_put;

	err = -EFAULT;
	if (copy_from_user(key, ukey, map->key_size) != 0)
		goto free_key;

	preempt_disable();
	__this_cpu_inc(bpf_prog_active);
	rcu_read_lock();
	err = map->ops->map_delete_elem(map, key);
	rcu_read_unlock();
	__this_cpu_dec(bpf_prog_active);
	preempt_enable();

free_key:
	kfree(key);
err_put:
	fdput(f);
	return err;
}

/* last field in 'union bpf_attr' used by this command */
#define BPF_MAP_GET_NEXT_KEY_LAST_FIELD next_key

static int map_get_next_key(union bpf_attr *attr)
{
	void __user *ukey = u64_to_ptr(attr->key);
	void __user *unext_key = u64_to_ptr(attr->next_key);
	int ufd = attr->map_fd;
	struct bpf_map *map;
	void *key, *next_key;
	struct fd f;
	int err;

	if (CHECK_ATTR(BPF_MAP_GET_NEXT_KEY))
		return -EINVAL;

	f = fdget(ufd);
	map = __bpf_map_get(f);
	if (IS_ERR(map))
		return PTR_ERR(map);

<<<<<<< HEAD
	if (!(f.file->f_mode & FMODE_CAN_READ)) {
		err = -EPERM;
		goto err_put;
	}

	err = -ENOMEM;
	key = kmalloc(map->key_size, GFP_USER);
	if (!key)
		goto err_put;

	err = -EFAULT;
	if (copy_from_user(key, ukey, map->key_size) != 0)
		goto free_key;
=======
	if (ukey) {
		err = -ENOMEM;
		key = kmalloc(map->key_size, GFP_USER);
		if (!key)
			goto err_put;

		err = -EFAULT;
		if (copy_from_user(key, ukey, map->key_size) != 0)
			goto free_key;
	} else {
		key = NULL;
	}
>>>>>>> 04cd74a7

	err = -ENOMEM;
	next_key = kmalloc(map->key_size, GFP_USER);
	if (!next_key)
		goto free_key;

	rcu_read_lock();
	err = map->ops->map_get_next_key(map, key, next_key);
	rcu_read_unlock();
	if (err)
		goto free_next_key;

	err = -EFAULT;
	if (copy_to_user(unext_key, next_key, map->key_size) != 0)
		goto free_next_key;

	err = 0;

free_next_key:
	kfree(next_key);
free_key:
	kfree(key);
err_put:
	fdput(f);
	return err;
}

static LIST_HEAD(bpf_prog_types);

static int find_prog_type(enum bpf_prog_type type, struct bpf_prog *prog)
{
	struct bpf_prog_type_list *tl;

	list_for_each_entry(tl, &bpf_prog_types, list_node) {
		if (tl->type == type) {
			prog->aux->ops = tl->ops;
			prog->type = type;
			return 0;
		}
	}

	return -EINVAL;
}

void bpf_register_prog_type(struct bpf_prog_type_list *tl)
{
	list_add(&tl->list_node, &bpf_prog_types);
}

/* drop refcnt on maps used by eBPF program and free auxilary data */
static void free_used_maps(struct bpf_prog_aux *aux)
{
	int i;

	for (i = 0; i < aux->used_map_cnt; i++)
		bpf_map_put(aux->used_maps[i]);

	kfree(aux->used_maps);
}

static int bpf_prog_charge_memlock(struct bpf_prog *prog)
{
	struct user_struct *user = get_current_user();
	unsigned long memlock_limit;

	memlock_limit = rlimit(RLIMIT_MEMLOCK) >> PAGE_SHIFT;

	atomic_long_add(prog->pages, &user->locked_vm);
	if (atomic_long_read(&user->locked_vm) > memlock_limit) {
		atomic_long_sub(prog->pages, &user->locked_vm);
		free_uid(user);
		return -EPERM;
	}
	prog->aux->user = user;
	return 0;
}

static void bpf_prog_uncharge_memlock(struct bpf_prog *prog)
{
	struct user_struct *user = prog->aux->user;

	atomic_long_sub(prog->pages, &user->locked_vm);
	free_uid(user);
}

static void __bpf_prog_put_rcu(struct rcu_head *rcu)
{
	struct bpf_prog_aux *aux = container_of(rcu, struct bpf_prog_aux, rcu);

	free_used_maps(aux);
	bpf_prog_uncharge_memlock(aux->prog);
	security_bpf_prog_free(aux);
	bpf_prog_free(aux->prog);
}

void bpf_prog_put(struct bpf_prog *prog)
{
	if (atomic_dec_and_test(&prog->aux->refcnt))
		call_rcu(&prog->aux->rcu, __bpf_prog_put_rcu);
}
EXPORT_SYMBOL_GPL(bpf_prog_put);

static int bpf_prog_release(struct inode *inode, struct file *filp)
{
	struct bpf_prog *prog = filp->private_data;

	bpf_prog_put(prog);
	return 0;
}

const struct file_operations bpf_prog_fops = {
        .release = bpf_prog_release,
	.read		= bpf_dummy_read,
	.write		= bpf_dummy_write,
};

int bpf_prog_new_fd(struct bpf_prog *prog)
{
	int ret;

	ret = security_bpf_prog(prog);
	if (ret < 0)
		return ret;

	return anon_inode_getfd("bpf-prog", &bpf_prog_fops, prog,
				O_RDWR | O_CLOEXEC);
}

static struct bpf_prog *____bpf_prog_get(struct fd f)
{
	if (!f.file)
		return ERR_PTR(-EBADF);
	if (f.file->f_op != &bpf_prog_fops) {
		fdput(f);
		return ERR_PTR(-EINVAL);
	}

	return f.file->private_data;
}

struct bpf_prog *bpf_prog_add(struct bpf_prog *prog, int i)
{
	if (atomic_add_return(i, &prog->aux->refcnt) > BPF_MAX_REFCNT) {
		atomic_sub(i, &prog->aux->refcnt);
		return ERR_PTR(-EBUSY);
	}
	return prog;
}
EXPORT_SYMBOL_GPL(bpf_prog_add);

struct bpf_prog *bpf_prog_inc(struct bpf_prog *prog)
{
	return bpf_prog_add(prog, 1);
}

static struct bpf_prog *__bpf_prog_get(u32 ufd, enum bpf_prog_type *type)
{
	struct fd f = fdget(ufd);
	struct bpf_prog *prog;

	prog = ____bpf_prog_get(f);
	if (IS_ERR(prog))
		return prog;
	if (type && prog->type != *type) {
		prog = ERR_PTR(-EINVAL);
		goto out;
	}

	prog = bpf_prog_inc(prog);
out:
	fdput(f);
	return prog;
}

struct bpf_prog *bpf_prog_get(u32 ufd)
{
	return __bpf_prog_get(ufd, NULL);
}

struct bpf_prog *bpf_prog_get_type(u32 ufd, enum bpf_prog_type type)
{
	return __bpf_prog_get(ufd, &type);
}
EXPORT_SYMBOL_GPL(bpf_prog_get_type);

/* last field in 'union bpf_attr' used by this command */
#define	BPF_PROG_LOAD_LAST_FIELD kern_version

static int bpf_prog_load(union bpf_attr *attr)
{
	enum bpf_prog_type type = attr->prog_type;
	struct bpf_prog *prog;
	int err;
	char license[128];
	bool is_gpl;

	if (CHECK_ATTR(BPF_PROG_LOAD))
		return -EINVAL;

	/* copy eBPF program license from user space */
	if (strncpy_from_user(license, u64_to_ptr(attr->license),
			      sizeof(license) - 1) < 0)
		return -EFAULT;
	license[sizeof(license) - 1] = 0;

	/* eBPF programs must be GPL compatible to use GPL-ed functions */
	is_gpl = license_is_gpl_compatible(license);

	if (attr->insn_cnt >= BPF_MAXINSNS)
		return -EINVAL;

	if (type == BPF_PROG_TYPE_KPROBE &&
	    attr->kern_version != LINUX_VERSION_CODE)
		return -EINVAL;

	if (type != BPF_PROG_TYPE_SOCKET_FILTER &&
	    type != BPF_PROG_TYPE_CGROUP_SKB &&
	    !capable(CAP_SYS_ADMIN))
		return -EPERM;

	/* plain bpf_prog allocation */
	prog = bpf_prog_alloc(bpf_prog_size(attr->insn_cnt), GFP_USER);
	if (!prog)
		return -ENOMEM;

	err = security_bpf_prog_alloc(prog->aux);
	if (err)
		goto free_prog_nouncharge;

	err = bpf_prog_charge_memlock(prog);
	if (err)
		goto free_prog_sec;

	prog->len = attr->insn_cnt;

	err = -EFAULT;
	if (copy_from_user(prog->insns, u64_to_ptr(attr->insns),
			   prog->len * sizeof(struct bpf_insn)) != 0)
		goto free_prog;

	prog->orig_prog = NULL;
	prog->jited = 0;

	atomic_set(&prog->aux->refcnt, 1);
	prog->gpl_compatible = is_gpl ? 1 : 0;

	/* find program type: socket_filter vs tracing_filter */
	err = find_prog_type(type, prog);
	if (err < 0)
		goto free_prog;

	/* run eBPF verifier */
	err = bpf_check(&prog, attr);
	if (err < 0)
		goto free_used_maps;

	/* eBPF program is ready to be JITed */
	prog = bpf_prog_select_runtime(prog, &err);
	if (err < 0)
		goto free_used_maps;

	err = bpf_prog_new_fd(prog);
	if (err < 0)
		/* failed to allocate fd */
		goto free_used_maps;

	return err;

free_used_maps:
	free_used_maps(prog->aux);
free_prog:
	bpf_prog_uncharge_memlock(prog);
free_prog_sec:
	security_bpf_prog_free(prog->aux);
free_prog_nouncharge:
	bpf_prog_free(prog);
	return err;
}

#define BPF_OBJ_LAST_FIELD file_flags

static int bpf_obj_pin(const union bpf_attr *attr)
{
	if (CHECK_ATTR(BPF_OBJ) || attr->file_flags != 0)
		return -EINVAL;

	return bpf_obj_pin_user(attr->bpf_fd, u64_to_ptr(attr->pathname));
}

static int bpf_obj_get(const union bpf_attr *attr)
{
	if (CHECK_ATTR(BPF_OBJ) || attr->bpf_fd != 0 ||
	    attr->file_flags & ~BPF_OBJ_FLAG_MASK)
		return -EINVAL;

	return bpf_obj_get_user(u64_to_ptr(attr->pathname),
				attr->file_flags);
}

#ifdef CONFIG_CGROUP_BPF

#define BPF_PROG_ATTACH_LAST_FIELD attach_flags

static int bpf_prog_attach(const union bpf_attr *attr)
{
	struct bpf_prog *prog;
	struct cgroup *cgrp;
	int ret;

	if (!capable(CAP_NET_ADMIN))
		return -EPERM;

	if (CHECK_ATTR(BPF_PROG_ATTACH))
		return -EINVAL;

	if (attr->attach_flags & ~BPF_F_ALLOW_OVERRIDE)
		return -EINVAL;

	switch (attr->attach_type) {
	case BPF_CGROUP_INET_INGRESS:
	case BPF_CGROUP_INET_EGRESS:
		prog = bpf_prog_get_type(attr->attach_bpf_fd,
					 BPF_PROG_TYPE_CGROUP_SKB);
		if (IS_ERR(prog))
			return PTR_ERR(prog);

		cgrp = cgroup_get_from_fd(attr->target_fd);
		if (IS_ERR(cgrp)) {
			bpf_prog_put(prog);
			return PTR_ERR(cgrp);
		}

		ret = cgroup_bpf_update(cgrp, prog, attr->attach_type,
					attr->attach_flags & BPF_F_ALLOW_OVERRIDE);
		if (ret)
			bpf_prog_put(prog);
		cgroup_put(cgrp);
		break;

	default:
		return -EINVAL;
	}

	return ret;
}

#define BPF_PROG_DETACH_LAST_FIELD attach_type

static int bpf_prog_detach(const union bpf_attr *attr)
{
	struct cgroup *cgrp;
	int ret;

	if (!capable(CAP_NET_ADMIN))
		return -EPERM;

	if (CHECK_ATTR(BPF_PROG_DETACH))
		return -EINVAL;

	switch (attr->attach_type) {
	case BPF_CGROUP_INET_INGRESS:
	case BPF_CGROUP_INET_EGRESS:
		cgrp = cgroup_get_from_fd(attr->target_fd);
		if (IS_ERR(cgrp))
			return PTR_ERR(cgrp);

		ret = cgroup_bpf_update(cgrp, NULL, attr->attach_type, false);
		cgroup_put(cgrp);
		break;

	default:
		return -EINVAL;
	}

	return ret;
}
#endif /* CONFIG_CGROUP_BPF */

SYSCALL_DEFINE3(bpf, int, cmd, union bpf_attr __user *, uattr, unsigned int, size)
{
	union bpf_attr attr = {};
	int err;

	if (sysctl_unprivileged_bpf_disabled && !capable(CAP_SYS_ADMIN))
		return -EPERM;

	if (!access_ok(VERIFY_READ, uattr, 1))
		return -EFAULT;

	if (size > PAGE_SIZE)	/* silly large */
		return -E2BIG;

	/* If we're handed a bigger struct than we know of,
	 * ensure all the unknown bits are 0 - i.e. new
	 * user-space does not rely on any kernel feature
	 * extensions we dont know about yet.
	 */
	if (size > sizeof(attr)) {
		unsigned char __user *addr;
		unsigned char __user *end;
		unsigned char val;

		addr = (void __user *)uattr + sizeof(attr);
		end  = (void __user *)uattr + size;

		for (; addr < end; addr++) {
			err = get_user(val, addr);
			if (err)
				return err;
			if (val)
				return -E2BIG;
		}
		size = sizeof(attr);
	}

	/* copy attributes from user space, may be less than sizeof(bpf_attr) */
	if (copy_from_user(&attr, uattr, size) != 0)
		return -EFAULT;

	err = security_bpf(cmd, &attr, size);
	if (err < 0)
		return err;

	switch (cmd) {
	case BPF_MAP_CREATE:
		err = map_create(&attr);
		break;
	case BPF_MAP_LOOKUP_ELEM:
		err = map_lookup_elem(&attr);
		break;
	case BPF_MAP_UPDATE_ELEM:
		err = map_update_elem(&attr);
		break;
	case BPF_MAP_DELETE_ELEM:
		err = map_delete_elem(&attr);
		break;
	case BPF_MAP_GET_NEXT_KEY:
		err = map_get_next_key(&attr);
		break;
	case BPF_PROG_LOAD:
		err = bpf_prog_load(&attr);
		break;
	case BPF_OBJ_PIN:
		err = bpf_obj_pin(&attr);
		break;
	case BPF_OBJ_GET:
		err = bpf_obj_get(&attr);
		break;

#ifdef CONFIG_CGROUP_BPF
	case BPF_PROG_ATTACH:
		err = bpf_prog_attach(&attr);
		break;
	case BPF_PROG_DETACH:
		err = bpf_prog_detach(&attr);
		break;
#endif

	default:
		err = -EINVAL;
		break;
	}

	return err;
}<|MERGE_RESOLUTION|>--- conflicted
+++ resolved
@@ -574,21 +574,11 @@
 	if (IS_ERR(map))
 		return PTR_ERR(map);
 
-<<<<<<< HEAD
 	if (!(f.file->f_mode & FMODE_CAN_READ)) {
 		err = -EPERM;
 		goto err_put;
 	}
 
-	err = -ENOMEM;
-	key = kmalloc(map->key_size, GFP_USER);
-	if (!key)
-		goto err_put;
-
-	err = -EFAULT;
-	if (copy_from_user(key, ukey, map->key_size) != 0)
-		goto free_key;
-=======
 	if (ukey) {
 		err = -ENOMEM;
 		key = kmalloc(map->key_size, GFP_USER);
@@ -601,7 +591,6 @@
 	} else {
 		key = NULL;
 	}
->>>>>>> 04cd74a7
 
 	err = -ENOMEM;
 	next_key = kmalloc(map->key_size, GFP_USER);
