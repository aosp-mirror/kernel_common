// SPDX-License-Identifier: GPL-2.0-only
/* Copyright (c) 2011-2014 PLUMgrid, http://plumgrid.com
 */
#include <linux/bpf.h>
#include <linux/bpf_trace.h>
#include <linux/bpf_lirc.h>
#include <linux/btf.h>
#include <linux/syscalls.h>
#include <linux/slab.h>
#include <linux/sched/signal.h>
#include <linux/vmalloc.h>
#include <linux/mmzone.h>
#include <linux/anon_inodes.h>
#include <linux/fdtable.h>
#include <linux/file.h>
#include <linux/fs.h>
#include <linux/license.h>
#include <linux/filter.h>
#include <linux/version.h>
#include <linux/kernel.h>
#include <linux/idr.h>
#include <linux/cred.h>
#include <linux/timekeeping.h>
#include <linux/ctype.h>
#include <linux/nospec.h>
#include <linux/audit.h>
#include <uapi/linux/btf.h>
#include <linux/pgtable.h>
#include <linux/bpf_lsm.h>
#include <linux/poll.h>
#include <linux/bpf-netns.h>

#define IS_FD_ARRAY(map) ((map)->map_type == BPF_MAP_TYPE_PERF_EVENT_ARRAY || \
			  (map)->map_type == BPF_MAP_TYPE_CGROUP_ARRAY || \
			  (map)->map_type == BPF_MAP_TYPE_ARRAY_OF_MAPS)
#define IS_FD_PROG_ARRAY(map) ((map)->map_type == BPF_MAP_TYPE_PROG_ARRAY)
#define IS_FD_HASH(map) ((map)->map_type == BPF_MAP_TYPE_HASH_OF_MAPS)
#define IS_FD_MAP(map) (IS_FD_ARRAY(map) || IS_FD_PROG_ARRAY(map) || \
			IS_FD_HASH(map))

#define BPF_OBJ_FLAG_MASK   (BPF_F_RDONLY | BPF_F_WRONLY)

DEFINE_PER_CPU(int, bpf_prog_active);
static DEFINE_IDR(prog_idr);
static DEFINE_SPINLOCK(prog_idr_lock);
static DEFINE_IDR(map_idr);
static DEFINE_SPINLOCK(map_idr_lock);
static DEFINE_IDR(link_idr);
static DEFINE_SPINLOCK(link_idr_lock);

int sysctl_unprivileged_bpf_disabled __read_mostly;

static const struct bpf_map_ops * const bpf_map_types[] = {
#define BPF_PROG_TYPE(_id, _name, prog_ctx_type, kern_ctx_type)
#define BPF_MAP_TYPE(_id, _ops) \
	[_id] = &_ops,
#define BPF_LINK_TYPE(_id, _name)
#include <linux/bpf_types.h>
#undef BPF_PROG_TYPE
#undef BPF_MAP_TYPE
#undef BPF_LINK_TYPE
};

/*
 * If we're handed a bigger struct than we know of, ensure all the unknown bits
 * are 0 - i.e. new user-space does not rely on any kernel feature extensions
 * we don't know about yet.
 *
 * There is a ToCToU between this function call and the following
 * copy_from_user() call. However, this is not a concern since this function is
 * meant to be a future-proofing of bits.
 */
int bpf_check_uarg_tail_zero(void __user *uaddr,
			     size_t expected_size,
			     size_t actual_size)
{
	unsigned char __user *addr = uaddr + expected_size;
	int res;

	if (unlikely(actual_size > PAGE_SIZE))	/* silly large */
		return -E2BIG;

	if (actual_size <= expected_size)
		return 0;

	res = check_zeroed_user(addr, actual_size - expected_size);
	if (res < 0)
		return res;
	return res ? 0 : -E2BIG;
}

const struct bpf_map_ops bpf_map_offload_ops = {
	.map_alloc = bpf_map_offload_map_alloc,
	.map_free = bpf_map_offload_map_free,
	.map_check_btf = map_check_no_btf,
};

static struct bpf_map *find_and_alloc_map(union bpf_attr *attr)
{
	const struct bpf_map_ops *ops;
	u32 type = attr->map_type;
	struct bpf_map *map;
	int err;

	if (type >= ARRAY_SIZE(bpf_map_types))
		return ERR_PTR(-EINVAL);
	type = array_index_nospec(type, ARRAY_SIZE(bpf_map_types));
	ops = bpf_map_types[type];
	if (!ops)
		return ERR_PTR(-EINVAL);

	if (ops->map_alloc_check) {
		err = ops->map_alloc_check(attr);
		if (err)
			return ERR_PTR(err);
	}
	if (attr->map_ifindex)
		ops = &bpf_map_offload_ops;
	map = ops->map_alloc(attr);
	if (IS_ERR(map))
		return map;
	map->ops = ops;
	map->map_type = type;
	return map;
}

static u32 bpf_map_value_size(struct bpf_map *map)
{
	if (map->map_type == BPF_MAP_TYPE_PERCPU_HASH ||
	    map->map_type == BPF_MAP_TYPE_LRU_PERCPU_HASH ||
	    map->map_type == BPF_MAP_TYPE_PERCPU_ARRAY ||
	    map->map_type == BPF_MAP_TYPE_PERCPU_CGROUP_STORAGE)
		return round_up(map->value_size, 8) * num_possible_cpus();
	else if (IS_FD_MAP(map))
		return sizeof(u32);
	else
		return  map->value_size;
}

static void maybe_wait_bpf_programs(struct bpf_map *map)
{
	/* Wait for any running BPF programs to complete so that
	 * userspace, when we return to it, knows that all programs
	 * that could be running use the new map value.
	 */
	if (map->map_type == BPF_MAP_TYPE_HASH_OF_MAPS ||
	    map->map_type == BPF_MAP_TYPE_ARRAY_OF_MAPS)
		synchronize_rcu();
}

static int bpf_map_update_value(struct bpf_map *map, struct fd f, void *key,
				void *value, __u64 flags)
{
	int err;

	/* Need to create a kthread, thus must support schedule */
	if (bpf_map_is_dev_bound(map)) {
		return bpf_map_offload_update_elem(map, key, value, flags);
	} else if (map->map_type == BPF_MAP_TYPE_CPUMAP ||
		   map->map_type == BPF_MAP_TYPE_SOCKHASH ||
		   map->map_type == BPF_MAP_TYPE_SOCKMAP ||
		   map->map_type == BPF_MAP_TYPE_STRUCT_OPS) {
		return map->ops->map_update_elem(map, key, value, flags);
	} else if (IS_FD_PROG_ARRAY(map)) {
		return bpf_fd_array_map_update_elem(map, f.file, key, value,
						    flags);
	}

	bpf_disable_instrumentation();
	if (map->map_type == BPF_MAP_TYPE_PERCPU_HASH ||
	    map->map_type == BPF_MAP_TYPE_LRU_PERCPU_HASH) {
		err = bpf_percpu_hash_update(map, key, value, flags);
	} else if (map->map_type == BPF_MAP_TYPE_PERCPU_ARRAY) {
		err = bpf_percpu_array_update(map, key, value, flags);
	} else if (map->map_type == BPF_MAP_TYPE_PERCPU_CGROUP_STORAGE) {
		err = bpf_percpu_cgroup_storage_update(map, key, value,
						       flags);
	} else if (IS_FD_ARRAY(map)) {
		rcu_read_lock();
		err = bpf_fd_array_map_update_elem(map, f.file, key, value,
						   flags);
		rcu_read_unlock();
	} else if (map->map_type == BPF_MAP_TYPE_HASH_OF_MAPS) {
		rcu_read_lock();
		err = bpf_fd_htab_map_update_elem(map, f.file, key, value,
						  flags);
		rcu_read_unlock();
	} else if (map->map_type == BPF_MAP_TYPE_REUSEPORT_SOCKARRAY) {
		/* rcu_read_lock() is not needed */
		err = bpf_fd_reuseport_array_update_elem(map, key, value,
							 flags);
	} else if (map->map_type == BPF_MAP_TYPE_QUEUE ||
		   map->map_type == BPF_MAP_TYPE_STACK) {
		err = map->ops->map_push_elem(map, value, flags);
	} else {
		rcu_read_lock();
		err = map->ops->map_update_elem(map, key, value, flags);
		rcu_read_unlock();
	}
	bpf_enable_instrumentation();
	maybe_wait_bpf_programs(map);

	return err;
}

static int bpf_map_copy_value(struct bpf_map *map, void *key, void *value,
			      __u64 flags)
{
	void *ptr;
	int err;

	if (bpf_map_is_dev_bound(map))
		return bpf_map_offload_lookup_elem(map, key, value);

	bpf_disable_instrumentation();
	if (map->map_type == BPF_MAP_TYPE_PERCPU_HASH ||
	    map->map_type == BPF_MAP_TYPE_LRU_PERCPU_HASH) {
		err = bpf_percpu_hash_copy(map, key, value);
	} else if (map->map_type == BPF_MAP_TYPE_PERCPU_ARRAY) {
		err = bpf_percpu_array_copy(map, key, value);
	} else if (map->map_type == BPF_MAP_TYPE_PERCPU_CGROUP_STORAGE) {
		err = bpf_percpu_cgroup_storage_copy(map, key, value);
	} else if (map->map_type == BPF_MAP_TYPE_STACK_TRACE) {
		err = bpf_stackmap_copy(map, key, value);
	} else if (IS_FD_ARRAY(map) || IS_FD_PROG_ARRAY(map)) {
		err = bpf_fd_array_map_lookup_elem(map, key, value);
	} else if (IS_FD_HASH(map)) {
		err = bpf_fd_htab_map_lookup_elem(map, key, value);
	} else if (map->map_type == BPF_MAP_TYPE_REUSEPORT_SOCKARRAY) {
		err = bpf_fd_reuseport_array_lookup_elem(map, key, value);
	} else if (map->map_type == BPF_MAP_TYPE_QUEUE ||
		   map->map_type == BPF_MAP_TYPE_STACK) {
		err = map->ops->map_peek_elem(map, value);
	} else if (map->map_type == BPF_MAP_TYPE_STRUCT_OPS) {
		/* struct_ops map requires directly updating "value" */
		err = bpf_struct_ops_map_sys_lookup_elem(map, key, value);
	} else {
		rcu_read_lock();
		if (map->ops->map_lookup_elem_sys_only)
			ptr = map->ops->map_lookup_elem_sys_only(map, key);
		else
			ptr = map->ops->map_lookup_elem(map, key);
		if (IS_ERR(ptr)) {
			err = PTR_ERR(ptr);
		} else if (!ptr) {
			err = -ENOENT;
		} else {
			err = 0;
			if (flags & BPF_F_LOCK)
				/* lock 'ptr' and copy everything but lock */
				copy_map_value_locked(map, value, ptr, true);
			else
				copy_map_value(map, value, ptr);
			/* mask lock, since value wasn't zero inited */
			check_and_init_map_lock(map, value);
		}
		rcu_read_unlock();
	}

	bpf_enable_instrumentation();
	maybe_wait_bpf_programs(map);

	return err;
}

static void *__bpf_map_area_alloc(u64 size, int numa_node, bool mmapable)
{
	/* We really just want to fail instead of triggering OOM killer
	 * under memory pressure, therefore we set __GFP_NORETRY to kmalloc,
	 * which is used for lower order allocation requests.
	 *
	 * It has been observed that higher order allocation requests done by
	 * vmalloc with __GFP_NORETRY being set might fail due to not trying
	 * to reclaim memory from the page cache, thus we set
	 * __GFP_RETRY_MAYFAIL to avoid such situations.
	 */

	const gfp_t gfp = __GFP_NOWARN | __GFP_ZERO;
	unsigned int flags = 0;
	unsigned long align = 1;
	void *area;

	if (size >= SIZE_MAX)
		return NULL;

	/* kmalloc()'ed memory can't be mmap()'ed */
	if (mmapable) {
		BUG_ON(!PAGE_ALIGNED(size));
		align = SHMLBA;
		flags = VM_USERMAP;
	} else if (size <= (PAGE_SIZE << PAGE_ALLOC_COSTLY_ORDER)) {
		area = kmalloc_node(size, gfp | GFP_USER | __GFP_NORETRY,
				    numa_node);
		if (area != NULL)
			return area;
	}

	return __vmalloc_node_range(size, align, VMALLOC_START, VMALLOC_END,
			gfp | GFP_KERNEL | __GFP_RETRY_MAYFAIL, PAGE_KERNEL,
			flags, numa_node, __builtin_return_address(0));
}

void *bpf_map_area_alloc(u64 size, int numa_node)
{
	return __bpf_map_area_alloc(size, numa_node, false);
}

void *bpf_map_area_mmapable_alloc(u64 size, int numa_node)
{
	return __bpf_map_area_alloc(size, numa_node, true);
}

void bpf_map_area_free(void *area)
{
	kvfree(area);
}

static u32 bpf_map_flags_retain_permanent(u32 flags)
{
	/* Some map creation flags are not tied to the map object but
	 * rather to the map fd instead, so they have no meaning upon
	 * map object inspection since multiple file descriptors with
	 * different (access) properties can exist here. Thus, given
	 * this has zero meaning for the map itself, lets clear these
	 * from here.
	 */
	return flags & ~(BPF_F_RDONLY | BPF_F_WRONLY);
}

void bpf_map_init_from_attr(struct bpf_map *map, union bpf_attr *attr)
{
	map->map_type = attr->map_type;
	map->key_size = attr->key_size;
	map->value_size = attr->value_size;
	map->max_entries = attr->max_entries;
	map->map_flags = bpf_map_flags_retain_permanent(attr->map_flags);
	map->numa_node = bpf_map_attr_numa_node(attr);
}

static int bpf_charge_memlock(struct user_struct *user, u32 pages)
{
	unsigned long memlock_limit = rlimit(RLIMIT_MEMLOCK) >> PAGE_SHIFT;

	if (atomic_long_add_return(pages, &user->locked_vm) > memlock_limit) {
		atomic_long_sub(pages, &user->locked_vm);
		return -EPERM;
	}
	return 0;
}

static void bpf_uncharge_memlock(struct user_struct *user, u32 pages)
{
	if (user)
		atomic_long_sub(pages, &user->locked_vm);
}

int bpf_map_charge_init(struct bpf_map_memory *mem, u64 size)
{
	u32 pages = round_up(size, PAGE_SIZE) >> PAGE_SHIFT;
	struct user_struct *user;
	int ret;

	if (size >= U32_MAX - PAGE_SIZE)
		return -E2BIG;

	user = get_current_user();
	ret = bpf_charge_memlock(user, pages);
	if (ret) {
		free_uid(user);
		return ret;
	}

	mem->pages = pages;
	mem->user = user;

	return 0;
}

void bpf_map_charge_finish(struct bpf_map_memory *mem)
{
	bpf_uncharge_memlock(mem->user, mem->pages);
	free_uid(mem->user);
}

void bpf_map_charge_move(struct bpf_map_memory *dst,
			 struct bpf_map_memory *src)
{
	*dst = *src;

	/* Make sure src will not be used for the redundant uncharging. */
	memset(src, 0, sizeof(struct bpf_map_memory));
}

int bpf_map_charge_memlock(struct bpf_map *map, u32 pages)
{
	int ret;

	ret = bpf_charge_memlock(map->memory.user, pages);
	if (ret)
		return ret;
	map->memory.pages += pages;
	return ret;
}

void bpf_map_uncharge_memlock(struct bpf_map *map, u32 pages)
{
	bpf_uncharge_memlock(map->memory.user, pages);
	map->memory.pages -= pages;
}

static int bpf_map_alloc_id(struct bpf_map *map)
{
	int id;

	idr_preload(GFP_KERNEL);
	spin_lock_bh(&map_idr_lock);
	id = idr_alloc_cyclic(&map_idr, map, 1, INT_MAX, GFP_ATOMIC);
	if (id > 0)
		map->id = id;
	spin_unlock_bh(&map_idr_lock);
	idr_preload_end();

	if (WARN_ON_ONCE(!id))
		return -ENOSPC;

	return id > 0 ? 0 : id;
}

void bpf_map_free_id(struct bpf_map *map, bool do_idr_lock)
{
	unsigned long flags;

	/* Offloaded maps are removed from the IDR store when their device
	 * disappears - even if someone holds an fd to them they are unusable,
	 * the memory is gone, all ops will fail; they are simply waiting for
	 * refcnt to drop to be freed.
	 */
	if (!map->id)
		return;

	if (do_idr_lock)
		spin_lock_irqsave(&map_idr_lock, flags);
	else
		__acquire(&map_idr_lock);

	idr_remove(&map_idr, map->id);
	map->id = 0;

	if (do_idr_lock)
		spin_unlock_irqrestore(&map_idr_lock, flags);
	else
		__release(&map_idr_lock);
}

/* called from workqueue */
static void bpf_map_free_deferred(struct work_struct *work)
{
	struct bpf_map *map = container_of(work, struct bpf_map, work);
	struct bpf_map_memory mem;

	bpf_map_charge_move(&mem, &map->memory);
	security_bpf_map_free(map);
	/* implementation dependent freeing */
	map->ops->map_free(map);
	bpf_map_charge_finish(&mem);
}

static void bpf_map_put_uref(struct bpf_map *map)
{
	if (atomic64_dec_and_test(&map->usercnt)) {
		if (map->ops->map_release_uref)
			map->ops->map_release_uref(map);
	}
}

/* decrement map refcnt and schedule it for freeing via workqueue
 * (unrelying map implementation ops->map_free() might sleep)
 */
static void __bpf_map_put(struct bpf_map *map, bool do_idr_lock)
{
	if (atomic64_dec_and_test(&map->refcnt)) {
		/* bpf_map_free_id() must be called first */
		bpf_map_free_id(map, do_idr_lock);
		btf_put(map->btf);
		INIT_WORK(&map->work, bpf_map_free_deferred);
		schedule_work(&map->work);
	}
}

void bpf_map_put(struct bpf_map *map)
{
	__bpf_map_put(map, true);
}
EXPORT_SYMBOL_GPL(bpf_map_put);

void bpf_map_put_with_uref(struct bpf_map *map)
{
	bpf_map_put_uref(map);
	bpf_map_put(map);
}

static int bpf_map_release(struct inode *inode, struct file *filp)
{
	struct bpf_map *map = filp->private_data;

	if (map->ops->map_release)
		map->ops->map_release(map, filp);

	bpf_map_put_with_uref(map);
	return 0;
}

static fmode_t map_get_sys_perms(struct bpf_map *map, struct fd f)
{
	fmode_t mode = f.file->f_mode;

	/* Our file permissions may have been overridden by global
	 * map permissions facing syscall side.
	 */
	if (READ_ONCE(map->frozen))
		mode &= ~FMODE_CAN_WRITE;
	return mode;
}

#ifdef CONFIG_PROC_FS
static void bpf_map_show_fdinfo(struct seq_file *m, struct file *filp)
{
	const struct bpf_map *map = filp->private_data;
	const struct bpf_array *array;
	u32 type = 0, jited = 0;

	if (map->map_type == BPF_MAP_TYPE_PROG_ARRAY) {
		array = container_of(map, struct bpf_array, map);
		type  = array->aux->type;
		jited = array->aux->jited;
	}

	seq_printf(m,
		   "map_type:\t%u\n"
		   "key_size:\t%u\n"
		   "value_size:\t%u\n"
		   "max_entries:\t%u\n"
		   "map_flags:\t%#x\n"
		   "memlock:\t%llu\n"
		   "map_id:\t%u\n"
		   "frozen:\t%u\n",
		   map->map_type,
		   map->key_size,
		   map->value_size,
		   map->max_entries,
		   map->map_flags,
		   map->memory.pages * 1ULL << PAGE_SHIFT,
		   map->id,
		   READ_ONCE(map->frozen));
	if (type) {
		seq_printf(m, "owner_prog_type:\t%u\n", type);
		seq_printf(m, "owner_jited:\t%u\n", jited);
	}
}
#endif

static ssize_t bpf_dummy_read(struct file *filp, char __user *buf, size_t siz,
			      loff_t *ppos)
{
	/* We need this handler such that alloc_file() enables
	 * f_mode with FMODE_CAN_READ.
	 */
	return -EINVAL;
}

static ssize_t bpf_dummy_write(struct file *filp, const char __user *buf,
			       size_t siz, loff_t *ppos)
{
	/* We need this handler such that alloc_file() enables
	 * f_mode with FMODE_CAN_WRITE.
	 */
	return -EINVAL;
}

/* called for any extra memory-mapped regions (except initial) */
static void bpf_map_mmap_open(struct vm_area_struct *vma)
{
	struct bpf_map *map = vma->vm_file->private_data;

	if (vma->vm_flags & VM_MAYWRITE) {
		mutex_lock(&map->freeze_mutex);
		map->writecnt++;
		mutex_unlock(&map->freeze_mutex);
	}
}

/* called for all unmapped memory region (including initial) */
static void bpf_map_mmap_close(struct vm_area_struct *vma)
{
	struct bpf_map *map = vma->vm_file->private_data;

	if (vma->vm_flags & VM_MAYWRITE) {
		mutex_lock(&map->freeze_mutex);
		map->writecnt--;
		mutex_unlock(&map->freeze_mutex);
	}
}

static const struct vm_operations_struct bpf_map_default_vmops = {
	.open		= bpf_map_mmap_open,
	.close		= bpf_map_mmap_close,
};

static int bpf_map_mmap(struct file *filp, struct vm_area_struct *vma)
{
	struct bpf_map *map = filp->private_data;
	int err;

	if (!map->ops->map_mmap || map_value_has_spin_lock(map))
		return -ENOTSUPP;

	if (!(vma->vm_flags & VM_SHARED))
		return -EINVAL;

	mutex_lock(&map->freeze_mutex);

	if (vma->vm_flags & VM_WRITE) {
		if (map->frozen) {
			err = -EPERM;
			goto out;
		}
		/* map is meant to be read-only, so do not allow mapping as
		 * writable, because it's possible to leak a writable page
		 * reference and allows user-space to still modify it after
		 * freezing, while verifier will assume contents do not change
		 */
		if (map->map_flags & BPF_F_RDONLY_PROG) {
			err = -EACCES;
			goto out;
		}
	}

	/* set default open/close callbacks */
	vma->vm_ops = &bpf_map_default_vmops;
	vma->vm_private_data = map;
	vma->vm_flags &= ~VM_MAYEXEC;
	if (!(vma->vm_flags & VM_WRITE))
		/* disallow re-mapping with PROT_WRITE */
		vma->vm_flags &= ~VM_MAYWRITE;

	err = map->ops->map_mmap(map, vma);
	if (err)
		goto out;

	if (vma->vm_flags & VM_MAYWRITE)
		map->writecnt++;
out:
	mutex_unlock(&map->freeze_mutex);
	return err;
}

static __poll_t bpf_map_poll(struct file *filp, struct poll_table_struct *pts)
{
	struct bpf_map *map = filp->private_data;

	if (map->ops->map_poll)
		return map->ops->map_poll(map, filp, pts);

	return EPOLLERR;
}

const struct file_operations bpf_map_fops = {
#ifdef CONFIG_PROC_FS
	.show_fdinfo	= bpf_map_show_fdinfo,
#endif
	.release	= bpf_map_release,
	.read		= bpf_dummy_read,
	.write		= bpf_dummy_write,
	.mmap		= bpf_map_mmap,
	.poll		= bpf_map_poll,
};

int bpf_map_new_fd(struct bpf_map *map, int flags)
{
	int ret;

	ret = security_bpf_map(map, OPEN_FMODE(flags));
	if (ret < 0)
		return ret;

	return anon_inode_getfd("bpf-map", &bpf_map_fops, map,
				flags | O_CLOEXEC);
}

int bpf_get_file_flag(int flags)
{
	if ((flags & BPF_F_RDONLY) && (flags & BPF_F_WRONLY))
		return -EINVAL;
	if (flags & BPF_F_RDONLY)
		return O_RDONLY;
	if (flags & BPF_F_WRONLY)
		return O_WRONLY;
	return O_RDWR;
}

/* helper macro to check that unused fields 'union bpf_attr' are zero */
#define CHECK_ATTR(CMD) \
	memchr_inv((void *) &attr->CMD##_LAST_FIELD + \
		   sizeof(attr->CMD##_LAST_FIELD), 0, \
		   sizeof(*attr) - \
		   offsetof(union bpf_attr, CMD##_LAST_FIELD) - \
		   sizeof(attr->CMD##_LAST_FIELD)) != NULL

/* dst and src must have at least "size" number of bytes.
 * Return strlen on success and < 0 on error.
 */
int bpf_obj_name_cpy(char *dst, const char *src, unsigned int size)
{
	const char *end = src + size;
	const char *orig_src = src;

	memset(dst, 0, size);
	/* Copy all isalnum(), '_' and '.' chars. */
	while (src < end && *src) {
		if (!isalnum(*src) &&
		    *src != '_' && *src != '.')
			return -EINVAL;
		*dst++ = *src++;
	}

	/* No '\0' found in "size" number of bytes */
	if (src == end)
		return -EINVAL;

	return src - orig_src;
}

int map_check_no_btf(const struct bpf_map *map,
		     const struct btf *btf,
		     const struct btf_type *key_type,
		     const struct btf_type *value_type)
{
	return -ENOTSUPP;
}

static int map_check_btf(struct bpf_map *map, const struct btf *btf,
			 u32 btf_key_id, u32 btf_value_id)
{
	const struct btf_type *key_type, *value_type;
	u32 key_size, value_size;
	int ret = 0;

	/* Some maps allow key to be unspecified. */
	if (btf_key_id) {
		key_type = btf_type_id_size(btf, &btf_key_id, &key_size);
		if (!key_type || key_size != map->key_size)
			return -EINVAL;
	} else {
		key_type = btf_type_by_id(btf, 0);
		if (!map->ops->map_check_btf)
			return -EINVAL;
	}

	value_type = btf_type_id_size(btf, &btf_value_id, &value_size);
	if (!value_type || value_size != map->value_size)
		return -EINVAL;

	map->spin_lock_off = btf_find_spin_lock(btf, value_type);

	if (map_value_has_spin_lock(map)) {
		if (map->map_flags & BPF_F_RDONLY_PROG)
			return -EACCES;
		if (map->map_type != BPF_MAP_TYPE_HASH &&
		    map->map_type != BPF_MAP_TYPE_ARRAY &&
		    map->map_type != BPF_MAP_TYPE_CGROUP_STORAGE &&
		    map->map_type != BPF_MAP_TYPE_SK_STORAGE)
			return -ENOTSUPP;
		if (map->spin_lock_off + sizeof(struct bpf_spin_lock) >
		    map->value_size) {
			WARN_ONCE(1,
				  "verifier bug spin_lock_off %d value_size %d\n",
				  map->spin_lock_off, map->value_size);
			return -EFAULT;
		}
	}

	if (map->ops->map_check_btf)
		ret = map->ops->map_check_btf(map, btf, key_type, value_type);

	return ret;
}

#define BPF_MAP_CREATE_LAST_FIELD btf_vmlinux_value_type_id
/* called via syscall */
static int map_create(union bpf_attr *attr)
{
	int numa_node = bpf_map_attr_numa_node(attr);
	struct bpf_map_memory mem;
	struct bpf_map *map;
	int f_flags;
	int err;

	err = CHECK_ATTR(BPF_MAP_CREATE);
	if (err)
		return -EINVAL;

	if (attr->btf_vmlinux_value_type_id) {
		if (attr->map_type != BPF_MAP_TYPE_STRUCT_OPS ||
		    attr->btf_key_type_id || attr->btf_value_type_id)
			return -EINVAL;
	} else if (attr->btf_key_type_id && !attr->btf_value_type_id) {
		return -EINVAL;
	}

	f_flags = bpf_get_file_flag(attr->map_flags);
	if (f_flags < 0)
		return f_flags;

	if (numa_node != NUMA_NO_NODE &&
	    ((unsigned int)numa_node >= nr_node_ids ||
	     !node_online(numa_node)))
		return -EINVAL;

	/* find map type and init map: hashtable vs rbtree vs bloom vs ... */
	map = find_and_alloc_map(attr);
	if (IS_ERR(map))
		return PTR_ERR(map);

	err = bpf_obj_name_cpy(map->name, attr->map_name,
			       sizeof(attr->map_name));
	if (err < 0)
		goto free_map;

	atomic64_set(&map->refcnt, 1);
	atomic64_set(&map->usercnt, 1);
	mutex_init(&map->freeze_mutex);

	map->spin_lock_off = -EINVAL;
	if (attr->btf_key_type_id || attr->btf_value_type_id ||
	    /* Even the map's value is a kernel's struct,
	     * the bpf_prog.o must have BTF to begin with
	     * to figure out the corresponding kernel's
	     * counter part.  Thus, attr->btf_fd has
	     * to be valid also.
	     */
	    attr->btf_vmlinux_value_type_id) {
		struct btf *btf;

		btf = btf_get_by_fd(attr->btf_fd);
		if (IS_ERR(btf)) {
			err = PTR_ERR(btf);
			goto free_map;
		}
		map->btf = btf;

		if (attr->btf_value_type_id) {
			err = map_check_btf(map, btf, attr->btf_key_type_id,
					    attr->btf_value_type_id);
			if (err)
				goto free_map;
		}

		map->btf_key_type_id = attr->btf_key_type_id;
		map->btf_value_type_id = attr->btf_value_type_id;
		map->btf_vmlinux_value_type_id =
			attr->btf_vmlinux_value_type_id;
	}

	err = security_bpf_map_alloc(map);
	if (err)
		goto free_map;

	err = bpf_map_alloc_id(map);
	if (err)
		goto free_map_sec;

	err = bpf_map_new_fd(map, f_flags);
	if (err < 0) {
		/* failed to allocate fd.
		 * bpf_map_put_with_uref() is needed because the above
		 * bpf_map_alloc_id() has published the map
		 * to the userspace and the userspace may
		 * have refcnt-ed it through BPF_MAP_GET_FD_BY_ID.
		 */
		bpf_map_put_with_uref(map);
		return err;
	}

	return err;

free_map_sec:
	security_bpf_map_free(map);
free_map:
	btf_put(map->btf);
	bpf_map_charge_move(&mem, &map->memory);
	map->ops->map_free(map);
	bpf_map_charge_finish(&mem);
	return err;
}

/* if error is returned, fd is released.
 * On success caller should complete fd access with matching fdput()
 */
struct bpf_map *__bpf_map_get(struct fd f)
{
	if (!f.file)
		return ERR_PTR(-EBADF);
	if (f.file->f_op != &bpf_map_fops) {
		fdput(f);
		return ERR_PTR(-EINVAL);
	}

	return f.file->private_data;
}

void bpf_map_inc(struct bpf_map *map)
{
	atomic64_inc(&map->refcnt);
}
EXPORT_SYMBOL_GPL(bpf_map_inc);

void bpf_map_inc_with_uref(struct bpf_map *map)
{
	atomic64_inc(&map->refcnt);
	atomic64_inc(&map->usercnt);
}
EXPORT_SYMBOL_GPL(bpf_map_inc_with_uref);

struct bpf_map *bpf_map_get(u32 ufd)
{
	struct fd f = fdget(ufd);
	struct bpf_map *map;

	map = __bpf_map_get(f);
	if (IS_ERR(map))
		return map;

	bpf_map_inc(map);
	fdput(f);

	return map;
}

struct bpf_map *bpf_map_get_with_uref(u32 ufd)
{
	struct fd f = fdget(ufd);
	struct bpf_map *map;

	map = __bpf_map_get(f);
	if (IS_ERR(map))
		return map;

	bpf_map_inc_with_uref(map);
	fdput(f);

	return map;
}

/* map_idr_lock should have been held */
static struct bpf_map *__bpf_map_inc_not_zero(struct bpf_map *map, bool uref)
{
	int refold;

	refold = atomic64_fetch_add_unless(&map->refcnt, 1, 0);
	if (!refold)
		return ERR_PTR(-ENOENT);
	if (uref)
		atomic64_inc(&map->usercnt);

	return map;
}

struct bpf_map *bpf_map_inc_not_zero(struct bpf_map *map)
{
	spin_lock_bh(&map_idr_lock);
	map = __bpf_map_inc_not_zero(map, false);
	spin_unlock_bh(&map_idr_lock);

	return map;
}
EXPORT_SYMBOL_GPL(bpf_map_inc_not_zero);

int __weak bpf_stackmap_copy(struct bpf_map *map, void *key, void *value)
{
	return -ENOTSUPP;
}

static void *__bpf_copy_key(void __user *ukey, u64 key_size)
{
	if (key_size)
		return memdup_user(ukey, key_size);

	if (ukey)
		return ERR_PTR(-EINVAL);

	return NULL;
}

/* last field in 'union bpf_attr' used by this command */
#define BPF_MAP_LOOKUP_ELEM_LAST_FIELD flags

static int map_lookup_elem(union bpf_attr *attr)
{
	void __user *ukey = u64_to_user_ptr(attr->key);
	void __user *uvalue = u64_to_user_ptr(attr->value);
	int ufd = attr->map_fd;
	struct bpf_map *map;
	void *key, *value;
	u32 value_size;
	struct fd f;
	int err;

	if (CHECK_ATTR(BPF_MAP_LOOKUP_ELEM))
		return -EINVAL;

	if (attr->flags & ~BPF_F_LOCK)
		return -EINVAL;

	f = fdget(ufd);
	map = __bpf_map_get(f);
	if (IS_ERR(map))
		return PTR_ERR(map);
	if (!(map_get_sys_perms(map, f) & FMODE_CAN_READ)) {
		err = -EPERM;
		goto err_put;
	}

	if ((attr->flags & BPF_F_LOCK) &&
	    !map_value_has_spin_lock(map)) {
		err = -EINVAL;
		goto err_put;
	}

	key = __bpf_copy_key(ukey, map->key_size);
	if (IS_ERR(key)) {
		err = PTR_ERR(key);
		goto err_put;
	}

	value_size = bpf_map_value_size(map);

	err = -ENOMEM;
	value = kmalloc(value_size, GFP_USER | __GFP_NOWARN);
	if (!value)
		goto free_key;

	err = bpf_map_copy_value(map, key, value, attr->flags);
	if (err)
		goto free_value;

	err = -EFAULT;
	if (copy_to_user(uvalue, value, value_size) != 0)
		goto free_value;

	err = 0;

free_value:
	kfree(value);
free_key:
	kfree(key);
err_put:
	fdput(f);
	return err;
}


#define BPF_MAP_UPDATE_ELEM_LAST_FIELD flags

static int map_update_elem(union bpf_attr *attr)
{
	void __user *ukey = u64_to_user_ptr(attr->key);
	void __user *uvalue = u64_to_user_ptr(attr->value);
	int ufd = attr->map_fd;
	struct bpf_map *map;
	void *key, *value;
	u32 value_size;
	struct fd f;
	int err;

	if (CHECK_ATTR(BPF_MAP_UPDATE_ELEM))
		return -EINVAL;

	f = fdget(ufd);
	map = __bpf_map_get(f);
	if (IS_ERR(map))
		return PTR_ERR(map);
	if (!(map_get_sys_perms(map, f) & FMODE_CAN_WRITE)) {
		err = -EPERM;
		goto err_put;
	}

	if ((attr->flags & BPF_F_LOCK) &&
	    !map_value_has_spin_lock(map)) {
		err = -EINVAL;
		goto err_put;
	}

	key = __bpf_copy_key(ukey, map->key_size);
	if (IS_ERR(key)) {
		err = PTR_ERR(key);
		goto err_put;
	}

	if (map->map_type == BPF_MAP_TYPE_PERCPU_HASH ||
	    map->map_type == BPF_MAP_TYPE_LRU_PERCPU_HASH ||
	    map->map_type == BPF_MAP_TYPE_PERCPU_ARRAY ||
	    map->map_type == BPF_MAP_TYPE_PERCPU_CGROUP_STORAGE)
		value_size = round_up(map->value_size, 8) * num_possible_cpus();
	else
		value_size = map->value_size;

	err = -ENOMEM;
	value = kmalloc(value_size, GFP_USER | __GFP_NOWARN);
	if (!value)
		goto free_key;

	err = -EFAULT;
	if (copy_from_user(value, uvalue, value_size) != 0)
		goto free_value;

	err = bpf_map_update_value(map, f, key, value, attr->flags);

free_value:
	kfree(value);
free_key:
	kfree(key);
err_put:
	fdput(f);
	return err;
}

#define BPF_MAP_DELETE_ELEM_LAST_FIELD key

static int map_delete_elem(union bpf_attr *attr)
{
	void __user *ukey = u64_to_user_ptr(attr->key);
	int ufd = attr->map_fd;
	struct bpf_map *map;
	struct fd f;
	void *key;
	int err;

	if (CHECK_ATTR(BPF_MAP_DELETE_ELEM))
		return -EINVAL;

	f = fdget(ufd);
	map = __bpf_map_get(f);
	if (IS_ERR(map))
		return PTR_ERR(map);
	if (!(map_get_sys_perms(map, f) & FMODE_CAN_WRITE)) {
		err = -EPERM;
		goto err_put;
	}

	key = __bpf_copy_key(ukey, map->key_size);
	if (IS_ERR(key)) {
		err = PTR_ERR(key);
		goto err_put;
	}

	if (bpf_map_is_dev_bound(map)) {
		err = bpf_map_offload_delete_elem(map, key);
		goto out;
	} else if (IS_FD_PROG_ARRAY(map) ||
		   map->map_type == BPF_MAP_TYPE_STRUCT_OPS) {
		/* These maps require sleepable context */
		err = map->ops->map_delete_elem(map, key);
		goto out;
	}

	bpf_disable_instrumentation();
	rcu_read_lock();
	err = map->ops->map_delete_elem(map, key);
	rcu_read_unlock();
	bpf_enable_instrumentation();
	maybe_wait_bpf_programs(map);
out:
	kfree(key);
err_put:
	fdput(f);
	return err;
}

/* last field in 'union bpf_attr' used by this command */
#define BPF_MAP_GET_NEXT_KEY_LAST_FIELD next_key

static int map_get_next_key(union bpf_attr *attr)
{
	void __user *ukey = u64_to_user_ptr(attr->key);
	void __user *unext_key = u64_to_user_ptr(attr->next_key);
	int ufd = attr->map_fd;
	struct bpf_map *map;
	void *key, *next_key;
	struct fd f;
	int err;

	if (CHECK_ATTR(BPF_MAP_GET_NEXT_KEY))
		return -EINVAL;

	f = fdget(ufd);
	map = __bpf_map_get(f);
	if (IS_ERR(map))
		return PTR_ERR(map);
	if (!(map_get_sys_perms(map, f) & FMODE_CAN_READ)) {
		err = -EPERM;
		goto err_put;
	}

	if (ukey) {
		key = __bpf_copy_key(ukey, map->key_size);
		if (IS_ERR(key)) {
			err = PTR_ERR(key);
			goto err_put;
		}
	} else {
		key = NULL;
	}

	err = -ENOMEM;
	next_key = kmalloc(map->key_size, GFP_USER);
	if (!next_key)
		goto free_key;

	if (bpf_map_is_dev_bound(map)) {
		err = bpf_map_offload_get_next_key(map, key, next_key);
		goto out;
	}

	rcu_read_lock();
	err = map->ops->map_get_next_key(map, key, next_key);
	rcu_read_unlock();
out:
	if (err)
		goto free_next_key;

	err = -EFAULT;
	if (copy_to_user(unext_key, next_key, map->key_size) != 0)
		goto free_next_key;

	err = 0;

free_next_key:
	kfree(next_key);
free_key:
	kfree(key);
err_put:
	fdput(f);
	return err;
}

int generic_map_delete_batch(struct bpf_map *map,
			     const union bpf_attr *attr,
			     union bpf_attr __user *uattr)
{
	void __user *keys = u64_to_user_ptr(attr->batch.keys);
	u32 cp, max_count;
	int err = 0;
	void *key;

	if (attr->batch.elem_flags & ~BPF_F_LOCK)
		return -EINVAL;

	if ((attr->batch.elem_flags & BPF_F_LOCK) &&
	    !map_value_has_spin_lock(map)) {
		return -EINVAL;
	}

	max_count = attr->batch.count;
	if (!max_count)
		return 0;

	key = kmalloc(map->key_size, GFP_USER | __GFP_NOWARN);
	if (!key)
		return -ENOMEM;

	for (cp = 0; cp < max_count; cp++) {
		err = -EFAULT;
		if (copy_from_user(key, keys + cp * map->key_size,
				   map->key_size))
			break;

		if (bpf_map_is_dev_bound(map)) {
			err = bpf_map_offload_delete_elem(map, key);
			break;
		}

		bpf_disable_instrumentation();
		rcu_read_lock();
		err = map->ops->map_delete_elem(map, key);
		rcu_read_unlock();
		bpf_enable_instrumentation();
		maybe_wait_bpf_programs(map);
		if (err)
			break;
	}
	if (copy_to_user(&uattr->batch.count, &cp, sizeof(cp)))
		err = -EFAULT;

	kfree(key);
	return err;
}

int generic_map_update_batch(struct bpf_map *map,
			     const union bpf_attr *attr,
			     union bpf_attr __user *uattr)
{
	void __user *values = u64_to_user_ptr(attr->batch.values);
	void __user *keys = u64_to_user_ptr(attr->batch.keys);
	u32 value_size, cp, max_count;
	int ufd = attr->map_fd;
	void *key, *value;
	struct fd f;
	int err = 0;

	f = fdget(ufd);
	if (attr->batch.elem_flags & ~BPF_F_LOCK)
		return -EINVAL;

	if ((attr->batch.elem_flags & BPF_F_LOCK) &&
	    !map_value_has_spin_lock(map)) {
		return -EINVAL;
	}

	value_size = bpf_map_value_size(map);

	max_count = attr->batch.count;
	if (!max_count)
		return 0;

	key = kmalloc(map->key_size, GFP_USER | __GFP_NOWARN);
	if (!key)
		return -ENOMEM;

	value = kmalloc(value_size, GFP_USER | __GFP_NOWARN);
	if (!value) {
		kfree(key);
		return -ENOMEM;
	}

	for (cp = 0; cp < max_count; cp++) {
		err = -EFAULT;
		if (copy_from_user(key, keys + cp * map->key_size,
		    map->key_size) ||
		    copy_from_user(value, values + cp * value_size, value_size))
			break;

		err = bpf_map_update_value(map, f, key, value,
					   attr->batch.elem_flags);

		if (err)
			break;
	}

	if (copy_to_user(&uattr->batch.count, &cp, sizeof(cp)))
		err = -EFAULT;

	kfree(value);
	kfree(key);
	return err;
}

#define MAP_LOOKUP_RETRIES 3

int generic_map_lookup_batch(struct bpf_map *map,
				    const union bpf_attr *attr,
				    union bpf_attr __user *uattr)
{
	void __user *uobatch = u64_to_user_ptr(attr->batch.out_batch);
	void __user *ubatch = u64_to_user_ptr(attr->batch.in_batch);
	void __user *values = u64_to_user_ptr(attr->batch.values);
	void __user *keys = u64_to_user_ptr(attr->batch.keys);
	void *buf, *buf_prevkey, *prev_key, *key, *value;
	int err, retry = MAP_LOOKUP_RETRIES;
	u32 value_size, cp, max_count;

	if (attr->batch.elem_flags & ~BPF_F_LOCK)
		return -EINVAL;

	if ((attr->batch.elem_flags & BPF_F_LOCK) &&
	    !map_value_has_spin_lock(map))
		return -EINVAL;

	value_size = bpf_map_value_size(map);

	max_count = attr->batch.count;
	if (!max_count)
		return 0;

	if (put_user(0, &uattr->batch.count))
		return -EFAULT;

	buf_prevkey = kmalloc(map->key_size, GFP_USER | __GFP_NOWARN);
	if (!buf_prevkey)
		return -ENOMEM;

	buf = kmalloc(map->key_size + value_size, GFP_USER | __GFP_NOWARN);
	if (!buf) {
		kfree(buf_prevkey);
		return -ENOMEM;
	}

	err = -EFAULT;
	prev_key = NULL;
	if (ubatch && copy_from_user(buf_prevkey, ubatch, map->key_size))
		goto free_buf;
	key = buf;
	value = key + map->key_size;
	if (ubatch)
		prev_key = buf_prevkey;

	for (cp = 0; cp < max_count;) {
		rcu_read_lock();
		err = map->ops->map_get_next_key(map, prev_key, key);
		rcu_read_unlock();
		if (err)
			break;
		err = bpf_map_copy_value(map, key, value,
					 attr->batch.elem_flags);

		if (err == -ENOENT) {
			if (retry) {
				retry--;
				continue;
			}
			err = -EINTR;
			break;
		}

		if (err)
			goto free_buf;

		if (copy_to_user(keys + cp * map->key_size, key,
				 map->key_size)) {
			err = -EFAULT;
			goto free_buf;
		}
		if (copy_to_user(values + cp * value_size, value, value_size)) {
			err = -EFAULT;
			goto free_buf;
		}

		if (!prev_key)
			prev_key = buf_prevkey;

		swap(prev_key, key);
		retry = MAP_LOOKUP_RETRIES;
		cp++;
	}

	if (err == -EFAULT)
		goto free_buf;

	if ((copy_to_user(&uattr->batch.count, &cp, sizeof(cp)) ||
		    (cp && copy_to_user(uobatch, prev_key, map->key_size))))
		err = -EFAULT;

free_buf:
	kfree(buf_prevkey);
	kfree(buf);
	return err;
}

#define BPF_MAP_LOOKUP_AND_DELETE_ELEM_LAST_FIELD value

static int map_lookup_and_delete_elem(union bpf_attr *attr)
{
	void __user *ukey = u64_to_user_ptr(attr->key);
	void __user *uvalue = u64_to_user_ptr(attr->value);
	int ufd = attr->map_fd;
	struct bpf_map *map;
	void *key, *value;
	u32 value_size;
	struct fd f;
	int err;

	if (CHECK_ATTR(BPF_MAP_LOOKUP_AND_DELETE_ELEM))
		return -EINVAL;

	f = fdget(ufd);
	map = __bpf_map_get(f);
	if (IS_ERR(map))
		return PTR_ERR(map);
	if (!(map_get_sys_perms(map, f) & FMODE_CAN_READ) ||
	    !(map_get_sys_perms(map, f) & FMODE_CAN_WRITE)) {
		err = -EPERM;
		goto err_put;
	}

	key = __bpf_copy_key(ukey, map->key_size);
	if (IS_ERR(key)) {
		err = PTR_ERR(key);
		goto err_put;
	}

	value_size = map->value_size;

	err = -ENOMEM;
	value = kmalloc(value_size, GFP_USER | __GFP_NOWARN);
	if (!value)
		goto free_key;

	if (map->map_type == BPF_MAP_TYPE_QUEUE ||
	    map->map_type == BPF_MAP_TYPE_STACK) {
		err = map->ops->map_pop_elem(map, value);
	} else {
		err = -ENOTSUPP;
	}

	if (err)
		goto free_value;

	if (copy_to_user(uvalue, value, value_size) != 0) {
		err = -EFAULT;
		goto free_value;
	}

	err = 0;

free_value:
	kfree(value);
free_key:
	kfree(key);
err_put:
	fdput(f);
	return err;
}

#define BPF_MAP_FREEZE_LAST_FIELD map_fd

static int map_freeze(const union bpf_attr *attr)
{
	int err = 0, ufd = attr->map_fd;
	struct bpf_map *map;
	struct fd f;

	if (CHECK_ATTR(BPF_MAP_FREEZE))
		return -EINVAL;

	f = fdget(ufd);
	map = __bpf_map_get(f);
	if (IS_ERR(map))
		return PTR_ERR(map);

	if (map->map_type == BPF_MAP_TYPE_STRUCT_OPS) {
		fdput(f);
		return -ENOTSUPP;
	}

	mutex_lock(&map->freeze_mutex);

	if (map->writecnt) {
		err = -EBUSY;
		goto err_put;
	}
	if (READ_ONCE(map->frozen)) {
		err = -EBUSY;
		goto err_put;
	}
	if (!bpf_capable()) {
		err = -EPERM;
		goto err_put;
	}

	WRITE_ONCE(map->frozen, true);
err_put:
	mutex_unlock(&map->freeze_mutex);
	fdput(f);
	return err;
}

static const struct bpf_prog_ops * const bpf_prog_types[] = {
#define BPF_PROG_TYPE(_id, _name, prog_ctx_type, kern_ctx_type) \
	[_id] = & _name ## _prog_ops,
#define BPF_MAP_TYPE(_id, _ops)
#define BPF_LINK_TYPE(_id, _name)
#include <linux/bpf_types.h>
#undef BPF_PROG_TYPE
#undef BPF_MAP_TYPE
#undef BPF_LINK_TYPE
};

static int find_prog_type(enum bpf_prog_type type, struct bpf_prog *prog)
{
	const struct bpf_prog_ops *ops;

	if (type >= ARRAY_SIZE(bpf_prog_types))
		return -EINVAL;
	type = array_index_nospec(type, ARRAY_SIZE(bpf_prog_types));
	ops = bpf_prog_types[type];
	if (!ops)
		return -EINVAL;

	if (!bpf_prog_is_dev_bound(prog->aux))
		prog->aux->ops = ops;
	else
		prog->aux->ops = &bpf_offload_prog_ops;
	prog->type = type;
	return 0;
}

enum bpf_audit {
	BPF_AUDIT_LOAD,
	BPF_AUDIT_UNLOAD,
	BPF_AUDIT_MAX,
};

static const char * const bpf_audit_str[BPF_AUDIT_MAX] = {
	[BPF_AUDIT_LOAD]   = "LOAD",
	[BPF_AUDIT_UNLOAD] = "UNLOAD",
};

static void bpf_audit_prog(const struct bpf_prog *prog, unsigned int op)
{
	struct audit_context *ctx = NULL;
	struct audit_buffer *ab;

	if (WARN_ON_ONCE(op >= BPF_AUDIT_MAX))
		return;
	if (audit_enabled == AUDIT_OFF)
		return;
	if (op == BPF_AUDIT_LOAD)
		ctx = audit_context();
	ab = audit_log_start(ctx, GFP_ATOMIC, AUDIT_BPF);
	if (unlikely(!ab))
		return;
	audit_log_format(ab, "prog-id=%u op=%s",
			 prog->aux->id, bpf_audit_str[op]);
	audit_log_end(ab);
}

int __bpf_prog_charge(struct user_struct *user, u32 pages)
{
	unsigned long memlock_limit = rlimit(RLIMIT_MEMLOCK) >> PAGE_SHIFT;
	unsigned long user_bufs;

	if (user) {
		user_bufs = atomic_long_add_return(pages, &user->locked_vm);
		if (user_bufs > memlock_limit) {
			atomic_long_sub(pages, &user->locked_vm);
			return -EPERM;
		}
	}

	return 0;
}

void __bpf_prog_uncharge(struct user_struct *user, u32 pages)
{
	if (user)
		atomic_long_sub(pages, &user->locked_vm);
}

static int bpf_prog_charge_memlock(struct bpf_prog *prog)
{
	struct user_struct *user = get_current_user();
	int ret;

	ret = __bpf_prog_charge(user, prog->pages);
	if (ret) {
		free_uid(user);
		return ret;
	}

	prog->aux->user = user;
	return 0;
}

static void bpf_prog_uncharge_memlock(struct bpf_prog *prog)
{
	struct user_struct *user = prog->aux->user;

	__bpf_prog_uncharge(user, prog->pages);
	free_uid(user);
}

static int bpf_prog_alloc_id(struct bpf_prog *prog)
{
	int id;

	idr_preload(GFP_KERNEL);
	spin_lock_bh(&prog_idr_lock);
	id = idr_alloc_cyclic(&prog_idr, prog, 1, INT_MAX, GFP_ATOMIC);
	if (id > 0)
		prog->aux->id = id;
	spin_unlock_bh(&prog_idr_lock);
	idr_preload_end();

	/* id is in [1, INT_MAX) */
	if (WARN_ON_ONCE(!id))
		return -ENOSPC;

	return id > 0 ? 0 : id;
}

void bpf_prog_free_id(struct bpf_prog *prog, bool do_idr_lock)
{
	/* cBPF to eBPF migrations are currently not in the idr store.
	 * Offloaded programs are removed from the store when their device
	 * disappears - even if someone grabs an fd to them they are unusable,
	 * simply waiting for refcnt to drop to be freed.
	 */
	if (!prog->aux->id)
		return;

	if (do_idr_lock)
		spin_lock_bh(&prog_idr_lock);
	else
		__acquire(&prog_idr_lock);

	idr_remove(&prog_idr, prog->aux->id);
	prog->aux->id = 0;

	if (do_idr_lock)
		spin_unlock_bh(&prog_idr_lock);
	else
		__release(&prog_idr_lock);
}

static void __bpf_prog_put_rcu(struct rcu_head *rcu)
{
	struct bpf_prog_aux *aux = container_of(rcu, struct bpf_prog_aux, rcu);

	kvfree(aux->func_info);
	kfree(aux->func_info_aux);
	bpf_prog_uncharge_memlock(aux->prog);
	security_bpf_prog_free(aux);
	bpf_prog_free(aux->prog);
}

static void __bpf_prog_put_noref(struct bpf_prog *prog, bool deferred)
{
	bpf_prog_kallsyms_del_all(prog);
	btf_put(prog->aux->btf);
	bpf_prog_free_linfo(prog);

	if (deferred)
		call_rcu(&prog->aux->rcu, __bpf_prog_put_rcu);
	else
		__bpf_prog_put_rcu(&prog->aux->rcu);
}

static void __bpf_prog_put(struct bpf_prog *prog, bool do_idr_lock)
{
	if (atomic64_dec_and_test(&prog->aux->refcnt)) {
		perf_event_bpf_event(prog, PERF_BPF_EVENT_PROG_UNLOAD, 0);
		bpf_audit_prog(prog, BPF_AUDIT_UNLOAD);
		/* bpf_prog_free_id() must be called first */
		bpf_prog_free_id(prog, do_idr_lock);
		__bpf_prog_put_noref(prog, true);
	}
}

void bpf_prog_put(struct bpf_prog *prog)
{
	__bpf_prog_put(prog, true);
}
EXPORT_SYMBOL_GPL(bpf_prog_put);

static int bpf_prog_release(struct inode *inode, struct file *filp)
{
	struct bpf_prog *prog = filp->private_data;

	bpf_prog_put(prog);
	return 0;
}

static void bpf_prog_get_stats(const struct bpf_prog *prog,
			       struct bpf_prog_stats *stats)
{
	u64 nsecs = 0, cnt = 0;
	int cpu;

	for_each_possible_cpu(cpu) {
		const struct bpf_prog_stats *st;
		unsigned int start;
		u64 tnsecs, tcnt;

		st = per_cpu_ptr(prog->aux->stats, cpu);
		do {
			start = u64_stats_fetch_begin_irq(&st->syncp);
			tnsecs = st->nsecs;
			tcnt = st->cnt;
		} while (u64_stats_fetch_retry_irq(&st->syncp, start));
		nsecs += tnsecs;
		cnt += tcnt;
	}
	stats->nsecs = nsecs;
	stats->cnt = cnt;
}

#ifdef CONFIG_PROC_FS
static void bpf_prog_show_fdinfo(struct seq_file *m, struct file *filp)
{
	const struct bpf_prog *prog = filp->private_data;
	char prog_tag[sizeof(prog->tag) * 2 + 1] = { };
	struct bpf_prog_stats stats;

	bpf_prog_get_stats(prog, &stats);
	bin2hex(prog_tag, prog->tag, sizeof(prog->tag));
	seq_printf(m,
		   "prog_type:\t%u\n"
		   "prog_jited:\t%u\n"
		   "prog_tag:\t%s\n"
		   "memlock:\t%llu\n"
		   "prog_id:\t%u\n"
		   "run_time_ns:\t%llu\n"
		   "run_cnt:\t%llu\n",
		   prog->type,
		   prog->jited,
		   prog_tag,
		   prog->pages * 1ULL << PAGE_SHIFT,
		   prog->aux->id,
		   stats.nsecs,
		   stats.cnt);
}
#endif

const struct file_operations bpf_prog_fops = {
#ifdef CONFIG_PROC_FS
	.show_fdinfo	= bpf_prog_show_fdinfo,
#endif
	.release	= bpf_prog_release,
	.read		= bpf_dummy_read,
	.write		= bpf_dummy_write,
};

int bpf_prog_new_fd(struct bpf_prog *prog)
{
	int ret;

	ret = security_bpf_prog(prog);
	if (ret < 0)
		return ret;

	return anon_inode_getfd("bpf-prog", &bpf_prog_fops, prog,
				O_RDWR | O_CLOEXEC);
}

static struct bpf_prog *____bpf_prog_get(struct fd f)
{
	if (!f.file)
		return ERR_PTR(-EBADF);
	if (f.file->f_op != &bpf_prog_fops) {
		fdput(f);
		return ERR_PTR(-EINVAL);
	}

	return f.file->private_data;
}

void bpf_prog_add(struct bpf_prog *prog, int i)
{
	atomic64_add(i, &prog->aux->refcnt);
}
EXPORT_SYMBOL_GPL(bpf_prog_add);

void bpf_prog_sub(struct bpf_prog *prog, int i)
{
	/* Only to be used for undoing previous bpf_prog_add() in some
	 * error path. We still know that another entity in our call
	 * path holds a reference to the program, thus atomic_sub() can
	 * be safely used in such cases!
	 */
	WARN_ON(atomic64_sub_return(i, &prog->aux->refcnt) == 0);
}
EXPORT_SYMBOL_GPL(bpf_prog_sub);

void bpf_prog_inc(struct bpf_prog *prog)
{
	atomic64_inc(&prog->aux->refcnt);
}
EXPORT_SYMBOL_GPL(bpf_prog_inc);

/* prog_idr_lock should have been held */
struct bpf_prog *bpf_prog_inc_not_zero(struct bpf_prog *prog)
{
	int refold;

	refold = atomic64_fetch_add_unless(&prog->aux->refcnt, 1, 0);

	if (!refold)
		return ERR_PTR(-ENOENT);

	return prog;
}
EXPORT_SYMBOL_GPL(bpf_prog_inc_not_zero);

bool bpf_prog_get_ok(struct bpf_prog *prog,
			    enum bpf_prog_type *attach_type, bool attach_drv)
{
	/* not an attachment, just a refcount inc, always allow */
	if (!attach_type)
		return true;

	if (prog->type != *attach_type)
		return false;
	if (bpf_prog_is_dev_bound(prog->aux) && !attach_drv)
		return false;

	return true;
}

static struct bpf_prog *__bpf_prog_get(u32 ufd, enum bpf_prog_type *attach_type,
				       bool attach_drv)
{
	struct fd f = fdget(ufd);
	struct bpf_prog *prog;

	prog = ____bpf_prog_get(f);
	if (IS_ERR(prog))
		return prog;
	if (!bpf_prog_get_ok(prog, attach_type, attach_drv)) {
		prog = ERR_PTR(-EINVAL);
		goto out;
	}

	bpf_prog_inc(prog);
out:
	fdput(f);
	return prog;
}

struct bpf_prog *bpf_prog_get(u32 ufd)
{
	return __bpf_prog_get(ufd, NULL, false);
}

struct bpf_prog *bpf_prog_get_type_dev(u32 ufd, enum bpf_prog_type type,
				       bool attach_drv)
{
	return __bpf_prog_get(ufd, &type, attach_drv);
}
EXPORT_SYMBOL_GPL(bpf_prog_get_type_dev);

/* Initially all BPF programs could be loaded w/o specifying
 * expected_attach_type. Later for some of them specifying expected_attach_type
 * at load time became required so that program could be validated properly.
 * Programs of types that are allowed to be loaded both w/ and w/o (for
 * backward compatibility) expected_attach_type, should have the default attach
 * type assigned to expected_attach_type for the latter case, so that it can be
 * validated later at attach time.
 *
 * bpf_prog_load_fixup_attach_type() sets expected_attach_type in @attr if
 * prog type requires it but has some attach types that have to be backward
 * compatible.
 */
static void bpf_prog_load_fixup_attach_type(union bpf_attr *attr)
{
	switch (attr->prog_type) {
	case BPF_PROG_TYPE_CGROUP_SOCK:
		/* Unfortunately BPF_ATTACH_TYPE_UNSPEC enumeration doesn't
		 * exist so checking for non-zero is the way to go here.
		 */
		if (!attr->expected_attach_type)
			attr->expected_attach_type =
				BPF_CGROUP_INET_SOCK_CREATE;
		break;
	}
}

static int
bpf_prog_load_check_attach(enum bpf_prog_type prog_type,
			   enum bpf_attach_type expected_attach_type,
			   u32 btf_id, u32 prog_fd)
{
	if (btf_id) {
		if (btf_id > BTF_MAX_TYPE)
			return -EINVAL;

		switch (prog_type) {
		case BPF_PROG_TYPE_TRACING:
		case BPF_PROG_TYPE_LSM:
		case BPF_PROG_TYPE_STRUCT_OPS:
		case BPF_PROG_TYPE_EXT:
			break;
		default:
			return -EINVAL;
		}
	}

	if (prog_fd && prog_type != BPF_PROG_TYPE_TRACING &&
	    prog_type != BPF_PROG_TYPE_EXT)
		return -EINVAL;

	switch (prog_type) {
	case BPF_PROG_TYPE_CGROUP_SOCK:
		switch (expected_attach_type) {
		case BPF_CGROUP_INET_SOCK_CREATE:
		case BPF_CGROUP_INET4_POST_BIND:
		case BPF_CGROUP_INET6_POST_BIND:
			return 0;
		default:
			return -EINVAL;
		}
	case BPF_PROG_TYPE_CGROUP_SOCK_ADDR:
		switch (expected_attach_type) {
		case BPF_CGROUP_INET4_BIND:
		case BPF_CGROUP_INET6_BIND:
		case BPF_CGROUP_INET4_CONNECT:
		case BPF_CGROUP_INET6_CONNECT:
		case BPF_CGROUP_INET4_GETPEERNAME:
		case BPF_CGROUP_INET6_GETPEERNAME:
		case BPF_CGROUP_INET4_GETSOCKNAME:
		case BPF_CGROUP_INET6_GETSOCKNAME:
		case BPF_CGROUP_UDP4_SENDMSG:
		case BPF_CGROUP_UDP6_SENDMSG:
		case BPF_CGROUP_UDP4_RECVMSG:
		case BPF_CGROUP_UDP6_RECVMSG:
			return 0;
		default:
			return -EINVAL;
		}
	case BPF_PROG_TYPE_CGROUP_SKB:
		switch (expected_attach_type) {
		case BPF_CGROUP_INET_INGRESS:
		case BPF_CGROUP_INET_EGRESS:
			return 0;
		default:
			return -EINVAL;
		}
	case BPF_PROG_TYPE_CGROUP_SOCKOPT:
		switch (expected_attach_type) {
		case BPF_CGROUP_SETSOCKOPT:
		case BPF_CGROUP_GETSOCKOPT:
			return 0;
		default:
			return -EINVAL;
		}
	case BPF_PROG_TYPE_EXT:
		if (expected_attach_type)
			return -EINVAL;
		/* fallthrough */
	default:
		return 0;
	}
}

static bool is_net_admin_prog_type(enum bpf_prog_type prog_type)
{
	switch (prog_type) {
	case BPF_PROG_TYPE_SCHED_CLS:
	case BPF_PROG_TYPE_SCHED_ACT:
	case BPF_PROG_TYPE_XDP:
	case BPF_PROG_TYPE_LWT_IN:
	case BPF_PROG_TYPE_LWT_OUT:
	case BPF_PROG_TYPE_LWT_XMIT:
	case BPF_PROG_TYPE_LWT_SEG6LOCAL:
	case BPF_PROG_TYPE_SK_SKB:
	case BPF_PROG_TYPE_SK_MSG:
	case BPF_PROG_TYPE_LIRC_MODE2:
	case BPF_PROG_TYPE_FLOW_DISSECTOR:
	case BPF_PROG_TYPE_CGROUP_DEVICE:
	case BPF_PROG_TYPE_CGROUP_SOCK:
	case BPF_PROG_TYPE_CGROUP_SOCK_ADDR:
	case BPF_PROG_TYPE_CGROUP_SOCKOPT:
	case BPF_PROG_TYPE_CGROUP_SYSCTL:
	case BPF_PROG_TYPE_SOCK_OPS:
	case BPF_PROG_TYPE_EXT: /* extends any prog */
		return true;
	case BPF_PROG_TYPE_CGROUP_SKB:
		/* always unpriv */
	case BPF_PROG_TYPE_SK_REUSEPORT:
		/* equivalent to SOCKET_FILTER. need CAP_BPF only */
	default:
		return false;
	}
}

static bool is_perfmon_prog_type(enum bpf_prog_type prog_type)
{
	switch (prog_type) {
	case BPF_PROG_TYPE_KPROBE:
	case BPF_PROG_TYPE_TRACEPOINT:
	case BPF_PROG_TYPE_PERF_EVENT:
	case BPF_PROG_TYPE_RAW_TRACEPOINT:
	case BPF_PROG_TYPE_RAW_TRACEPOINT_WRITABLE:
	case BPF_PROG_TYPE_TRACING:
	case BPF_PROG_TYPE_LSM:
	case BPF_PROG_TYPE_STRUCT_OPS: /* has access to struct sock */
	case BPF_PROG_TYPE_EXT: /* extends any prog */
		return true;
	default:
		return false;
	}
}

/* last field in 'union bpf_attr' used by this command */
#define	BPF_PROG_LOAD_LAST_FIELD attach_prog_fd

static int bpf_prog_load(union bpf_attr *attr, union bpf_attr __user *uattr)
{
	enum bpf_prog_type type = attr->prog_type;
	struct bpf_prog *prog;
	int err;
	char license[128];
	bool is_gpl;

	if (CHECK_ATTR(BPF_PROG_LOAD))
		return -EINVAL;

	if (attr->prog_flags & ~(BPF_F_STRICT_ALIGNMENT |
				 BPF_F_ANY_ALIGNMENT |
				 BPF_F_TEST_STATE_FREQ |
				 BPF_F_TEST_RND_HI32))
		return -EINVAL;

	if (!IS_ENABLED(CONFIG_HAVE_EFFICIENT_UNALIGNED_ACCESS) &&
	    (attr->prog_flags & BPF_F_ANY_ALIGNMENT) &&
	    !bpf_capable())
		return -EPERM;

	/* copy eBPF program license from user space */
	if (strncpy_from_user(license, u64_to_user_ptr(attr->license),
			      sizeof(license) - 1) < 0)
		return -EFAULT;
	license[sizeof(license) - 1] = 0;

	/* eBPF programs must be GPL compatible to use GPL-ed functions */
	is_gpl = license_is_gpl_compatible(license);

	if (attr->insn_cnt == 0 ||
	    attr->insn_cnt > (bpf_capable() ? BPF_COMPLEXITY_LIMIT_INSNS : BPF_MAXINSNS))
		return -E2BIG;
	if (type != BPF_PROG_TYPE_SOCKET_FILTER &&
	    type != BPF_PROG_TYPE_CGROUP_SKB &&
	    !bpf_capable())
		return -EPERM;

<<<<<<< HEAD
	if (is_net_admin_prog_type(type) && !capable(CAP_SYS_ADMIN))
=======
	if (is_net_admin_prog_type(type) && !capable(CAP_NET_ADMIN) && !capable(CAP_SYS_ADMIN))
>>>>>>> 11ba4688
		return -EPERM;
	if (is_perfmon_prog_type(type) && !perfmon_capable())
		return -EPERM;

	bpf_prog_load_fixup_attach_type(attr);
	if (bpf_prog_load_check_attach(type, attr->expected_attach_type,
				       attr->attach_btf_id,
				       attr->attach_prog_fd))
		return -EINVAL;

	/* plain bpf_prog allocation */
	prog = bpf_prog_alloc(bpf_prog_size(attr->insn_cnt), GFP_USER);
	if (!prog)
		return -ENOMEM;

	prog->expected_attach_type = attr->expected_attach_type;
	prog->aux->attach_btf_id = attr->attach_btf_id;
	if (attr->attach_prog_fd) {
		struct bpf_prog *tgt_prog;

		tgt_prog = bpf_prog_get(attr->attach_prog_fd);
		if (IS_ERR(tgt_prog)) {
			err = PTR_ERR(tgt_prog);
			goto free_prog_nouncharge;
		}
		prog->aux->linked_prog = tgt_prog;
	}

	prog->aux->offload_requested = !!attr->prog_ifindex;

	err = security_bpf_prog_alloc(prog->aux);
	if (err)
		goto free_prog_nouncharge;

	err = bpf_prog_charge_memlock(prog);
	if (err)
		goto free_prog_sec;

	prog->len = attr->insn_cnt;

	err = -EFAULT;
	if (copy_from_user(prog->insns, u64_to_user_ptr(attr->insns),
			   bpf_prog_insn_size(prog)) != 0)
		goto free_prog;

	prog->orig_prog = NULL;
	prog->jited = 0;

	atomic64_set(&prog->aux->refcnt, 1);
	prog->gpl_compatible = is_gpl ? 1 : 0;

	if (bpf_prog_is_dev_bound(prog->aux)) {
		err = bpf_prog_offload_init(prog, attr);
		if (err)
			goto free_prog;
	}

	/* find program type: socket_filter vs tracing_filter */
	err = find_prog_type(type, prog);
	if (err < 0)
		goto free_prog;

	prog->aux->load_time = ktime_get_boottime_ns();
	err = bpf_obj_name_cpy(prog->aux->name, attr->prog_name,
			       sizeof(attr->prog_name));
	if (err < 0)
		goto free_prog;

	/* run eBPF verifier */
	err = bpf_check(&prog, attr, uattr);
	if (err < 0)
		goto free_used_maps;

	prog = bpf_prog_select_runtime(prog, &err);
	if (err < 0)
		goto free_used_maps;

	err = bpf_prog_alloc_id(prog);
	if (err)
		goto free_used_maps;

	/* Upon success of bpf_prog_alloc_id(), the BPF prog is
	 * effectively publicly exposed. However, retrieving via
	 * bpf_prog_get_fd_by_id() will take another reference,
	 * therefore it cannot be gone underneath us.
	 *
	 * Only for the time /after/ successful bpf_prog_new_fd()
	 * and before returning to userspace, we might just hold
	 * one reference and any parallel close on that fd could
	 * rip everything out. Hence, below notifications must
	 * happen before bpf_prog_new_fd().
	 *
	 * Also, any failure handling from this point onwards must
	 * be using bpf_prog_put() given the program is exposed.
	 */
	bpf_prog_kallsyms_add(prog);
	perf_event_bpf_event(prog, PERF_BPF_EVENT_PROG_LOAD, 0);
	bpf_audit_prog(prog, BPF_AUDIT_LOAD);

	err = bpf_prog_new_fd(prog);
	if (err < 0)
		bpf_prog_put(prog);
	return err;

free_used_maps:
	/* In case we have subprogs, we need to wait for a grace
	 * period before we can tear down JIT memory since symbols
	 * are already exposed under kallsyms.
	 */
	__bpf_prog_put_noref(prog, prog->aux->func_cnt);
	return err;
free_prog:
	bpf_prog_uncharge_memlock(prog);
free_prog_sec:
	security_bpf_prog_free(prog->aux);
free_prog_nouncharge:
	bpf_prog_free(prog);
	return err;
}

#define BPF_OBJ_LAST_FIELD file_flags

static int bpf_obj_pin(const union bpf_attr *attr)
{
	if (CHECK_ATTR(BPF_OBJ) || attr->file_flags != 0)
		return -EINVAL;

	return bpf_obj_pin_user(attr->bpf_fd, u64_to_user_ptr(attr->pathname));
}

static int bpf_obj_get(const union bpf_attr *attr)
{
	if (CHECK_ATTR(BPF_OBJ) || attr->bpf_fd != 0 ||
	    attr->file_flags & ~BPF_OBJ_FLAG_MASK)
		return -EINVAL;

	return bpf_obj_get_user(u64_to_user_ptr(attr->pathname),
				attr->file_flags);
}

void bpf_link_init(struct bpf_link *link, enum bpf_link_type type,
		   const struct bpf_link_ops *ops, struct bpf_prog *prog)
{
	atomic64_set(&link->refcnt, 1);
	link->type = type;
	link->id = 0;
	link->ops = ops;
	link->prog = prog;
}

static void bpf_link_free_id(int id)
{
	if (!id)
		return;

	spin_lock_bh(&link_idr_lock);
	idr_remove(&link_idr, id);
	spin_unlock_bh(&link_idr_lock);
}

/* Clean up bpf_link and corresponding anon_inode file and FD. After
 * anon_inode is created, bpf_link can't be just kfree()'d due to deferred
 * anon_inode's release() call. This helper marksbpf_link as
 * defunct, releases anon_inode file and puts reserved FD. bpf_prog's refcnt
 * is not decremented, it's the responsibility of a calling code that failed
 * to complete bpf_link initialization.
 */
void bpf_link_cleanup(struct bpf_link_primer *primer)
{
	primer->link->prog = NULL;
	bpf_link_free_id(primer->id);
	fput(primer->file);
	put_unused_fd(primer->fd);
}

void bpf_link_inc(struct bpf_link *link)
{
	atomic64_inc(&link->refcnt);
}

/* bpf_link_free is guaranteed to be called from process context */
static void bpf_link_free(struct bpf_link *link)
{
	bpf_link_free_id(link->id);
	if (link->prog) {
		/* detach BPF program, clean up used resources */
		link->ops->release(link);
		bpf_prog_put(link->prog);
	}
	/* free bpf_link and its containing memory */
	link->ops->dealloc(link);
}

static void bpf_link_put_deferred(struct work_struct *work)
{
	struct bpf_link *link = container_of(work, struct bpf_link, work);

	bpf_link_free(link);
}

/* bpf_link_put can be called from atomic context, but ensures that resources
 * are freed from process context
 */
void bpf_link_put(struct bpf_link *link)
{
	if (!atomic64_dec_and_test(&link->refcnt))
		return;

	if (in_atomic()) {
		INIT_WORK(&link->work, bpf_link_put_deferred);
		schedule_work(&link->work);
	} else {
		bpf_link_free(link);
	}
}

static int bpf_link_release(struct inode *inode, struct file *filp)
{
	struct bpf_link *link = filp->private_data;

	bpf_link_put(link);
	return 0;
}

#ifdef CONFIG_PROC_FS
#define BPF_PROG_TYPE(_id, _name, prog_ctx_type, kern_ctx_type)
#define BPF_MAP_TYPE(_id, _ops)
#define BPF_LINK_TYPE(_id, _name) [_id] = #_name,
static const char *bpf_link_type_strs[] = {
	[BPF_LINK_TYPE_UNSPEC] = "<invalid>",
#include <linux/bpf_types.h>
};
#undef BPF_PROG_TYPE
#undef BPF_MAP_TYPE
#undef BPF_LINK_TYPE

static void bpf_link_show_fdinfo(struct seq_file *m, struct file *filp)
{
	const struct bpf_link *link = filp->private_data;
	const struct bpf_prog *prog = link->prog;
	char prog_tag[sizeof(prog->tag) * 2 + 1] = { };

	bin2hex(prog_tag, prog->tag, sizeof(prog->tag));
	seq_printf(m,
		   "link_type:\t%s\n"
		   "link_id:\t%u\n"
		   "prog_tag:\t%s\n"
		   "prog_id:\t%u\n",
		   bpf_link_type_strs[link->type],
		   link->id,
		   prog_tag,
		   prog->aux->id);
	if (link->ops->show_fdinfo)
		link->ops->show_fdinfo(link, m);
}
#endif

static const struct file_operations bpf_link_fops = {
#ifdef CONFIG_PROC_FS
	.show_fdinfo	= bpf_link_show_fdinfo,
#endif
	.release	= bpf_link_release,
	.read		= bpf_dummy_read,
	.write		= bpf_dummy_write,
};

static int bpf_link_alloc_id(struct bpf_link *link)
{
	int id;

	idr_preload(GFP_KERNEL);
	spin_lock_bh(&link_idr_lock);
	id = idr_alloc_cyclic(&link_idr, link, 1, INT_MAX, GFP_ATOMIC);
	spin_unlock_bh(&link_idr_lock);
	idr_preload_end();

	return id;
}

/* Prepare bpf_link to be exposed to user-space by allocating anon_inode file,
 * reserving unused FD and allocating ID from link_idr. This is to be paired
 * with bpf_link_settle() to install FD and ID and expose bpf_link to
 * user-space, if bpf_link is successfully attached. If not, bpf_link and
 * pre-allocated resources are to be freed with bpf_cleanup() call. All the
 * transient state is passed around in struct bpf_link_primer.
 * This is preferred way to create and initialize bpf_link, especially when
 * there are complicated and expensive operations inbetween creating bpf_link
 * itself and attaching it to BPF hook. By using bpf_link_prime() and
 * bpf_link_settle() kernel code using bpf_link doesn't have to perform
 * expensive (and potentially failing) roll back operations in a rare case
 * that file, FD, or ID can't be allocated.
 */
int bpf_link_prime(struct bpf_link *link, struct bpf_link_primer *primer)
{
	struct file *file;
	int fd, id;

	fd = get_unused_fd_flags(O_CLOEXEC);
	if (fd < 0)
		return fd;


	id = bpf_link_alloc_id(link);
	if (id < 0) {
		put_unused_fd(fd);
		return id;
	}

	file = anon_inode_getfile("bpf_link", &bpf_link_fops, link, O_CLOEXEC);
	if (IS_ERR(file)) {
		bpf_link_free_id(id);
		put_unused_fd(fd);
		return PTR_ERR(file);
	}

	primer->link = link;
	primer->file = file;
	primer->fd = fd;
	primer->id = id;
	return 0;
}

int bpf_link_settle(struct bpf_link_primer *primer)
{
	/* make bpf_link fetchable by ID */
	spin_lock_bh(&link_idr_lock);
	primer->link->id = primer->id;
	spin_unlock_bh(&link_idr_lock);
	/* make bpf_link fetchable by FD */
	fd_install(primer->fd, primer->file);
	/* pass through installed FD */
	return primer->fd;
}

int bpf_link_new_fd(struct bpf_link *link)
{
	return anon_inode_getfd("bpf-link", &bpf_link_fops, link, O_CLOEXEC);
}

struct bpf_link *bpf_link_get_from_fd(u32 ufd)
{
	struct fd f = fdget(ufd);
	struct bpf_link *link;

	if (!f.file)
		return ERR_PTR(-EBADF);
	if (f.file->f_op != &bpf_link_fops) {
		fdput(f);
		return ERR_PTR(-EINVAL);
	}

	link = f.file->private_data;
	bpf_link_inc(link);
	fdput(f);

	return link;
}

struct bpf_tracing_link {
	struct bpf_link link;
	enum bpf_attach_type attach_type;
};

static void bpf_tracing_link_release(struct bpf_link *link)
{
	WARN_ON_ONCE(bpf_trampoline_unlink_prog(link->prog));
}

static void bpf_tracing_link_dealloc(struct bpf_link *link)
{
	struct bpf_tracing_link *tr_link =
		container_of(link, struct bpf_tracing_link, link);

	kfree(tr_link);
}

static void bpf_tracing_link_show_fdinfo(const struct bpf_link *link,
					 struct seq_file *seq)
{
	struct bpf_tracing_link *tr_link =
		container_of(link, struct bpf_tracing_link, link);

	seq_printf(seq,
		   "attach_type:\t%d\n",
		   tr_link->attach_type);
}

static int bpf_tracing_link_fill_link_info(const struct bpf_link *link,
					   struct bpf_link_info *info)
{
	struct bpf_tracing_link *tr_link =
		container_of(link, struct bpf_tracing_link, link);

	info->tracing.attach_type = tr_link->attach_type;

	return 0;
}

static const struct bpf_link_ops bpf_tracing_link_lops = {
	.release = bpf_tracing_link_release,
	.dealloc = bpf_tracing_link_dealloc,
	.show_fdinfo = bpf_tracing_link_show_fdinfo,
	.fill_link_info = bpf_tracing_link_fill_link_info,
};

static int bpf_tracing_prog_attach(struct bpf_prog *prog)
{
	struct bpf_link_primer link_primer;
	struct bpf_tracing_link *link;
	int err;

	switch (prog->type) {
	case BPF_PROG_TYPE_TRACING:
		if (prog->expected_attach_type != BPF_TRACE_FENTRY &&
		    prog->expected_attach_type != BPF_TRACE_FEXIT &&
		    prog->expected_attach_type != BPF_MODIFY_RETURN) {
			err = -EINVAL;
			goto out_put_prog;
		}
		break;
	case BPF_PROG_TYPE_EXT:
		if (prog->expected_attach_type != 0) {
			err = -EINVAL;
			goto out_put_prog;
		}
		break;
	case BPF_PROG_TYPE_LSM:
		if (prog->expected_attach_type != BPF_LSM_MAC) {
			err = -EINVAL;
			goto out_put_prog;
		}
		break;
	default:
		err = -EINVAL;
		goto out_put_prog;
	}

	link = kzalloc(sizeof(*link), GFP_USER);
	if (!link) {
		err = -ENOMEM;
		goto out_put_prog;
	}
	bpf_link_init(&link->link, BPF_LINK_TYPE_TRACING,
		      &bpf_tracing_link_lops, prog);
	link->attach_type = prog->expected_attach_type;

	err = bpf_link_prime(&link->link, &link_primer);
	if (err) {
		kfree(link);
		goto out_put_prog;
	}

	err = bpf_trampoline_link_prog(prog);
	if (err) {
		bpf_link_cleanup(&link_primer);
		goto out_put_prog;
	}

	return bpf_link_settle(&link_primer);
out_put_prog:
	bpf_prog_put(prog);
	return err;
}

struct bpf_raw_tp_link {
	struct bpf_link link;
	struct bpf_raw_event_map *btp;
};

static void bpf_raw_tp_link_release(struct bpf_link *link)
{
	struct bpf_raw_tp_link *raw_tp =
		container_of(link, struct bpf_raw_tp_link, link);

	bpf_probe_unregister(raw_tp->btp, raw_tp->link.prog);
	bpf_put_raw_tracepoint(raw_tp->btp);
}

static void bpf_raw_tp_link_dealloc(struct bpf_link *link)
{
	struct bpf_raw_tp_link *raw_tp =
		container_of(link, struct bpf_raw_tp_link, link);

	kfree(raw_tp);
}

static void bpf_raw_tp_link_show_fdinfo(const struct bpf_link *link,
					struct seq_file *seq)
{
	struct bpf_raw_tp_link *raw_tp_link =
		container_of(link, struct bpf_raw_tp_link, link);

	seq_printf(seq,
		   "tp_name:\t%s\n",
		   raw_tp_link->btp->tp->name);
}

static int bpf_raw_tp_link_fill_link_info(const struct bpf_link *link,
					  struct bpf_link_info *info)
{
	struct bpf_raw_tp_link *raw_tp_link =
		container_of(link, struct bpf_raw_tp_link, link);
	char __user *ubuf = u64_to_user_ptr(info->raw_tracepoint.tp_name);
	const char *tp_name = raw_tp_link->btp->tp->name;
	u32 ulen = info->raw_tracepoint.tp_name_len;
	size_t tp_len = strlen(tp_name);

	if (ulen && !ubuf)
		return -EINVAL;

	info->raw_tracepoint.tp_name_len = tp_len + 1;

	if (!ubuf)
		return 0;

	if (ulen >= tp_len + 1) {
		if (copy_to_user(ubuf, tp_name, tp_len + 1))
			return -EFAULT;
	} else {
		char zero = '\0';

		if (copy_to_user(ubuf, tp_name, ulen - 1))
			return -EFAULT;
		if (put_user(zero, ubuf + ulen - 1))
			return -EFAULT;
		return -ENOSPC;
	}

	return 0;
}

static const struct bpf_link_ops bpf_raw_tp_link_lops = {
	.release = bpf_raw_tp_link_release,
	.dealloc = bpf_raw_tp_link_dealloc,
	.show_fdinfo = bpf_raw_tp_link_show_fdinfo,
	.fill_link_info = bpf_raw_tp_link_fill_link_info,
};

#define BPF_RAW_TRACEPOINT_OPEN_LAST_FIELD raw_tracepoint.prog_fd

static int bpf_raw_tracepoint_open(const union bpf_attr *attr)
{
	struct bpf_link_primer link_primer;
	struct bpf_raw_tp_link *link;
	struct bpf_raw_event_map *btp;
	struct bpf_prog *prog;
	const char *tp_name;
	char buf[128];
	int err;

	if (CHECK_ATTR(BPF_RAW_TRACEPOINT_OPEN))
		return -EINVAL;

	prog = bpf_prog_get(attr->raw_tracepoint.prog_fd);
	if (IS_ERR(prog))
		return PTR_ERR(prog);

	switch (prog->type) {
	case BPF_PROG_TYPE_TRACING:
	case BPF_PROG_TYPE_EXT:
	case BPF_PROG_TYPE_LSM:
		if (attr->raw_tracepoint.name) {
			/* The attach point for this category of programs
			 * should be specified via btf_id during program load.
			 */
			err = -EINVAL;
			goto out_put_prog;
		}
		if (prog->type == BPF_PROG_TYPE_TRACING &&
		    prog->expected_attach_type == BPF_TRACE_RAW_TP) {
			tp_name = prog->aux->attach_func_name;
			break;
		}
		return bpf_tracing_prog_attach(prog);
	case BPF_PROG_TYPE_RAW_TRACEPOINT:
	case BPF_PROG_TYPE_RAW_TRACEPOINT_WRITABLE:
		if (strncpy_from_user(buf,
				      u64_to_user_ptr(attr->raw_tracepoint.name),
				      sizeof(buf) - 1) < 0) {
			err = -EFAULT;
			goto out_put_prog;
		}
		buf[sizeof(buf) - 1] = 0;
		tp_name = buf;
		break;
	default:
		err = -EINVAL;
		goto out_put_prog;
	}

	btp = bpf_get_raw_tracepoint(tp_name);
	if (!btp) {
		err = -ENOENT;
		goto out_put_prog;
	}

	link = kzalloc(sizeof(*link), GFP_USER);
	if (!link) {
		err = -ENOMEM;
		goto out_put_btp;
	}
	bpf_link_init(&link->link, BPF_LINK_TYPE_RAW_TRACEPOINT,
		      &bpf_raw_tp_link_lops, prog);
	link->btp = btp;

	err = bpf_link_prime(&link->link, &link_primer);
	if (err) {
		kfree(link);
		goto out_put_btp;
	}

	err = bpf_probe_register(link->btp, prog);
	if (err) {
		bpf_link_cleanup(&link_primer);
		goto out_put_btp;
	}

	return bpf_link_settle(&link_primer);

out_put_btp:
	bpf_put_raw_tracepoint(btp);
out_put_prog:
	bpf_prog_put(prog);
	return err;
}

static int bpf_prog_attach_check_attach_type(const struct bpf_prog *prog,
					     enum bpf_attach_type attach_type)
{
	switch (prog->type) {
	case BPF_PROG_TYPE_CGROUP_SOCK:
	case BPF_PROG_TYPE_CGROUP_SOCK_ADDR:
	case BPF_PROG_TYPE_CGROUP_SOCKOPT:
		return attach_type == prog->expected_attach_type ? 0 : -EINVAL;
	case BPF_PROG_TYPE_CGROUP_SKB:
		if (!capable(CAP_NET_ADMIN))
			/* cg-skb progs can be loaded by unpriv user.
			 * check permissions at attach time.
			 */
			return -EPERM;
		return prog->enforce_expected_attach_type &&
			prog->expected_attach_type != attach_type ?
			-EINVAL : 0;
	default:
		return 0;
	}
}

static enum bpf_prog_type
attach_type_to_prog_type(enum bpf_attach_type attach_type)
{
	switch (attach_type) {
	case BPF_CGROUP_INET_INGRESS:
	case BPF_CGROUP_INET_EGRESS:
		return BPF_PROG_TYPE_CGROUP_SKB;
		break;
	case BPF_CGROUP_INET_SOCK_CREATE:
	case BPF_CGROUP_INET4_POST_BIND:
	case BPF_CGROUP_INET6_POST_BIND:
		return BPF_PROG_TYPE_CGROUP_SOCK;
	case BPF_CGROUP_INET4_BIND:
	case BPF_CGROUP_INET6_BIND:
	case BPF_CGROUP_INET4_CONNECT:
	case BPF_CGROUP_INET6_CONNECT:
	case BPF_CGROUP_INET4_GETPEERNAME:
	case BPF_CGROUP_INET6_GETPEERNAME:
	case BPF_CGROUP_INET4_GETSOCKNAME:
	case BPF_CGROUP_INET6_GETSOCKNAME:
	case BPF_CGROUP_UDP4_SENDMSG:
	case BPF_CGROUP_UDP6_SENDMSG:
	case BPF_CGROUP_UDP4_RECVMSG:
	case BPF_CGROUP_UDP6_RECVMSG:
		return BPF_PROG_TYPE_CGROUP_SOCK_ADDR;
	case BPF_CGROUP_SOCK_OPS:
		return BPF_PROG_TYPE_SOCK_OPS;
	case BPF_CGROUP_DEVICE:
		return BPF_PROG_TYPE_CGROUP_DEVICE;
	case BPF_SK_MSG_VERDICT:
		return BPF_PROG_TYPE_SK_MSG;
	case BPF_SK_SKB_STREAM_PARSER:
	case BPF_SK_SKB_STREAM_VERDICT:
		return BPF_PROG_TYPE_SK_SKB;
	case BPF_LIRC_MODE2:
		return BPF_PROG_TYPE_LIRC_MODE2;
	case BPF_FLOW_DISSECTOR:
		return BPF_PROG_TYPE_FLOW_DISSECTOR;
	case BPF_CGROUP_SYSCTL:
		return BPF_PROG_TYPE_CGROUP_SYSCTL;
	case BPF_CGROUP_GETSOCKOPT:
	case BPF_CGROUP_SETSOCKOPT:
		return BPF_PROG_TYPE_CGROUP_SOCKOPT;
	case BPF_TRACE_ITER:
		return BPF_PROG_TYPE_TRACING;
	default:
		return BPF_PROG_TYPE_UNSPEC;
	}
}

#define BPF_PROG_ATTACH_LAST_FIELD replace_bpf_fd

#define BPF_F_ATTACH_MASK \
	(BPF_F_ALLOW_OVERRIDE | BPF_F_ALLOW_MULTI | BPF_F_REPLACE)

static int bpf_prog_attach(const union bpf_attr *attr)
{
	enum bpf_prog_type ptype;
	struct bpf_prog *prog;
	int ret;

	if (CHECK_ATTR(BPF_PROG_ATTACH))
		return -EINVAL;

	if (attr->attach_flags & ~BPF_F_ATTACH_MASK)
		return -EINVAL;

	ptype = attach_type_to_prog_type(attr->attach_type);
	if (ptype == BPF_PROG_TYPE_UNSPEC)
		return -EINVAL;

	prog = bpf_prog_get_type(attr->attach_bpf_fd, ptype);
	if (IS_ERR(prog))
		return PTR_ERR(prog);

	if (bpf_prog_attach_check_attach_type(prog, attr->attach_type)) {
		bpf_prog_put(prog);
		return -EINVAL;
	}

	switch (ptype) {
	case BPF_PROG_TYPE_SK_SKB:
	case BPF_PROG_TYPE_SK_MSG:
		ret = sock_map_get_from_fd(attr, prog);
		break;
	case BPF_PROG_TYPE_LIRC_MODE2:
		ret = lirc_prog_attach(attr, prog);
		break;
	case BPF_PROG_TYPE_FLOW_DISSECTOR:
		ret = netns_bpf_prog_attach(attr, prog);
		break;
	case BPF_PROG_TYPE_CGROUP_DEVICE:
	case BPF_PROG_TYPE_CGROUP_SKB:
	case BPF_PROG_TYPE_CGROUP_SOCK:
	case BPF_PROG_TYPE_CGROUP_SOCK_ADDR:
	case BPF_PROG_TYPE_CGROUP_SOCKOPT:
	case BPF_PROG_TYPE_CGROUP_SYSCTL:
	case BPF_PROG_TYPE_SOCK_OPS:
		ret = cgroup_bpf_prog_attach(attr, ptype, prog);
		break;
	default:
		ret = -EINVAL;
	}

	if (ret)
		bpf_prog_put(prog);
	return ret;
}

#define BPF_PROG_DETACH_LAST_FIELD attach_type

static int bpf_prog_detach(const union bpf_attr *attr)
{
	enum bpf_prog_type ptype;

	if (CHECK_ATTR(BPF_PROG_DETACH))
		return -EINVAL;

	ptype = attach_type_to_prog_type(attr->attach_type);

	switch (ptype) {
	case BPF_PROG_TYPE_SK_MSG:
	case BPF_PROG_TYPE_SK_SKB:
		return sock_map_prog_detach(attr, ptype);
	case BPF_PROG_TYPE_LIRC_MODE2:
		return lirc_prog_detach(attr);
	case BPF_PROG_TYPE_FLOW_DISSECTOR:
		return netns_bpf_prog_detach(attr, ptype);
	case BPF_PROG_TYPE_CGROUP_DEVICE:
	case BPF_PROG_TYPE_CGROUP_SKB:
	case BPF_PROG_TYPE_CGROUP_SOCK:
	case BPF_PROG_TYPE_CGROUP_SOCK_ADDR:
	case BPF_PROG_TYPE_CGROUP_SOCKOPT:
	case BPF_PROG_TYPE_CGROUP_SYSCTL:
	case BPF_PROG_TYPE_SOCK_OPS:
		return cgroup_bpf_prog_detach(attr, ptype);
	default:
		return -EINVAL;
	}
}

#define BPF_PROG_QUERY_LAST_FIELD query.prog_cnt

static int bpf_prog_query(const union bpf_attr *attr,
			  union bpf_attr __user *uattr)
{
	if (!capable(CAP_NET_ADMIN))
		return -EPERM;
	if (CHECK_ATTR(BPF_PROG_QUERY))
		return -EINVAL;
	if (attr->query.query_flags & ~BPF_F_QUERY_EFFECTIVE)
		return -EINVAL;

	switch (attr->query.attach_type) {
	case BPF_CGROUP_INET_INGRESS:
	case BPF_CGROUP_INET_EGRESS:
	case BPF_CGROUP_INET_SOCK_CREATE:
	case BPF_CGROUP_INET4_BIND:
	case BPF_CGROUP_INET6_BIND:
	case BPF_CGROUP_INET4_POST_BIND:
	case BPF_CGROUP_INET6_POST_BIND:
	case BPF_CGROUP_INET4_CONNECT:
	case BPF_CGROUP_INET6_CONNECT:
	case BPF_CGROUP_INET4_GETPEERNAME:
	case BPF_CGROUP_INET6_GETPEERNAME:
	case BPF_CGROUP_INET4_GETSOCKNAME:
	case BPF_CGROUP_INET6_GETSOCKNAME:
	case BPF_CGROUP_UDP4_SENDMSG:
	case BPF_CGROUP_UDP6_SENDMSG:
	case BPF_CGROUP_UDP4_RECVMSG:
	case BPF_CGROUP_UDP6_RECVMSG:
	case BPF_CGROUP_SOCK_OPS:
	case BPF_CGROUP_DEVICE:
	case BPF_CGROUP_SYSCTL:
	case BPF_CGROUP_GETSOCKOPT:
	case BPF_CGROUP_SETSOCKOPT:
		return cgroup_bpf_prog_query(attr, uattr);
	case BPF_LIRC_MODE2:
		return lirc_prog_query(attr, uattr);
	case BPF_FLOW_DISSECTOR:
		return netns_bpf_prog_query(attr, uattr);
	default:
		return -EINVAL;
	}
}

#define BPF_PROG_TEST_RUN_LAST_FIELD test.ctx_out

static int bpf_prog_test_run(const union bpf_attr *attr,
			     union bpf_attr __user *uattr)
{
	struct bpf_prog *prog;
	int ret = -ENOTSUPP;

	if (CHECK_ATTR(BPF_PROG_TEST_RUN))
		return -EINVAL;

	if ((attr->test.ctx_size_in && !attr->test.ctx_in) ||
	    (!attr->test.ctx_size_in && attr->test.ctx_in))
		return -EINVAL;

	if ((attr->test.ctx_size_out && !attr->test.ctx_out) ||
	    (!attr->test.ctx_size_out && attr->test.ctx_out))
		return -EINVAL;

	prog = bpf_prog_get(attr->test.prog_fd);
	if (IS_ERR(prog))
		return PTR_ERR(prog);

	if (prog->aux->ops->test_run)
		ret = prog->aux->ops->test_run(prog, attr, uattr);

	bpf_prog_put(prog);
	return ret;
}

#define BPF_OBJ_GET_NEXT_ID_LAST_FIELD next_id

static int bpf_obj_get_next_id(const union bpf_attr *attr,
			       union bpf_attr __user *uattr,
			       struct idr *idr,
			       spinlock_t *lock)
{
	u32 next_id = attr->start_id;
	int err = 0;

	if (CHECK_ATTR(BPF_OBJ_GET_NEXT_ID) || next_id >= INT_MAX)
		return -EINVAL;

	if (!capable(CAP_SYS_ADMIN))
		return -EPERM;

	next_id++;
	spin_lock_bh(lock);
	if (!idr_get_next(idr, &next_id))
		err = -ENOENT;
	spin_unlock_bh(lock);

	if (!err)
		err = put_user(next_id, &uattr->next_id);

	return err;
}

struct bpf_map *bpf_map_get_curr_or_next(u32 *id)
{
	struct bpf_map *map;

	spin_lock_bh(&map_idr_lock);
again:
	map = idr_get_next(&map_idr, id);
	if (map) {
		map = __bpf_map_inc_not_zero(map, false);
		if (IS_ERR(map)) {
			(*id)++;
			goto again;
		}
	}
	spin_unlock_bh(&map_idr_lock);

	return map;
}

#define BPF_PROG_GET_FD_BY_ID_LAST_FIELD prog_id

struct bpf_prog *bpf_prog_by_id(u32 id)
{
	struct bpf_prog *prog;

	if (!id)
		return ERR_PTR(-ENOENT);

	spin_lock_bh(&prog_idr_lock);
	prog = idr_find(&prog_idr, id);
	if (prog)
		prog = bpf_prog_inc_not_zero(prog);
	else
		prog = ERR_PTR(-ENOENT);
	spin_unlock_bh(&prog_idr_lock);
	return prog;
}

static int bpf_prog_get_fd_by_id(const union bpf_attr *attr)
{
	struct bpf_prog *prog;
	u32 id = attr->prog_id;
	int fd;

	if (CHECK_ATTR(BPF_PROG_GET_FD_BY_ID))
		return -EINVAL;

	if (!capable(CAP_SYS_ADMIN))
		return -EPERM;

	prog = bpf_prog_by_id(id);
	if (IS_ERR(prog))
		return PTR_ERR(prog);

	fd = bpf_prog_new_fd(prog);
	if (fd < 0)
		bpf_prog_put(prog);

	return fd;
}

#define BPF_MAP_GET_FD_BY_ID_LAST_FIELD open_flags

static int bpf_map_get_fd_by_id(const union bpf_attr *attr)
{
	struct bpf_map *map;
	u32 id = attr->map_id;
	int f_flags;
	int fd;

	if (CHECK_ATTR(BPF_MAP_GET_FD_BY_ID) ||
	    attr->open_flags & ~BPF_OBJ_FLAG_MASK)
		return -EINVAL;

	if (!capable(CAP_SYS_ADMIN))
		return -EPERM;

	f_flags = bpf_get_file_flag(attr->open_flags);
	if (f_flags < 0)
		return f_flags;

	spin_lock_bh(&map_idr_lock);
	map = idr_find(&map_idr, id);
	if (map)
		map = __bpf_map_inc_not_zero(map, true);
	else
		map = ERR_PTR(-ENOENT);
	spin_unlock_bh(&map_idr_lock);

	if (IS_ERR(map))
		return PTR_ERR(map);

	fd = bpf_map_new_fd(map, f_flags);
	if (fd < 0)
		bpf_map_put_with_uref(map);

	return fd;
}

static const struct bpf_map *bpf_map_from_imm(const struct bpf_prog *prog,
					      unsigned long addr, u32 *off,
					      u32 *type)
{
	const struct bpf_map *map;
	int i;

	for (i = 0, *off = 0; i < prog->aux->used_map_cnt; i++) {
		map = prog->aux->used_maps[i];
		if (map == (void *)addr) {
			*type = BPF_PSEUDO_MAP_FD;
			return map;
		}
		if (!map->ops->map_direct_value_meta)
			continue;
		if (!map->ops->map_direct_value_meta(map, addr, off)) {
			*type = BPF_PSEUDO_MAP_VALUE;
			return map;
		}
	}

	return NULL;
}

static struct bpf_insn *bpf_insn_prepare_dump(const struct bpf_prog *prog,
					      const struct cred *f_cred)
{
	const struct bpf_map *map;
	struct bpf_insn *insns;
	u32 off, type;
	u64 imm;
	u8 code;
	int i;

	insns = kmemdup(prog->insnsi, bpf_prog_insn_size(prog),
			GFP_USER);
	if (!insns)
		return insns;

	for (i = 0; i < prog->len; i++) {
		code = insns[i].code;

		if (code == (BPF_JMP | BPF_TAIL_CALL)) {
			insns[i].code = BPF_JMP | BPF_CALL;
			insns[i].imm = BPF_FUNC_tail_call;
			/* fall-through */
		}
		if (code == (BPF_JMP | BPF_CALL) ||
		    code == (BPF_JMP | BPF_CALL_ARGS)) {
			if (code == (BPF_JMP | BPF_CALL_ARGS))
				insns[i].code = BPF_JMP | BPF_CALL;
			if (!bpf_dump_raw_ok(f_cred))
				insns[i].imm = 0;
			continue;
		}
		if (BPF_CLASS(code) == BPF_LDX && BPF_MODE(code) == BPF_PROBE_MEM) {
			insns[i].code = BPF_LDX | BPF_SIZE(code) | BPF_MEM;
			continue;
		}

		if (code != (BPF_LD | BPF_IMM | BPF_DW))
			continue;

		imm = ((u64)insns[i + 1].imm << 32) | (u32)insns[i].imm;
		map = bpf_map_from_imm(prog, imm, &off, &type);
		if (map) {
			insns[i].src_reg = type;
			insns[i].imm = map->id;
			insns[i + 1].imm = off;
			continue;
		}
	}

	return insns;
}

static int set_info_rec_size(struct bpf_prog_info *info)
{
	/*
	 * Ensure info.*_rec_size is the same as kernel expected size
	 *
	 * or
	 *
	 * Only allow zero *_rec_size if both _rec_size and _cnt are
	 * zero.  In this case, the kernel will set the expected
	 * _rec_size back to the info.
	 */

	if ((info->nr_func_info || info->func_info_rec_size) &&
	    info->func_info_rec_size != sizeof(struct bpf_func_info))
		return -EINVAL;

	if ((info->nr_line_info || info->line_info_rec_size) &&
	    info->line_info_rec_size != sizeof(struct bpf_line_info))
		return -EINVAL;

	if ((info->nr_jited_line_info || info->jited_line_info_rec_size) &&
	    info->jited_line_info_rec_size != sizeof(__u64))
		return -EINVAL;

	info->func_info_rec_size = sizeof(struct bpf_func_info);
	info->line_info_rec_size = sizeof(struct bpf_line_info);
	info->jited_line_info_rec_size = sizeof(__u64);

	return 0;
}

static int bpf_prog_get_info_by_fd(struct file *file,
				   struct bpf_prog *prog,
				   const union bpf_attr *attr,
				   union bpf_attr __user *uattr)
{
	struct bpf_prog_info __user *uinfo = u64_to_user_ptr(attr->info.info);
	struct bpf_prog_info info;
	u32 info_len = attr->info.info_len;
	struct bpf_prog_stats stats;
	char __user *uinsns;
	u32 ulen;
	int err;

	err = bpf_check_uarg_tail_zero(uinfo, sizeof(info), info_len);
	if (err)
		return err;
	info_len = min_t(u32, sizeof(info), info_len);

	memset(&info, 0, sizeof(info));
	if (copy_from_user(&info, uinfo, info_len))
		return -EFAULT;

	info.type = prog->type;
	info.id = prog->aux->id;
	info.load_time = prog->aux->load_time;
	info.created_by_uid = from_kuid_munged(current_user_ns(),
					       prog->aux->user->uid);
	info.gpl_compatible = prog->gpl_compatible;

	memcpy(info.tag, prog->tag, sizeof(prog->tag));
	memcpy(info.name, prog->aux->name, sizeof(prog->aux->name));

	ulen = info.nr_map_ids;
	info.nr_map_ids = prog->aux->used_map_cnt;
	ulen = min_t(u32, info.nr_map_ids, ulen);
	if (ulen) {
		u32 __user *user_map_ids = u64_to_user_ptr(info.map_ids);
		u32 i;

		for (i = 0; i < ulen; i++)
			if (put_user(prog->aux->used_maps[i]->id,
				     &user_map_ids[i]))
				return -EFAULT;
	}

	err = set_info_rec_size(&info);
	if (err)
		return err;

	bpf_prog_get_stats(prog, &stats);
	info.run_time_ns = stats.nsecs;
	info.run_cnt = stats.cnt;

	if (!bpf_capable()) {
		info.jited_prog_len = 0;
		info.xlated_prog_len = 0;
		info.nr_jited_ksyms = 0;
		info.nr_jited_func_lens = 0;
		info.nr_func_info = 0;
		info.nr_line_info = 0;
		info.nr_jited_line_info = 0;
		goto done;
	}

	ulen = info.xlated_prog_len;
	info.xlated_prog_len = bpf_prog_insn_size(prog);
	if (info.xlated_prog_len && ulen) {
		struct bpf_insn *insns_sanitized;
		bool fault;

		if (prog->blinded && !bpf_dump_raw_ok(file->f_cred)) {
			info.xlated_prog_insns = 0;
			goto done;
		}
		insns_sanitized = bpf_insn_prepare_dump(prog, file->f_cred);
		if (!insns_sanitized)
			return -ENOMEM;
		uinsns = u64_to_user_ptr(info.xlated_prog_insns);
		ulen = min_t(u32, info.xlated_prog_len, ulen);
		fault = copy_to_user(uinsns, insns_sanitized, ulen);
		kfree(insns_sanitized);
		if (fault)
			return -EFAULT;
	}

	if (bpf_prog_is_dev_bound(prog->aux)) {
		err = bpf_prog_offload_info_fill(&info, prog);
		if (err)
			return err;
		goto done;
	}

	/* NOTE: the following code is supposed to be skipped for offload.
	 * bpf_prog_offload_info_fill() is the place to fill similar fields
	 * for offload.
	 */
	ulen = info.jited_prog_len;
	if (prog->aux->func_cnt) {
		u32 i;

		info.jited_prog_len = 0;
		for (i = 0; i < prog->aux->func_cnt; i++)
			info.jited_prog_len += prog->aux->func[i]->jited_len;
	} else {
		info.jited_prog_len = prog->jited_len;
	}

	if (info.jited_prog_len && ulen) {
		if (bpf_dump_raw_ok(file->f_cred)) {
			uinsns = u64_to_user_ptr(info.jited_prog_insns);
			ulen = min_t(u32, info.jited_prog_len, ulen);

			/* for multi-function programs, copy the JITed
			 * instructions for all the functions
			 */
			if (prog->aux->func_cnt) {
				u32 len, free, i;
				u8 *img;

				free = ulen;
				for (i = 0; i < prog->aux->func_cnt; i++) {
					len = prog->aux->func[i]->jited_len;
					len = min_t(u32, len, free);
					img = (u8 *) prog->aux->func[i]->bpf_func;
					if (copy_to_user(uinsns, img, len))
						return -EFAULT;
					uinsns += len;
					free -= len;
					if (!free)
						break;
				}
			} else {
				if (copy_to_user(uinsns, prog->bpf_func, ulen))
					return -EFAULT;
			}
		} else {
			info.jited_prog_insns = 0;
		}
	}

	ulen = info.nr_jited_ksyms;
	info.nr_jited_ksyms = prog->aux->func_cnt ? : 1;
	if (ulen) {
		if (bpf_dump_raw_ok(file->f_cred)) {
			unsigned long ksym_addr;
			u64 __user *user_ksyms;
			u32 i;

			/* copy the address of the kernel symbol
			 * corresponding to each function
			 */
			ulen = min_t(u32, info.nr_jited_ksyms, ulen);
			user_ksyms = u64_to_user_ptr(info.jited_ksyms);
			if (prog->aux->func_cnt) {
				for (i = 0; i < ulen; i++) {
					ksym_addr = (unsigned long)
						prog->aux->func[i]->bpf_func;
					if (put_user((u64) ksym_addr,
						     &user_ksyms[i]))
						return -EFAULT;
				}
			} else {
				ksym_addr = (unsigned long) prog->bpf_func;
				if (put_user((u64) ksym_addr, &user_ksyms[0]))
					return -EFAULT;
			}
		} else {
			info.jited_ksyms = 0;
		}
	}

	ulen = info.nr_jited_func_lens;
	info.nr_jited_func_lens = prog->aux->func_cnt ? : 1;
	if (ulen) {
		if (bpf_dump_raw_ok(file->f_cred)) {
			u32 __user *user_lens;
			u32 func_len, i;

			/* copy the JITed image lengths for each function */
			ulen = min_t(u32, info.nr_jited_func_lens, ulen);
			user_lens = u64_to_user_ptr(info.jited_func_lens);
			if (prog->aux->func_cnt) {
				for (i = 0; i < ulen; i++) {
					func_len =
						prog->aux->func[i]->jited_len;
					if (put_user(func_len, &user_lens[i]))
						return -EFAULT;
				}
			} else {
				func_len = prog->jited_len;
				if (put_user(func_len, &user_lens[0]))
					return -EFAULT;
			}
		} else {
			info.jited_func_lens = 0;
		}
	}

	if (prog->aux->btf)
		info.btf_id = btf_id(prog->aux->btf);

	ulen = info.nr_func_info;
	info.nr_func_info = prog->aux->func_info_cnt;
	if (info.nr_func_info && ulen) {
		char __user *user_finfo;

		user_finfo = u64_to_user_ptr(info.func_info);
		ulen = min_t(u32, info.nr_func_info, ulen);
		if (copy_to_user(user_finfo, prog->aux->func_info,
				 info.func_info_rec_size * ulen))
			return -EFAULT;
	}

	ulen = info.nr_line_info;
	info.nr_line_info = prog->aux->nr_linfo;
	if (info.nr_line_info && ulen) {
		__u8 __user *user_linfo;

		user_linfo = u64_to_user_ptr(info.line_info);
		ulen = min_t(u32, info.nr_line_info, ulen);
		if (copy_to_user(user_linfo, prog->aux->linfo,
				 info.line_info_rec_size * ulen))
			return -EFAULT;
	}

	ulen = info.nr_jited_line_info;
	if (prog->aux->jited_linfo)
		info.nr_jited_line_info = prog->aux->nr_linfo;
	else
		info.nr_jited_line_info = 0;
	if (info.nr_jited_line_info && ulen) {
		if (bpf_dump_raw_ok(file->f_cred)) {
			__u64 __user *user_linfo;
			u32 i;

			user_linfo = u64_to_user_ptr(info.jited_line_info);
			ulen = min_t(u32, info.nr_jited_line_info, ulen);
			for (i = 0; i < ulen; i++) {
				if (put_user((__u64)(long)prog->aux->jited_linfo[i],
					     &user_linfo[i]))
					return -EFAULT;
			}
		} else {
			info.jited_line_info = 0;
		}
	}

	ulen = info.nr_prog_tags;
	info.nr_prog_tags = prog->aux->func_cnt ? : 1;
	if (ulen) {
		__u8 __user (*user_prog_tags)[BPF_TAG_SIZE];
		u32 i;

		user_prog_tags = u64_to_user_ptr(info.prog_tags);
		ulen = min_t(u32, info.nr_prog_tags, ulen);
		if (prog->aux->func_cnt) {
			for (i = 0; i < ulen; i++) {
				if (copy_to_user(user_prog_tags[i],
						 prog->aux->func[i]->tag,
						 BPF_TAG_SIZE))
					return -EFAULT;
			}
		} else {
			if (copy_to_user(user_prog_tags[0],
					 prog->tag, BPF_TAG_SIZE))
				return -EFAULT;
		}
	}

done:
	if (copy_to_user(uinfo, &info, info_len) ||
	    put_user(info_len, &uattr->info.info_len))
		return -EFAULT;

	return 0;
}

static int bpf_map_get_info_by_fd(struct file *file,
				  struct bpf_map *map,
				  const union bpf_attr *attr,
				  union bpf_attr __user *uattr)
{
	struct bpf_map_info __user *uinfo = u64_to_user_ptr(attr->info.info);
	struct bpf_map_info info;
	u32 info_len = attr->info.info_len;
	int err;

	err = bpf_check_uarg_tail_zero(uinfo, sizeof(info), info_len);
	if (err)
		return err;
	info_len = min_t(u32, sizeof(info), info_len);

	memset(&info, 0, sizeof(info));
	info.type = map->map_type;
	info.id = map->id;
	info.key_size = map->key_size;
	info.value_size = map->value_size;
	info.max_entries = map->max_entries;
	info.map_flags = map->map_flags;
	memcpy(info.name, map->name, sizeof(map->name));

	if (map->btf) {
		info.btf_id = btf_id(map->btf);
		info.btf_key_type_id = map->btf_key_type_id;
		info.btf_value_type_id = map->btf_value_type_id;
	}
	info.btf_vmlinux_value_type_id = map->btf_vmlinux_value_type_id;

	if (bpf_map_is_dev_bound(map)) {
		err = bpf_map_offload_info_fill(&info, map);
		if (err)
			return err;
	}

	if (copy_to_user(uinfo, &info, info_len) ||
	    put_user(info_len, &uattr->info.info_len))
		return -EFAULT;

	return 0;
}

static int bpf_btf_get_info_by_fd(struct file *file,
				  struct btf *btf,
				  const union bpf_attr *attr,
				  union bpf_attr __user *uattr)
{
	struct bpf_btf_info __user *uinfo = u64_to_user_ptr(attr->info.info);
	u32 info_len = attr->info.info_len;
	int err;

	err = bpf_check_uarg_tail_zero(uinfo, sizeof(*uinfo), info_len);
	if (err)
		return err;

	return btf_get_info_by_fd(btf, attr, uattr);
}

static int bpf_link_get_info_by_fd(struct file *file,
				  struct bpf_link *link,
				  const union bpf_attr *attr,
				  union bpf_attr __user *uattr)
{
	struct bpf_link_info __user *uinfo = u64_to_user_ptr(attr->info.info);
	struct bpf_link_info info;
	u32 info_len = attr->info.info_len;
	int err;

	err = bpf_check_uarg_tail_zero(uinfo, sizeof(info), info_len);
	if (err)
		return err;
	info_len = min_t(u32, sizeof(info), info_len);

	memset(&info, 0, sizeof(info));
	if (copy_from_user(&info, uinfo, info_len))
		return -EFAULT;

	info.type = link->type;
	info.id = link->id;
	info.prog_id = link->prog->aux->id;

	if (link->ops->fill_link_info) {
		err = link->ops->fill_link_info(link, &info);
		if (err)
			return err;
	}

	if (copy_to_user(uinfo, &info, info_len) ||
	    put_user(info_len, &uattr->info.info_len))
		return -EFAULT;

	return 0;
}


#define BPF_OBJ_GET_INFO_BY_FD_LAST_FIELD info.info

static int bpf_obj_get_info_by_fd(const union bpf_attr *attr,
				  union bpf_attr __user *uattr)
{
	int ufd = attr->info.bpf_fd;
	struct fd f;
	int err;

	if (CHECK_ATTR(BPF_OBJ_GET_INFO_BY_FD))
		return -EINVAL;

	f = fdget(ufd);
	if (!f.file)
		return -EBADFD;

	if (f.file->f_op == &bpf_prog_fops)
		err = bpf_prog_get_info_by_fd(f.file, f.file->private_data, attr,
					      uattr);
	else if (f.file->f_op == &bpf_map_fops)
		err = bpf_map_get_info_by_fd(f.file, f.file->private_data, attr,
					     uattr);
	else if (f.file->f_op == &btf_fops)
		err = bpf_btf_get_info_by_fd(f.file, f.file->private_data, attr, uattr);
	else if (f.file->f_op == &bpf_link_fops)
		err = bpf_link_get_info_by_fd(f.file, f.file->private_data,
					      attr, uattr);
	else
		err = -EINVAL;

	fdput(f);
	return err;
}

#define BPF_BTF_LOAD_LAST_FIELD btf_log_level

static int bpf_btf_load(const union bpf_attr *attr)
{
	if (CHECK_ATTR(BPF_BTF_LOAD))
		return -EINVAL;

	if (!bpf_capable())
		return -EPERM;

	return btf_new_fd(attr);
}

#define BPF_BTF_GET_FD_BY_ID_LAST_FIELD btf_id

static int bpf_btf_get_fd_by_id(const union bpf_attr *attr)
{
	if (CHECK_ATTR(BPF_BTF_GET_FD_BY_ID))
		return -EINVAL;

	if (!capable(CAP_SYS_ADMIN))
		return -EPERM;

	return btf_get_fd_by_id(attr->btf_id);
}

static int bpf_task_fd_query_copy(const union bpf_attr *attr,
				    union bpf_attr __user *uattr,
				    u32 prog_id, u32 fd_type,
				    const char *buf, u64 probe_offset,
				    u64 probe_addr)
{
	char __user *ubuf = u64_to_user_ptr(attr->task_fd_query.buf);
	u32 len = buf ? strlen(buf) : 0, input_len;
	int err = 0;

	if (put_user(len, &uattr->task_fd_query.buf_len))
		return -EFAULT;
	input_len = attr->task_fd_query.buf_len;
	if (input_len && ubuf) {
		if (!len) {
			/* nothing to copy, just make ubuf NULL terminated */
			char zero = '\0';

			if (put_user(zero, ubuf))
				return -EFAULT;
		} else if (input_len >= len + 1) {
			/* ubuf can hold the string with NULL terminator */
			if (copy_to_user(ubuf, buf, len + 1))
				return -EFAULT;
		} else {
			/* ubuf cannot hold the string with NULL terminator,
			 * do a partial copy with NULL terminator.
			 */
			char zero = '\0';

			err = -ENOSPC;
			if (copy_to_user(ubuf, buf, input_len - 1))
				return -EFAULT;
			if (put_user(zero, ubuf + input_len - 1))
				return -EFAULT;
		}
	}

	if (put_user(prog_id, &uattr->task_fd_query.prog_id) ||
	    put_user(fd_type, &uattr->task_fd_query.fd_type) ||
	    put_user(probe_offset, &uattr->task_fd_query.probe_offset) ||
	    put_user(probe_addr, &uattr->task_fd_query.probe_addr))
		return -EFAULT;

	return err;
}

#define BPF_TASK_FD_QUERY_LAST_FIELD task_fd_query.probe_addr

static int bpf_task_fd_query(const union bpf_attr *attr,
			     union bpf_attr __user *uattr)
{
	pid_t pid = attr->task_fd_query.pid;
	u32 fd = attr->task_fd_query.fd;
	const struct perf_event *event;
	struct files_struct *files;
	struct task_struct *task;
	struct file *file;
	int err;

	if (CHECK_ATTR(BPF_TASK_FD_QUERY))
		return -EINVAL;

	if (!capable(CAP_SYS_ADMIN))
		return -EPERM;

	if (attr->task_fd_query.flags != 0)
		return -EINVAL;

	task = get_pid_task(find_vpid(pid), PIDTYPE_PID);
	if (!task)
		return -ENOENT;

	files = get_files_struct(task);
	put_task_struct(task);
	if (!files)
		return -ENOENT;

	err = 0;
	spin_lock(&files->file_lock);
	file = fcheck_files(files, fd);
	if (!file)
		err = -EBADF;
	else
		get_file(file);
	spin_unlock(&files->file_lock);
	put_files_struct(files);

	if (err)
		goto out;

	if (file->f_op == &bpf_link_fops) {
		struct bpf_link *link = file->private_data;

		if (link->ops == &bpf_raw_tp_link_lops) {
			struct bpf_raw_tp_link *raw_tp =
				container_of(link, struct bpf_raw_tp_link, link);
			struct bpf_raw_event_map *btp = raw_tp->btp;

			err = bpf_task_fd_query_copy(attr, uattr,
						     raw_tp->link.prog->aux->id,
						     BPF_FD_TYPE_RAW_TRACEPOINT,
						     btp->tp->name, 0, 0);
			goto put_file;
		}
		goto out_not_supp;
	}

	event = perf_get_event(file);
	if (!IS_ERR(event)) {
		u64 probe_offset, probe_addr;
		u32 prog_id, fd_type;
		const char *buf;

		err = bpf_get_perf_event_info(event, &prog_id, &fd_type,
					      &buf, &probe_offset,
					      &probe_addr);
		if (!err)
			err = bpf_task_fd_query_copy(attr, uattr, prog_id,
						     fd_type, buf,
						     probe_offset,
						     probe_addr);
		goto put_file;
	}

out_not_supp:
	err = -ENOTSUPP;
put_file:
	fput(file);
out:
	return err;
}

#define BPF_MAP_BATCH_LAST_FIELD batch.flags

#define BPF_DO_BATCH(fn)			\
	do {					\
		if (!fn) {			\
			err = -ENOTSUPP;	\
			goto err_put;		\
		}				\
		err = fn(map, attr, uattr);	\
	} while (0)

static int bpf_map_do_batch(const union bpf_attr *attr,
			    union bpf_attr __user *uattr,
			    int cmd)
{
	struct bpf_map *map;
	int err, ufd;
	struct fd f;

	if (CHECK_ATTR(BPF_MAP_BATCH))
		return -EINVAL;

	ufd = attr->batch.map_fd;
	f = fdget(ufd);
	map = __bpf_map_get(f);
	if (IS_ERR(map))
		return PTR_ERR(map);

	if ((cmd == BPF_MAP_LOOKUP_BATCH ||
	     cmd == BPF_MAP_LOOKUP_AND_DELETE_BATCH) &&
	    !(map_get_sys_perms(map, f) & FMODE_CAN_READ)) {
		err = -EPERM;
		goto err_put;
	}

	if (cmd != BPF_MAP_LOOKUP_BATCH &&
	    !(map_get_sys_perms(map, f) & FMODE_CAN_WRITE)) {
		err = -EPERM;
		goto err_put;
	}

	if (cmd == BPF_MAP_LOOKUP_BATCH)
		BPF_DO_BATCH(map->ops->map_lookup_batch);
	else if (cmd == BPF_MAP_LOOKUP_AND_DELETE_BATCH)
		BPF_DO_BATCH(map->ops->map_lookup_and_delete_batch);
	else if (cmd == BPF_MAP_UPDATE_BATCH)
		BPF_DO_BATCH(map->ops->map_update_batch);
	else
		BPF_DO_BATCH(map->ops->map_delete_batch);

err_put:
	fdput(f);
	return err;
}

static int tracing_bpf_link_attach(const union bpf_attr *attr, struct bpf_prog *prog)
{
	if (attr->link_create.attach_type == BPF_TRACE_ITER &&
	    prog->expected_attach_type == BPF_TRACE_ITER)
		return bpf_iter_link_attach(attr, prog);

	return -EINVAL;
}

#define BPF_LINK_CREATE_LAST_FIELD link_create.flags
static int link_create(union bpf_attr *attr)
{
	enum bpf_prog_type ptype;
	struct bpf_prog *prog;
	int ret;

	if (CHECK_ATTR(BPF_LINK_CREATE))
		return -EINVAL;

	ptype = attach_type_to_prog_type(attr->link_create.attach_type);
	if (ptype == BPF_PROG_TYPE_UNSPEC)
		return -EINVAL;

	prog = bpf_prog_get_type(attr->link_create.prog_fd, ptype);
	if (IS_ERR(prog))
		return PTR_ERR(prog);

	ret = bpf_prog_attach_check_attach_type(prog,
						attr->link_create.attach_type);
	if (ret)
		goto err_out;

	switch (ptype) {
	case BPF_PROG_TYPE_CGROUP_SKB:
	case BPF_PROG_TYPE_CGROUP_SOCK:
	case BPF_PROG_TYPE_CGROUP_SOCK_ADDR:
	case BPF_PROG_TYPE_SOCK_OPS:
	case BPF_PROG_TYPE_CGROUP_DEVICE:
	case BPF_PROG_TYPE_CGROUP_SYSCTL:
	case BPF_PROG_TYPE_CGROUP_SOCKOPT:
		ret = cgroup_bpf_link_attach(attr, prog);
		break;
	case BPF_PROG_TYPE_TRACING:
		ret = tracing_bpf_link_attach(attr, prog);
		break;
	case BPF_PROG_TYPE_FLOW_DISSECTOR:
		ret = netns_bpf_link_create(attr, prog);
		break;
	default:
		ret = -EINVAL;
	}

err_out:
	if (ret < 0)
		bpf_prog_put(prog);
	return ret;
}

#define BPF_LINK_UPDATE_LAST_FIELD link_update.old_prog_fd

static int link_update(union bpf_attr *attr)
{
	struct bpf_prog *old_prog = NULL, *new_prog;
	struct bpf_link *link;
	u32 flags;
	int ret;

	if (CHECK_ATTR(BPF_LINK_UPDATE))
		return -EINVAL;

	flags = attr->link_update.flags;
	if (flags & ~BPF_F_REPLACE)
		return -EINVAL;

	link = bpf_link_get_from_fd(attr->link_update.link_fd);
	if (IS_ERR(link))
		return PTR_ERR(link);

	new_prog = bpf_prog_get(attr->link_update.new_prog_fd);
	if (IS_ERR(new_prog)) {
		ret = PTR_ERR(new_prog);
		goto out_put_link;
	}

	if (flags & BPF_F_REPLACE) {
		old_prog = bpf_prog_get(attr->link_update.old_prog_fd);
		if (IS_ERR(old_prog)) {
			ret = PTR_ERR(old_prog);
			old_prog = NULL;
			goto out_put_progs;
		}
	} else if (attr->link_update.old_prog_fd) {
		ret = -EINVAL;
		goto out_put_progs;
	}

	if (link->ops->update_prog)
		ret = link->ops->update_prog(link, new_prog, old_prog);
	else
		ret = -EINVAL;

out_put_progs:
	if (old_prog)
		bpf_prog_put(old_prog);
	if (ret)
		bpf_prog_put(new_prog);
out_put_link:
	bpf_link_put(link);
	return ret;
}

static int bpf_link_inc_not_zero(struct bpf_link *link)
{
	return atomic64_fetch_add_unless(&link->refcnt, 1, 0) ? 0 : -ENOENT;
}

#define BPF_LINK_GET_FD_BY_ID_LAST_FIELD link_id

static int bpf_link_get_fd_by_id(const union bpf_attr *attr)
{
	struct bpf_link *link;
	u32 id = attr->link_id;
	int fd, err;

	if (CHECK_ATTR(BPF_LINK_GET_FD_BY_ID))
		return -EINVAL;

	if (!capable(CAP_SYS_ADMIN))
		return -EPERM;

	spin_lock_bh(&link_idr_lock);
	link = idr_find(&link_idr, id);
	/* before link is "settled", ID is 0, pretend it doesn't exist yet */
	if (link) {
		if (link->id)
			err = bpf_link_inc_not_zero(link);
		else
			err = -EAGAIN;
	} else {
		err = -ENOENT;
	}
	spin_unlock_bh(&link_idr_lock);

	if (err)
		return err;

	fd = bpf_link_new_fd(link);
	if (fd < 0)
		bpf_link_put(link);

	return fd;
}

DEFINE_MUTEX(bpf_stats_enabled_mutex);

static int bpf_stats_release(struct inode *inode, struct file *file)
{
	mutex_lock(&bpf_stats_enabled_mutex);
	static_key_slow_dec(&bpf_stats_enabled_key.key);
	mutex_unlock(&bpf_stats_enabled_mutex);
	return 0;
}

static const struct file_operations bpf_stats_fops = {
	.release = bpf_stats_release,
};

static int bpf_enable_runtime_stats(void)
{
	int fd;

	mutex_lock(&bpf_stats_enabled_mutex);

	/* Set a very high limit to avoid overflow */
	if (static_key_count(&bpf_stats_enabled_key.key) > INT_MAX / 2) {
		mutex_unlock(&bpf_stats_enabled_mutex);
		return -EBUSY;
	}

	fd = anon_inode_getfd("bpf-stats", &bpf_stats_fops, NULL, O_CLOEXEC);
	if (fd >= 0)
		static_key_slow_inc(&bpf_stats_enabled_key.key);

	mutex_unlock(&bpf_stats_enabled_mutex);
	return fd;
}

#define BPF_ENABLE_STATS_LAST_FIELD enable_stats.type

static int bpf_enable_stats(union bpf_attr *attr)
{

	if (CHECK_ATTR(BPF_ENABLE_STATS))
		return -EINVAL;

	if (!capable(CAP_SYS_ADMIN))
		return -EPERM;

	switch (attr->enable_stats.type) {
	case BPF_STATS_RUN_TIME:
		return bpf_enable_runtime_stats();
	default:
		break;
	}
	return -EINVAL;
}

#define BPF_ITER_CREATE_LAST_FIELD iter_create.flags

static int bpf_iter_create(union bpf_attr *attr)
{
	struct bpf_link *link;
	int err;

	if (CHECK_ATTR(BPF_ITER_CREATE))
		return -EINVAL;

	if (attr->iter_create.flags)
		return -EINVAL;

	link = bpf_link_get_from_fd(attr->iter_create.link_fd);
	if (IS_ERR(link))
		return PTR_ERR(link);

	err = bpf_iter_new_fd(link);
	bpf_link_put(link);

	return err;
}

SYSCALL_DEFINE3(bpf, int, cmd, union bpf_attr __user *, uattr, unsigned int, size)
{
	union bpf_attr attr;
	int err;

	if (sysctl_unprivileged_bpf_disabled && !bpf_capable())
		return -EPERM;

	err = bpf_check_uarg_tail_zero(uattr, sizeof(attr), size);
	if (err)
		return err;
	size = min_t(u32, size, sizeof(attr));

	/* copy attributes from user space, may be less than sizeof(bpf_attr) */
	memset(&attr, 0, sizeof(attr));
	if (copy_from_user(&attr, uattr, size) != 0)
		return -EFAULT;

	err = security_bpf(cmd, &attr, size);
	if (err < 0)
		return err;

	switch (cmd) {
	case BPF_MAP_CREATE:
		err = map_create(&attr);
		break;
	case BPF_MAP_LOOKUP_ELEM:
		err = map_lookup_elem(&attr);
		break;
	case BPF_MAP_UPDATE_ELEM:
		err = map_update_elem(&attr);
		break;
	case BPF_MAP_DELETE_ELEM:
		err = map_delete_elem(&attr);
		break;
	case BPF_MAP_GET_NEXT_KEY:
		err = map_get_next_key(&attr);
		break;
	case BPF_MAP_FREEZE:
		err = map_freeze(&attr);
		break;
	case BPF_PROG_LOAD:
		err = bpf_prog_load(&attr, uattr);
		break;
	case BPF_OBJ_PIN:
		err = bpf_obj_pin(&attr);
		break;
	case BPF_OBJ_GET:
		err = bpf_obj_get(&attr);
		break;
	case BPF_PROG_ATTACH:
		err = bpf_prog_attach(&attr);
		break;
	case BPF_PROG_DETACH:
		err = bpf_prog_detach(&attr);
		break;
	case BPF_PROG_QUERY:
		err = bpf_prog_query(&attr, uattr);
		break;
	case BPF_PROG_TEST_RUN:
		err = bpf_prog_test_run(&attr, uattr);
		break;
	case BPF_PROG_GET_NEXT_ID:
		err = bpf_obj_get_next_id(&attr, uattr,
					  &prog_idr, &prog_idr_lock);
		break;
	case BPF_MAP_GET_NEXT_ID:
		err = bpf_obj_get_next_id(&attr, uattr,
					  &map_idr, &map_idr_lock);
		break;
	case BPF_BTF_GET_NEXT_ID:
		err = bpf_obj_get_next_id(&attr, uattr,
					  &btf_idr, &btf_idr_lock);
		break;
	case BPF_PROG_GET_FD_BY_ID:
		err = bpf_prog_get_fd_by_id(&attr);
		break;
	case BPF_MAP_GET_FD_BY_ID:
		err = bpf_map_get_fd_by_id(&attr);
		break;
	case BPF_OBJ_GET_INFO_BY_FD:
		err = bpf_obj_get_info_by_fd(&attr, uattr);
		break;
	case BPF_RAW_TRACEPOINT_OPEN:
		err = bpf_raw_tracepoint_open(&attr);
		break;
	case BPF_BTF_LOAD:
		err = bpf_btf_load(&attr);
		break;
	case BPF_BTF_GET_FD_BY_ID:
		err = bpf_btf_get_fd_by_id(&attr);
		break;
	case BPF_TASK_FD_QUERY:
		err = bpf_task_fd_query(&attr, uattr);
		break;
	case BPF_MAP_LOOKUP_AND_DELETE_ELEM:
		err = map_lookup_and_delete_elem(&attr);
		break;
	case BPF_MAP_LOOKUP_BATCH:
		err = bpf_map_do_batch(&attr, uattr, BPF_MAP_LOOKUP_BATCH);
		break;
	case BPF_MAP_LOOKUP_AND_DELETE_BATCH:
		err = bpf_map_do_batch(&attr, uattr,
				       BPF_MAP_LOOKUP_AND_DELETE_BATCH);
		break;
	case BPF_MAP_UPDATE_BATCH:
		err = bpf_map_do_batch(&attr, uattr, BPF_MAP_UPDATE_BATCH);
		break;
	case BPF_MAP_DELETE_BATCH:
		err = bpf_map_do_batch(&attr, uattr, BPF_MAP_DELETE_BATCH);
		break;
	case BPF_LINK_CREATE:
		err = link_create(&attr);
		break;
	case BPF_LINK_UPDATE:
		err = link_update(&attr);
		break;
	case BPF_LINK_GET_FD_BY_ID:
		err = bpf_link_get_fd_by_id(&attr);
		break;
	case BPF_LINK_GET_NEXT_ID:
		err = bpf_obj_get_next_id(&attr, uattr,
					  &link_idr, &link_idr_lock);
		break;
	case BPF_ENABLE_STATS:
		err = bpf_enable_stats(&attr);
		break;
	case BPF_ITER_CREATE:
		err = bpf_iter_create(&attr);
		break;
	default:
		err = -EINVAL;
		break;
	}

	return err;
}<|MERGE_RESOLUTION|>--- conflicted
+++ resolved
@@ -2121,11 +2121,7 @@
 	    !bpf_capable())
 		return -EPERM;
 
-<<<<<<< HEAD
-	if (is_net_admin_prog_type(type) && !capable(CAP_SYS_ADMIN))
-=======
 	if (is_net_admin_prog_type(type) && !capable(CAP_NET_ADMIN) && !capable(CAP_SYS_ADMIN))
->>>>>>> 11ba4688
 		return -EPERM;
 	if (is_perfmon_prog_type(type) && !perfmon_capable())
 		return -EPERM;
