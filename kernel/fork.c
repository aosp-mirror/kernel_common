// SPDX-License-Identifier: GPL-2.0-only
/*
 *  linux/kernel/fork.c
 *
 *  Copyright (C) 1991, 1992  Linus Torvalds
 */

/*
 *  'fork.c' contains the help-routines for the 'fork' system call
 * (see also entry.S and others).
 * Fork is rather simple, once you get the hang of it, but the memory
 * management can be a bitch. See 'mm/memory.c': 'copy_page_range()'
 */

#include <linux/anon_inodes.h>
#include <linux/slab.h>
#include <linux/sched/autogroup.h>
#include <linux/sched/mm.h>
#include <linux/sched/coredump.h>
#include <linux/sched/user.h>
#include <linux/sched/numa_balancing.h>
#include <linux/sched/stat.h>
#include <linux/sched/task.h>
#include <linux/sched/task_stack.h>
#include <linux/sched/cputime.h>
#include <linux/seq_file.h>
#include <linux/rtmutex.h>
#include <linux/init.h>
#include <linux/unistd.h>
#include <linux/module.h>
#include <linux/vmalloc.h>
#include <linux/completion.h>
#include <linux/personality.h>
#include <linux/mempolicy.h>
#include <linux/sem.h>
#include <linux/file.h>
#include <linux/fdtable.h>
#include <linux/iocontext.h>
#include <linux/key.h>
#include <linux/kmsan.h>
#include <linux/binfmts.h>
#include <linux/mman.h>
#include <linux/mmu_notifier.h>
#include <linux/fs.h>
#include <linux/mm.h>
#include <linux/mm_inline.h>
#include <linux/nsproxy.h>
#include <linux/capability.h>
#include <linux/cpu.h>
#include <linux/cgroup.h>
#include <linux/security.h>
#include <linux/hugetlb.h>
#include <linux/seccomp.h>
#include <linux/swap.h>
#include <linux/syscalls.h>
#include <linux/syscall_user_dispatch.h>
#include <linux/jiffies.h>
#include <linux/futex.h>
#include <linux/compat.h>
#include <linux/kthread.h>
#include <linux/task_io_accounting_ops.h>
#include <linux/rcupdate.h>
#include <linux/ptrace.h>
#include <linux/mount.h>
#include <linux/audit.h>
#include <linux/memcontrol.h>
#include <linux/ftrace.h>
#include <linux/proc_fs.h>
#include <linux/profile.h>
#include <linux/rmap.h>
#include <linux/ksm.h>
#include <linux/acct.h>
#include <linux/userfaultfd_k.h>
#include <linux/tsacct_kern.h>
#include <linux/cn_proc.h>
#include <linux/freezer.h>
#include <linux/delayacct.h>
#include <linux/taskstats_kern.h>
#include <linux/tty.h>
#include <linux/fs_struct.h>
#include <linux/magic.h>
#include <linux/perf_event.h>
#include <linux/posix-timers.h>
#include <linux/user-return-notifier.h>
#include <linux/oom.h>
#include <linux/khugepaged.h>
#include <linux/signalfd.h>
#include <linux/uprobes.h>
#include <linux/aio.h>
#include <linux/compiler.h>
#include <linux/sysctl.h>
#include <linux/kcov.h>
#include <linux/livepatch.h>
#include <linux/thread_info.h>
#include <linux/stackleak.h>
#include <linux/kasan.h>
#include <linux/scs.h>
#include <linux/io_uring.h>
#include <linux/bpf.h>
#include <linux/stackprotector.h>
#include <linux/user_events.h>
#include <linux/iommu.h>
#include <linux/rseq.h>
#include <uapi/linux/pidfd.h>
#include <linux/pidfs.h>
#include <linux/cpufreq_times.h>

#include <asm/pgalloc.h>
#include <linux/uaccess.h>
#include <asm/mmu_context.h>
#include <asm/cacheflush.h>
#include <asm/tlbflush.h>

#include <trace/events/sched.h>

#define CREATE_TRACE_POINTS
#include <trace/events/task.h>

<<<<<<< HEAD
#undef CREATE_TRACE_POINTS
#include <trace/hooks/sched.h>
=======
#include <kunit/visibility.h>

>>>>>>> 6706415b
/*
 * Minimum number of threads to boot the kernel
 */
#define MIN_THREADS 20

/*
 * Maximum number of threads
 */
#define MAX_THREADS FUTEX_TID_MASK

EXPORT_TRACEPOINT_SYMBOL_GPL(task_newtask);

/*
 * Protected counters by write_lock_irq(&tasklist_lock)
 */
unsigned long total_forks;	/* Handle normal Linux uptimes. */
int nr_threads;			/* The idle threads do not count.. */

static int max_threads;		/* tunable limit on nr_threads */

#define NAMED_ARRAY_INDEX(x)	[x] = __stringify(x)

static const char * const resident_page_types[] = {
	NAMED_ARRAY_INDEX(MM_FILEPAGES),
	NAMED_ARRAY_INDEX(MM_ANONPAGES),
	NAMED_ARRAY_INDEX(MM_SWAPENTS),
	NAMED_ARRAY_INDEX(MM_SHMEMPAGES),
};

DEFINE_PER_CPU(unsigned long, process_counts) = 0;

__cacheline_aligned DEFINE_RWLOCK(tasklist_lock);  /* outer */
EXPORT_SYMBOL_GPL(tasklist_lock);

#ifdef CONFIG_PROVE_RCU
int lockdep_tasklist_lock_is_held(void)
{
	return lockdep_is_held(&tasklist_lock);
}
EXPORT_SYMBOL_GPL(lockdep_tasklist_lock_is_held);
#endif /* #ifdef CONFIG_PROVE_RCU */

int nr_processes(void)
{
	int cpu;
	int total = 0;

	for_each_possible_cpu(cpu)
		total += per_cpu(process_counts, cpu);

	return total;
}

void __weak arch_release_task_struct(struct task_struct *tsk)
{
}

static struct kmem_cache *task_struct_cachep;

static inline struct task_struct *alloc_task_struct_node(int node)
{
	return kmem_cache_alloc_node(task_struct_cachep, GFP_KERNEL, node);
}

static inline void free_task_struct(struct task_struct *tsk)
{
	kmem_cache_free(task_struct_cachep, tsk);
}

/*
 * Allocate pages if THREAD_SIZE is >= PAGE_SIZE, otherwise use a
 * kmemcache based allocator.
 */
# if THREAD_SIZE >= PAGE_SIZE || defined(CONFIG_VMAP_STACK)

#  ifdef CONFIG_VMAP_STACK
/*
 * vmalloc() is a bit slow, and calling vfree() enough times will force a TLB
 * flush.  Try to minimize the number of calls by caching stacks.
 */
#define NR_CACHED_STACKS 2
static DEFINE_PER_CPU(struct vm_struct *, cached_stacks[NR_CACHED_STACKS]);

struct vm_stack {
	struct rcu_head rcu;
	struct vm_struct *stack_vm_area;
};

static bool try_release_thread_stack_to_cache(struct vm_struct *vm)
{
	unsigned int i;

	for (i = 0; i < NR_CACHED_STACKS; i++) {
		if (this_cpu_cmpxchg(cached_stacks[i], NULL, vm) != NULL)
			continue;
		return true;
	}
	return false;
}

static void thread_stack_free_rcu(struct rcu_head *rh)
{
	struct vm_stack *vm_stack = container_of(rh, struct vm_stack, rcu);

	if (try_release_thread_stack_to_cache(vm_stack->stack_vm_area))
		return;

	vfree(vm_stack);
}

static void thread_stack_delayed_free(struct task_struct *tsk)
{
	struct vm_stack *vm_stack = tsk->stack;

	vm_stack->stack_vm_area = tsk->stack_vm_area;
	call_rcu(&vm_stack->rcu, thread_stack_free_rcu);
}

static int free_vm_stack_cache(unsigned int cpu)
{
	struct vm_struct **cached_vm_stacks = per_cpu_ptr(cached_stacks, cpu);
	int i;

	for (i = 0; i < NR_CACHED_STACKS; i++) {
		struct vm_struct *vm_stack = cached_vm_stacks[i];

		if (!vm_stack)
			continue;

		vfree(vm_stack->addr);
		cached_vm_stacks[i] = NULL;
	}

	return 0;
}

static int memcg_charge_kernel_stack(struct vm_struct *vm)
{
	int i;
	int ret;
	int nr_charged = 0;

	BUG_ON(vm->nr_pages != THREAD_SIZE / PAGE_SIZE);

	for (i = 0; i < THREAD_SIZE / PAGE_SIZE; i++) {
		ret = memcg_kmem_charge_page(vm->pages[i], GFP_KERNEL, 0);
		if (ret)
			goto err;
		nr_charged++;
	}
	return 0;
err:
	for (i = 0; i < nr_charged; i++)
		memcg_kmem_uncharge_page(vm->pages[i], 0);
	return ret;
}

static int alloc_thread_stack_node(struct task_struct *tsk, int node)
{
	struct vm_struct *vm;
	void *stack;
	int i;

	for (i = 0; i < NR_CACHED_STACKS; i++) {
		struct vm_struct *s;

		s = this_cpu_xchg(cached_stacks[i], NULL);

		if (!s)
			continue;

		/* Reset stack metadata. */
		kasan_unpoison_range(s->addr, THREAD_SIZE);

		stack = kasan_reset_tag(s->addr);

		/* Clear stale pointers from reused stack. */
		memset(stack, 0, THREAD_SIZE);

		if (memcg_charge_kernel_stack(s)) {
			vfree(s->addr);
			return -ENOMEM;
		}

		tsk->stack_vm_area = s;
		tsk->stack = stack;
		return 0;
	}

	/*
	 * Allocated stacks are cached and later reused by new threads,
	 * so memcg accounting is performed manually on assigning/releasing
	 * stacks to tasks. Drop __GFP_ACCOUNT.
	 */
	stack = __vmalloc_node_range(THREAD_SIZE, THREAD_ALIGN,
				     VMALLOC_START, VMALLOC_END,
				     THREADINFO_GFP & ~__GFP_ACCOUNT,
				     PAGE_KERNEL,
				     0, node, __builtin_return_address(0));
	if (!stack)
		return -ENOMEM;

	vm = find_vm_area(stack);
	if (memcg_charge_kernel_stack(vm)) {
		vfree(stack);
		return -ENOMEM;
	}
	/*
	 * We can't call find_vm_area() in interrupt context, and
	 * free_thread_stack() can be called in interrupt context,
	 * so cache the vm_struct.
	 */
	tsk->stack_vm_area = vm;
	stack = kasan_reset_tag(stack);
	tsk->stack = stack;
	return 0;
}

static void free_thread_stack(struct task_struct *tsk)
{
	if (!try_release_thread_stack_to_cache(tsk->stack_vm_area))
		thread_stack_delayed_free(tsk);

	tsk->stack = NULL;
	tsk->stack_vm_area = NULL;
}

#  else /* !CONFIG_VMAP_STACK */

static void thread_stack_free_rcu(struct rcu_head *rh)
{
	__free_pages(virt_to_page(rh), THREAD_SIZE_ORDER);
}

static void thread_stack_delayed_free(struct task_struct *tsk)
{
	struct rcu_head *rh = tsk->stack;

	call_rcu(rh, thread_stack_free_rcu);
}

static int alloc_thread_stack_node(struct task_struct *tsk, int node)
{
	struct page *page = alloc_pages_node(node, THREADINFO_GFP,
					     THREAD_SIZE_ORDER);

	if (likely(page)) {
		tsk->stack = kasan_reset_tag(page_address(page));
		return 0;
	}
	return -ENOMEM;
}

static void free_thread_stack(struct task_struct *tsk)
{
	thread_stack_delayed_free(tsk);
	tsk->stack = NULL;
}

#  endif /* CONFIG_VMAP_STACK */
# else /* !(THREAD_SIZE >= PAGE_SIZE || defined(CONFIG_VMAP_STACK)) */

static struct kmem_cache *thread_stack_cache;

static void thread_stack_free_rcu(struct rcu_head *rh)
{
	kmem_cache_free(thread_stack_cache, rh);
}

static void thread_stack_delayed_free(struct task_struct *tsk)
{
	struct rcu_head *rh = tsk->stack;

	call_rcu(rh, thread_stack_free_rcu);
}

static int alloc_thread_stack_node(struct task_struct *tsk, int node)
{
	unsigned long *stack;
	stack = kmem_cache_alloc_node(thread_stack_cache, THREADINFO_GFP, node);
	stack = kasan_reset_tag(stack);
	tsk->stack = stack;
	return stack ? 0 : -ENOMEM;
}

static void free_thread_stack(struct task_struct *tsk)
{
	thread_stack_delayed_free(tsk);
	tsk->stack = NULL;
}

void thread_stack_cache_init(void)
{
	thread_stack_cache = kmem_cache_create_usercopy("thread_stack",
					THREAD_SIZE, THREAD_SIZE, 0, 0,
					THREAD_SIZE, NULL);
	BUG_ON(thread_stack_cache == NULL);
}

# endif /* THREAD_SIZE >= PAGE_SIZE || defined(CONFIG_VMAP_STACK) */

/* SLAB cache for signal_struct structures (tsk->signal) */
static struct kmem_cache *signal_cachep;

/* SLAB cache for sighand_struct structures (tsk->sighand) */
struct kmem_cache *sighand_cachep;

/* SLAB cache for files_struct structures (tsk->files) */
struct kmem_cache *files_cachep;

/* SLAB cache for fs_struct structures (tsk->fs) */
struct kmem_cache *fs_cachep;

/* SLAB cache for vm_area_struct structures */
static struct kmem_cache *vm_area_cachep;

/* SLAB cache for mm_struct structures (tsk->mm) */
static struct kmem_cache *mm_cachep;

#ifdef CONFIG_PER_VMA_LOCK

/* SLAB cache for vm_area_struct.lock */
static struct kmem_cache *vma_lock_cachep;

static bool vma_lock_alloc(struct vm_area_struct *vma)
{
	vma->vm_lock = kmem_cache_alloc(vma_lock_cachep, GFP_KERNEL);
	if (!vma->vm_lock)
		return false;

	init_rwsem(&vma->vm_lock->lock);
	vma->vm_lock_seq = -1;

	return true;
}

static inline void vma_lock_free(struct vm_area_struct *vma)
{
	kmem_cache_free(vma_lock_cachep, vma->vm_lock);
}

#else /* CONFIG_PER_VMA_LOCK */

static inline bool vma_lock_alloc(struct vm_area_struct *vma) { return true; }
static inline void vma_lock_free(struct vm_area_struct *vma) {}

#endif /* CONFIG_PER_VMA_LOCK */

struct vm_area_struct *vm_area_alloc(struct mm_struct *mm)
{
	struct vm_area_struct *vma;

	vma = kmem_cache_alloc(vm_area_cachep, GFP_KERNEL);
	if (!vma)
		return NULL;

	vma_init(vma, mm);
	if (!vma_lock_alloc(vma)) {
		kmem_cache_free(vm_area_cachep, vma);
		return NULL;
	}

	return vma;
}

struct vm_area_struct *vm_area_dup(struct vm_area_struct *orig)
{
	struct vm_area_struct *new = kmem_cache_alloc(vm_area_cachep, GFP_KERNEL);

	if (!new)
		return NULL;

	ASSERT_EXCLUSIVE_WRITER(orig->vm_flags);
	ASSERT_EXCLUSIVE_WRITER(orig->vm_file);
	/*
	 * orig->shared.rb may be modified concurrently, but the clone
	 * will be reinitialized.
	 */
	data_race(memcpy(new, orig, sizeof(*new)));
	if (!vma_lock_alloc(new)) {
		kmem_cache_free(vm_area_cachep, new);
		return NULL;
	}
	INIT_LIST_HEAD(&new->anon_vma_chain);
	vma_numab_state_init(new);
	dup_anon_vma_name(orig, new);

	return new;
}

void __vm_area_free(struct vm_area_struct *vma)
{
	vma_numab_state_free(vma);
	free_anon_vma_name(vma);
	vma_lock_free(vma);
	kmem_cache_free(vm_area_cachep, vma);
}

#ifdef CONFIG_PER_VMA_LOCK
static void vm_area_free_rcu_cb(struct rcu_head *head)
{
	struct vm_area_struct *vma = container_of(head, struct vm_area_struct,
						  vm_rcu);

	/* The vma should not be locked while being destroyed. */
	VM_BUG_ON_VMA(rwsem_is_locked(&vma->vm_lock->lock), vma);
	__vm_area_free(vma);
}
#endif

void vm_area_free(struct vm_area_struct *vma)
{
#ifdef CONFIG_PER_VMA_LOCK
	call_rcu(&vma->vm_rcu, vm_area_free_rcu_cb);
#else
	__vm_area_free(vma);
#endif
}

static void account_kernel_stack(struct task_struct *tsk, int account)
{
	if (IS_ENABLED(CONFIG_VMAP_STACK)) {
		struct vm_struct *vm = task_stack_vm_area(tsk);
		int i;

		for (i = 0; i < THREAD_SIZE / PAGE_SIZE; i++)
			mod_lruvec_page_state(vm->pages[i], NR_KERNEL_STACK_KB,
					      account * (PAGE_SIZE / 1024));
	} else {
		void *stack = task_stack_page(tsk);

		/* All stack pages are in the same node. */
		mod_lruvec_kmem_state(stack, NR_KERNEL_STACK_KB,
				      account * (THREAD_SIZE / 1024));
	}
}

void exit_task_stack_account(struct task_struct *tsk)
{
	account_kernel_stack(tsk, -1);

	if (IS_ENABLED(CONFIG_VMAP_STACK)) {
		struct vm_struct *vm;
		int i;

		vm = task_stack_vm_area(tsk);
		for (i = 0; i < THREAD_SIZE / PAGE_SIZE; i++)
			memcg_kmem_uncharge_page(vm->pages[i], 0);
	}
}

static void release_task_stack(struct task_struct *tsk)
{
	if (WARN_ON(READ_ONCE(tsk->__state) != TASK_DEAD))
		return;  /* Better to leak the stack than to free prematurely */

	free_thread_stack(tsk);
}

#ifdef CONFIG_THREAD_INFO_IN_TASK
void put_task_stack(struct task_struct *tsk)
{
	if (refcount_dec_and_test(&tsk->stack_refcount))
		release_task_stack(tsk);
}
#endif

void free_task(struct task_struct *tsk)
{
#ifdef CONFIG_SECCOMP
	WARN_ON_ONCE(tsk->seccomp.filter);
#endif
	cpufreq_task_times_exit(tsk);
	release_user_cpus_ptr(tsk);
	scs_release(tsk);

	trace_android_vh_free_task(tsk);
#ifndef CONFIG_THREAD_INFO_IN_TASK
	/*
	 * The task is finally done with both the stack and thread_info,
	 * so free both.
	 */
	release_task_stack(tsk);
#else
	/*
	 * If the task had a separate stack allocation, it should be gone
	 * by now.
	 */
	WARN_ON_ONCE(refcount_read(&tsk->stack_refcount) != 0);
#endif
	rt_mutex_debug_task_free(tsk);
	ftrace_graph_exit_task(tsk);
	arch_release_task_struct(tsk);
	if (tsk->flags & PF_KTHREAD)
		free_kthread_struct(tsk);
	bpf_task_storage_free(tsk);
	free_task_struct(tsk);
}
EXPORT_SYMBOL(free_task);

static void dup_mm_exe_file(struct mm_struct *mm, struct mm_struct *oldmm)
{
	struct file *exe_file;

	exe_file = get_mm_exe_file(oldmm);
	RCU_INIT_POINTER(mm->exe_file, exe_file);
	/*
	 * We depend on the oldmm having properly denied write access to the
	 * exe_file already.
	 */
	if (exe_file && deny_write_access(exe_file))
		pr_warn_once("deny_write_access() failed in %s\n", __func__);
}

#ifdef CONFIG_MMU
static __latent_entropy int dup_mmap(struct mm_struct *mm,
					struct mm_struct *oldmm)
{
	struct vm_area_struct *mpnt, *tmp;
	int retval;
	unsigned long charge = 0;
	LIST_HEAD(uf);
	VMA_ITERATOR(vmi, mm, 0);

	uprobe_start_dup_mmap();
	if (mmap_write_lock_killable(oldmm)) {
		retval = -EINTR;
		goto fail_uprobe_end;
	}
	flush_cache_dup_mm(oldmm);
	uprobe_dup_mmap(oldmm, mm);
	/*
	 * Not linked in yet - no deadlock potential:
	 */
	mmap_write_lock_nested(mm, SINGLE_DEPTH_NESTING);

	/* No ordering required: file already has been exposed. */
	dup_mm_exe_file(mm, oldmm);

	mm->total_vm = oldmm->total_vm;
	mm->data_vm = oldmm->data_vm;
	mm->exec_vm = oldmm->exec_vm;
	mm->stack_vm = oldmm->stack_vm;

	retval = ksm_fork(mm, oldmm);
	if (retval)
		goto out;
	khugepaged_fork(mm, oldmm);

	/* Use __mt_dup() to efficiently build an identical maple tree. */
	retval = __mt_dup(&oldmm->mm_mt, &mm->mm_mt, GFP_KERNEL);
	if (unlikely(retval))
		goto out;

	mt_clear_in_rcu(vmi.mas.tree);
	for_each_vma(vmi, mpnt) {
		struct file *file;

		vma_start_write(mpnt);
		if (mpnt->vm_flags & VM_DONTCOPY) {
			retval = vma_iter_clear_gfp(&vmi, mpnt->vm_start,
						    mpnt->vm_end, GFP_KERNEL);
			if (retval)
				goto loop_out;

			vm_stat_account(mm, mpnt->vm_flags, -vma_pages(mpnt));
			continue;
		}
		charge = 0;
		/*
		 * Don't duplicate many vmas if we've been oom-killed (for
		 * example)
		 */
		if (fatal_signal_pending(current)) {
			retval = -EINTR;
			goto loop_out;
		}
		if (mpnt->vm_flags & VM_ACCOUNT) {
			unsigned long len = vma_pages(mpnt);

			if (security_vm_enough_memory_mm(oldmm, len)) /* sic */
				goto fail_nomem;
			charge = len;
		}
		tmp = vm_area_dup(mpnt);
		if (!tmp)
			goto fail_nomem;
		retval = vma_dup_policy(mpnt, tmp);
		if (retval)
			goto fail_nomem_policy;
		tmp->vm_mm = mm;
		retval = dup_userfaultfd(tmp, &uf);
		if (retval)
			goto fail_nomem_anon_vma_fork;
		if (tmp->vm_flags & VM_WIPEONFORK) {
			/*
			 * VM_WIPEONFORK gets a clean slate in the child.
			 * Don't prepare anon_vma until fault since we don't
			 * copy page for current vma.
			 */
			tmp->anon_vma = NULL;
		} else if (anon_vma_fork(tmp, mpnt))
			goto fail_nomem_anon_vma_fork;
		vm_flags_clear(tmp, VM_LOCKED_MASK);
		/*
		 * Copy/update hugetlb private vma information.
		 */
		if (is_vm_hugetlb_page(tmp))
			hugetlb_dup_vma_private(tmp);

		/*
		 * Link the vma into the MT. After using __mt_dup(), memory
		 * allocation is not necessary here, so it cannot fail.
		 */
		vma_iter_bulk_store(&vmi, tmp);

		mm->map_count++;

		if (tmp->vm_ops && tmp->vm_ops->open)
			tmp->vm_ops->open(tmp);

		file = tmp->vm_file;
		if (file) {
			struct address_space *mapping = file->f_mapping;

			get_file(file);
			i_mmap_lock_write(mapping);
			if (vma_is_shared_maywrite(tmp))
				mapping_allow_writable(mapping);
			flush_dcache_mmap_lock(mapping);
			/* insert tmp into the share list, just after mpnt */
			vma_interval_tree_insert_after(tmp, mpnt,
					&mapping->i_mmap);
			flush_dcache_mmap_unlock(mapping);
			i_mmap_unlock_write(mapping);
		}

		if (!(tmp->vm_flags & VM_WIPEONFORK))
			retval = copy_page_range(tmp, mpnt);

		if (retval) {
			mpnt = vma_next(&vmi);
			goto loop_out;
		}
	}
	/* a new mm has just been created */
	retval = arch_dup_mmap(oldmm, mm);
loop_out:
	vma_iter_free(&vmi);
	if (!retval) {
		mt_set_in_rcu(vmi.mas.tree);
	} else if (mpnt) {
		/*
		 * The entire maple tree has already been duplicated. If the
		 * mmap duplication fails, mark the failure point with
		 * XA_ZERO_ENTRY. In exit_mmap(), if this marker is encountered,
		 * stop releasing VMAs that have not been duplicated after this
		 * point.
		 */
		mas_set_range(&vmi.mas, mpnt->vm_start, mpnt->vm_end - 1);
		mas_store(&vmi.mas, XA_ZERO_ENTRY);
	}
out:
	mmap_write_unlock(mm);
	flush_tlb_mm(oldmm);
	mmap_write_unlock(oldmm);
	dup_userfaultfd_complete(&uf);
fail_uprobe_end:
	uprobe_end_dup_mmap();
	return retval;

fail_nomem_anon_vma_fork:
	mpol_put(vma_policy(tmp));
fail_nomem_policy:
	vm_area_free(tmp);
fail_nomem:
	retval = -ENOMEM;
	vm_unacct_memory(charge);
	goto loop_out;
}

static inline int mm_alloc_pgd(struct mm_struct *mm)
{
	mm->pgd = pgd_alloc(mm);
	if (unlikely(!mm->pgd))
		return -ENOMEM;
	return 0;
}

static inline void mm_free_pgd(struct mm_struct *mm)
{
	pgd_free(mm, mm->pgd);
}
#else
static int dup_mmap(struct mm_struct *mm, struct mm_struct *oldmm)
{
	mmap_write_lock(oldmm);
	dup_mm_exe_file(mm, oldmm);
	mmap_write_unlock(oldmm);
	return 0;
}
#define mm_alloc_pgd(mm)	(0)
#define mm_free_pgd(mm)
#endif /* CONFIG_MMU */

static void check_mm(struct mm_struct *mm)
{
	int i;

	BUILD_BUG_ON_MSG(ARRAY_SIZE(resident_page_types) != NR_MM_COUNTERS,
			 "Please make sure 'struct resident_page_types[]' is updated as well");

	for (i = 0; i < NR_MM_COUNTERS; i++) {
		long x = percpu_counter_sum(&mm->rss_stat[i]);

		if (unlikely(x))
			pr_alert("BUG: Bad rss-counter state mm:%p type:%s val:%ld\n",
				 mm, resident_page_types[i], x);
	}

	if (mm_pgtables_bytes(mm))
		pr_alert("BUG: non-zero pgtables_bytes on freeing mm: %ld\n",
				mm_pgtables_bytes(mm));

#if defined(CONFIG_TRANSPARENT_HUGEPAGE) && !USE_SPLIT_PMD_PTLOCKS
	VM_BUG_ON_MM(mm->pmd_huge_pte, mm);
#endif
}

#define allocate_mm()	(kmem_cache_alloc(mm_cachep, GFP_KERNEL))
#define free_mm(mm)	(kmem_cache_free(mm_cachep, (mm)))

static void do_check_lazy_tlb(void *arg)
{
	struct mm_struct *mm = arg;

	WARN_ON_ONCE(current->active_mm == mm);
}

static void do_shoot_lazy_tlb(void *arg)
{
	struct mm_struct *mm = arg;

	if (current->active_mm == mm) {
		WARN_ON_ONCE(current->mm);
		current->active_mm = &init_mm;
		switch_mm(mm, &init_mm, current);
	}
}

static void cleanup_lazy_tlbs(struct mm_struct *mm)
{
	if (!IS_ENABLED(CONFIG_MMU_LAZY_TLB_SHOOTDOWN)) {
		/*
		 * In this case, lazy tlb mms are refounted and would not reach
		 * __mmdrop until all CPUs have switched away and mmdrop()ed.
		 */
		return;
	}

	/*
	 * Lazy mm shootdown does not refcount "lazy tlb mm" usage, rather it
	 * requires lazy mm users to switch to another mm when the refcount
	 * drops to zero, before the mm is freed. This requires IPIs here to
	 * switch kernel threads to init_mm.
	 *
	 * archs that use IPIs to flush TLBs can piggy-back that lazy tlb mm
	 * switch with the final userspace teardown TLB flush which leaves the
	 * mm lazy on this CPU but no others, reducing the need for additional
	 * IPIs here. There are cases where a final IPI is still required here,
	 * such as the final mmdrop being performed on a different CPU than the
	 * one exiting, or kernel threads using the mm when userspace exits.
	 *
	 * IPI overheads have not found to be expensive, but they could be
	 * reduced in a number of possible ways, for example (roughly
	 * increasing order of complexity):
	 * - The last lazy reference created by exit_mm() could instead switch
	 *   to init_mm, however it's probable this will run on the same CPU
	 *   immediately afterwards, so this may not reduce IPIs much.
	 * - A batch of mms requiring IPIs could be gathered and freed at once.
	 * - CPUs store active_mm where it can be remotely checked without a
	 *   lock, to filter out false-positives in the cpumask.
	 * - After mm_users or mm_count reaches zero, switching away from the
	 *   mm could clear mm_cpumask to reduce some IPIs, perhaps together
	 *   with some batching or delaying of the final IPIs.
	 * - A delayed freeing and RCU-like quiescing sequence based on mm
	 *   switching to avoid IPIs completely.
	 */
	on_each_cpu_mask(mm_cpumask(mm), do_shoot_lazy_tlb, (void *)mm, 1);
	if (IS_ENABLED(CONFIG_DEBUG_VM_SHOOT_LAZIES))
		on_each_cpu(do_check_lazy_tlb, (void *)mm, 1);
}

/*
 * Called when the last reference to the mm
 * is dropped: either by a lazy thread or by
 * mmput. Free the page directory and the mm.
 */
void __mmdrop(struct mm_struct *mm)
{
	BUG_ON(mm == &init_mm);
	WARN_ON_ONCE(mm == current->mm);

	/* Ensure no CPUs are using this as their lazy tlb mm */
	cleanup_lazy_tlbs(mm);

	WARN_ON_ONCE(mm == current->active_mm);
	mm_free_pgd(mm);
	destroy_context(mm);
	mmu_notifier_subscriptions_destroy(mm);
	check_mm(mm);
	put_user_ns(mm->user_ns);
	mm_pasid_drop(mm);
	mm_destroy_cid(mm);
	percpu_counter_destroy_many(mm->rss_stat, NR_MM_COUNTERS);

	free_mm(mm);
}
EXPORT_SYMBOL_GPL(__mmdrop);

static void mmdrop_async_fn(struct work_struct *work)
{
	struct mm_struct *mm;

	mm = container_of(work, struct mm_struct, async_put_work);
	__mmdrop(mm);
}

static void mmdrop_async(struct mm_struct *mm)
{
	if (unlikely(atomic_dec_and_test(&mm->mm_count))) {
		INIT_WORK(&mm->async_put_work, mmdrop_async_fn);
		schedule_work(&mm->async_put_work);
	}
}

static inline void free_signal_struct(struct signal_struct *sig)
{
	taskstats_tgid_free(sig);
	sched_autogroup_exit(sig);
	/*
	 * __mmdrop is not safe to call from softirq context on x86 due to
	 * pgd_dtor so postpone it to the async context
	 */
	if (sig->oom_mm)
		mmdrop_async(sig->oom_mm);
	kmem_cache_free(signal_cachep, sig);
}

static inline void put_signal_struct(struct signal_struct *sig)
{
	if (refcount_dec_and_test(&sig->sigcnt))
		free_signal_struct(sig);
}

void __put_task_struct(struct task_struct *tsk)
{
	WARN_ON(!tsk->exit_state);
	WARN_ON(refcount_read(&tsk->usage));
	WARN_ON(tsk == current);

	io_uring_free(tsk);
	cgroup_free(tsk);
	task_numa_free(tsk, true);
	security_task_free(tsk);
	exit_creds(tsk);
	delayacct_tsk_free(tsk);
	put_signal_struct(tsk->signal);
	sched_core_free(tsk);
	free_task(tsk);
}
EXPORT_SYMBOL_GPL(__put_task_struct);

void __put_task_struct_rcu_cb(struct rcu_head *rhp)
{
	struct task_struct *task = container_of(rhp, struct task_struct, rcu);

	__put_task_struct(task);
}
EXPORT_SYMBOL_GPL(__put_task_struct_rcu_cb);

void __init __weak arch_task_cache_init(void) { }

/*
 * set_max_threads
 */
static void set_max_threads(unsigned int max_threads_suggested)
{
	u64 threads;
	unsigned long nr_pages = totalram_pages();

	/*
	 * The number of threads shall be limited such that the thread
	 * structures may only consume a small part of the available memory.
	 */
	if (fls64(nr_pages) + fls64(PAGE_SIZE) > 64)
		threads = MAX_THREADS;
	else
		threads = div64_u64((u64) nr_pages * (u64) PAGE_SIZE,
				    (u64) THREAD_SIZE * 8UL);

	if (threads > max_threads_suggested)
		threads = max_threads_suggested;

	max_threads = clamp_t(u64, threads, MIN_THREADS, MAX_THREADS);
}

#ifdef CONFIG_ARCH_WANTS_DYNAMIC_TASK_STRUCT
/* Initialized by the architecture: */
int arch_task_struct_size __read_mostly;
#endif

static void task_struct_whitelist(unsigned long *offset, unsigned long *size)
{
	/* Fetch thread_struct whitelist for the architecture. */
	arch_thread_struct_whitelist(offset, size);

	/*
	 * Handle zero-sized whitelist or empty thread_struct, otherwise
	 * adjust offset to position of thread_struct in task_struct.
	 */
	if (unlikely(*size == 0))
		*offset = 0;
	else
		*offset += offsetof(struct task_struct, thread);
}

void __init fork_init(void)
{
	int i;
#ifndef ARCH_MIN_TASKALIGN
#define ARCH_MIN_TASKALIGN	0
#endif
	int align = max_t(int, L1_CACHE_BYTES, ARCH_MIN_TASKALIGN);
	unsigned long useroffset, usersize;

	/* create a slab on which task_structs can be allocated */
	task_struct_whitelist(&useroffset, &usersize);
	task_struct_cachep = kmem_cache_create_usercopy("task_struct",
			arch_task_struct_size, align,
			SLAB_PANIC|SLAB_ACCOUNT,
			useroffset, usersize, NULL);

	/* do the arch specific task caches init */
	arch_task_cache_init();

	set_max_threads(MAX_THREADS);

	init_task.signal->rlim[RLIMIT_NPROC].rlim_cur = max_threads/2;
	init_task.signal->rlim[RLIMIT_NPROC].rlim_max = max_threads/2;
	init_task.signal->rlim[RLIMIT_SIGPENDING] =
		init_task.signal->rlim[RLIMIT_NPROC];

	for (i = 0; i < UCOUNT_COUNTS; i++)
		init_user_ns.ucount_max[i] = max_threads/2;

	set_userns_rlimit_max(&init_user_ns, UCOUNT_RLIMIT_NPROC,      RLIM_INFINITY);
	set_userns_rlimit_max(&init_user_ns, UCOUNT_RLIMIT_MSGQUEUE,   RLIM_INFINITY);
	set_userns_rlimit_max(&init_user_ns, UCOUNT_RLIMIT_SIGPENDING, RLIM_INFINITY);
	set_userns_rlimit_max(&init_user_ns, UCOUNT_RLIMIT_MEMLOCK,    RLIM_INFINITY);

#ifdef CONFIG_VMAP_STACK
	cpuhp_setup_state(CPUHP_BP_PREPARE_DYN, "fork:vm_stack_cache",
			  NULL, free_vm_stack_cache);
#endif

	scs_init();

	lockdep_init_task(&init_task);
	uprobes_init();
}

int __weak arch_dup_task_struct(struct task_struct *dst,
					       struct task_struct *src)
{
	*dst = *src;
	return 0;
}

void set_task_stack_end_magic(struct task_struct *tsk)
{
	unsigned long *stackend;

	stackend = end_of_stack(tsk);
	*stackend = STACK_END_MAGIC;	/* for overflow detection */
}

static struct task_struct *dup_task_struct(struct task_struct *orig, int node)
{
	struct task_struct *tsk;
	int err;

	if (node == NUMA_NO_NODE)
		node = tsk_fork_get_node(orig);
	tsk = alloc_task_struct_node(node);
	if (!tsk)
		return NULL;

	err = arch_dup_task_struct(tsk, orig);
	if (err)
		goto free_tsk;

	err = alloc_thread_stack_node(tsk, node);
	if (err)
		goto free_tsk;

#ifdef CONFIG_THREAD_INFO_IN_TASK
	refcount_set(&tsk->stack_refcount, 1);
#endif
	account_kernel_stack(tsk, 1);

	err = scs_prepare(tsk, node);
	if (err)
		goto free_stack;

#ifdef CONFIG_SECCOMP
	/*
	 * We must handle setting up seccomp filters once we're under
	 * the sighand lock in case orig has changed between now and
	 * then. Until then, filter must be NULL to avoid messing up
	 * the usage counts on the error path calling free_task.
	 */
	tsk->seccomp.filter = NULL;
#endif

	setup_thread_stack(tsk, orig);
	clear_user_return_notifier(tsk);
	clear_tsk_need_resched(tsk);
	set_task_stack_end_magic(tsk);
	clear_syscall_work_syscall_user_dispatch(tsk);

#ifdef CONFIG_STACKPROTECTOR
	tsk->stack_canary = get_random_canary();
#endif
	if (orig->cpus_ptr == &orig->cpus_mask)
		tsk->cpus_ptr = &tsk->cpus_mask;
	dup_user_cpus_ptr(tsk, orig, node);

	/*
	 * One for the user space visible state that goes away when reaped.
	 * One for the scheduler.
	 */
	refcount_set(&tsk->rcu_users, 2);
	/* One for the rcu users */
	refcount_set(&tsk->usage, 1);
#ifdef CONFIG_BLK_DEV_IO_TRACE
	tsk->btrace_seq = 0;
#endif
	tsk->splice_pipe = NULL;
	tsk->task_frag.page = NULL;
	tsk->wake_q.next = NULL;
	tsk->worker_private = NULL;

	kcov_task_init(tsk);
	kmsan_task_create(tsk);
	kmap_local_fork(tsk);

#ifdef CONFIG_FAULT_INJECTION
	tsk->fail_nth = 0;
#endif

#ifdef CONFIG_BLK_CGROUP
	tsk->throttle_disk = NULL;
	tsk->use_memdelay = 0;
#endif

#ifdef CONFIG_ARCH_HAS_CPU_PASID
	tsk->pasid_activated = 0;
#endif

#ifdef CONFIG_MEMCG
	tsk->active_memcg = NULL;
#endif

#ifdef CONFIG_CPU_SUP_INTEL
	tsk->reported_split_lock = 0;
#endif

#ifdef CONFIG_SCHED_MM_CID
	tsk->mm_cid = -1;
	tsk->last_mm_cid = -1;
	tsk->mm_cid_active = 0;
	tsk->migrate_from_cpu = -1;
#endif
	android_init_vendor_data(tsk, 1);
	android_init_oem_data(tsk, 1);

	return tsk;

free_stack:
	exit_task_stack_account(tsk);
	free_thread_stack(tsk);
free_tsk:
	free_task_struct(tsk);
	return NULL;
}

__cacheline_aligned_in_smp DEFINE_SPINLOCK(mmlist_lock);

static unsigned long default_dump_filter = MMF_DUMP_FILTER_DEFAULT;

static int __init coredump_filter_setup(char *s)
{
	default_dump_filter =
		(simple_strtoul(s, NULL, 0) << MMF_DUMP_FILTER_SHIFT) &
		MMF_DUMP_FILTER_MASK;
	return 1;
}

__setup("coredump_filter=", coredump_filter_setup);

#include <linux/init_task.h>

static void mm_init_aio(struct mm_struct *mm)
{
#ifdef CONFIG_AIO
	spin_lock_init(&mm->ioctx_lock);
	mm->ioctx_table = NULL;
#endif
}

static __always_inline void mm_clear_owner(struct mm_struct *mm,
					   struct task_struct *p)
{
#ifdef CONFIG_MEMCG
	if (mm->owner == p)
		WRITE_ONCE(mm->owner, NULL);
#endif
}

static void mm_init_owner(struct mm_struct *mm, struct task_struct *p)
{
#ifdef CONFIG_MEMCG
	mm->owner = p;
#endif
}

static void mm_init_uprobes_state(struct mm_struct *mm)
{
#ifdef CONFIG_UPROBES
	mm->uprobes_state.xol_area = NULL;
#endif
}

static struct mm_struct *mm_init(struct mm_struct *mm, struct task_struct *p,
	struct user_namespace *user_ns)
{
	mt_init_flags(&mm->mm_mt, MM_MT_FLAGS);
	mt_set_external_lock(&mm->mm_mt, &mm->mmap_lock);
	atomic_set(&mm->mm_users, 1);
	atomic_set(&mm->mm_count, 1);
	seqcount_init(&mm->write_protect_seq);
	mmap_init_lock(mm);
	INIT_LIST_HEAD(&mm->mmlist);
#ifdef CONFIG_PER_VMA_LOCK
	mm->mm_lock_seq = 0;
#endif
	mm_pgtables_bytes_init(mm);
	mm->map_count = 0;
	mm->locked_vm = 0;
	atomic64_set(&mm->pinned_vm, 0);
	memset(&mm->rss_stat, 0, sizeof(mm->rss_stat));
	spin_lock_init(&mm->page_table_lock);
	spin_lock_init(&mm->arg_lock);
	mm_init_cpumask(mm);
	mm_init_aio(mm);
	mm_init_owner(mm, p);
	mm_pasid_init(mm);
	RCU_INIT_POINTER(mm->exe_file, NULL);
	mmu_notifier_subscriptions_init(mm);
	init_tlb_flush_pending(mm);
#if defined(CONFIG_TRANSPARENT_HUGEPAGE) && !USE_SPLIT_PMD_PTLOCKS
	mm->pmd_huge_pte = NULL;
#endif
	mm_init_uprobes_state(mm);
	hugetlb_count_init(mm);

	if (current->mm) {
		mm->flags = mmf_init_flags(current->mm->flags);
		mm->def_flags = current->mm->def_flags & VM_INIT_DEF_MASK;
	} else {
		mm->flags = default_dump_filter;
		mm->def_flags = 0;
	}

	if (mm_alloc_pgd(mm))
		goto fail_nopgd;

	if (init_new_context(p, mm))
		goto fail_nocontext;

	if (mm_alloc_cid(mm))
		goto fail_cid;

	if (percpu_counter_init_many(mm->rss_stat, 0, GFP_KERNEL_ACCOUNT,
				     NR_MM_COUNTERS))
		goto fail_pcpu;

	mm->user_ns = get_user_ns(user_ns);
	lru_gen_init_mm(mm);
	return mm;

fail_pcpu:
	mm_destroy_cid(mm);
fail_cid:
	destroy_context(mm);
fail_nocontext:
	mm_free_pgd(mm);
fail_nopgd:
	free_mm(mm);
	return NULL;
}

/*
 * Allocate and initialize an mm_struct.
 */
struct mm_struct *mm_alloc(void)
{
	struct mm_struct *mm;

	mm = allocate_mm();
	if (!mm)
		return NULL;

	memset(mm, 0, sizeof(*mm));
	return mm_init(mm, current, current_user_ns());
}
EXPORT_SYMBOL_IF_KUNIT(mm_alloc);

static inline void __mmput(struct mm_struct *mm)
{
	VM_BUG_ON(atomic_read(&mm->mm_users));

	uprobe_clear_state(mm);
	exit_aio(mm);
	ksm_exit(mm);
	khugepaged_exit(mm); /* must run before exit_mmap */
	exit_mmap(mm);
	mm_put_huge_zero_folio(mm);
	set_mm_exe_file(mm, NULL);
	if (!list_empty(&mm->mmlist)) {
		spin_lock(&mmlist_lock);
		list_del(&mm->mmlist);
		spin_unlock(&mmlist_lock);
	}
	if (mm->binfmt)
		module_put(mm->binfmt->module);
	lru_gen_del_mm(mm);
	mmdrop(mm);
}

/*
 * Decrement the use count and release all resources for an mm.
 */
void mmput(struct mm_struct *mm)
{
	might_sleep();

	if (atomic_dec_and_test(&mm->mm_users))
		__mmput(mm);
}
EXPORT_SYMBOL_GPL(mmput);

#ifdef CONFIG_MMU
static void mmput_async_fn(struct work_struct *work)
{
	struct mm_struct *mm = container_of(work, struct mm_struct,
					    async_put_work);

	__mmput(mm);
}

void mmput_async(struct mm_struct *mm)
{
	if (atomic_dec_and_test(&mm->mm_users)) {
		INIT_WORK(&mm->async_put_work, mmput_async_fn);
		schedule_work(&mm->async_put_work);
	}
}
EXPORT_SYMBOL_GPL(mmput_async);
#endif

/**
 * set_mm_exe_file - change a reference to the mm's executable file
 * @mm: The mm to change.
 * @new_exe_file: The new file to use.
 *
 * This changes mm's executable file (shown as symlink /proc/[pid]/exe).
 *
 * Main users are mmput() and sys_execve(). Callers prevent concurrent
 * invocations: in mmput() nobody alive left, in execve it happens before
 * the new mm is made visible to anyone.
 *
 * Can only fail if new_exe_file != NULL.
 */
int set_mm_exe_file(struct mm_struct *mm, struct file *new_exe_file)
{
	struct file *old_exe_file;

	/*
	 * It is safe to dereference the exe_file without RCU as
	 * this function is only called if nobody else can access
	 * this mm -- see comment above for justification.
	 */
	old_exe_file = rcu_dereference_raw(mm->exe_file);

	if (new_exe_file) {
		/*
		 * We expect the caller (i.e., sys_execve) to already denied
		 * write access, so this is unlikely to fail.
		 */
		if (unlikely(deny_write_access(new_exe_file)))
			return -EACCES;
		get_file(new_exe_file);
	}
	rcu_assign_pointer(mm->exe_file, new_exe_file);
	if (old_exe_file) {
		allow_write_access(old_exe_file);
		fput(old_exe_file);
	}
	return 0;
}

/**
 * replace_mm_exe_file - replace a reference to the mm's executable file
 * @mm: The mm to change.
 * @new_exe_file: The new file to use.
 *
 * This changes mm's executable file (shown as symlink /proc/[pid]/exe).
 *
 * Main user is sys_prctl(PR_SET_MM_MAP/EXE_FILE).
 */
int replace_mm_exe_file(struct mm_struct *mm, struct file *new_exe_file)
{
	struct vm_area_struct *vma;
	struct file *old_exe_file;
	int ret = 0;

	/* Forbid mm->exe_file change if old file still mapped. */
	old_exe_file = get_mm_exe_file(mm);
	if (old_exe_file) {
		VMA_ITERATOR(vmi, mm, 0);
		mmap_read_lock(mm);
		for_each_vma(vmi, vma) {
			if (!vma->vm_file)
				continue;
			if (path_equal(&vma->vm_file->f_path,
				       &old_exe_file->f_path)) {
				ret = -EBUSY;
				break;
			}
		}
		mmap_read_unlock(mm);
		fput(old_exe_file);
		if (ret)
			return ret;
	}

	ret = deny_write_access(new_exe_file);
	if (ret)
		return -EACCES;
	get_file(new_exe_file);

	/* set the new file */
	mmap_write_lock(mm);
	old_exe_file = rcu_dereference_raw(mm->exe_file);
	rcu_assign_pointer(mm->exe_file, new_exe_file);
	mmap_write_unlock(mm);

	if (old_exe_file) {
		allow_write_access(old_exe_file);
		fput(old_exe_file);
	}
	return 0;
}

/**
 * get_mm_exe_file - acquire a reference to the mm's executable file
 * @mm: The mm of interest.
 *
 * Returns %NULL if mm has no associated executable file.
 * User must release file via fput().
 */
struct file *get_mm_exe_file(struct mm_struct *mm)
{
	struct file *exe_file;

	rcu_read_lock();
	exe_file = get_file_rcu(&mm->exe_file);
	rcu_read_unlock();
	return exe_file;
}

/**
 * get_task_exe_file - acquire a reference to the task's executable file
 * @task: The task.
 *
 * Returns %NULL if task's mm (if any) has no associated executable file or
 * this is a kernel thread with borrowed mm (see the comment above get_task_mm).
 * User must release file via fput().
 */
struct file *get_task_exe_file(struct task_struct *task)
{
	struct file *exe_file = NULL;
	struct mm_struct *mm;

	task_lock(task);
	mm = task->mm;
	if (mm) {
		if (!(task->flags & PF_KTHREAD))
			exe_file = get_mm_exe_file(mm);
	}
	task_unlock(task);
	return exe_file;
}

/**
 * get_task_mm - acquire a reference to the task's mm
 * @task: The task.
 *
 * Returns %NULL if the task has no mm.  Checks PF_KTHREAD (meaning
 * this kernel workthread has transiently adopted a user mm with use_mm,
 * to do its AIO) is not set and if so returns a reference to it, after
 * bumping up the use count.  User must release the mm via mmput()
 * after use.  Typically used by /proc and ptrace.
 */
struct mm_struct *get_task_mm(struct task_struct *task)
{
	struct mm_struct *mm;

	task_lock(task);
	mm = task->mm;
	if (mm) {
		if (task->flags & PF_KTHREAD)
			mm = NULL;
		else
			mmget(mm);
	}
	task_unlock(task);
	return mm;
}
EXPORT_SYMBOL_GPL(get_task_mm);

struct mm_struct *mm_access(struct task_struct *task, unsigned int mode)
{
	struct mm_struct *mm;
	int err;

	err =  down_read_killable(&task->signal->exec_update_lock);
	if (err)
		return ERR_PTR(err);

	mm = get_task_mm(task);
	if (mm && mm != current->mm &&
			!ptrace_may_access(task, mode)) {
		mmput(mm);
		mm = ERR_PTR(-EACCES);
	}
	up_read(&task->signal->exec_update_lock);

	return mm;
}

static void complete_vfork_done(struct task_struct *tsk)
{
	struct completion *vfork;

	task_lock(tsk);
	vfork = tsk->vfork_done;
	if (likely(vfork)) {
		tsk->vfork_done = NULL;
		complete(vfork);
	}
	task_unlock(tsk);
}

static int wait_for_vfork_done(struct task_struct *child,
				struct completion *vfork)
{
	unsigned int state = TASK_KILLABLE|TASK_FREEZABLE;
	int killed;

	cgroup_enter_frozen();
	killed = wait_for_completion_state(vfork, state);
	cgroup_leave_frozen(false);

	if (killed) {
		task_lock(child);
		child->vfork_done = NULL;
		task_unlock(child);
	}

	put_task_struct(child);
	return killed;
}

/* Please note the differences between mmput and mm_release.
 * mmput is called whenever we stop holding onto a mm_struct,
 * error success whatever.
 *
 * mm_release is called after a mm_struct has been removed
 * from the current process.
 *
 * This difference is important for error handling, when we
 * only half set up a mm_struct for a new process and need to restore
 * the old one.  Because we mmput the new mm_struct before
 * restoring the old one. . .
 * Eric Biederman 10 January 1998
 */
static void mm_release(struct task_struct *tsk, struct mm_struct *mm)
{
	uprobe_free_utask(tsk);

	/* Get rid of any cached register state */
	deactivate_mm(tsk, mm);

	/*
	 * Signal userspace if we're not exiting with a core dump
	 * because we want to leave the value intact for debugging
	 * purposes.
	 */
	if (tsk->clear_child_tid) {
		if (atomic_read(&mm->mm_users) > 1) {
			/*
			 * We don't check the error code - if userspace has
			 * not set up a proper pointer then tough luck.
			 */
			put_user(0, tsk->clear_child_tid);
			do_futex(tsk->clear_child_tid, FUTEX_WAKE,
					1, NULL, NULL, 0, 0);
		}
		tsk->clear_child_tid = NULL;
	}

	/*
	 * All done, finally we can wake up parent and return this mm to him.
	 * Also kthread_stop() uses this completion for synchronization.
	 */
	if (tsk->vfork_done)
		complete_vfork_done(tsk);
}

void exit_mm_release(struct task_struct *tsk, struct mm_struct *mm)
{
	futex_exit_release(tsk);
	mm_release(tsk, mm);
}

void exec_mm_release(struct task_struct *tsk, struct mm_struct *mm)
{
	futex_exec_release(tsk);
	mm_release(tsk, mm);
}

/**
 * dup_mm() - duplicates an existing mm structure
 * @tsk: the task_struct with which the new mm will be associated.
 * @oldmm: the mm to duplicate.
 *
 * Allocates a new mm structure and duplicates the provided @oldmm structure
 * content into it.
 *
 * Return: the duplicated mm or NULL on failure.
 */
static struct mm_struct *dup_mm(struct task_struct *tsk,
				struct mm_struct *oldmm)
{
	struct mm_struct *mm;
	int err;

	mm = allocate_mm();
	if (!mm)
		goto fail_nomem;

	memcpy(mm, oldmm, sizeof(*mm));

	if (!mm_init(mm, tsk, mm->user_ns))
		goto fail_nomem;

	err = dup_mmap(mm, oldmm);
	if (err)
		goto free_pt;

	mm->hiwater_rss = get_mm_rss(mm);
	mm->hiwater_vm = mm->total_vm;

	if (mm->binfmt && !try_module_get(mm->binfmt->module))
		goto free_pt;

	return mm;

free_pt:
	/* don't put binfmt in mmput, we haven't got module yet */
	mm->binfmt = NULL;
	mm_init_owner(mm, NULL);
	mmput(mm);

fail_nomem:
	return NULL;
}

static int copy_mm(unsigned long clone_flags, struct task_struct *tsk)
{
	struct mm_struct *mm, *oldmm;

	tsk->min_flt = tsk->maj_flt = 0;
	tsk->nvcsw = tsk->nivcsw = 0;
#ifdef CONFIG_DETECT_HUNG_TASK
	tsk->last_switch_count = tsk->nvcsw + tsk->nivcsw;
	tsk->last_switch_time = 0;
#endif

	tsk->mm = NULL;
	tsk->active_mm = NULL;

	/*
	 * Are we cloning a kernel thread?
	 *
	 * We need to steal a active VM for that..
	 */
	oldmm = current->mm;
	if (!oldmm)
		return 0;

	if (clone_flags & CLONE_VM) {
		mmget(oldmm);
		mm = oldmm;
	} else {
		mm = dup_mm(tsk, current->mm);
		if (!mm)
			return -ENOMEM;
	}

	tsk->mm = mm;
	tsk->active_mm = mm;
	sched_mm_cid_fork(tsk);
	return 0;
}

static int copy_fs(unsigned long clone_flags, struct task_struct *tsk)
{
	struct fs_struct *fs = current->fs;
	if (clone_flags & CLONE_FS) {
		/* tsk->fs is already what we want */
		spin_lock(&fs->lock);
		/* "users" and "in_exec" locked for check_unsafe_exec() */
		if (fs->in_exec) {
			spin_unlock(&fs->lock);
			return -EAGAIN;
		}
		fs->users++;
		spin_unlock(&fs->lock);
		return 0;
	}
	tsk->fs = copy_fs_struct(fs);
	if (!tsk->fs)
		return -ENOMEM;
	return 0;
}

static int copy_files(unsigned long clone_flags, struct task_struct *tsk,
		      int no_files)
{
	struct files_struct *oldf, *newf;
	int error = 0;

	/*
	 * A background process may not have any files ...
	 */
	oldf = current->files;
	if (!oldf)
		goto out;

	if (no_files) {
		tsk->files = NULL;
		goto out;
	}

	if (clone_flags & CLONE_FILES) {
		atomic_inc(&oldf->count);
		goto out;
	}

	newf = dup_fd(oldf, NR_OPEN_MAX, &error);
	if (!newf)
		goto out;

	tsk->files = newf;
	error = 0;
out:
	return error;
}

static int copy_sighand(unsigned long clone_flags, struct task_struct *tsk)
{
	struct sighand_struct *sig;

	if (clone_flags & CLONE_SIGHAND) {
		refcount_inc(&current->sighand->count);
		return 0;
	}
	sig = kmem_cache_alloc(sighand_cachep, GFP_KERNEL);
	RCU_INIT_POINTER(tsk->sighand, sig);
	if (!sig)
		return -ENOMEM;

	refcount_set(&sig->count, 1);
	spin_lock_irq(&current->sighand->siglock);
	memcpy(sig->action, current->sighand->action, sizeof(sig->action));
	spin_unlock_irq(&current->sighand->siglock);

	/* Reset all signal handler not set to SIG_IGN to SIG_DFL. */
	if (clone_flags & CLONE_CLEAR_SIGHAND)
		flush_signal_handlers(tsk, 0);

	return 0;
}

void __cleanup_sighand(struct sighand_struct *sighand)
{
	if (refcount_dec_and_test(&sighand->count)) {
		signalfd_cleanup(sighand);
		/*
		 * sighand_cachep is SLAB_TYPESAFE_BY_RCU so we can free it
		 * without an RCU grace period, see __lock_task_sighand().
		 */
		kmem_cache_free(sighand_cachep, sighand);
	}
}

/*
 * Initialize POSIX timer handling for a thread group.
 */
static void posix_cpu_timers_init_group(struct signal_struct *sig)
{
	struct posix_cputimers *pct = &sig->posix_cputimers;
	unsigned long cpu_limit;

	cpu_limit = READ_ONCE(sig->rlim[RLIMIT_CPU].rlim_cur);
	posix_cputimers_group_init(pct, cpu_limit);
}

static int copy_signal(unsigned long clone_flags, struct task_struct *tsk)
{
	struct signal_struct *sig;

	if (clone_flags & CLONE_THREAD)
		return 0;

	sig = kmem_cache_zalloc(signal_cachep, GFP_KERNEL);
	tsk->signal = sig;
	if (!sig)
		return -ENOMEM;

	sig->nr_threads = 1;
	sig->quick_threads = 1;
	atomic_set(&sig->live, 1);
	refcount_set(&sig->sigcnt, 1);

	/* list_add(thread_node, thread_head) without INIT_LIST_HEAD() */
	sig->thread_head = (struct list_head)LIST_HEAD_INIT(tsk->thread_node);
	tsk->thread_node = (struct list_head)LIST_HEAD_INIT(sig->thread_head);

	init_waitqueue_head(&sig->wait_chldexit);
	sig->curr_target = tsk;
	init_sigpending(&sig->shared_pending);
	INIT_HLIST_HEAD(&sig->multiprocess);
	seqlock_init(&sig->stats_lock);
	prev_cputime_init(&sig->prev_cputime);

#ifdef CONFIG_POSIX_TIMERS
	INIT_LIST_HEAD(&sig->posix_timers);
	hrtimer_init(&sig->real_timer, CLOCK_MONOTONIC, HRTIMER_MODE_REL);
	sig->real_timer.function = it_real_fn;
#endif

	task_lock(current->group_leader);
	memcpy(sig->rlim, current->signal->rlim, sizeof sig->rlim);
	task_unlock(current->group_leader);

	posix_cpu_timers_init_group(sig);

	tty_audit_fork(sig);
	sched_autogroup_fork(sig);

	sig->oom_score_adj = current->signal->oom_score_adj;
	sig->oom_score_adj_min = current->signal->oom_score_adj_min;

	mutex_init(&sig->cred_guard_mutex);
	init_rwsem(&sig->exec_update_lock);

	return 0;
}

static void copy_seccomp(struct task_struct *p)
{
#ifdef CONFIG_SECCOMP
	/*
	 * Must be called with sighand->lock held, which is common to
	 * all threads in the group. Holding cred_guard_mutex is not
	 * needed because this new task is not yet running and cannot
	 * be racing exec.
	 */
	assert_spin_locked(&current->sighand->siglock);

	/* Ref-count the new filter user, and assign it. */
	get_seccomp_filter(current);
	p->seccomp = current->seccomp;

	/*
	 * Explicitly enable no_new_privs here in case it got set
	 * between the task_struct being duplicated and holding the
	 * sighand lock. The seccomp state and nnp must be in sync.
	 */
	if (task_no_new_privs(current))
		task_set_no_new_privs(p);

	/*
	 * If the parent gained a seccomp mode after copying thread
	 * flags and between before we held the sighand lock, we have
	 * to manually enable the seccomp thread flag here.
	 */
	if (p->seccomp.mode != SECCOMP_MODE_DISABLED)
		set_task_syscall_work(p, SECCOMP);
#endif
}

SYSCALL_DEFINE1(set_tid_address, int __user *, tidptr)
{
	current->clear_child_tid = tidptr;

	return task_pid_vnr(current);
}

static void rt_mutex_init_task(struct task_struct *p)
{
	raw_spin_lock_init(&p->pi_lock);
#ifdef CONFIG_RT_MUTEXES
	p->pi_waiters = RB_ROOT_CACHED;
	p->pi_top_task = NULL;
	p->pi_blocked_on = NULL;
#endif
}

static inline void init_task_pid_links(struct task_struct *task)
{
	enum pid_type type;

	for (type = PIDTYPE_PID; type < PIDTYPE_MAX; ++type)
		INIT_HLIST_NODE(&task->pid_links[type]);
}

static inline void
init_task_pid(struct task_struct *task, enum pid_type type, struct pid *pid)
{
	if (type == PIDTYPE_PID)
		task->thread_pid = pid;
	else
		task->signal->pids[type] = pid;
}

static inline void rcu_copy_process(struct task_struct *p)
{
#ifdef CONFIG_PREEMPT_RCU
	p->rcu_read_lock_nesting = 0;
	p->rcu_read_unlock_special.s = 0;
	p->rcu_blocked_node = NULL;
	INIT_LIST_HEAD(&p->rcu_node_entry);
#endif /* #ifdef CONFIG_PREEMPT_RCU */
#ifdef CONFIG_TASKS_RCU
	p->rcu_tasks_holdout = false;
	INIT_LIST_HEAD(&p->rcu_tasks_holdout_list);
	p->rcu_tasks_idle_cpu = -1;
	INIT_LIST_HEAD(&p->rcu_tasks_exit_list);
#endif /* #ifdef CONFIG_TASKS_RCU */
#ifdef CONFIG_TASKS_TRACE_RCU
	p->trc_reader_nesting = 0;
	p->trc_reader_special.s = 0;
	INIT_LIST_HEAD(&p->trc_holdout_list);
	INIT_LIST_HEAD(&p->trc_blkd_node);
#endif /* #ifdef CONFIG_TASKS_TRACE_RCU */
}

/**
 * __pidfd_prepare - allocate a new pidfd_file and reserve a pidfd
 * @pid:   the struct pid for which to create a pidfd
 * @flags: flags of the new @pidfd
 * @ret: Where to return the file for the pidfd.
 *
 * Allocate a new file that stashes @pid and reserve a new pidfd number in the
 * caller's file descriptor table. The pidfd is reserved but not installed yet.
 *
 * The helper doesn't perform checks on @pid which makes it useful for pidfds
 * created via CLONE_PIDFD where @pid has no task attached when the pidfd and
 * pidfd file are prepared.
 *
 * If this function returns successfully the caller is responsible to either
 * call fd_install() passing the returned pidfd and pidfd file as arguments in
 * order to install the pidfd into its file descriptor table or they must use
 * put_unused_fd() and fput() on the returned pidfd and pidfd file
 * respectively.
 *
 * This function is useful when a pidfd must already be reserved but there
 * might still be points of failure afterwards and the caller wants to ensure
 * that no pidfd is leaked into its file descriptor table.
 *
 * Return: On success, a reserved pidfd is returned from the function and a new
 *         pidfd file is returned in the last argument to the function. On
 *         error, a negative error code is returned from the function and the
 *         last argument remains unchanged.
 */
static int __pidfd_prepare(struct pid *pid, unsigned int flags, struct file **ret)
{
	int pidfd;
	struct file *pidfd_file;

	pidfd = get_unused_fd_flags(O_CLOEXEC);
	if (pidfd < 0)
		return pidfd;

	pidfd_file = pidfs_alloc_file(pid, flags | O_RDWR);
	if (IS_ERR(pidfd_file)) {
		put_unused_fd(pidfd);
		return PTR_ERR(pidfd_file);
	}
	/*
	 * anon_inode_getfile() ignores everything outside of the
	 * O_ACCMODE | O_NONBLOCK mask, set PIDFD_THREAD manually.
	 */
	pidfd_file->f_flags |= (flags & PIDFD_THREAD);
	*ret = pidfd_file;
	return pidfd;
}

/**
 * pidfd_prepare - allocate a new pidfd_file and reserve a pidfd
 * @pid:   the struct pid for which to create a pidfd
 * @flags: flags of the new @pidfd
 * @ret: Where to return the pidfd.
 *
 * Allocate a new file that stashes @pid and reserve a new pidfd number in the
 * caller's file descriptor table. The pidfd is reserved but not installed yet.
 *
 * The helper verifies that @pid is still in use, without PIDFD_THREAD the
 * task identified by @pid must be a thread-group leader.
 *
 * If this function returns successfully the caller is responsible to either
 * call fd_install() passing the returned pidfd and pidfd file as arguments in
 * order to install the pidfd into its file descriptor table or they must use
 * put_unused_fd() and fput() on the returned pidfd and pidfd file
 * respectively.
 *
 * This function is useful when a pidfd must already be reserved but there
 * might still be points of failure afterwards and the caller wants to ensure
 * that no pidfd is leaked into its file descriptor table.
 *
 * Return: On success, a reserved pidfd is returned from the function and a new
 *         pidfd file is returned in the last argument to the function. On
 *         error, a negative error code is returned from the function and the
 *         last argument remains unchanged.
 */
int pidfd_prepare(struct pid *pid, unsigned int flags, struct file **ret)
{
	bool thread = flags & PIDFD_THREAD;

	if (!pid || !pid_has_task(pid, thread ? PIDTYPE_PID : PIDTYPE_TGID))
		return -EINVAL;

	return __pidfd_prepare(pid, flags, ret);
}

static void __delayed_free_task(struct rcu_head *rhp)
{
	struct task_struct *tsk = container_of(rhp, struct task_struct, rcu);

	free_task(tsk);
}

static __always_inline void delayed_free_task(struct task_struct *tsk)
{
	if (IS_ENABLED(CONFIG_MEMCG))
		call_rcu(&tsk->rcu, __delayed_free_task);
	else
		free_task(tsk);
}

static void copy_oom_score_adj(u64 clone_flags, struct task_struct *tsk)
{
	/* Skip if kernel thread */
	if (!tsk->mm)
		return;

	/* Skip if spawning a thread or using vfork */
	if ((clone_flags & (CLONE_VM | CLONE_THREAD | CLONE_VFORK)) != CLONE_VM)
		return;

	/* We need to synchronize with __set_oom_adj */
	mutex_lock(&oom_adj_mutex);
	set_bit(MMF_MULTIPROCESS, &tsk->mm->flags);
	/* Update the values in case they were changed after copy_signal */
	tsk->signal->oom_score_adj = current->signal->oom_score_adj;
	tsk->signal->oom_score_adj_min = current->signal->oom_score_adj_min;
	mutex_unlock(&oom_adj_mutex);
}

#ifdef CONFIG_RV
static void rv_task_fork(struct task_struct *p)
{
	int i;

	for (i = 0; i < RV_PER_TASK_MONITORS; i++)
		p->rv[i].da_mon.monitoring = false;
}
#else
#define rv_task_fork(p) do {} while (0)
#endif

/*
 * This creates a new process as a copy of the old one,
 * but does not actually start it yet.
 *
 * It copies the registers, and all the appropriate
 * parts of the process environment (as per the clone
 * flags). The actual kick-off is left to the caller.
 */
__latent_entropy struct task_struct *copy_process(
					struct pid *pid,
					int trace,
					int node,
					struct kernel_clone_args *args)
{
	int pidfd = -1, retval;
	struct task_struct *p;
	struct multiprocess_signals delayed;
	struct file *pidfile = NULL;
	const u64 clone_flags = args->flags;
	struct nsproxy *nsp = current->nsproxy;

	/*
	 * Don't allow sharing the root directory with processes in a different
	 * namespace
	 */
	if ((clone_flags & (CLONE_NEWNS|CLONE_FS)) == (CLONE_NEWNS|CLONE_FS))
		return ERR_PTR(-EINVAL);

	if ((clone_flags & (CLONE_NEWUSER|CLONE_FS)) == (CLONE_NEWUSER|CLONE_FS))
		return ERR_PTR(-EINVAL);

	/*
	 * Thread groups must share signals as well, and detached threads
	 * can only be started up within the thread group.
	 */
	if ((clone_flags & CLONE_THREAD) && !(clone_flags & CLONE_SIGHAND))
		return ERR_PTR(-EINVAL);

	/*
	 * Shared signal handlers imply shared VM. By way of the above,
	 * thread groups also imply shared VM. Blocking this case allows
	 * for various simplifications in other code.
	 */
	if ((clone_flags & CLONE_SIGHAND) && !(clone_flags & CLONE_VM))
		return ERR_PTR(-EINVAL);

	/*
	 * Siblings of global init remain as zombies on exit since they are
	 * not reaped by their parent (swapper). To solve this and to avoid
	 * multi-rooted process trees, prevent global and container-inits
	 * from creating siblings.
	 */
	if ((clone_flags & CLONE_PARENT) &&
				current->signal->flags & SIGNAL_UNKILLABLE)
		return ERR_PTR(-EINVAL);

	/*
	 * If the new process will be in a different pid or user namespace
	 * do not allow it to share a thread group with the forking task.
	 */
	if (clone_flags & CLONE_THREAD) {
		if ((clone_flags & (CLONE_NEWUSER | CLONE_NEWPID)) ||
		    (task_active_pid_ns(current) != nsp->pid_ns_for_children))
			return ERR_PTR(-EINVAL);
	}

	if (clone_flags & CLONE_PIDFD) {
		/*
		 * - CLONE_DETACHED is blocked so that we can potentially
		 *   reuse it later for CLONE_PIDFD.
		 */
		if (clone_flags & CLONE_DETACHED)
			return ERR_PTR(-EINVAL);
	}

	/*
	 * Force any signals received before this point to be delivered
	 * before the fork happens.  Collect up signals sent to multiple
	 * processes that happen during the fork and delay them so that
	 * they appear to happen after the fork.
	 */
	sigemptyset(&delayed.signal);
	INIT_HLIST_NODE(&delayed.node);

	spin_lock_irq(&current->sighand->siglock);
	if (!(clone_flags & CLONE_THREAD))
		hlist_add_head(&delayed.node, &current->signal->multiprocess);
	recalc_sigpending();
	spin_unlock_irq(&current->sighand->siglock);
	retval = -ERESTARTNOINTR;
	if (task_sigpending(current))
		goto fork_out;

	retval = -ENOMEM;
	p = dup_task_struct(current, node);
	if (!p)
		goto fork_out;
	p->flags &= ~PF_KTHREAD;
	if (args->kthread)
		p->flags |= PF_KTHREAD;
	if (args->user_worker) {
		/*
		 * Mark us a user worker, and block any signal that isn't
		 * fatal or STOP
		 */
		p->flags |= PF_USER_WORKER;
		siginitsetinv(&p->blocked, sigmask(SIGKILL)|sigmask(SIGSTOP));
	}
	if (args->io_thread)
		p->flags |= PF_IO_WORKER;

	cpufreq_task_times_init(p);

	if (args->name)
		strscpy_pad(p->comm, args->name, sizeof(p->comm));

	p->set_child_tid = (clone_flags & CLONE_CHILD_SETTID) ? args->child_tid : NULL;
	/*
	 * Clear TID on mm_release()?
	 */
	p->clear_child_tid = (clone_flags & CLONE_CHILD_CLEARTID) ? args->child_tid : NULL;

	ftrace_graph_init_task(p);

	rt_mutex_init_task(p);

	lockdep_assert_irqs_enabled();
#ifdef CONFIG_PROVE_LOCKING
	DEBUG_LOCKS_WARN_ON(!p->softirqs_enabled);
#endif
	retval = copy_creds(p, clone_flags);
	if (retval < 0)
		goto bad_fork_free;

	retval = -EAGAIN;
	if (is_rlimit_overlimit(task_ucounts(p), UCOUNT_RLIMIT_NPROC, rlimit(RLIMIT_NPROC))) {
		if (p->real_cred->user != INIT_USER &&
		    !capable(CAP_SYS_RESOURCE) && !capable(CAP_SYS_ADMIN))
			goto bad_fork_cleanup_count;
	}
	current->flags &= ~PF_NPROC_EXCEEDED;

	/*
	 * If multiple threads are within copy_process(), then this check
	 * triggers too late. This doesn't hurt, the check is only there
	 * to stop root fork bombs.
	 */
	retval = -EAGAIN;
	if (data_race(nr_threads >= max_threads))
		goto bad_fork_cleanup_count;

	delayacct_tsk_init(p);	/* Must remain after dup_task_struct() */
	p->flags &= ~(PF_SUPERPRIV | PF_WQ_WORKER | PF_IDLE | PF_NO_SETAFFINITY);
	p->flags |= PF_FORKNOEXEC;
	INIT_LIST_HEAD(&p->children);
	INIT_LIST_HEAD(&p->sibling);
	rcu_copy_process(p);
	p->vfork_done = NULL;
	spin_lock_init(&p->alloc_lock);

	init_sigpending(&p->pending);

	p->utime = p->stime = p->gtime = 0;
#ifdef CONFIG_ARCH_HAS_SCALED_CPUTIME
	p->utimescaled = p->stimescaled = 0;
#endif
	prev_cputime_init(&p->prev_cputime);

#ifdef CONFIG_VIRT_CPU_ACCOUNTING_GEN
	seqcount_init(&p->vtime.seqcount);
	p->vtime.starttime = 0;
	p->vtime.state = VTIME_INACTIVE;
#endif

#ifdef CONFIG_IO_URING
	p->io_uring = NULL;
#endif

	p->default_timer_slack_ns = current->timer_slack_ns;

#ifdef CONFIG_PSI
	p->psi_flags = 0;
#endif

	task_io_accounting_init(&p->ioac);
	acct_clear_integrals(p);

	posix_cputimers_init(&p->posix_cputimers);

	p->io_context = NULL;
	audit_set_context(p, NULL);
	cgroup_fork(p);
	if (args->kthread) {
		if (!set_kthread_struct(p))
			goto bad_fork_cleanup_delayacct;
	}
#ifdef CONFIG_NUMA
	p->mempolicy = mpol_dup(p->mempolicy);
	if (IS_ERR(p->mempolicy)) {
		retval = PTR_ERR(p->mempolicy);
		p->mempolicy = NULL;
		goto bad_fork_cleanup_delayacct;
	}
#endif
#ifdef CONFIG_CPUSETS
	p->cpuset_mem_spread_rotor = NUMA_NO_NODE;
	p->cpuset_slab_spread_rotor = NUMA_NO_NODE;
	seqcount_spinlock_init(&p->mems_allowed_seq, &p->alloc_lock);
#endif
#ifdef CONFIG_TRACE_IRQFLAGS
	memset(&p->irqtrace, 0, sizeof(p->irqtrace));
	p->irqtrace.hardirq_disable_ip	= _THIS_IP_;
	p->irqtrace.softirq_enable_ip	= _THIS_IP_;
	p->softirqs_enabled		= 1;
	p->softirq_context		= 0;
#endif

	p->pagefault_disabled = 0;

#ifdef CONFIG_LOCKDEP
	lockdep_init_task(p);
#endif

#ifdef CONFIG_DEBUG_MUTEXES
	p->blocked_on = NULL; /* not blocked yet */
#endif
#ifdef CONFIG_BCACHE
	p->sequential_io	= 0;
	p->sequential_io_avg	= 0;
#endif
#ifdef CONFIG_BPF_SYSCALL
	RCU_INIT_POINTER(p->bpf_storage, NULL);
	p->bpf_ctx = NULL;
#endif

	/* Perform scheduler related setup. Assign this task to a CPU. */
	retval = sched_fork(clone_flags, p);
	if (retval)
		goto bad_fork_cleanup_policy;

	retval = perf_event_init_task(p, clone_flags);
	if (retval)
		goto bad_fork_cleanup_policy;
	retval = audit_alloc(p);
	if (retval)
		goto bad_fork_cleanup_perf;
	/* copy all the process information */
	shm_init_task(p);
	retval = security_task_alloc(p, clone_flags);
	if (retval)
		goto bad_fork_cleanup_audit;
	retval = copy_semundo(clone_flags, p);
	if (retval)
		goto bad_fork_cleanup_security;
	retval = copy_files(clone_flags, p, args->no_files);
	if (retval)
		goto bad_fork_cleanup_semundo;
	retval = copy_fs(clone_flags, p);
	if (retval)
		goto bad_fork_cleanup_files;
	retval = copy_sighand(clone_flags, p);
	if (retval)
		goto bad_fork_cleanup_fs;
	retval = copy_signal(clone_flags, p);
	if (retval)
		goto bad_fork_cleanup_sighand;
	retval = copy_mm(clone_flags, p);
	if (retval)
		goto bad_fork_cleanup_signal;
	retval = copy_namespaces(clone_flags, p);
	if (retval)
		goto bad_fork_cleanup_mm;
	retval = copy_io(clone_flags, p);
	if (retval)
		goto bad_fork_cleanup_namespaces;
	retval = copy_thread(p, args);
	if (retval)
		goto bad_fork_cleanup_io;

	stackleak_task_init(p);

	if (pid != &init_struct_pid) {
		pid = alloc_pid(p->nsproxy->pid_ns_for_children, args->set_tid,
				args->set_tid_size);
		if (IS_ERR(pid)) {
			retval = PTR_ERR(pid);
			goto bad_fork_cleanup_thread;
		}
	}

	/*
	 * This has to happen after we've potentially unshared the file
	 * descriptor table (so that the pidfd doesn't leak into the child
	 * if the fd table isn't shared).
	 */
	if (clone_flags & CLONE_PIDFD) {
		int flags = (clone_flags & CLONE_THREAD) ? PIDFD_THREAD : 0;

		/* Note that no task has been attached to @pid yet. */
		retval = __pidfd_prepare(pid, flags, &pidfile);
		if (retval < 0)
			goto bad_fork_free_pid;
		pidfd = retval;

		retval = put_user(pidfd, args->pidfd);
		if (retval)
			goto bad_fork_put_pidfd;
	}

#ifdef CONFIG_BLOCK
	p->plug = NULL;
#endif
	futex_init_task(p);

	/*
	 * sigaltstack should be cleared when sharing the same VM
	 */
	if ((clone_flags & (CLONE_VM|CLONE_VFORK)) == CLONE_VM)
		sas_ss_reset(p);

	/*
	 * Syscall tracing and stepping should be turned off in the
	 * child regardless of CLONE_PTRACE.
	 */
	user_disable_single_step(p);
	clear_task_syscall_work(p, SYSCALL_TRACE);
#if defined(CONFIG_GENERIC_ENTRY) || defined(TIF_SYSCALL_EMU)
	clear_task_syscall_work(p, SYSCALL_EMU);
#endif
	clear_tsk_latency_tracing(p);

	/* ok, now we should be set up.. */
	p->pid = pid_nr(pid);
	if (clone_flags & CLONE_THREAD) {
		p->group_leader = current->group_leader;
		p->tgid = current->tgid;
	} else {
		p->group_leader = p;
		p->tgid = p->pid;
	}

	p->nr_dirtied = 0;
	p->nr_dirtied_pause = 128 >> (PAGE_SHIFT - 10);
	p->dirty_paused_when = 0;

	p->pdeath_signal = 0;
	p->task_works = NULL;
	clear_posix_cputimers_work(p);

#ifdef CONFIG_KRETPROBES
	p->kretprobe_instances.first = NULL;
#endif
#ifdef CONFIG_RETHOOK
	p->rethooks.first = NULL;
#endif

	/*
	 * Ensure that the cgroup subsystem policies allow the new process to be
	 * forked. It should be noted that the new process's css_set can be changed
	 * between here and cgroup_post_fork() if an organisation operation is in
	 * progress.
	 */
	retval = cgroup_can_fork(p, args);
	if (retval)
		goto bad_fork_put_pidfd;

	/*
	 * Now that the cgroups are pinned, re-clone the parent cgroup and put
	 * the new task on the correct runqueue. All this *before* the task
	 * becomes visible.
	 *
	 * This isn't part of ->can_fork() because while the re-cloning is
	 * cgroup specific, it unconditionally needs to place the task on a
	 * runqueue.
	 */
	sched_cgroup_fork(p, args);

	/*
	 * From this point on we must avoid any synchronous user-space
	 * communication until we take the tasklist-lock. In particular, we do
	 * not want user-space to be able to predict the process start-time by
	 * stalling fork(2) after we recorded the start_time but before it is
	 * visible to the system.
	 */

	p->start_time = ktime_get_ns();
	p->start_boottime = ktime_get_boottime_ns();

	/*
	 * Make it visible to the rest of the system, but dont wake it up yet.
	 * Need tasklist lock for parent etc handling!
	 */
	write_lock_irq(&tasklist_lock);

	/* CLONE_PARENT re-uses the old parent */
	if (clone_flags & (CLONE_PARENT|CLONE_THREAD)) {
		p->real_parent = current->real_parent;
		p->parent_exec_id = current->parent_exec_id;
		if (clone_flags & CLONE_THREAD)
			p->exit_signal = -1;
		else
			p->exit_signal = current->group_leader->exit_signal;
	} else {
		p->real_parent = current;
		p->parent_exec_id = current->self_exec_id;
		p->exit_signal = args->exit_signal;
	}

	klp_copy_process(p);

	sched_core_fork(p);

	spin_lock(&current->sighand->siglock);

	rv_task_fork(p);

	rseq_fork(p, clone_flags);

	/* Don't start children in a dying pid namespace */
	if (unlikely(!(ns_of_pid(pid)->pid_allocated & PIDNS_ADDING))) {
		retval = -ENOMEM;
		goto bad_fork_cancel_cgroup;
	}

	/* Let kill terminate clone/fork in the middle */
	if (fatal_signal_pending(current)) {
		retval = -EINTR;
		goto bad_fork_cancel_cgroup;
	}

	/* No more failure paths after this point. */

	/*
	 * Copy seccomp details explicitly here, in case they were changed
	 * before holding sighand lock.
	 */
	copy_seccomp(p);

	init_task_pid_links(p);
	if (likely(p->pid)) {
		ptrace_init_task(p, (clone_flags & CLONE_PTRACE) || trace);

		init_task_pid(p, PIDTYPE_PID, pid);
		if (thread_group_leader(p)) {
			init_task_pid(p, PIDTYPE_TGID, pid);
			init_task_pid(p, PIDTYPE_PGID, task_pgrp(current));
			init_task_pid(p, PIDTYPE_SID, task_session(current));

			if (is_child_reaper(pid)) {
				ns_of_pid(pid)->child_reaper = p;
				p->signal->flags |= SIGNAL_UNKILLABLE;
			}
			p->signal->shared_pending.signal = delayed.signal;
			p->signal->tty = tty_kref_get(current->signal->tty);
			/*
			 * Inherit has_child_subreaper flag under the same
			 * tasklist_lock with adding child to the process tree
			 * for propagate_has_child_subreaper optimization.
			 */
			p->signal->has_child_subreaper = p->real_parent->signal->has_child_subreaper ||
							 p->real_parent->signal->is_child_subreaper;
			list_add_tail(&p->sibling, &p->real_parent->children);
			list_add_tail_rcu(&p->tasks, &init_task.tasks);
			attach_pid(p, PIDTYPE_TGID);
			attach_pid(p, PIDTYPE_PGID);
			attach_pid(p, PIDTYPE_SID);
			__this_cpu_inc(process_counts);
		} else {
			current->signal->nr_threads++;
			current->signal->quick_threads++;
			atomic_inc(&current->signal->live);
			refcount_inc(&current->signal->sigcnt);
			task_join_group_stop(p);
			list_add_tail_rcu(&p->thread_node,
					  &p->signal->thread_head);
		}
		attach_pid(p, PIDTYPE_PID);
		nr_threads++;
	}
	total_forks++;
	hlist_del_init(&delayed.node);
	spin_unlock(&current->sighand->siglock);
	syscall_tracepoint_update(p);
	write_unlock_irq(&tasklist_lock);

	if (pidfile)
		fd_install(pidfd, pidfile);

	proc_fork_connector(p);
	sched_post_fork(p);
	cgroup_post_fork(p, args);
	perf_event_fork(p);

	trace_task_newtask(p, clone_flags);
	uprobe_copy_process(p, clone_flags);
	user_events_fork(p, clone_flags);

	copy_oom_score_adj(clone_flags, p);

	return p;

bad_fork_cancel_cgroup:
	sched_core_free(p);
	spin_unlock(&current->sighand->siglock);
	write_unlock_irq(&tasklist_lock);
	cgroup_cancel_fork(p, args);
bad_fork_put_pidfd:
	if (clone_flags & CLONE_PIDFD) {
		fput(pidfile);
		put_unused_fd(pidfd);
	}
bad_fork_free_pid:
	if (pid != &init_struct_pid)
		free_pid(pid);
bad_fork_cleanup_thread:
	exit_thread(p);
bad_fork_cleanup_io:
	if (p->io_context)
		exit_io_context(p);
bad_fork_cleanup_namespaces:
	exit_task_namespaces(p);
bad_fork_cleanup_mm:
	if (p->mm) {
		mm_clear_owner(p->mm, p);
		mmput(p->mm);
	}
bad_fork_cleanup_signal:
	if (!(clone_flags & CLONE_THREAD))
		free_signal_struct(p->signal);
bad_fork_cleanup_sighand:
	__cleanup_sighand(p->sighand);
bad_fork_cleanup_fs:
	exit_fs(p); /* blocking */
bad_fork_cleanup_files:
	exit_files(p); /* blocking */
bad_fork_cleanup_semundo:
	exit_sem(p);
bad_fork_cleanup_security:
	security_task_free(p);
bad_fork_cleanup_audit:
	audit_free(p);
bad_fork_cleanup_perf:
	perf_event_free_task(p);
bad_fork_cleanup_policy:
	lockdep_free_task(p);
#ifdef CONFIG_NUMA
	mpol_put(p->mempolicy);
#endif
bad_fork_cleanup_delayacct:
	delayacct_tsk_free(p);
bad_fork_cleanup_count:
	dec_rlimit_ucounts(task_ucounts(p), UCOUNT_RLIMIT_NPROC, 1);
	exit_creds(p);
bad_fork_free:
	WRITE_ONCE(p->__state, TASK_DEAD);
	exit_task_stack_account(p);
	put_task_stack(p);
	delayed_free_task(p);
fork_out:
	spin_lock_irq(&current->sighand->siglock);
	hlist_del_init(&delayed.node);
	spin_unlock_irq(&current->sighand->siglock);
	return ERR_PTR(retval);
}

static inline void init_idle_pids(struct task_struct *idle)
{
	enum pid_type type;

	for (type = PIDTYPE_PID; type < PIDTYPE_MAX; ++type) {
		INIT_HLIST_NODE(&idle->pid_links[type]); /* not really needed */
		init_task_pid(idle, type, &init_struct_pid);
	}
}

static int idle_dummy(void *dummy)
{
	/* This function is never called */
	return 0;
}

struct task_struct * __init fork_idle(int cpu)
{
	struct task_struct *task;
	struct kernel_clone_args args = {
		.flags		= CLONE_VM,
		.fn		= &idle_dummy,
		.fn_arg		= NULL,
		.kthread	= 1,
		.idle		= 1,
	};

	task = copy_process(&init_struct_pid, 0, cpu_to_node(cpu), &args);
	if (!IS_ERR(task)) {
		init_idle_pids(task);
		init_idle(task, cpu);
	}

	return task;
}

/*
 * This is like kernel_clone(), but shaved down and tailored to just
 * creating io_uring workers. It returns a created task, or an error pointer.
 * The returned task is inactive, and the caller must fire it up through
 * wake_up_new_task(p). All signals are blocked in the created task.
 */
struct task_struct *create_io_thread(int (*fn)(void *), void *arg, int node)
{
	unsigned long flags = CLONE_FS|CLONE_FILES|CLONE_SIGHAND|CLONE_THREAD|
				CLONE_IO;
	struct kernel_clone_args args = {
		.flags		= ((lower_32_bits(flags) | CLONE_VM |
				    CLONE_UNTRACED) & ~CSIGNAL),
		.exit_signal	= (lower_32_bits(flags) & CSIGNAL),
		.fn		= fn,
		.fn_arg		= arg,
		.io_thread	= 1,
		.user_worker	= 1,
	};

	return copy_process(NULL, 0, node, &args);
}

/*
 *  Ok, this is the main fork-routine.
 *
 * It copies the process, and if successful kick-starts
 * it and waits for it to finish using the VM if required.
 *
 * args->exit_signal is expected to be checked for sanity by the caller.
 */
pid_t kernel_clone(struct kernel_clone_args *args)
{
	u64 clone_flags = args->flags;
	struct completion vfork;
	struct pid *pid;
	struct task_struct *p;
	int trace = 0;
	pid_t nr;

	/*
	 * For legacy clone() calls, CLONE_PIDFD uses the parent_tid argument
	 * to return the pidfd. Hence, CLONE_PIDFD and CLONE_PARENT_SETTID are
	 * mutually exclusive. With clone3() CLONE_PIDFD has grown a separate
	 * field in struct clone_args and it still doesn't make sense to have
	 * them both point at the same memory location. Performing this check
	 * here has the advantage that we don't need to have a separate helper
	 * to check for legacy clone().
	 */
	if ((clone_flags & CLONE_PIDFD) &&
	    (clone_flags & CLONE_PARENT_SETTID) &&
	    (args->pidfd == args->parent_tid))
		return -EINVAL;

	/*
	 * Determine whether and which event to report to ptracer.  When
	 * called from kernel_thread or CLONE_UNTRACED is explicitly
	 * requested, no event is reported; otherwise, report if the event
	 * for the type of forking is enabled.
	 */
	if (!(clone_flags & CLONE_UNTRACED)) {
		if (clone_flags & CLONE_VFORK)
			trace = PTRACE_EVENT_VFORK;
		else if (args->exit_signal != SIGCHLD)
			trace = PTRACE_EVENT_CLONE;
		else
			trace = PTRACE_EVENT_FORK;

		if (likely(!ptrace_event_enabled(current, trace)))
			trace = 0;
	}

	p = copy_process(NULL, trace, NUMA_NO_NODE, args);
	add_latent_entropy();

	if (IS_ERR(p))
		return PTR_ERR(p);

	cpufreq_task_times_alloc(p);

	/*
	 * Do this prior waking up the new thread - the thread pointer
	 * might get invalid after that point, if the thread exits quickly.
	 */
	trace_sched_process_fork(current, p);

	pid = get_task_pid(p, PIDTYPE_PID);
	nr = pid_vnr(pid);

	if (clone_flags & CLONE_PARENT_SETTID)
		put_user(nr, args->parent_tid);

	if (clone_flags & CLONE_VFORK) {
		p->vfork_done = &vfork;
		init_completion(&vfork);
		get_task_struct(p);
	}

	if (IS_ENABLED(CONFIG_LRU_GEN_WALKS_MMU) && !(clone_flags & CLONE_VM)) {
		/* lock the task to synchronize with memcg migration */
		task_lock(p);
		lru_gen_add_mm(p->mm);
		task_unlock(p);
	}

	wake_up_new_task(p);

	/* forking complete and child started to run, tell ptracer */
	if (unlikely(trace))
		ptrace_event_pid(trace, pid);

	if (clone_flags & CLONE_VFORK) {
		if (!wait_for_vfork_done(p, &vfork))
			ptrace_event_pid(PTRACE_EVENT_VFORK_DONE, pid);
	}

	put_pid(pid);
	return nr;
}

/*
 * Create a kernel thread.
 */
pid_t kernel_thread(int (*fn)(void *), void *arg, const char *name,
		    unsigned long flags)
{
	struct kernel_clone_args args = {
		.flags		= ((lower_32_bits(flags) | CLONE_VM |
				    CLONE_UNTRACED) & ~CSIGNAL),
		.exit_signal	= (lower_32_bits(flags) & CSIGNAL),
		.fn		= fn,
		.fn_arg		= arg,
		.name		= name,
		.kthread	= 1,
	};

	return kernel_clone(&args);
}

/*
 * Create a user mode thread.
 */
pid_t user_mode_thread(int (*fn)(void *), void *arg, unsigned long flags)
{
	struct kernel_clone_args args = {
		.flags		= ((lower_32_bits(flags) | CLONE_VM |
				    CLONE_UNTRACED) & ~CSIGNAL),
		.exit_signal	= (lower_32_bits(flags) & CSIGNAL),
		.fn		= fn,
		.fn_arg		= arg,
	};

	return kernel_clone(&args);
}

#ifdef __ARCH_WANT_SYS_FORK
SYSCALL_DEFINE0(fork)
{
#ifdef CONFIG_MMU
	struct kernel_clone_args args = {
		.exit_signal = SIGCHLD,
	};

	return kernel_clone(&args);
#else
	/* can not support in nommu mode */
	return -EINVAL;
#endif
}
#endif

#ifdef __ARCH_WANT_SYS_VFORK
SYSCALL_DEFINE0(vfork)
{
	struct kernel_clone_args args = {
		.flags		= CLONE_VFORK | CLONE_VM,
		.exit_signal	= SIGCHLD,
	};

	return kernel_clone(&args);
}
#endif

#ifdef __ARCH_WANT_SYS_CLONE
#ifdef CONFIG_CLONE_BACKWARDS
SYSCALL_DEFINE5(clone, unsigned long, clone_flags, unsigned long, newsp,
		 int __user *, parent_tidptr,
		 unsigned long, tls,
		 int __user *, child_tidptr)
#elif defined(CONFIG_CLONE_BACKWARDS2)
SYSCALL_DEFINE5(clone, unsigned long, newsp, unsigned long, clone_flags,
		 int __user *, parent_tidptr,
		 int __user *, child_tidptr,
		 unsigned long, tls)
#elif defined(CONFIG_CLONE_BACKWARDS3)
SYSCALL_DEFINE6(clone, unsigned long, clone_flags, unsigned long, newsp,
		int, stack_size,
		int __user *, parent_tidptr,
		int __user *, child_tidptr,
		unsigned long, tls)
#else
SYSCALL_DEFINE5(clone, unsigned long, clone_flags, unsigned long, newsp,
		 int __user *, parent_tidptr,
		 int __user *, child_tidptr,
		 unsigned long, tls)
#endif
{
	struct kernel_clone_args args = {
		.flags		= (lower_32_bits(clone_flags) & ~CSIGNAL),
		.pidfd		= parent_tidptr,
		.child_tid	= child_tidptr,
		.parent_tid	= parent_tidptr,
		.exit_signal	= (lower_32_bits(clone_flags) & CSIGNAL),
		.stack		= newsp,
		.tls		= tls,
	};

	return kernel_clone(&args);
}
#endif

noinline static int copy_clone_args_from_user(struct kernel_clone_args *kargs,
					      struct clone_args __user *uargs,
					      size_t usize)
{
	int err;
	struct clone_args args;
	pid_t *kset_tid = kargs->set_tid;

	BUILD_BUG_ON(offsetofend(struct clone_args, tls) !=
		     CLONE_ARGS_SIZE_VER0);
	BUILD_BUG_ON(offsetofend(struct clone_args, set_tid_size) !=
		     CLONE_ARGS_SIZE_VER1);
	BUILD_BUG_ON(offsetofend(struct clone_args, cgroup) !=
		     CLONE_ARGS_SIZE_VER2);
	BUILD_BUG_ON(sizeof(struct clone_args) != CLONE_ARGS_SIZE_VER2);

	if (unlikely(usize > PAGE_SIZE))
		return -E2BIG;
	if (unlikely(usize < CLONE_ARGS_SIZE_VER0))
		return -EINVAL;

	err = copy_struct_from_user(&args, sizeof(args), uargs, usize);
	if (err)
		return err;

	if (unlikely(args.set_tid_size > MAX_PID_NS_LEVEL))
		return -EINVAL;

	if (unlikely(!args.set_tid && args.set_tid_size > 0))
		return -EINVAL;

	if (unlikely(args.set_tid && args.set_tid_size == 0))
		return -EINVAL;

	/*
	 * Verify that higher 32bits of exit_signal are unset and that
	 * it is a valid signal
	 */
	if (unlikely((args.exit_signal & ~((u64)CSIGNAL)) ||
		     !valid_signal(args.exit_signal)))
		return -EINVAL;

	if ((args.flags & CLONE_INTO_CGROUP) &&
	    (args.cgroup > INT_MAX || usize < CLONE_ARGS_SIZE_VER2))
		return -EINVAL;

	*kargs = (struct kernel_clone_args){
		.flags		= args.flags,
		.pidfd		= u64_to_user_ptr(args.pidfd),
		.child_tid	= u64_to_user_ptr(args.child_tid),
		.parent_tid	= u64_to_user_ptr(args.parent_tid),
		.exit_signal	= args.exit_signal,
		.stack		= args.stack,
		.stack_size	= args.stack_size,
		.tls		= args.tls,
		.set_tid_size	= args.set_tid_size,
		.cgroup		= args.cgroup,
	};

	if (args.set_tid &&
		copy_from_user(kset_tid, u64_to_user_ptr(args.set_tid),
			(kargs->set_tid_size * sizeof(pid_t))))
		return -EFAULT;

	kargs->set_tid = kset_tid;

	return 0;
}

/**
 * clone3_stack_valid - check and prepare stack
 * @kargs: kernel clone args
 *
 * Verify that the stack arguments userspace gave us are sane.
 * In addition, set the stack direction for userspace since it's easy for us to
 * determine.
 */
static inline bool clone3_stack_valid(struct kernel_clone_args *kargs)
{
	if (kargs->stack == 0) {
		if (kargs->stack_size > 0)
			return false;
	} else {
		if (kargs->stack_size == 0)
			return false;

		if (!access_ok((void __user *)kargs->stack, kargs->stack_size))
			return false;

#if !defined(CONFIG_STACK_GROWSUP)
		kargs->stack += kargs->stack_size;
#endif
	}

	return true;
}

static bool clone3_args_valid(struct kernel_clone_args *kargs)
{
	/* Verify that no unknown flags are passed along. */
	if (kargs->flags &
	    ~(CLONE_LEGACY_FLAGS | CLONE_CLEAR_SIGHAND | CLONE_INTO_CGROUP))
		return false;

	/*
	 * - make the CLONE_DETACHED bit reusable for clone3
	 * - make the CSIGNAL bits reusable for clone3
	 */
	if (kargs->flags & (CLONE_DETACHED | (CSIGNAL & (~CLONE_NEWTIME))))
		return false;

	if ((kargs->flags & (CLONE_SIGHAND | CLONE_CLEAR_SIGHAND)) ==
	    (CLONE_SIGHAND | CLONE_CLEAR_SIGHAND))
		return false;

	if ((kargs->flags & (CLONE_THREAD | CLONE_PARENT)) &&
	    kargs->exit_signal)
		return false;

	if (!clone3_stack_valid(kargs))
		return false;

	return true;
}

/**
 * sys_clone3 - create a new process with specific properties
 * @uargs: argument structure
 * @size:  size of @uargs
 *
 * clone3() is the extensible successor to clone()/clone2().
 * It takes a struct as argument that is versioned by its size.
 *
 * Return: On success, a positive PID for the child process.
 *         On error, a negative errno number.
 */
SYSCALL_DEFINE2(clone3, struct clone_args __user *, uargs, size_t, size)
{
	int err;

	struct kernel_clone_args kargs;
	pid_t set_tid[MAX_PID_NS_LEVEL];

#ifdef __ARCH_BROKEN_SYS_CLONE3
#warning clone3() entry point is missing, please fix
	return -ENOSYS;
#endif

	kargs.set_tid = set_tid;

	err = copy_clone_args_from_user(&kargs, uargs, size);
	if (err)
		return err;

	if (!clone3_args_valid(&kargs))
		return -EINVAL;

	return kernel_clone(&kargs);
}

void walk_process_tree(struct task_struct *top, proc_visitor visitor, void *data)
{
	struct task_struct *leader, *parent, *child;
	int res;

	read_lock(&tasklist_lock);
	leader = top = top->group_leader;
down:
	for_each_thread(leader, parent) {
		list_for_each_entry(child, &parent->children, sibling) {
			res = visitor(child, data);
			if (res) {
				if (res < 0)
					goto out;
				leader = child;
				goto down;
			}
up:
			;
		}
	}

	if (leader != top) {
		child = leader;
		parent = child->real_parent;
		leader = parent->group_leader;
		goto up;
	}
out:
	read_unlock(&tasklist_lock);
}

#ifndef ARCH_MIN_MMSTRUCT_ALIGN
#define ARCH_MIN_MMSTRUCT_ALIGN 0
#endif

static void sighand_ctor(void *data)
{
	struct sighand_struct *sighand = data;

	spin_lock_init(&sighand->siglock);
	init_waitqueue_head(&sighand->signalfd_wqh);
}

void __init mm_cache_init(void)
{
	unsigned int mm_size;

	/*
	 * The mm_cpumask is located at the end of mm_struct, and is
	 * dynamically sized based on the maximum CPU number this system
	 * can have, taking hotplug into account (nr_cpu_ids).
	 */
	mm_size = sizeof(struct mm_struct) + cpumask_size() + mm_cid_size();

	mm_cachep = kmem_cache_create_usercopy("mm_struct",
			mm_size, ARCH_MIN_MMSTRUCT_ALIGN,
			SLAB_HWCACHE_ALIGN|SLAB_PANIC|SLAB_ACCOUNT,
			offsetof(struct mm_struct, saved_auxv),
			sizeof_field(struct mm_struct, saved_auxv),
			NULL);
}

void __init proc_caches_init(void)
{
	sighand_cachep = kmem_cache_create("sighand_cache",
			sizeof(struct sighand_struct), 0,
			SLAB_HWCACHE_ALIGN|SLAB_PANIC|SLAB_TYPESAFE_BY_RCU|
			SLAB_ACCOUNT, sighand_ctor);
	signal_cachep = kmem_cache_create("signal_cache",
			sizeof(struct signal_struct), 0,
			SLAB_HWCACHE_ALIGN|SLAB_PANIC|SLAB_ACCOUNT,
			NULL);
	files_cachep = kmem_cache_create("files_cache",
			sizeof(struct files_struct), 0,
			SLAB_HWCACHE_ALIGN|SLAB_PANIC|SLAB_ACCOUNT,
			NULL);
	fs_cachep = kmem_cache_create("fs_cache",
			sizeof(struct fs_struct), 0,
			SLAB_HWCACHE_ALIGN|SLAB_PANIC|SLAB_ACCOUNT,
			NULL);

	vm_area_cachep = KMEM_CACHE(vm_area_struct, SLAB_PANIC|SLAB_ACCOUNT);
#ifdef CONFIG_PER_VMA_LOCK
	vma_lock_cachep = KMEM_CACHE(vma_lock, SLAB_PANIC|SLAB_ACCOUNT);
#endif
	mmap_init();
	nsproxy_cache_init();
}

/*
 * Check constraints on flags passed to the unshare system call.
 */
static int check_unshare_flags(unsigned long unshare_flags)
{
	if (unshare_flags & ~(CLONE_THREAD|CLONE_FS|CLONE_NEWNS|CLONE_SIGHAND|
				CLONE_VM|CLONE_FILES|CLONE_SYSVSEM|
				CLONE_NEWUTS|CLONE_NEWIPC|CLONE_NEWNET|
				CLONE_NEWUSER|CLONE_NEWPID|CLONE_NEWCGROUP|
				CLONE_NEWTIME))
		return -EINVAL;
	/*
	 * Not implemented, but pretend it works if there is nothing
	 * to unshare.  Note that unsharing the address space or the
	 * signal handlers also need to unshare the signal queues (aka
	 * CLONE_THREAD).
	 */
	if (unshare_flags & (CLONE_THREAD | CLONE_SIGHAND | CLONE_VM)) {
		if (!thread_group_empty(current))
			return -EINVAL;
	}
	if (unshare_flags & (CLONE_SIGHAND | CLONE_VM)) {
		if (refcount_read(&current->sighand->count) > 1)
			return -EINVAL;
	}
	if (unshare_flags & CLONE_VM) {
		if (!current_is_single_threaded())
			return -EINVAL;
	}

	return 0;
}

/*
 * Unshare the filesystem structure if it is being shared
 */
static int unshare_fs(unsigned long unshare_flags, struct fs_struct **new_fsp)
{
	struct fs_struct *fs = current->fs;

	if (!(unshare_flags & CLONE_FS) || !fs)
		return 0;

	/* don't need lock here; in the worst case we'll do useless copy */
	if (fs->users == 1)
		return 0;

	*new_fsp = copy_fs_struct(fs);
	if (!*new_fsp)
		return -ENOMEM;

	return 0;
}

/*
 * Unshare file descriptor table if it is being shared
 */
int unshare_fd(unsigned long unshare_flags, unsigned int max_fds,
	       struct files_struct **new_fdp)
{
	struct files_struct *fd = current->files;
	int error = 0;

	if ((unshare_flags & CLONE_FILES) &&
	    (fd && atomic_read(&fd->count) > 1)) {
		*new_fdp = dup_fd(fd, max_fds, &error);
		if (!*new_fdp)
			return error;
	}

	return 0;
}

/*
 * unshare allows a process to 'unshare' part of the process
 * context which was originally shared using clone.  copy_*
 * functions used by kernel_clone() cannot be used here directly
 * because they modify an inactive task_struct that is being
 * constructed. Here we are modifying the current, active,
 * task_struct.
 */
int ksys_unshare(unsigned long unshare_flags)
{
	struct fs_struct *fs, *new_fs = NULL;
	struct files_struct *new_fd = NULL;
	struct cred *new_cred = NULL;
	struct nsproxy *new_nsproxy = NULL;
	int do_sysvsem = 0;
	int err;

	/*
	 * If unsharing a user namespace must also unshare the thread group
	 * and unshare the filesystem root and working directories.
	 */
	if (unshare_flags & CLONE_NEWUSER)
		unshare_flags |= CLONE_THREAD | CLONE_FS;
	/*
	 * If unsharing vm, must also unshare signal handlers.
	 */
	if (unshare_flags & CLONE_VM)
		unshare_flags |= CLONE_SIGHAND;
	/*
	 * If unsharing a signal handlers, must also unshare the signal queues.
	 */
	if (unshare_flags & CLONE_SIGHAND)
		unshare_flags |= CLONE_THREAD;
	/*
	 * If unsharing namespace, must also unshare filesystem information.
	 */
	if (unshare_flags & CLONE_NEWNS)
		unshare_flags |= CLONE_FS;

	err = check_unshare_flags(unshare_flags);
	if (err)
		goto bad_unshare_out;
	/*
	 * CLONE_NEWIPC must also detach from the undolist: after switching
	 * to a new ipc namespace, the semaphore arrays from the old
	 * namespace are unreachable.
	 */
	if (unshare_flags & (CLONE_NEWIPC|CLONE_SYSVSEM))
		do_sysvsem = 1;
	err = unshare_fs(unshare_flags, &new_fs);
	if (err)
		goto bad_unshare_out;
	err = unshare_fd(unshare_flags, NR_OPEN_MAX, &new_fd);
	if (err)
		goto bad_unshare_cleanup_fs;
	err = unshare_userns(unshare_flags, &new_cred);
	if (err)
		goto bad_unshare_cleanup_fd;
	err = unshare_nsproxy_namespaces(unshare_flags, &new_nsproxy,
					 new_cred, new_fs);
	if (err)
		goto bad_unshare_cleanup_cred;

	if (new_cred) {
		err = set_cred_ucounts(new_cred);
		if (err)
			goto bad_unshare_cleanup_cred;
	}

	if (new_fs || new_fd || do_sysvsem || new_cred || new_nsproxy) {
		if (do_sysvsem) {
			/*
			 * CLONE_SYSVSEM is equivalent to sys_exit().
			 */
			exit_sem(current);
		}
		if (unshare_flags & CLONE_NEWIPC) {
			/* Orphan segments in old ns (see sem above). */
			exit_shm(current);
			shm_init_task(current);
		}

		if (new_nsproxy)
			switch_task_namespaces(current, new_nsproxy);

		task_lock(current);

		if (new_fs) {
			fs = current->fs;
			spin_lock(&fs->lock);
			current->fs = new_fs;
			if (--fs->users)
				new_fs = NULL;
			else
				new_fs = fs;
			spin_unlock(&fs->lock);
		}

		if (new_fd)
			swap(current->files, new_fd);

		task_unlock(current);

		if (new_cred) {
			/* Install the new user namespace */
			commit_creds(new_cred);
			new_cred = NULL;
		}
	}

	perf_event_namespaces(current);

bad_unshare_cleanup_cred:
	if (new_cred)
		put_cred(new_cred);
bad_unshare_cleanup_fd:
	if (new_fd)
		put_files_struct(new_fd);

bad_unshare_cleanup_fs:
	if (new_fs)
		free_fs_struct(new_fs);

bad_unshare_out:
	return err;
}

SYSCALL_DEFINE1(unshare, unsigned long, unshare_flags)
{
	return ksys_unshare(unshare_flags);
}

/*
 *	Helper to unshare the files of the current task.
 *	We don't want to expose copy_files internals to
 *	the exec layer of the kernel.
 */

int unshare_files(void)
{
	struct task_struct *task = current;
	struct files_struct *old, *copy = NULL;
	int error;

	error = unshare_fd(CLONE_FILES, NR_OPEN_MAX, &copy);
	if (error || !copy)
		return error;

	old = task->files;
	task_lock(task);
	task->files = copy;
	task_unlock(task);
	put_files_struct(old);
	return 0;
}

int sysctl_max_threads(struct ctl_table *table, int write,
		       void *buffer, size_t *lenp, loff_t *ppos)
{
	struct ctl_table t;
	int ret;
	int threads = max_threads;
	int min = 1;
	int max = MAX_THREADS;

	t = *table;
	t.data = &threads;
	t.extra1 = &min;
	t.extra2 = &max;

	ret = proc_dointvec_minmax(&t, write, buffer, lenp, ppos);
	if (ret || !write)
		return ret;

	max_threads = threads;

	return 0;
}<|MERGE_RESOLUTION|>--- conflicted
+++ resolved
@@ -116,13 +116,10 @@
 #define CREATE_TRACE_POINTS
 #include <trace/events/task.h>
 
-<<<<<<< HEAD
+#include <kunit/visibility.h>
+
 #undef CREATE_TRACE_POINTS
 #include <trace/hooks/sched.h>
-=======
-#include <kunit/visibility.h>
-
->>>>>>> 6706415b
 /*
  * Minimum number of threads to boot the kernel
  */
