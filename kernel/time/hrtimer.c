/*
 *  linux/kernel/hrtimer.c
 *
 *  Copyright(C) 2005-2006, Thomas Gleixner <tglx@linutronix.de>
 *  Copyright(C) 2005-2007, Red Hat, Inc., Ingo Molnar
 *  Copyright(C) 2006-2007  Timesys Corp., Thomas Gleixner
 *
 *  High-resolution kernel timers
 *
 *  In contrast to the low-resolution timeout API implemented in
 *  kernel/timer.c, hrtimers provide finer resolution and accuracy
 *  depending on system configuration and capabilities.
 *
 *  These timers are currently used for:
 *   - itimers
 *   - POSIX timers
 *   - nanosleep
 *   - precise in-kernel timing
 *
 *  Started by: Thomas Gleixner and Ingo Molnar
 *
 *  Credits:
 *	based on kernel/timer.c
 *
 *	Help, testing, suggestions, bugfixes, improvements were
 *	provided by:
 *
 *	George Anzinger, Andrew Morton, Steven Rostedt, Roman Zippel
 *	et. al.
 *
 *  For licencing details see kernel-base/COPYING
 */

#include <linux/cpu.h>
#include <linux/export.h>
#include <linux/percpu.h>
#include <linux/hrtimer.h>
#include <linux/notifier.h>
#include <linux/syscalls.h>
#include <linux/interrupt.h>
#include <linux/tick.h>
#include <linux/seq_file.h>
#include <linux/err.h>
#include <linux/debugobjects.h>
#include <linux/sched/signal.h>
#include <linux/sched/sysctl.h>
#include <linux/sched/rt.h>
#include <linux/sched/deadline.h>
#include <linux/sched/nohz.h>
#include <linux/sched/debug.h>
#include <linux/timer.h>
#include <linux/freezer.h>
#include <linux/compat.h>

#include <linux/uaccess.h>

#include <trace/events/timer.h>

#include "tick-internal.h"

/*
 * Masks for selecting the soft and hard context timers from
 * cpu_base->active
 */
#define MASK_SHIFT		(HRTIMER_BASE_MONOTONIC_SOFT)
#define HRTIMER_ACTIVE_HARD	((1U << MASK_SHIFT) - 1)
#define HRTIMER_ACTIVE_SOFT	(HRTIMER_ACTIVE_HARD << MASK_SHIFT)
#define HRTIMER_ACTIVE_ALL	(HRTIMER_ACTIVE_SOFT | HRTIMER_ACTIVE_HARD)

/*
 * The timer bases:
 *
 * There are more clockids than hrtimer bases. Thus, we index
 * into the timer bases by the hrtimer_base_type enum. When trying
 * to reach a base using a clockid, hrtimer_clockid_to_base()
 * is used to convert from clockid to the proper hrtimer_base_type.
 */
DEFINE_PER_CPU(struct hrtimer_cpu_base, hrtimer_bases) =
{
	.lock = __RAW_SPIN_LOCK_UNLOCKED(hrtimer_bases.lock),
	.clock_base =
	{
		{
			.index = HRTIMER_BASE_MONOTONIC,
			.clockid = CLOCK_MONOTONIC,
			.get_time = &ktime_get,
		},
		{
			.index = HRTIMER_BASE_REALTIME,
			.clockid = CLOCK_REALTIME,
			.get_time = &ktime_get_real,
		},
		{
			.index = HRTIMER_BASE_BOOTTIME,
			.clockid = CLOCK_BOOTTIME,
			.get_time = &ktime_get_boottime,
		},
		{
			.index = HRTIMER_BASE_TAI,
			.clockid = CLOCK_TAI,
			.get_time = &ktime_get_clocktai,
		},
		{
			.index = HRTIMER_BASE_MONOTONIC_SOFT,
			.clockid = CLOCK_MONOTONIC,
			.get_time = &ktime_get,
		},
		{
			.index = HRTIMER_BASE_REALTIME_SOFT,
			.clockid = CLOCK_REALTIME,
			.get_time = &ktime_get_real,
		},
		{
			.index = HRTIMER_BASE_BOOTTIME_SOFT,
			.clockid = CLOCK_BOOTTIME,
			.get_time = &ktime_get_boottime,
		},
		{
			.index = HRTIMER_BASE_TAI_SOFT,
			.clockid = CLOCK_TAI,
			.get_time = &ktime_get_clocktai,
		},
	}
};

static const int hrtimer_clock_to_base_table[MAX_CLOCKS] = {
	/* Make sure we catch unsupported clockids */
	[0 ... MAX_CLOCKS - 1]	= HRTIMER_MAX_CLOCK_BASES,

	[CLOCK_REALTIME]	= HRTIMER_BASE_REALTIME,
	[CLOCK_MONOTONIC]	= HRTIMER_BASE_MONOTONIC,
	[CLOCK_BOOTTIME]	= HRTIMER_BASE_BOOTTIME,
	[CLOCK_TAI]		= HRTIMER_BASE_TAI,
};

/*
 * Functions and macros which are different for UP/SMP systems are kept in a
 * single place
 */
#ifdef CONFIG_SMP

/*
 * We require the migration_base for lock_hrtimer_base()/switch_hrtimer_base()
 * such that hrtimer_callback_running() can unconditionally dereference
 * timer->base->cpu_base
 */
static struct hrtimer_cpu_base migration_cpu_base = {
	.clock_base = { { .cpu_base = &migration_cpu_base, }, },
};

#define migration_base	migration_cpu_base.clock_base[0]

/*
 * We are using hashed locking: holding per_cpu(hrtimer_bases)[n].lock
 * means that all timers which are tied to this base via timer->base are
 * locked, and the base itself is locked too.
 *
 * So __run_timers/migrate_timers can safely modify all timers which could
 * be found on the lists/queues.
 *
 * When the timer's base is locked, and the timer removed from list, it is
 * possible to set timer->base = &migration_base and drop the lock: the timer
 * remains locked.
 */
static
struct hrtimer_clock_base *lock_hrtimer_base(const struct hrtimer *timer,
					     unsigned long *flags)
{
	struct hrtimer_clock_base *base;

	for (;;) {
		base = timer->base;
		if (likely(base != &migration_base)) {
			raw_spin_lock_irqsave(&base->cpu_base->lock, *flags);
			if (likely(base == timer->base))
				return base;
			/* The timer has migrated to another CPU: */
			raw_spin_unlock_irqrestore(&base->cpu_base->lock, *flags);
		}
		cpu_relax();
	}
}

/*
 * We do not migrate the timer when it is expiring before the next
 * event on the target cpu. When high resolution is enabled, we cannot
 * reprogram the target cpu hardware and we would cause it to fire
 * late. To keep it simple, we handle the high resolution enabled and
 * disabled case similar.
 *
 * Called with cpu_base->lock of target cpu held.
 */
static int
hrtimer_check_target(struct hrtimer *timer, struct hrtimer_clock_base *new_base)
{
	ktime_t expires;

	expires = ktime_sub(hrtimer_get_expires(timer), new_base->offset);
	return expires < new_base->cpu_base->expires_next;
}

static inline
struct hrtimer_cpu_base *get_target_base(struct hrtimer_cpu_base *base,
					 int pinned)
{
#if defined(CONFIG_SMP) && defined(CONFIG_NO_HZ_COMMON)
	if (static_branch_likely(&timers_migration_enabled) && !pinned)
		return &per_cpu(hrtimer_bases, get_nohz_timer_target());
#endif
	return base;
}

/*
 * We switch the timer base to a power-optimized selected CPU target,
 * if:
 *	- NO_HZ_COMMON is enabled
 *	- timer migration is enabled
 *	- the timer callback is not running
 *	- the timer is not the first expiring timer on the new target
 *
 * If one of the above requirements is not fulfilled we move the timer
 * to the current CPU or leave it on the previously assigned CPU if
 * the timer callback is currently running.
 */
static inline struct hrtimer_clock_base *
switch_hrtimer_base(struct hrtimer *timer, struct hrtimer_clock_base *base,
		    int pinned)
{
	struct hrtimer_cpu_base *new_cpu_base, *this_cpu_base;
	struct hrtimer_clock_base *new_base;
	int basenum = base->index;

	this_cpu_base = this_cpu_ptr(&hrtimer_bases);
	new_cpu_base = get_target_base(this_cpu_base, pinned);
again:
	new_base = &new_cpu_base->clock_base[basenum];

	if (base != new_base) {
		/*
		 * We are trying to move timer to new_base.
		 * However we can't change timer's base while it is running,
		 * so we keep it on the same CPU. No hassle vs. reprogramming
		 * the event source in the high resolution case. The softirq
		 * code will take care of this when the timer function has
		 * completed. There is no conflict as we hold the lock until
		 * the timer is enqueued.
		 */
		if (unlikely(hrtimer_callback_running(timer)))
			return base;

		/* See the comment in lock_hrtimer_base() */
		timer->base = &migration_base;
		raw_spin_unlock(&base->cpu_base->lock);
		raw_spin_lock(&new_base->cpu_base->lock);

		if (new_cpu_base != this_cpu_base &&
		    hrtimer_check_target(timer, new_base)) {
			raw_spin_unlock(&new_base->cpu_base->lock);
			raw_spin_lock(&base->cpu_base->lock);
			new_cpu_base = this_cpu_base;
			timer->base = base;
			goto again;
		}
		timer->base = new_base;
	} else {
		if (new_cpu_base != this_cpu_base &&
		    hrtimer_check_target(timer, new_base)) {
			new_cpu_base = this_cpu_base;
			goto again;
		}
	}
	return new_base;
}

#else /* CONFIG_SMP */

static inline struct hrtimer_clock_base *
lock_hrtimer_base(const struct hrtimer *timer, unsigned long *flags)
{
	struct hrtimer_clock_base *base = timer->base;

	raw_spin_lock_irqsave(&base->cpu_base->lock, *flags);

	return base;
}

# define switch_hrtimer_base(t, b, p)	(b)

#endif	/* !CONFIG_SMP */

/*
 * Functions for the union type storage format of ktime_t which are
 * too large for inlining:
 */
#if BITS_PER_LONG < 64
/*
 * Divide a ktime value by a nanosecond value
 */
s64 __ktime_divns(const ktime_t kt, s64 div)
{
	int sft = 0;
	s64 dclc;
	u64 tmp;

	dclc = ktime_to_ns(kt);
	tmp = dclc < 0 ? -dclc : dclc;

	/* Make sure the divisor is less than 2^32: */
	while (div >> 32) {
		sft++;
		div >>= 1;
	}
	tmp >>= sft;
	do_div(tmp, (unsigned long) div);
	return dclc < 0 ? -tmp : tmp;
}
EXPORT_SYMBOL_GPL(__ktime_divns);
#endif /* BITS_PER_LONG >= 64 */

/*
 * Add two ktime values and do a safety check for overflow:
 */
ktime_t ktime_add_safe(const ktime_t lhs, const ktime_t rhs)
{
	ktime_t res = ktime_add_unsafe(lhs, rhs);

	/*
	 * We use KTIME_SEC_MAX here, the maximum timeout which we can
	 * return to user space in a timespec:
	 */
	if (res < 0 || res < lhs || res < rhs)
		res = ktime_set(KTIME_SEC_MAX, 0);

	return res;
}

EXPORT_SYMBOL_GPL(ktime_add_safe);

#ifdef CONFIG_DEBUG_OBJECTS_TIMERS

static struct debug_obj_descr hrtimer_debug_descr;

static void *hrtimer_debug_hint(void *addr)
{
	return ((struct hrtimer *) addr)->function;
}

/*
 * fixup_init is called when:
 * - an active object is initialized
 */
static bool hrtimer_fixup_init(void *addr, enum debug_obj_state state)
{
	struct hrtimer *timer = addr;

	switch (state) {
	case ODEBUG_STATE_ACTIVE:
		hrtimer_cancel(timer);
		debug_object_init(timer, &hrtimer_debug_descr);
		return true;
	default:
		return false;
	}
}

/*
 * fixup_activate is called when:
 * - an active object is activated
 * - an unknown non-static object is activated
 */
static bool hrtimer_fixup_activate(void *addr, enum debug_obj_state state)
{
	switch (state) {
	case ODEBUG_STATE_ACTIVE:
		WARN_ON(1);

	default:
		return false;
	}
}

/*
 * fixup_free is called when:
 * - an active object is freed
 */
static bool hrtimer_fixup_free(void *addr, enum debug_obj_state state)
{
	struct hrtimer *timer = addr;

	switch (state) {
	case ODEBUG_STATE_ACTIVE:
		hrtimer_cancel(timer);
		debug_object_free(timer, &hrtimer_debug_descr);
		return true;
	default:
		return false;
	}
}

static struct debug_obj_descr hrtimer_debug_descr = {
	.name		= "hrtimer",
	.debug_hint	= hrtimer_debug_hint,
	.fixup_init	= hrtimer_fixup_init,
	.fixup_activate	= hrtimer_fixup_activate,
	.fixup_free	= hrtimer_fixup_free,
};

static inline void debug_hrtimer_init(struct hrtimer *timer)
{
	debug_object_init(timer, &hrtimer_debug_descr);
}

static inline void debug_hrtimer_activate(struct hrtimer *timer,
					  enum hrtimer_mode mode)
{
	debug_object_activate(timer, &hrtimer_debug_descr);
}

static inline void debug_hrtimer_deactivate(struct hrtimer *timer)
{
	debug_object_deactivate(timer, &hrtimer_debug_descr);
}

static inline void debug_hrtimer_free(struct hrtimer *timer)
{
	debug_object_free(timer, &hrtimer_debug_descr);
}

static void __hrtimer_init(struct hrtimer *timer, clockid_t clock_id,
			   enum hrtimer_mode mode);

void hrtimer_init_on_stack(struct hrtimer *timer, clockid_t clock_id,
			   enum hrtimer_mode mode)
{
	debug_object_init_on_stack(timer, &hrtimer_debug_descr);
	__hrtimer_init(timer, clock_id, mode);
}
EXPORT_SYMBOL_GPL(hrtimer_init_on_stack);

void destroy_hrtimer_on_stack(struct hrtimer *timer)
{
	debug_object_free(timer, &hrtimer_debug_descr);
}
EXPORT_SYMBOL_GPL(destroy_hrtimer_on_stack);

#else

static inline void debug_hrtimer_init(struct hrtimer *timer) { }
static inline void debug_hrtimer_activate(struct hrtimer *timer,
					  enum hrtimer_mode mode) { }
static inline void debug_hrtimer_deactivate(struct hrtimer *timer) { }
#endif

static inline void
debug_init(struct hrtimer *timer, clockid_t clockid,
	   enum hrtimer_mode mode)
{
	debug_hrtimer_init(timer);
	trace_hrtimer_init(timer, clockid, mode);
}

static inline void debug_activate(struct hrtimer *timer,
				  enum hrtimer_mode mode)
{
	debug_hrtimer_activate(timer, mode);
	trace_hrtimer_start(timer, mode);
}

static inline void debug_deactivate(struct hrtimer *timer)
{
	debug_hrtimer_deactivate(timer);
	trace_hrtimer_cancel(timer);
}

static struct hrtimer_clock_base *
__next_base(struct hrtimer_cpu_base *cpu_base, unsigned int *active)
{
	unsigned int idx;

	if (!*active)
		return NULL;

	idx = __ffs(*active);
	*active &= ~(1U << idx);

	return &cpu_base->clock_base[idx];
}

#define for_each_active_base(base, cpu_base, active)	\
	while ((base = __next_base((cpu_base), &(active))))

static ktime_t __hrtimer_next_event_base(struct hrtimer_cpu_base *cpu_base,
					 const struct hrtimer *exclude,
					 unsigned int active,
					 ktime_t expires_next)
{
	struct hrtimer_clock_base *base;
	ktime_t expires;

	for_each_active_base(base, cpu_base, active) {
		struct timerqueue_node *next;
		struct hrtimer *timer;

		next = timerqueue_getnext(&base->active);
		timer = container_of(next, struct hrtimer, node);
		if (timer == exclude) {
			/* Get to the next timer in the queue. */
			next = timerqueue_iterate_next(next);
			if (!next)
				continue;

			timer = container_of(next, struct hrtimer, node);
		}
		expires = ktime_sub(hrtimer_get_expires(timer), base->offset);
		if (expires < expires_next) {
			expires_next = expires;

			/* Skip cpu_base update if a timer is being excluded. */
			if (exclude)
				continue;

			if (timer->is_soft)
				cpu_base->softirq_next_timer = timer;
			else
				cpu_base->next_timer = timer;
		}
	}
	/*
	 * clock_was_set() might have changed base->offset of any of
	 * the clock bases so the result might be negative. Fix it up
	 * to prevent a false positive in clockevents_program_event().
	 */
	if (expires_next < 0)
		expires_next = 0;
	return expires_next;
}

/*
 * Recomputes cpu_base::*next_timer and returns the earliest expires_next
 * but does not set cpu_base::*expires_next, that is done by
 * hrtimer[_force]_reprogram and hrtimer_interrupt only. When updating
 * cpu_base::*expires_next right away, reprogramming logic would no longer
 * work.
 *
 * When a softirq is pending, we can ignore the HRTIMER_ACTIVE_SOFT bases,
 * those timers will get run whenever the softirq gets handled, at the end of
 * hrtimer_run_softirq(), hrtimer_update_softirq_timer() will re-add these bases.
 *
 * Therefore softirq values are those from the HRTIMER_ACTIVE_SOFT clock bases.
 * The !softirq values are the minima across HRTIMER_ACTIVE_ALL, unless an actual
 * softirq is pending, in which case they're the minima of HRTIMER_ACTIVE_HARD.
 *
 * @active_mask must be one of:
 *  - HRTIMER_ACTIVE_ALL,
 *  - HRTIMER_ACTIVE_SOFT, or
 *  - HRTIMER_ACTIVE_HARD.
 */
static ktime_t
__hrtimer_get_next_event(struct hrtimer_cpu_base *cpu_base, unsigned int active_mask)
{
	unsigned int active;
	struct hrtimer *next_timer = NULL;
	ktime_t expires_next = KTIME_MAX;

	if (!cpu_base->softirq_activated && (active_mask & HRTIMER_ACTIVE_SOFT)) {
		active = cpu_base->active_bases & HRTIMER_ACTIVE_SOFT;
		cpu_base->softirq_next_timer = NULL;
		expires_next = __hrtimer_next_event_base(cpu_base, NULL,
							 active, KTIME_MAX);

		next_timer = cpu_base->softirq_next_timer;
	}

	if (active_mask & HRTIMER_ACTIVE_HARD) {
		active = cpu_base->active_bases & HRTIMER_ACTIVE_HARD;
		cpu_base->next_timer = next_timer;
		expires_next = __hrtimer_next_event_base(cpu_base, NULL, active,
							 expires_next);
	}

	return expires_next;
}

static ktime_t hrtimer_update_next_event(struct hrtimer_cpu_base *cpu_base)
{
	ktime_t expires_next, soft = KTIME_MAX;

	/*
	 * If the soft interrupt has already been activated, ignore the
	 * soft bases. They will be handled in the already raised soft
	 * interrupt.
	 */
	if (!cpu_base->softirq_activated) {
		soft = __hrtimer_get_next_event(cpu_base, HRTIMER_ACTIVE_SOFT);
		/*
		 * Update the soft expiry time. clock_settime() might have
		 * affected it.
		 */
		cpu_base->softirq_expires_next = soft;
	}

	expires_next = __hrtimer_get_next_event(cpu_base, HRTIMER_ACTIVE_HARD);
	/*
	 * If a softirq timer is expiring first, update cpu_base->next_timer
	 * and program the hardware with the soft expiry time.
	 */
	if (expires_next > soft) {
		cpu_base->next_timer = cpu_base->softirq_next_timer;
		expires_next = soft;
	}

	return expires_next;
}

static inline ktime_t hrtimer_update_base(struct hrtimer_cpu_base *base)
{
	ktime_t *offs_real = &base->clock_base[HRTIMER_BASE_REALTIME].offset;
	ktime_t *offs_boot = &base->clock_base[HRTIMER_BASE_BOOTTIME].offset;
	ktime_t *offs_tai = &base->clock_base[HRTIMER_BASE_TAI].offset;

	ktime_t now = ktime_get_update_offsets_now(&base->clock_was_set_seq,
					    offs_real, offs_boot, offs_tai);

	base->clock_base[HRTIMER_BASE_REALTIME_SOFT].offset = *offs_real;
	base->clock_base[HRTIMER_BASE_BOOTTIME_SOFT].offset = *offs_boot;
	base->clock_base[HRTIMER_BASE_TAI_SOFT].offset = *offs_tai;

	return now;
}

/*
 * Is the high resolution mode active ?
 */
static inline int __hrtimer_hres_active(struct hrtimer_cpu_base *cpu_base)
{
	return IS_ENABLED(CONFIG_HIGH_RES_TIMERS) ?
		cpu_base->hres_active : 0;
}

static inline int hrtimer_hres_active(void)
{
	return __hrtimer_hres_active(this_cpu_ptr(&hrtimer_bases));
}

/*
 * Reprogram the event source with checking both queues for the
 * next event
 * Called with interrupts disabled and base->lock held
 */
static void
hrtimer_force_reprogram(struct hrtimer_cpu_base *cpu_base, int skip_equal)
{
	ktime_t expires_next;

	expires_next = hrtimer_update_next_event(cpu_base);

	if (skip_equal && expires_next == cpu_base->expires_next)
		return;

	cpu_base->expires_next = expires_next;

	/*
	 * If hres is not active, hardware does not have to be
	 * reprogrammed yet.
	 *
	 * If a hang was detected in the last timer interrupt then we
	 * leave the hang delay active in the hardware. We want the
	 * system to make progress. That also prevents the following
	 * scenario:
	 * T1 expires 50ms from now
	 * T2 expires 5s from now
	 *
	 * T1 is removed, so this code is called and would reprogram
	 * the hardware to 5s from now. Any hrtimer_start after that
	 * will not reprogram the hardware due to hang_detected being
	 * set. So we'd effectivly block all timers until the T2 event
	 * fires.
	 */
	if (!__hrtimer_hres_active(cpu_base) || cpu_base->hang_detected)
		return;

	tick_program_event(cpu_base->expires_next, 1);
}

/* High resolution timer related functions */
#ifdef CONFIG_HIGH_RES_TIMERS

/*
 * High resolution timer enabled ?
 */
static bool hrtimer_hres_enabled __read_mostly  = true;
unsigned int hrtimer_resolution __read_mostly = LOW_RES_NSEC;
EXPORT_SYMBOL_GPL(hrtimer_resolution);

/*
 * Enable / Disable high resolution mode
 */
static int __init setup_hrtimer_hres(char *str)
{
	return (kstrtobool(str, &hrtimer_hres_enabled) == 0);
}

__setup("highres=", setup_hrtimer_hres);

/*
 * hrtimer_high_res_enabled - query, if the highres mode is enabled
 */
static inline int hrtimer_is_hres_enabled(void)
{
	return hrtimer_hres_enabled;
}

/*
 * Retrigger next event is called after clock was set
 *
 * Called with interrupts disabled via on_each_cpu()
 */
static void retrigger_next_event(void *arg)
{
	struct hrtimer_cpu_base *base = this_cpu_ptr(&hrtimer_bases);

	if (!__hrtimer_hres_active(base))
		return;

	raw_spin_lock(&base->lock);
	hrtimer_update_base(base);
	hrtimer_force_reprogram(base, 0);
	raw_spin_unlock(&base->lock);
}

/*
 * Switch to high resolution mode
 */
static void hrtimer_switch_to_hres(void)
{
	struct hrtimer_cpu_base *base = this_cpu_ptr(&hrtimer_bases);

	if (tick_init_highres()) {
		pr_warn("Could not switch to high resolution mode on CPU %u\n",
			base->cpu);
		return;
	}
	base->hres_active = 1;
	hrtimer_resolution = HIGH_RES_NSEC;

	tick_setup_sched_timer();
	/* "Retrigger" the interrupt to get things going */
	retrigger_next_event(NULL);
}

static void clock_was_set_work(struct work_struct *work)
{
	clock_was_set();
}

static DECLARE_WORK(hrtimer_work, clock_was_set_work);

/*
 * Called from timekeeping and resume code to reprogram the hrtimer
 * interrupt device on all cpus.
 */
void clock_was_set_delayed(void)
{
	schedule_work(&hrtimer_work);
}

#else

static inline int hrtimer_is_hres_enabled(void) { return 0; }
static inline void hrtimer_switch_to_hres(void) { }
static inline void retrigger_next_event(void *arg) { }

#endif /* CONFIG_HIGH_RES_TIMERS */

/*
 * When a timer is enqueued and expires earlier than the already enqueued
 * timers, we have to check, whether it expires earlier than the timer for
 * which the clock event device was armed.
 *
 * Called with interrupts disabled and base->cpu_base.lock held
 */
static void hrtimer_reprogram(struct hrtimer *timer, bool reprogram)
{
	struct hrtimer_cpu_base *cpu_base = this_cpu_ptr(&hrtimer_bases);
	struct hrtimer_clock_base *base = timer->base;
	ktime_t expires = ktime_sub(hrtimer_get_expires(timer), base->offset);

	WARN_ON_ONCE(hrtimer_get_expires_tv64(timer) < 0);

	/*
	 * CLOCK_REALTIME timer might be requested with an absolute
	 * expiry time which is less than base->offset. Set it to 0.
	 */
	if (expires < 0)
		expires = 0;

	if (timer->is_soft) {
		/*
		 * soft hrtimer could be started on a remote CPU. In this
		 * case softirq_expires_next needs to be updated on the
		 * remote CPU. The soft hrtimer will not expire before the
		 * first hard hrtimer on the remote CPU -
		 * hrtimer_check_target() prevents this case.
		 */
		struct hrtimer_cpu_base *timer_cpu_base = base->cpu_base;

		if (timer_cpu_base->softirq_activated)
			return;

		if (!ktime_before(expires, timer_cpu_base->softirq_expires_next))
			return;

		timer_cpu_base->softirq_next_timer = timer;
		timer_cpu_base->softirq_expires_next = expires;

		if (!ktime_before(expires, timer_cpu_base->expires_next) ||
		    !reprogram)
			return;
	}

	/*
	 * If the timer is not on the current cpu, we cannot reprogram
	 * the other cpus clock event device.
	 */
	if (base->cpu_base != cpu_base)
		return;

	/*
	 * If the hrtimer interrupt is running, then it will
	 * reevaluate the clock bases and reprogram the clock event
	 * device. The callbacks are always executed in hard interrupt
	 * context so we don't need an extra check for a running
	 * callback.
	 */
	if (cpu_base->in_hrtirq)
		return;

	if (expires >= cpu_base->expires_next)
		return;

	/* Update the pointer to the next expiring timer */
	cpu_base->next_timer = timer;
	cpu_base->expires_next = expires;

	/*
	 * If hres is not active, hardware does not have to be
	 * programmed yet.
	 *
	 * If a hang was detected in the last timer interrupt then we
	 * do not schedule a timer which is earlier than the expiry
	 * which we enforced in the hang detection. We want the system
	 * to make progress.
	 */
	if (!__hrtimer_hres_active(cpu_base) || cpu_base->hang_detected)
		return;

	/*
	 * Program the timer hardware. We enforce the expiry for
	 * events which are already in the past.
	 */
	tick_program_event(expires, 1);
}

/*
 * Clock realtime was set
 *
 * Change the offset of the realtime clock vs. the monotonic
 * clock.
 *
 * We might have to reprogram the high resolution timer interrupt. On
 * SMP we call the architecture specific code to retrigger _all_ high
 * resolution timer interrupts. On UP we just disable interrupts and
 * call the high resolution interrupt code.
 */
void clock_was_set(void)
{
#ifdef CONFIG_HIGH_RES_TIMERS
	/* Retrigger the CPU local events everywhere */
	on_each_cpu(retrigger_next_event, NULL, 1);
#endif
	timerfd_clock_was_set();
}

/*
 * During resume we might have to reprogram the high resolution timer
 * interrupt on all online CPUs.  However, all other CPUs will be
 * stopped with IRQs interrupts disabled so the clock_was_set() call
 * must be deferred.
 */
void hrtimers_resume(void)
{
	lockdep_assert_irqs_disabled();
	/* Retrigger on the local CPU */
	retrigger_next_event(NULL);
	/* And schedule a retrigger for all others */
	clock_was_set_delayed();
}

/*
 * Counterpart to lock_hrtimer_base above:
 */
static inline
void unlock_hrtimer_base(const struct hrtimer *timer, unsigned long *flags)
{
	raw_spin_unlock_irqrestore(&timer->base->cpu_base->lock, *flags);
}

/**
 * hrtimer_forward - forward the timer expiry
 * @timer:	hrtimer to forward
 * @now:	forward past this time
 * @interval:	the interval to forward
 *
 * Forward the timer expiry so it will expire in the future.
 * Returns the number of overruns.
 *
 * Can be safely called from the callback function of @timer. If
 * called from other contexts @timer must neither be enqueued nor
 * running the callback and the caller needs to take care of
 * serialization.
 *
 * Note: This only updates the timer expiry value and does not requeue
 * the timer.
 */
u64 hrtimer_forward(struct hrtimer *timer, ktime_t now, ktime_t interval)
{
	u64 orun = 1;
	ktime_t delta;

	delta = ktime_sub(now, hrtimer_get_expires(timer));

	if (delta < 0)
		return 0;

	if (WARN_ON(timer->state & HRTIMER_STATE_ENQUEUED))
		return 0;

	if (interval < hrtimer_resolution)
		interval = hrtimer_resolution;

	if (unlikely(delta >= interval)) {
		s64 incr = ktime_to_ns(interval);

		orun = ktime_divns(delta, incr);
		hrtimer_add_expires_ns(timer, incr * orun);
		if (hrtimer_get_expires_tv64(timer) > now)
			return orun;
		/*
		 * This (and the ktime_add() below) is the
		 * correction for exact:
		 */
		orun++;
	}
	hrtimer_add_expires(timer, interval);

	return orun;
}
EXPORT_SYMBOL_GPL(hrtimer_forward);

/*
 * enqueue_hrtimer - internal function to (re)start a timer
 *
 * The timer is inserted in expiry order. Insertion into the
 * red black tree is O(log(n)). Must hold the base lock.
 *
 * Returns 1 when the new timer is the leftmost timer in the tree.
 */
static int enqueue_hrtimer(struct hrtimer *timer,
			   struct hrtimer_clock_base *base,
			   enum hrtimer_mode mode)
{
	debug_activate(timer, mode);
	WARN_ON_ONCE(!base->cpu_base->online);

	base->cpu_base->active_bases |= 1 << base->index;

	/* Pairs with the lockless read in hrtimer_is_queued() */
	WRITE_ONCE(timer->state, HRTIMER_STATE_ENQUEUED);

	return timerqueue_add(&base->active, &timer->node);
}

/*
 * __remove_hrtimer - internal function to remove a timer
 *
 * Caller must hold the base lock.
 *
 * High resolution timer mode reprograms the clock event device when the
 * timer is the one which expires next. The caller can disable this by setting
 * reprogram to zero. This is useful, when the context does a reprogramming
 * anyway (e.g. timer interrupt)
 */
static void __remove_hrtimer(struct hrtimer *timer,
			     struct hrtimer_clock_base *base,
			     u8 newstate, int reprogram)
{
	struct hrtimer_cpu_base *cpu_base = base->cpu_base;
	u8 state = timer->state;

	/* Pairs with the lockless read in hrtimer_is_queued() */
	WRITE_ONCE(timer->state, newstate);
	if (!(state & HRTIMER_STATE_ENQUEUED))
		return;

	if (!timerqueue_del(&base->active, &timer->node))
		cpu_base->active_bases &= ~(1 << base->index);

	/*
	 * Note: If reprogram is false we do not update
	 * cpu_base->next_timer. This happens when we remove the first
	 * timer on a remote cpu. No harm as we never dereference
	 * cpu_base->next_timer. So the worst thing what can happen is
	 * an superflous call to hrtimer_force_reprogram() on the
	 * remote cpu later on if the same timer gets enqueued again.
	 */
	if (reprogram && timer == cpu_base->next_timer)
		hrtimer_force_reprogram(cpu_base, 1);
}

/*
 * remove hrtimer, called with base lock held
 */
static inline int
remove_hrtimer(struct hrtimer *timer, struct hrtimer_clock_base *base,
	       bool restart, bool keep_local)
{
	u8 state = timer->state;

	if (state & HRTIMER_STATE_ENQUEUED) {
		bool reprogram;

		/*
		 * Remove the timer and force reprogramming when high
		 * resolution mode is active and the timer is on the current
		 * CPU. If we remove a timer on another CPU, reprogramming is
		 * skipped. The interrupt event on this CPU is fired and
		 * reprogramming happens in the interrupt handler. This is a
		 * rare case and less expensive than a smp call.
		 */
		debug_deactivate(timer);
		reprogram = base->cpu_base == this_cpu_ptr(&hrtimer_bases);

		/*
		 * If the timer is not restarted then reprogramming is
		 * required if the timer is local. If it is local and about
		 * to be restarted, avoid programming it twice (on removal
		 * and a moment later when it's requeued).
		 */
		if (!restart)
			state = HRTIMER_STATE_INACTIVE;
		else
			reprogram &= !keep_local;

		__remove_hrtimer(timer, base, state, reprogram);
		return 1;
	}
	return 0;
}

static inline ktime_t hrtimer_update_lowres(struct hrtimer *timer, ktime_t tim,
					    const enum hrtimer_mode mode)
{
#ifdef CONFIG_TIME_LOW_RES
	/*
	 * CONFIG_TIME_LOW_RES indicates that the system has no way to return
	 * granular time values. For relative timers we add hrtimer_resolution
	 * (i.e. one jiffie) to prevent short timeouts.
	 */
	timer->is_rel = mode & HRTIMER_MODE_REL;
	if (timer->is_rel)
		tim = ktime_add_safe(tim, hrtimer_resolution);
#endif
	return tim;
}

static void
hrtimer_update_softirq_timer(struct hrtimer_cpu_base *cpu_base, bool reprogram)
{
	ktime_t expires;

	/*
	 * Find the next SOFT expiration.
	 */
	expires = __hrtimer_get_next_event(cpu_base, HRTIMER_ACTIVE_SOFT);

	/*
	 * reprogramming needs to be triggered, even if the next soft
	 * hrtimer expires at the same time than the next hard
	 * hrtimer. cpu_base->softirq_expires_next needs to be updated!
	 */
	if (expires == KTIME_MAX)
		return;

	/*
	 * cpu_base->*next_timer is recomputed by __hrtimer_get_next_event()
	 * cpu_base->*expires_next is only set by hrtimer_reprogram()
	 */
	hrtimer_reprogram(cpu_base->softirq_next_timer, reprogram);
}

static int __hrtimer_start_range_ns(struct hrtimer *timer, ktime_t tim,
				    u64 delta_ns, const enum hrtimer_mode mode,
				    struct hrtimer_clock_base *base)
{
	struct hrtimer_clock_base *new_base;
	bool force_local, first;

	/*
	 * If the timer is on the local cpu base and is the first expiring
	 * timer then this might end up reprogramming the hardware twice
	 * (on removal and on enqueue). To avoid that by prevent the
	 * reprogram on removal, keep the timer local to the current CPU
	 * and enforce reprogramming after it is queued no matter whether
	 * it is the new first expiring timer again or not.
	 */
	force_local = base->cpu_base == this_cpu_ptr(&hrtimer_bases);
	force_local &= base->cpu_base->next_timer == timer;

	/*
	 * Remove an active timer from the queue. In case it is not queued
	 * on the current CPU, make sure that remove_hrtimer() updates the
	 * remote data correctly.
	 *
	 * If it's on the current CPU and the first expiring timer, then
	 * skip reprogramming, keep the timer local and enforce
	 * reprogramming later if it was the first expiring timer.  This
	 * avoids programming the underlying clock event twice (once at
	 * removal and once after enqueue).
	 */
	remove_hrtimer(timer, base, true, force_local);

	if (mode & HRTIMER_MODE_REL)
		tim = ktime_add_safe(tim, base->get_time());

	tim = hrtimer_update_lowres(timer, tim, mode);

	hrtimer_set_expires_range_ns(timer, tim, delta_ns);

	/* Switch the timer base, if necessary: */
	if (!force_local) {
		new_base = switch_hrtimer_base(timer, base,
					       mode & HRTIMER_MODE_PINNED);
	} else {
		new_base = base;
	}

	first = enqueue_hrtimer(timer, new_base, mode);
	if (!force_local)
		return first;

	/*
	 * Timer was forced to stay on the current CPU to avoid
	 * reprogramming on removal and enqueue. Force reprogram the
	 * hardware by evaluating the new first expiring timer.
	 */
	hrtimer_force_reprogram(new_base->cpu_base, 1);
	return 0;
}

/**
 * hrtimer_start_range_ns - (re)start an hrtimer
 * @timer:	the timer to be added
 * @tim:	expiry time
 * @delta_ns:	"slack" range for the timer
 * @mode:	timer mode: absolute (HRTIMER_MODE_ABS) or
 *		relative (HRTIMER_MODE_REL), and pinned (HRTIMER_MODE_PINNED);
 *		softirq based mode is considered for debug purpose only!
 */
void hrtimer_start_range_ns(struct hrtimer *timer, ktime_t tim,
			    u64 delta_ns, const enum hrtimer_mode mode)
{
	struct hrtimer_clock_base *base;
	unsigned long flags;

	/*
	 * Check whether the HRTIMER_MODE_SOFT bit and hrtimer.is_soft
	 * match.
	 */
	WARN_ON_ONCE(!(mode & HRTIMER_MODE_SOFT) ^ !timer->is_soft);

	base = lock_hrtimer_base(timer, &flags);

	if (__hrtimer_start_range_ns(timer, tim, delta_ns, mode, base))
		hrtimer_reprogram(timer, true);

	unlock_hrtimer_base(timer, &flags);
}
EXPORT_SYMBOL_GPL(hrtimer_start_range_ns);

/**
 * hrtimer_try_to_cancel - try to deactivate a timer
 * @timer:	hrtimer to stop
 *
 * Returns:
 *  0 when the timer was not active
 *  1 when the timer was active
 * -1 when the timer is currently executing the callback function and
 *    cannot be stopped
 */
int hrtimer_try_to_cancel(struct hrtimer *timer)
{
	struct hrtimer_clock_base *base;
	unsigned long flags;
	int ret = -1;

	/*
	 * Check lockless first. If the timer is not active (neither
	 * enqueued nor running the callback, nothing to do here.  The
	 * base lock does not serialize against a concurrent enqueue,
	 * so we can avoid taking it.
	 */
	if (!hrtimer_active(timer))
		return 0;

	base = lock_hrtimer_base(timer, &flags);

	if (!hrtimer_callback_running(timer))
		ret = remove_hrtimer(timer, base, false, false);

	unlock_hrtimer_base(timer, &flags);

	return ret;

}
EXPORT_SYMBOL_GPL(hrtimer_try_to_cancel);

/**
 * hrtimer_cancel - cancel a timer and wait for the handler to finish.
 * @timer:	the timer to be cancelled
 *
 * Returns:
 *  0 when the timer was not active
 *  1 when the timer was active
 */
int hrtimer_cancel(struct hrtimer *timer)
{
	for (;;) {
		int ret = hrtimer_try_to_cancel(timer);

		if (ret >= 0)
			return ret;
		cpu_relax();
	}
}
EXPORT_SYMBOL_GPL(hrtimer_cancel);

/**
 * hrtimer_get_remaining - get remaining time for the timer
 * @timer:	the timer to read
 * @adjust:	adjust relative timers when CONFIG_TIME_LOW_RES=y
 */
ktime_t __hrtimer_get_remaining(const struct hrtimer *timer, bool adjust)
{
	unsigned long flags;
	ktime_t rem;

	lock_hrtimer_base(timer, &flags);
	if (IS_ENABLED(CONFIG_TIME_LOW_RES) && adjust)
		rem = hrtimer_expires_remaining_adjusted(timer);
	else
		rem = hrtimer_expires_remaining(timer);
	unlock_hrtimer_base(timer, &flags);

	return rem;
}
EXPORT_SYMBOL_GPL(__hrtimer_get_remaining);

#ifdef CONFIG_NO_HZ_COMMON
/**
 * hrtimer_get_next_event - get the time until next expiry event
 *
 * Returns the next expiry time or KTIME_MAX if no timer is pending.
 */
u64 hrtimer_get_next_event(void)
{
	struct hrtimer_cpu_base *cpu_base = this_cpu_ptr(&hrtimer_bases);
	u64 expires = KTIME_MAX;
	unsigned long flags;

	raw_spin_lock_irqsave(&cpu_base->lock, flags);

	if (!__hrtimer_hres_active(cpu_base))
		expires = __hrtimer_get_next_event(cpu_base, HRTIMER_ACTIVE_ALL);

	raw_spin_unlock_irqrestore(&cpu_base->lock, flags);

	return expires;
}

/**
 * hrtimer_next_event_without - time until next expiry event w/o one timer
 * @exclude:	timer to exclude
 *
 * Returns the next expiry time over all timers except for the @exclude one or
 * KTIME_MAX if none of them is pending.
 */
u64 hrtimer_next_event_without(const struct hrtimer *exclude)
{
	struct hrtimer_cpu_base *cpu_base = this_cpu_ptr(&hrtimer_bases);
	u64 expires = KTIME_MAX;
	unsigned long flags;

	raw_spin_lock_irqsave(&cpu_base->lock, flags);

	if (__hrtimer_hres_active(cpu_base)) {
		unsigned int active;

		if (!cpu_base->softirq_activated) {
			active = cpu_base->active_bases & HRTIMER_ACTIVE_SOFT;
			expires = __hrtimer_next_event_base(cpu_base, exclude,
							    active, KTIME_MAX);
		}
		active = cpu_base->active_bases & HRTIMER_ACTIVE_HARD;
		expires = __hrtimer_next_event_base(cpu_base, exclude, active,
						    expires);
	}

	raw_spin_unlock_irqrestore(&cpu_base->lock, flags);

	return expires;
}
#endif

static inline int hrtimer_clockid_to_base(clockid_t clock_id)
{
	if (likely(clock_id < MAX_CLOCKS)) {
		int base = hrtimer_clock_to_base_table[clock_id];

		if (likely(base != HRTIMER_MAX_CLOCK_BASES))
			return base;
	}
	WARN(1, "Invalid clockid %d. Using MONOTONIC\n", clock_id);
	return HRTIMER_BASE_MONOTONIC;
}

static void __hrtimer_init(struct hrtimer *timer, clockid_t clock_id,
			   enum hrtimer_mode mode)
{
	bool softtimer = !!(mode & HRTIMER_MODE_SOFT);
	int base = softtimer ? HRTIMER_MAX_CLOCK_BASES / 2 : 0;
	struct hrtimer_cpu_base *cpu_base;

	memset(timer, 0, sizeof(struct hrtimer));

	cpu_base = raw_cpu_ptr(&hrtimer_bases);

	/*
	 * POSIX magic: Relative CLOCK_REALTIME timers are not affected by
	 * clock modifications, so they needs to become CLOCK_MONOTONIC to
	 * ensure POSIX compliance.
	 */
	if (clock_id == CLOCK_REALTIME && mode & HRTIMER_MODE_REL)
		clock_id = CLOCK_MONOTONIC;

	base += hrtimer_clockid_to_base(clock_id);
	timer->is_soft = softtimer;
	timer->base = &cpu_base->clock_base[base];
	timerqueue_init(&timer->node);
}

/**
 * hrtimer_init - initialize a timer to the given clock
 * @timer:	the timer to be initialized
 * @clock_id:	the clock to be used
 * @mode:       The modes which are relevant for intitialization:
 *              HRTIMER_MODE_ABS, HRTIMER_MODE_REL, HRTIMER_MODE_ABS_SOFT,
 *              HRTIMER_MODE_REL_SOFT
 *
 *              The PINNED variants of the above can be handed in,
 *              but the PINNED bit is ignored as pinning happens
 *              when the hrtimer is started
 */
void hrtimer_init(struct hrtimer *timer, clockid_t clock_id,
		  enum hrtimer_mode mode)
{
	debug_init(timer, clock_id, mode);
	__hrtimer_init(timer, clock_id, mode);
}
EXPORT_SYMBOL_GPL(hrtimer_init);

/*
 * A timer is active, when it is enqueued into the rbtree or the
 * callback function is running or it's in the state of being migrated
 * to another cpu.
 *
 * It is important for this function to not return a false negative.
 */
bool hrtimer_active(const struct hrtimer *timer)
{
	struct hrtimer_clock_base *base;
	unsigned int seq;

	do {
		base = READ_ONCE(timer->base);
		seq = raw_read_seqcount_begin(&base->seq);

		if (timer->state != HRTIMER_STATE_INACTIVE ||
		    base->running == timer)
			return true;

	} while (read_seqcount_retry(&base->seq, seq) ||
		 base != READ_ONCE(timer->base));

	return false;
}
EXPORT_SYMBOL_GPL(hrtimer_active);

/*
 * The write_seqcount_barrier()s in __run_hrtimer() split the thing into 3
 * distinct sections:
 *
 *  - queued:	the timer is queued
 *  - callback:	the timer is being ran
 *  - post:	the timer is inactive or (re)queued
 *
 * On the read side we ensure we observe timer->state and cpu_base->running
 * from the same section, if anything changed while we looked at it, we retry.
 * This includes timer->base changing because sequence numbers alone are
 * insufficient for that.
 *
 * The sequence numbers are required because otherwise we could still observe
 * a false negative if the read side got smeared over multiple consequtive
 * __run_hrtimer() invocations.
 */

static void __run_hrtimer(struct hrtimer_cpu_base *cpu_base,
			  struct hrtimer_clock_base *base,
			  struct hrtimer *timer, ktime_t *now,
			  unsigned long flags)
{
	enum hrtimer_restart (*fn)(struct hrtimer *);
	int restart;

	lockdep_assert_held(&cpu_base->lock);

	debug_deactivate(timer);
	base->running = timer;

	/*
	 * Separate the ->running assignment from the ->state assignment.
	 *
	 * As with a regular write barrier, this ensures the read side in
	 * hrtimer_active() cannot observe base->running == NULL &&
	 * timer->state == INACTIVE.
	 */
	raw_write_seqcount_barrier(&base->seq);

	__remove_hrtimer(timer, base, HRTIMER_STATE_INACTIVE, 0);
	fn = timer->function;

	/*
	 * Clear the 'is relative' flag for the TIME_LOW_RES case. If the
	 * timer is restarted with a period then it becomes an absolute
	 * timer. If its not restarted it does not matter.
	 */
	if (IS_ENABLED(CONFIG_TIME_LOW_RES))
		timer->is_rel = false;

	/*
	 * The timer is marked as running in the CPU base, so it is
	 * protected against migration to a different CPU even if the lock
	 * is dropped.
	 */
	raw_spin_unlock_irqrestore(&cpu_base->lock, flags);
	trace_hrtimer_expire_entry(timer, now);
	restart = fn(timer);
	trace_hrtimer_expire_exit(timer);
	raw_spin_lock_irq(&cpu_base->lock);

	/*
	 * Note: We clear the running state after enqueue_hrtimer and
	 * we do not reprogram the event hardware. Happens either in
	 * hrtimer_start_range_ns() or in hrtimer_interrupt()
	 *
	 * Note: Because we dropped the cpu_base->lock above,
	 * hrtimer_start_range_ns() can have popped in and enqueued the timer
	 * for us already.
	 */
	if (restart != HRTIMER_NORESTART &&
	    !(timer->state & HRTIMER_STATE_ENQUEUED))
		enqueue_hrtimer(timer, base, HRTIMER_MODE_ABS);

	/*
	 * Separate the ->running assignment from the ->state assignment.
	 *
	 * As with a regular write barrier, this ensures the read side in
	 * hrtimer_active() cannot observe base->running.timer == NULL &&
	 * timer->state == INACTIVE.
	 */
	raw_write_seqcount_barrier(&base->seq);

	WARN_ON_ONCE(base->running != timer);
	base->running = NULL;
}

static void __hrtimer_run_queues(struct hrtimer_cpu_base *cpu_base, ktime_t now,
				 unsigned long flags, unsigned int active_mask)
{
	struct hrtimer_clock_base *base;
	unsigned int active = cpu_base->active_bases & active_mask;

	for_each_active_base(base, cpu_base, active) {
		struct timerqueue_node *node;
		ktime_t basenow;

		basenow = ktime_add(now, base->offset);

		while ((node = timerqueue_getnext(&base->active))) {
			struct hrtimer *timer;

			timer = container_of(node, struct hrtimer, node);

			/*
			 * The immediate goal for using the softexpires is
			 * minimizing wakeups, not running timers at the
			 * earliest interrupt after their soft expiration.
			 * This allows us to avoid using a Priority Search
			 * Tree, which can answer a stabbing querry for
			 * overlapping intervals and instead use the simple
			 * BST we already have.
			 * We don't add extra wakeups by delaying timers that
			 * are right-of a not yet expired timer, because that
			 * timer will have to trigger a wakeup anyway.
			 */
			if (basenow < hrtimer_get_softexpires_tv64(timer))
				break;

			__run_hrtimer(cpu_base, base, timer, &basenow, flags);
		}
	}
}

static __latent_entropy void hrtimer_run_softirq(struct softirq_action *h)
{
	struct hrtimer_cpu_base *cpu_base = this_cpu_ptr(&hrtimer_bases);
	unsigned long flags;
	ktime_t now;

	raw_spin_lock_irqsave(&cpu_base->lock, flags);

	now = hrtimer_update_base(cpu_base);
	__hrtimer_run_queues(cpu_base, now, flags, HRTIMER_ACTIVE_SOFT);

	cpu_base->softirq_activated = 0;
	hrtimer_update_softirq_timer(cpu_base, true);

	raw_spin_unlock_irqrestore(&cpu_base->lock, flags);
}

#ifdef CONFIG_HIGH_RES_TIMERS

/*
 * High resolution timer interrupt
 * Called with interrupts disabled
 */
void hrtimer_interrupt(struct clock_event_device *dev)
{
	struct hrtimer_cpu_base *cpu_base = this_cpu_ptr(&hrtimer_bases);
	ktime_t expires_next, now, entry_time, delta;
	unsigned long flags;
	int retries = 0;

	BUG_ON(!cpu_base->hres_active);
	cpu_base->nr_events++;
	dev->next_event = KTIME_MAX;

	raw_spin_lock_irqsave(&cpu_base->lock, flags);
	entry_time = now = hrtimer_update_base(cpu_base);
retry:
	cpu_base->in_hrtirq = 1;
	/*
	 * We set expires_next to KTIME_MAX here with cpu_base->lock
	 * held to prevent that a timer is enqueued in our queue via
	 * the migration code. This does not affect enqueueing of
	 * timers which run their callback and need to be requeued on
	 * this CPU.
	 */
	cpu_base->expires_next = KTIME_MAX;

	if (!ktime_before(now, cpu_base->softirq_expires_next)) {
		cpu_base->softirq_expires_next = KTIME_MAX;
		cpu_base->softirq_activated = 1;
		raise_softirq_irqoff(HRTIMER_SOFTIRQ);
	}

	__hrtimer_run_queues(cpu_base, now, flags, HRTIMER_ACTIVE_HARD);

	/* Reevaluate the clock bases for the [soft] next expiry */
	expires_next = hrtimer_update_next_event(cpu_base);
	/*
	 * Store the new expiry value so the migration code can verify
	 * against it.
	 */
	cpu_base->expires_next = expires_next;
	cpu_base->in_hrtirq = 0;
	raw_spin_unlock_irqrestore(&cpu_base->lock, flags);

	/* Reprogramming necessary ? */
	if (!tick_program_event(expires_next, 0)) {
		cpu_base->hang_detected = 0;
		return;
	}

	/*
	 * The next timer was already expired due to:
	 * - tracing
	 * - long lasting callbacks
	 * - being scheduled away when running in a VM
	 *
	 * We need to prevent that we loop forever in the hrtimer
	 * interrupt routine. We give it 3 attempts to avoid
	 * overreacting on some spurious event.
	 *
	 * Acquire base lock for updating the offsets and retrieving
	 * the current time.
	 */
	raw_spin_lock_irqsave(&cpu_base->lock, flags);
	now = hrtimer_update_base(cpu_base);
	cpu_base->nr_retries++;
	if (++retries < 3)
		goto retry;
	/*
	 * Give the system a chance to do something else than looping
	 * here. We stored the entry time, so we know exactly how long
	 * we spent here. We schedule the next event this amount of
	 * time away.
	 */
	cpu_base->nr_hangs++;
	cpu_base->hang_detected = 1;
	raw_spin_unlock_irqrestore(&cpu_base->lock, flags);

	delta = ktime_sub(now, entry_time);
	if ((unsigned int)delta > cpu_base->max_hang_time)
		cpu_base->max_hang_time = (unsigned int) delta;
	/*
	 * Limit it to a sensible value as we enforce a longer
	 * delay. Give the CPU at least 100ms to catch up.
	 */
	if (delta > 100 * NSEC_PER_MSEC)
		expires_next = ktime_add_ns(now, 100 * NSEC_PER_MSEC);
	else
		expires_next = ktime_add(now, delta);
	tick_program_event(expires_next, 1);
	pr_warn_once("hrtimer: interrupt took %llu ns\n", ktime_to_ns(delta));
}

/* called with interrupts disabled */
static inline void __hrtimer_peek_ahead_timers(void)
{
	struct tick_device *td;

	if (!hrtimer_hres_active())
		return;

	td = this_cpu_ptr(&tick_cpu_device);
	if (td && td->evtdev)
		hrtimer_interrupt(td->evtdev);
}

#else /* CONFIG_HIGH_RES_TIMERS */

static inline void __hrtimer_peek_ahead_timers(void) { }

#endif	/* !CONFIG_HIGH_RES_TIMERS */

/*
 * Called from run_local_timers in hardirq context every jiffy
 */
void hrtimer_run_queues(void)
{
	struct hrtimer_cpu_base *cpu_base = this_cpu_ptr(&hrtimer_bases);
	unsigned long flags;
	ktime_t now;

	if (__hrtimer_hres_active(cpu_base))
		return;

	/*
	 * This _is_ ugly: We have to check periodically, whether we
	 * can switch to highres and / or nohz mode. The clocksource
	 * switch happens with xtime_lock held. Notification from
	 * there only sets the check bit in the tick_oneshot code,
	 * otherwise we might deadlock vs. xtime_lock.
	 */
	if (tick_check_oneshot_change(!hrtimer_is_hres_enabled())) {
		hrtimer_switch_to_hres();
		return;
	}

	raw_spin_lock_irqsave(&cpu_base->lock, flags);
	now = hrtimer_update_base(cpu_base);

	if (!ktime_before(now, cpu_base->softirq_expires_next)) {
		cpu_base->softirq_expires_next = KTIME_MAX;
		cpu_base->softirq_activated = 1;
		raise_softirq_irqoff(HRTIMER_SOFTIRQ);
	}

	__hrtimer_run_queues(cpu_base, now, flags, HRTIMER_ACTIVE_HARD);
	raw_spin_unlock_irqrestore(&cpu_base->lock, flags);
}

/*
 * Sleep related functions:
 */
static enum hrtimer_restart hrtimer_wakeup(struct hrtimer *timer)
{
	struct hrtimer_sleeper *t =
		container_of(timer, struct hrtimer_sleeper, timer);
	struct task_struct *task = t->task;

	t->task = NULL;
	if (task)
		wake_up_process(task);

	return HRTIMER_NORESTART;
}

void hrtimer_init_sleeper(struct hrtimer_sleeper *sl, struct task_struct *task)
{
	sl->timer.function = hrtimer_wakeup;
	sl->task = task;
}
EXPORT_SYMBOL_GPL(hrtimer_init_sleeper);

int nanosleep_copyout(struct restart_block *restart, struct timespec64 *ts)
{
	switch(restart->nanosleep.type) {
#ifdef CONFIG_COMPAT_32BIT_TIME
	case TT_COMPAT:
		if (compat_put_timespec64(ts, restart->nanosleep.compat_rmtp))
			return -EFAULT;
		break;
#endif
	case TT_NATIVE:
		if (put_timespec64(ts, restart->nanosleep.rmtp))
			return -EFAULT;
		break;
	default:
		BUG();
	}
	return -ERESTART_RESTARTBLOCK;
}

static int __sched do_nanosleep(struct hrtimer_sleeper *t, enum hrtimer_mode mode)
{
	struct restart_block *restart;

	hrtimer_init_sleeper(t, current);

	do {
		set_current_state(TASK_INTERRUPTIBLE);
		hrtimer_start_expires(&t->timer, mode);

		if (likely(t->task))
			freezable_schedule();

		hrtimer_cancel(&t->timer);
		mode = HRTIMER_MODE_ABS;

	} while (t->task && !signal_pending(current));

	__set_current_state(TASK_RUNNING);

	if (!t->task)
		return 0;

	restart = &current->restart_block;
	if (restart->nanosleep.type != TT_NONE) {
		ktime_t rem = hrtimer_expires_remaining(&t->timer);
		struct timespec64 rmt;

		if (rem <= 0)
			return 0;
		rmt = ktime_to_timespec64(rem);

		return nanosleep_copyout(restart, &rmt);
	}
	return -ERESTART_RESTARTBLOCK;
}

static long __sched hrtimer_nanosleep_restart(struct restart_block *restart)
{
	struct hrtimer_sleeper t;
	int ret;

	hrtimer_init_on_stack(&t.timer, restart->nanosleep.clockid,
				HRTIMER_MODE_ABS);
	hrtimer_set_expires_tv64(&t.timer, restart->nanosleep.expires);

	ret = do_nanosleep(&t, HRTIMER_MODE_ABS);
	destroy_hrtimer_on_stack(&t.timer);
	return ret;
}

long hrtimer_nanosleep(const struct timespec64 *rqtp,
		       const enum hrtimer_mode mode, const clockid_t clockid)
{
	struct restart_block *restart;
	struct hrtimer_sleeper t;
	int ret = 0;
	u64 slack;

	slack = current->timer_slack_ns;
	if (dl_task(current) || rt_task(current))
		slack = 0;

	hrtimer_init_on_stack(&t.timer, clockid, mode);
	hrtimer_set_expires_range_ns(&t.timer, timespec64_to_ktime(*rqtp), slack);
	ret = do_nanosleep(&t, mode);
	if (ret != -ERESTART_RESTARTBLOCK)
		goto out;

	/* Absolute timers do not update the rmtp value and restart: */
	if (mode == HRTIMER_MODE_ABS) {
		ret = -ERESTARTNOHAND;
		goto out;
	}

	restart = &current->restart_block;
	restart->nanosleep.clockid = t.timer.base->clockid;
	restart->nanosleep.expires = hrtimer_get_expires_tv64(&t.timer);
	set_restart_fn(restart, hrtimer_nanosleep_restart);
out:
	destroy_hrtimer_on_stack(&t.timer);
	return ret;
}

#if !defined(CONFIG_64BIT_TIME) || defined(CONFIG_64BIT)

SYSCALL_DEFINE2(nanosleep, struct __kernel_timespec __user *, rqtp,
		struct __kernel_timespec __user *, rmtp)
{
	struct timespec64 tu;

	if (get_timespec64(&tu, rqtp))
		return -EFAULT;

	if (!timespec64_valid(&tu))
		return -EINVAL;

	current->restart_block.fn = do_no_restart_syscall;
	current->restart_block.nanosleep.type = rmtp ? TT_NATIVE : TT_NONE;
	current->restart_block.nanosleep.rmtp = rmtp;
	return hrtimer_nanosleep(&tu, HRTIMER_MODE_REL, CLOCK_MONOTONIC);
}

#endif

#ifdef CONFIG_COMPAT_32BIT_TIME

COMPAT_SYSCALL_DEFINE2(nanosleep, struct compat_timespec __user *, rqtp,
		       struct compat_timespec __user *, rmtp)
{
	struct timespec64 tu;

	if (compat_get_timespec64(&tu, rqtp))
		return -EFAULT;

	if (!timespec64_valid(&tu))
		return -EINVAL;

	current->restart_block.fn = do_no_restart_syscall;
	current->restart_block.nanosleep.type = rmtp ? TT_COMPAT : TT_NONE;
	current->restart_block.nanosleep.compat_rmtp = rmtp;
	return hrtimer_nanosleep(&tu, HRTIMER_MODE_REL, CLOCK_MONOTONIC);
}
#endif

/*
 * Functions related to boot-time initialization:
 */
int hrtimers_prepare_cpu(unsigned int cpu)
{
	struct hrtimer_cpu_base *cpu_base = &per_cpu(hrtimer_bases, cpu);
	int i;

	for (i = 0; i < HRTIMER_MAX_CLOCK_BASES; i++) {
		cpu_base->clock_base[i].cpu_base = cpu_base;
		timerqueue_init_head(&cpu_base->clock_base[i].active);
	}

	cpu_base->cpu = cpu;
	cpu_base->active_bases = 0;
	cpu_base->hres_active = 0;
	cpu_base->hang_detected = 0;
	cpu_base->next_timer = NULL;
	cpu_base->softirq_next_timer = NULL;
	cpu_base->expires_next = KTIME_MAX;
	cpu_base->softirq_expires_next = KTIME_MAX;
	cpu_base->online = 1;
	return 0;
}

#ifdef CONFIG_HOTPLUG_CPU

static void migrate_hrtimer_list(struct hrtimer_clock_base *old_base,
				struct hrtimer_clock_base *new_base)
{
	struct hrtimer *timer;
	struct timerqueue_node *node;

	while ((node = timerqueue_getnext(&old_base->active))) {
		timer = container_of(node, struct hrtimer, node);
		BUG_ON(hrtimer_callback_running(timer));
		debug_deactivate(timer);

		/*
		 * Mark it as ENQUEUED not INACTIVE otherwise the
		 * timer could be seen as !active and just vanish away
		 * under us on another CPU
		 */
		__remove_hrtimer(timer, old_base, HRTIMER_STATE_ENQUEUED, 0);
		timer->base = new_base;
		/*
		 * Enqueue the timers on the new cpu. This does not
		 * reprogram the event device in case the timer
		 * expires before the earliest on this CPU, but we run
		 * hrtimer_interrupt after we migrated everything to
		 * sort out already expired timers and reprogram the
		 * event device.
		 */
		enqueue_hrtimer(timer, new_base, HRTIMER_MODE_ABS);
	}
}

int hrtimers_dead_cpu(unsigned int scpu)
{
	struct hrtimer_cpu_base *old_base, *new_base;
	int i;

	BUG_ON(cpu_online(scpu));
	tick_cancel_sched_timer(scpu);

	/*
	 * this BH disable ensures that raise_softirq_irqoff() does
	 * not wakeup ksoftirqd (and acquire the pi-lock) while
	 * holding the cpu_base lock
	 */
	local_bh_disable();
	local_irq_disable();
	old_base = &per_cpu(hrtimer_bases, scpu);
	new_base = this_cpu_ptr(&hrtimer_bases);
	/*
	 * The caller is globally serialized and nobody else
	 * takes two locks at once, deadlock is not possible.
	 */
	raw_spin_lock(&new_base->lock);
	raw_spin_lock_nested(&old_base->lock, SINGLE_DEPTH_NESTING);

	for (i = 0; i < HRTIMER_MAX_CLOCK_BASES; i++) {
		migrate_hrtimer_list(&old_base->clock_base[i],
				     &new_base->clock_base[i]);
	}

	/*
	 * The migration might have changed the first expiring softirq
	 * timer on this CPU. Update it.
	 */
	hrtimer_update_softirq_timer(new_base, false);

<<<<<<< HEAD
=======
	raw_spin_unlock(&new_base->lock);
	old_base->online = 0;
>>>>>>> ab219d38
	raw_spin_unlock(&old_base->lock);
	raw_spin_unlock(&new_base->lock);

	/* Check, if we got expired work to do */
	__hrtimer_peek_ahead_timers();
	local_irq_enable();
	local_bh_enable();
	return 0;
}

#endif /* CONFIG_HOTPLUG_CPU */

void __init hrtimers_init(void)
{
	hrtimers_prepare_cpu(smp_processor_id());
	open_softirq(HRTIMER_SOFTIRQ, hrtimer_run_softirq);
}

/**
 * schedule_hrtimeout_range_clock - sleep until timeout
 * @expires:	timeout value (ktime_t)
 * @delta:	slack in expires timeout (ktime_t)
 * @mode:	timer mode
 * @clock_id:	timer clock to be used
 */
int __sched
schedule_hrtimeout_range_clock(ktime_t *expires, u64 delta,
			       const enum hrtimer_mode mode, clockid_t clock_id)
{
	struct hrtimer_sleeper t;

	/*
	 * Optimize when a zero timeout value is given. It does not
	 * matter whether this is an absolute or a relative time.
	 */
	if (expires && *expires == 0) {
		__set_current_state(TASK_RUNNING);
		return 0;
	}

	/*
	 * A NULL parameter means "infinite"
	 */
	if (!expires) {
		schedule();
		return -EINTR;
	}

	hrtimer_init_on_stack(&t.timer, clock_id, mode);
	hrtimer_set_expires_range_ns(&t.timer, *expires, delta);

	hrtimer_init_sleeper(&t, current);

	hrtimer_start_expires(&t.timer, mode);

	if (likely(t.task))
		schedule();

	hrtimer_cancel(&t.timer);
	destroy_hrtimer_on_stack(&t.timer);

	__set_current_state(TASK_RUNNING);

	return !t.task ? 0 : -EINTR;
}
EXPORT_SYMBOL_GPL(schedule_hrtimeout_range_clock);

/**
 * schedule_hrtimeout_range - sleep until timeout
 * @expires:	timeout value (ktime_t)
 * @delta:	slack in expires timeout (ktime_t)
 * @mode:	timer mode
 *
 * Make the current task sleep until the given expiry time has
 * elapsed. The routine will return immediately unless
 * the current task state has been set (see set_current_state()).
 *
 * The @delta argument gives the kernel the freedom to schedule the
 * actual wakeup to a time that is both power and performance friendly.
 * The kernel give the normal best effort behavior for "@expires+@delta",
 * but may decide to fire the timer earlier, but no earlier than @expires.
 *
 * You can set the task state as follows -
 *
 * %TASK_UNINTERRUPTIBLE - at least @timeout time is guaranteed to
 * pass before the routine returns unless the current task is explicitly
 * woken up, (e.g. by wake_up_process()).
 *
 * %TASK_INTERRUPTIBLE - the routine may return early if a signal is
 * delivered to the current task or the current task is explicitly woken
 * up.
 *
 * The current task state is guaranteed to be TASK_RUNNING when this
 * routine returns.
 *
 * Returns 0 when the timer has expired. If the task was woken before the
 * timer expired by a signal (only possible in state TASK_INTERRUPTIBLE) or
 * by an explicit wakeup, it returns -EINTR.
 */
int __sched schedule_hrtimeout_range(ktime_t *expires, u64 delta,
				     const enum hrtimer_mode mode)
{
	return schedule_hrtimeout_range_clock(expires, delta, mode,
					      CLOCK_MONOTONIC);
}
EXPORT_SYMBOL_GPL(schedule_hrtimeout_range);

/**
 * schedule_hrtimeout - sleep until timeout
 * @expires:	timeout value (ktime_t)
 * @mode:	timer mode
 *
 * Make the current task sleep until the given expiry time has
 * elapsed. The routine will return immediately unless
 * the current task state has been set (see set_current_state()).
 *
 * You can set the task state as follows -
 *
 * %TASK_UNINTERRUPTIBLE - at least @timeout time is guaranteed to
 * pass before the routine returns unless the current task is explicitly
 * woken up, (e.g. by wake_up_process()).
 *
 * %TASK_INTERRUPTIBLE - the routine may return early if a signal is
 * delivered to the current task or the current task is explicitly woken
 * up.
 *
 * The current task state is guaranteed to be TASK_RUNNING when this
 * routine returns.
 *
 * Returns 0 when the timer has expired. If the task was woken before the
 * timer expired by a signal (only possible in state TASK_INTERRUPTIBLE) or
 * by an explicit wakeup, it returns -EINTR.
 */
int __sched schedule_hrtimeout(ktime_t *expires,
			       const enum hrtimer_mode mode)
{
	return schedule_hrtimeout_range(expires, 0, mode);
}
EXPORT_SYMBOL_GPL(schedule_hrtimeout);<|MERGE_RESOLUTION|>--- conflicted
+++ resolved
@@ -970,7 +970,6 @@
 			   enum hrtimer_mode mode)
 {
 	debug_activate(timer, mode);
-	WARN_ON_ONCE(!base->cpu_base->online);
 
 	base->cpu_base->active_bases |= 1 << base->index;
 
@@ -1959,11 +1958,6 @@
 	 */
 	hrtimer_update_softirq_timer(new_base, false);
 
-<<<<<<< HEAD
-=======
-	raw_spin_unlock(&new_base->lock);
-	old_base->online = 0;
->>>>>>> ab219d38
 	raw_spin_unlock(&old_base->lock);
 	raw_spin_unlock(&new_base->lock);
 
