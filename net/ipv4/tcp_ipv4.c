--- conflicted
+++ resolved
@@ -923,11 +923,7 @@
 			      &arg, arg.iov[0].iov_len,
 			      transmit_time);
 
-<<<<<<< HEAD
-	ctl_sk->sk_mark = 0;
-=======
 	sock_net_set(ctl_sk, &init_net);
->>>>>>> 1fe619a7
 	__TCP_INC_STATS(net, TCP_MIB_OUTSEGS);
 	local_bh_enable();
 }
