--- conflicted
+++ resolved
@@ -167,12 +167,7 @@
 	struct hash_netnet4_elem e = { };
 	struct ip_set_ext ext = IP_SET_INIT_UEXT(set);
 	u32 ip = 0, ip_to = 0;
-<<<<<<< HEAD
-	u32 ip2 = 0, ip2_from = 0, ip2_to = 0, ipn;
-	u64 n = 0, m = 0;
-=======
 	u32 ip2 = 0, ip2_from = 0, ip2_to = 0, i = 0;
->>>>>>> d773f581
 	int ret;
 
 	if (tb[IPSET_ATTR_LINENO])
@@ -248,19 +243,6 @@
 	} else {
 		ip_set_mask_from_to(ip2_from, ip2_to, e.cidr[1]);
 	}
-	ipn = ip;
-	do {
-		ipn = ip_set_range_to_cidr(ipn, ip_to, &e.cidr[0]);
-		n++;
-	} while (ipn++ < ip_to);
-	ipn = ip2_from;
-	do {
-		ipn = ip_set_range_to_cidr(ipn, ip2_to, &e.cidr[1]);
-		m++;
-	} while (ipn++ < ip2_to);
-
-	if (n*m > IPSET_MAX_RANGE)
-		return -ERANGE;
 
 	if (retried) {
 		ip = ntohl(h->next.ip[0]);
