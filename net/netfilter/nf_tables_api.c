--- conflicted
+++ resolved
@@ -4714,12 +4714,9 @@
 		if ((flags & (NFT_SET_ANONYMOUS | NFT_SET_TIMEOUT | NFT_SET_EVAL)) ==
 			     (NFT_SET_ANONYMOUS | NFT_SET_TIMEOUT))
 			return -EOPNOTSUPP;
-<<<<<<< HEAD
-=======
 		if ((flags & (NFT_SET_CONSTANT | NFT_SET_TIMEOUT)) ==
 			     (NFT_SET_CONSTANT | NFT_SET_TIMEOUT))
 			return -EOPNOTSUPP;
->>>>>>> 34738586
 	}
 
 	desc.dtype = 0;
