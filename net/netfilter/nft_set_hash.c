// SPDX-License-Identifier: GPL-2.0-only
/*
 * Copyright (c) 2008-2014 Patrick McHardy <kaber@trash.net>
 *
 * Development of this code funded by Astaro AG (http://www.astaro.com/)
 */

#include <linux/kernel.h>
#include <linux/init.h>
#include <linux/module.h>
#include <linux/list.h>
#include <linux/log2.h>
#include <linux/jhash.h>
#include <linux/netlink.h>
#include <linux/workqueue.h>
#include <linux/rhashtable.h>
#include <linux/netfilter.h>
#include <linux/netfilter/nf_tables.h>
#include <net/netfilter/nf_tables_core.h>
#include <net/netns/generic.h>

extern unsigned int nf_tables_net_id;

/* We target a hash table size of 4, element hint is 75% of final size */
#define NFT_RHASH_ELEMENT_HINT 3

struct nft_rhash {
	struct rhashtable		ht;
	struct delayed_work		gc_work;
};

struct nft_rhash_elem {
	struct rhash_head		node;
	struct nft_set_ext		ext;
};

struct nft_rhash_cmp_arg {
	const struct nft_set		*set;
	const u32			*key;
	u8				genmask;
};

static inline u32 nft_rhash_key(const void *data, u32 len, u32 seed)
{
	const struct nft_rhash_cmp_arg *arg = data;

	return jhash(arg->key, len, seed);
}

static inline u32 nft_rhash_obj(const void *data, u32 len, u32 seed)
{
	const struct nft_rhash_elem *he = data;

	return jhash(nft_set_ext_key(&he->ext), len, seed);
}

static inline int nft_rhash_cmp(struct rhashtable_compare_arg *arg,
				const void *ptr)
{
	const struct nft_rhash_cmp_arg *x = arg->key;
	const struct nft_rhash_elem *he = ptr;

	if (memcmp(nft_set_ext_key(&he->ext), x->key, x->set->klen))
		return 1;
	if (nft_set_elem_is_dead(&he->ext))
		return 1;
	if (nft_set_elem_expired(&he->ext))
		return 1;
	if (!nft_set_elem_active(&he->ext, x->genmask))
		return 1;
	return 0;
}

static const struct rhashtable_params nft_rhash_params = {
	.head_offset		= offsetof(struct nft_rhash_elem, node),
	.hashfn			= nft_rhash_key,
	.obj_hashfn		= nft_rhash_obj,
	.obj_cmpfn		= nft_rhash_cmp,
	.automatic_shrinking	= true,
};

static bool nft_rhash_lookup(const struct net *net, const struct nft_set *set,
			     const u32 *key, const struct nft_set_ext **ext)
{
	struct nft_rhash *priv = nft_set_priv(set);
	const struct nft_rhash_elem *he;
	struct nft_rhash_cmp_arg arg = {
		.genmask = nft_genmask_cur(net),
		.set	 = set,
		.key	 = key,
	};

	he = rhashtable_lookup(&priv->ht, &arg, nft_rhash_params);
	if (he != NULL)
		*ext = &he->ext;

	return !!he;
}

static void *nft_rhash_get(const struct net *net, const struct nft_set *set,
			   const struct nft_set_elem *elem, unsigned int flags)
{
	struct nft_rhash *priv = nft_set_priv(set);
	struct nft_rhash_elem *he;
	struct nft_rhash_cmp_arg arg = {
		.genmask = nft_genmask_cur(net),
		.set	 = set,
		.key	 = elem->key.val.data,
	};

	he = rhashtable_lookup(&priv->ht, &arg, nft_rhash_params);
	if (he != NULL)
		return he;

	return ERR_PTR(-ENOENT);
}

static bool nft_rhash_update(struct nft_set *set, const u32 *key,
			     void *(*new)(struct nft_set *,
					  const struct nft_expr *,
					  struct nft_regs *regs),
			     const struct nft_expr *expr,
			     struct nft_regs *regs,
			     const struct nft_set_ext **ext)
{
	struct nft_rhash *priv = nft_set_priv(set);
	struct nft_rhash_elem *he, *prev;
	struct nft_rhash_cmp_arg arg = {
		.genmask = NFT_GENMASK_ANY,
		.set	 = set,
		.key	 = key,
	};

	he = rhashtable_lookup(&priv->ht, &arg, nft_rhash_params);
	if (he != NULL)
		goto out;

	he = new(set, expr, regs);
	if (he == NULL)
		goto err1;

	prev = rhashtable_lookup_get_insert_key(&priv->ht, &arg, &he->node,
						nft_rhash_params);
	if (IS_ERR(prev))
		goto err2;

	/* Another cpu may race to insert the element with the same key */
	if (prev) {
		nft_set_elem_destroy(set, he, true);
		atomic_dec(&set->nelems);
		he = prev;
	}

out:
	*ext = &he->ext;
	return true;

err2:
	nft_set_elem_destroy(set, he, true);
	atomic_dec(&set->nelems);
err1:
	return false;
}

static int nft_rhash_insert(const struct net *net, const struct nft_set *set,
			    const struct nft_set_elem *elem,
			    struct nft_set_ext **ext)
{
	struct nft_rhash *priv = nft_set_priv(set);
	struct nft_rhash_elem *he = elem->priv;
	struct nft_rhash_cmp_arg arg = {
		.genmask = nft_genmask_next(net),
		.set	 = set,
		.key	 = elem->key.val.data,
	};
	struct nft_rhash_elem *prev;

	prev = rhashtable_lookup_get_insert_key(&priv->ht, &arg, &he->node,
						nft_rhash_params);
	if (IS_ERR(prev))
		return PTR_ERR(prev);
	if (prev) {
		*ext = &prev->ext;
		return -EEXIST;
	}
	return 0;
}

static void nft_rhash_activate(const struct net *net, const struct nft_set *set,
			       const struct nft_set_elem *elem)
{
	struct nft_rhash_elem *he = elem->priv;

	nft_set_elem_change_active(net, set, &he->ext);
}

static bool nft_rhash_flush(const struct net *net,
			    const struct nft_set *set, void *priv)
{
	struct nft_rhash_elem *he = priv;

	nft_set_elem_change_active(net, set, &he->ext);

	return true;
}

static void *nft_rhash_deactivate(const struct net *net,
				  const struct nft_set *set,
				  const struct nft_set_elem *elem)
{
	struct nft_rhash *priv = nft_set_priv(set);
	struct nft_rhash_elem *he;
	struct nft_rhash_cmp_arg arg = {
		.genmask = nft_genmask_next(net),
		.set	 = set,
		.key	 = elem->key.val.data,
	};

	rcu_read_lock();
	he = rhashtable_lookup(&priv->ht, &arg, nft_rhash_params);
	if (he)
		nft_set_elem_change_active(net, set, &he->ext);

	rcu_read_unlock();

	return he;
}

static void nft_rhash_remove(const struct net *net,
			     const struct nft_set *set,
			     const struct nft_set_elem *elem)
{
	struct nft_rhash *priv = nft_set_priv(set);
	struct nft_rhash_elem *he = elem->priv;

	rhashtable_remove_fast(&priv->ht, &he->node, nft_rhash_params);
}

static bool nft_rhash_delete(const struct nft_set *set,
			     const u32 *key)
{
	struct nft_rhash *priv = nft_set_priv(set);
	struct nft_rhash_cmp_arg arg = {
		.genmask = NFT_GENMASK_ANY,
		.set = set,
		.key = key,
	};
	struct nft_rhash_elem *he;

	he = rhashtable_lookup(&priv->ht, &arg, nft_rhash_params);
	if (he == NULL)
		return false;

	nft_set_elem_dead(&he->ext);

	return true;
}

static void nft_rhash_walk(const struct nft_ctx *ctx, struct nft_set *set,
			   struct nft_set_iter *iter)
{
	struct nft_rhash *priv = nft_set_priv(set);
	struct nft_rhash_elem *he;
	struct rhashtable_iter hti;
	struct nft_set_elem elem;

	rhashtable_walk_enter(&priv->ht, &hti);
	rhashtable_walk_start(&hti);

	while ((he = rhashtable_walk_next(&hti))) {
		if (IS_ERR(he)) {
			if (PTR_ERR(he) != -EAGAIN) {
				iter->err = PTR_ERR(he);
				break;
			}

			continue;
		}

		if (iter->count < iter->skip)
			goto cont;
		if (!nft_set_elem_active(&he->ext, iter->genmask))
			goto cont;

		elem.priv = he;

		iter->err = iter->fn(ctx, set, iter, &elem);
		if (iter->err < 0)
			break;

cont:
		iter->count++;
	}
	rhashtable_walk_stop(&hti);
	rhashtable_walk_exit(&hti);
}

static void nft_rhash_gc(struct work_struct *work)
{
	struct nftables_pernet *nft_net;
	struct nft_set *set;
	struct nft_rhash_elem *he;
	struct nft_rhash *priv;
	struct rhashtable_iter hti;
	struct nft_trans_gc *gc;
	struct net *net;
	u32 gc_seq;

	priv = container_of(work, struct nft_rhash, gc_work.work);
	set  = nft_set_container_of(priv);
	net  = read_pnet(&set->net);
	nft_net = net_generic(net, nf_tables_net_id);
	gc_seq = READ_ONCE(nft_net->gc_seq);

<<<<<<< HEAD
=======
	if (nft_set_gc_is_pending(set))
		goto done;

>>>>>>> e2be5133
	gc = nft_trans_gc_alloc(set, gc_seq, GFP_KERNEL);
	if (!gc)
		goto done;

	rhashtable_walk_enter(&priv->ht, &hti);
	rhashtable_walk_start(&hti);

	while ((he = rhashtable_walk_next(&hti))) {
		if (IS_ERR(he)) {
<<<<<<< HEAD
			if (PTR_ERR(he) != -EAGAIN) {
				nft_trans_gc_destroy(gc);
				gc = NULL;
				goto try_later;
			}
			continue;
		}

		/* Ruleset has been updated, try later. */
		if (READ_ONCE(nft_net->gc_seq) != gc_seq) {
			nft_trans_gc_destroy(gc);
			gc = NULL;
			goto try_later;
		}

=======
			nft_trans_gc_destroy(gc);
			gc = NULL;
			goto try_later;
		}

		/* Ruleset has been updated, try later. */
		if (READ_ONCE(nft_net->gc_seq) != gc_seq) {
			nft_trans_gc_destroy(gc);
			gc = NULL;
			goto try_later;
		}

>>>>>>> e2be5133
		if (nft_set_elem_is_dead(&he->ext))
			goto dead_elem;

		if (nft_set_ext_exists(&he->ext, NFT_SET_EXT_EXPR)) {
			struct nft_expr *expr = nft_set_ext_expr(&he->ext);

			if (expr->ops->gc &&
			    expr->ops->gc(read_pnet(&set->net), expr))
				goto needs_gc_run;
		}
		if (!nft_set_elem_expired(&he->ext))
			continue;

needs_gc_run:
		nft_set_elem_dead(&he->ext);
dead_elem:
		gc = nft_trans_gc_queue_async(gc, gc_seq, GFP_ATOMIC);
		if (!gc)
			goto try_later;

		nft_trans_gc_elem_add(gc, he);
	}

try_later:
	/* catchall list iteration requires rcu read side lock. */
	rhashtable_walk_stop(&hti);
	rhashtable_walk_exit(&hti);

	if (gc)
		nft_trans_gc_queue_async_done(gc);

done:
	queue_delayed_work(system_power_efficient_wq, &priv->gc_work,
			   nft_set_gc_interval(set));
}

static u64 nft_rhash_privsize(const struct nlattr * const nla[],
			      const struct nft_set_desc *desc)
{
	return sizeof(struct nft_rhash);
}

static void nft_rhash_gc_init(const struct nft_set *set)
{
	struct nft_rhash *priv = nft_set_priv(set);

	queue_delayed_work(system_power_efficient_wq, &priv->gc_work,
			   nft_set_gc_interval(set));
}

static int nft_rhash_init(const struct nft_set *set,
			  const struct nft_set_desc *desc,
			  const struct nlattr * const tb[])
{
	struct nft_rhash *priv = nft_set_priv(set);
	struct rhashtable_params params = nft_rhash_params;
	int err;

	params.nelem_hint = desc->size ?: NFT_RHASH_ELEMENT_HINT;
	params.key_len	  = set->klen;

	err = rhashtable_init(&priv->ht, &params);
	if (err < 0)
		return err;

	INIT_DEFERRABLE_WORK(&priv->gc_work, nft_rhash_gc);
	if (set->flags & (NFT_SET_TIMEOUT | NFT_SET_EVAL))
		nft_rhash_gc_init(set);

	return 0;
}

struct nft_rhash_ctx {
	const struct nft_ctx	ctx;
	const struct nft_set	*set;
};

static void nft_rhash_elem_destroy(void *ptr, void *arg)
{
	struct nft_rhash_ctx *rhash_ctx = arg;

	nf_tables_set_elem_destroy(&rhash_ctx->ctx, rhash_ctx->set, ptr);
}

static void nft_rhash_destroy(const struct nft_ctx *ctx,
			      const struct nft_set *set)
{
	struct nft_rhash *priv = nft_set_priv(set);
	struct nft_rhash_ctx rhash_ctx = {
		.ctx	= *ctx,
		.set	= set,
	};

	cancel_delayed_work_sync(&priv->gc_work);
	rhashtable_free_and_destroy(&priv->ht, nft_rhash_elem_destroy,
				    (void *)&rhash_ctx);
}

/* Number of buckets is stored in u32, so cap our result to 1U<<31 */
#define NFT_MAX_BUCKETS (1U << 31)

static u32 nft_hash_buckets(u32 size)
{
	u64 val = div_u64((u64)size * 4, 3);

	if (val >= NFT_MAX_BUCKETS)
		return NFT_MAX_BUCKETS;

	return roundup_pow_of_two(val);
}

static bool nft_rhash_estimate(const struct nft_set_desc *desc, u32 features,
			       struct nft_set_estimate *est)
{
	est->size   = ~0;
	est->lookup = NFT_SET_CLASS_O_1;
	est->space  = NFT_SET_CLASS_O_N;

	return true;
}

struct nft_hash {
	u32				seed;
	u32				buckets;
	struct hlist_head		table[];
};

struct nft_hash_elem {
	struct hlist_node		node;
	struct nft_set_ext		ext;
};

static bool nft_hash_lookup(const struct net *net, const struct nft_set *set,
			    const u32 *key, const struct nft_set_ext **ext)
{
	struct nft_hash *priv = nft_set_priv(set);
	u8 genmask = nft_genmask_cur(net);
	const struct nft_hash_elem *he;
	u32 hash;

	hash = jhash(key, set->klen, priv->seed);
	hash = reciprocal_scale(hash, priv->buckets);
	hlist_for_each_entry_rcu(he, &priv->table[hash], node) {
		if (!memcmp(nft_set_ext_key(&he->ext), key, set->klen) &&
		    nft_set_elem_active(&he->ext, genmask)) {
			*ext = &he->ext;
			return true;
		}
	}
	return false;
}

static void *nft_hash_get(const struct net *net, const struct nft_set *set,
			  const struct nft_set_elem *elem, unsigned int flags)
{
	struct nft_hash *priv = nft_set_priv(set);
	u8 genmask = nft_genmask_cur(net);
	struct nft_hash_elem *he;
	u32 hash;

	hash = jhash(elem->key.val.data, set->klen, priv->seed);
	hash = reciprocal_scale(hash, priv->buckets);
	hlist_for_each_entry_rcu(he, &priv->table[hash], node) {
		if (!memcmp(nft_set_ext_key(&he->ext), elem->key.val.data, set->klen) &&
		    nft_set_elem_active(&he->ext, genmask))
			return he;
	}
	return ERR_PTR(-ENOENT);
}

static bool nft_hash_lookup_fast(const struct net *net,
				 const struct nft_set *set,
				 const u32 *key, const struct nft_set_ext **ext)
{
	struct nft_hash *priv = nft_set_priv(set);
	u8 genmask = nft_genmask_cur(net);
	const struct nft_hash_elem *he;
	u32 hash, k1, k2;

	k1 = *key;
	hash = jhash_1word(k1, priv->seed);
	hash = reciprocal_scale(hash, priv->buckets);
	hlist_for_each_entry_rcu(he, &priv->table[hash], node) {
		k2 = *(u32 *)nft_set_ext_key(&he->ext)->data;
		if (k1 == k2 &&
		    nft_set_elem_active(&he->ext, genmask)) {
			*ext = &he->ext;
			return true;
		}
	}
	return false;
}

static u32 nft_jhash(const struct nft_set *set, const struct nft_hash *priv,
		     const struct nft_set_ext *ext)
{
	const struct nft_data *key = nft_set_ext_key(ext);
	u32 hash, k1;

	if (set->klen == 4) {
		k1 = *(u32 *)key;
		hash = jhash_1word(k1, priv->seed);
	} else {
		hash = jhash(key, set->klen, priv->seed);
	}
	hash = reciprocal_scale(hash, priv->buckets);

	return hash;
}

static int nft_hash_insert(const struct net *net, const struct nft_set *set,
			   const struct nft_set_elem *elem,
			   struct nft_set_ext **ext)
{
	struct nft_hash_elem *this = elem->priv, *he;
	struct nft_hash *priv = nft_set_priv(set);
	u8 genmask = nft_genmask_next(net);
	u32 hash;

	hash = nft_jhash(set, priv, &this->ext);
	hlist_for_each_entry(he, &priv->table[hash], node) {
		if (!memcmp(nft_set_ext_key(&this->ext),
			    nft_set_ext_key(&he->ext), set->klen) &&
		    nft_set_elem_active(&he->ext, genmask)) {
			*ext = &he->ext;
			return -EEXIST;
		}
	}
	hlist_add_head_rcu(&this->node, &priv->table[hash]);
	return 0;
}

static void nft_hash_activate(const struct net *net, const struct nft_set *set,
			      const struct nft_set_elem *elem)
{
	struct nft_hash_elem *he = elem->priv;

	nft_set_elem_change_active(net, set, &he->ext);
}

static bool nft_hash_flush(const struct net *net,
			   const struct nft_set *set, void *priv)
{
	struct nft_hash_elem *he = priv;

	nft_set_elem_change_active(net, set, &he->ext);
	return true;
}

static void *nft_hash_deactivate(const struct net *net,
				 const struct nft_set *set,
				 const struct nft_set_elem *elem)
{
	struct nft_hash *priv = nft_set_priv(set);
	struct nft_hash_elem *this = elem->priv, *he;
	u8 genmask = nft_genmask_next(net);
	u32 hash;

	hash = nft_jhash(set, priv, &this->ext);
	hlist_for_each_entry(he, &priv->table[hash], node) {
		if (!memcmp(nft_set_ext_key(&he->ext), &elem->key.val,
			    set->klen) &&
		    nft_set_elem_active(&he->ext, genmask)) {
			nft_set_elem_change_active(net, set, &he->ext);
			return he;
		}
	}
	return NULL;
}

static void nft_hash_remove(const struct net *net,
			    const struct nft_set *set,
			    const struct nft_set_elem *elem)
{
	struct nft_hash_elem *he = elem->priv;

	hlist_del_rcu(&he->node);
}

static void nft_hash_walk(const struct nft_ctx *ctx, struct nft_set *set,
			  struct nft_set_iter *iter)
{
	struct nft_hash *priv = nft_set_priv(set);
	struct nft_hash_elem *he;
	struct nft_set_elem elem;
	int i;

	for (i = 0; i < priv->buckets; i++) {
		hlist_for_each_entry_rcu(he, &priv->table[i], node) {
			if (iter->count < iter->skip)
				goto cont;
			if (!nft_set_elem_active(&he->ext, iter->genmask))
				goto cont;

			elem.priv = he;

			iter->err = iter->fn(ctx, set, iter, &elem);
			if (iter->err < 0)
				return;
cont:
			iter->count++;
		}
	}
}

static u64 nft_hash_privsize(const struct nlattr * const nla[],
			     const struct nft_set_desc *desc)
{
	return sizeof(struct nft_hash) +
	       nft_hash_buckets(desc->size) * sizeof(struct hlist_head);
}

static int nft_hash_init(const struct nft_set *set,
			 const struct nft_set_desc *desc,
			 const struct nlattr * const tb[])
{
	struct nft_hash *priv = nft_set_priv(set);

	priv->buckets = nft_hash_buckets(desc->size);
	get_random_bytes(&priv->seed, sizeof(priv->seed));

	return 0;
}

static void nft_hash_destroy(const struct nft_ctx *ctx,
			     const struct nft_set *set)
{
	struct nft_hash *priv = nft_set_priv(set);
	struct nft_hash_elem *he;
	struct hlist_node *next;
	int i;

	for (i = 0; i < priv->buckets; i++) {
		hlist_for_each_entry_safe(he, next, &priv->table[i], node) {
			hlist_del_rcu(&he->node);
			nf_tables_set_elem_destroy(ctx, set, he);
		}
	}
}

static bool nft_hash_estimate(const struct nft_set_desc *desc, u32 features,
			      struct nft_set_estimate *est)
{
	if (!desc->size)
		return false;

	if (desc->klen == 4)
		return false;

	est->size   = sizeof(struct nft_hash) +
		      nft_hash_buckets(desc->size) * sizeof(struct hlist_head) +
		      desc->size * sizeof(struct nft_hash_elem);
	est->lookup = NFT_SET_CLASS_O_1;
	est->space  = NFT_SET_CLASS_O_N;

	return true;
}

static bool nft_hash_fast_estimate(const struct nft_set_desc *desc, u32 features,
			      struct nft_set_estimate *est)
{
	if (!desc->size)
		return false;

	if (desc->klen != 4)
		return false;

	est->size   = sizeof(struct nft_hash) +
		      nft_hash_buckets(desc->size) * sizeof(struct hlist_head) +
		      desc->size * sizeof(struct nft_hash_elem);
	est->lookup = NFT_SET_CLASS_O_1;
	est->space  = NFT_SET_CLASS_O_N;

	return true;
}

struct nft_set_type nft_set_rhash_type __read_mostly = {
	.owner		= THIS_MODULE,
	.features	= NFT_SET_MAP | NFT_SET_OBJECT |
			  NFT_SET_TIMEOUT | NFT_SET_EVAL,
	.ops		= {
		.privsize       = nft_rhash_privsize,
		.elemsize	= offsetof(struct nft_rhash_elem, ext),
		.estimate	= nft_rhash_estimate,
		.init		= nft_rhash_init,
		.gc_init	= nft_rhash_gc_init,
		.destroy	= nft_rhash_destroy,
		.insert		= nft_rhash_insert,
		.activate	= nft_rhash_activate,
		.deactivate	= nft_rhash_deactivate,
		.flush		= nft_rhash_flush,
		.remove		= nft_rhash_remove,
		.lookup		= nft_rhash_lookup,
		.update		= nft_rhash_update,
		.delete		= nft_rhash_delete,
		.walk		= nft_rhash_walk,
		.get		= nft_rhash_get,
	},
};

struct nft_set_type nft_set_hash_type __read_mostly = {
	.owner		= THIS_MODULE,
	.features	= NFT_SET_MAP | NFT_SET_OBJECT,
	.ops		= {
		.privsize       = nft_hash_privsize,
		.elemsize	= offsetof(struct nft_hash_elem, ext),
		.estimate	= nft_hash_estimate,
		.init		= nft_hash_init,
		.destroy	= nft_hash_destroy,
		.insert		= nft_hash_insert,
		.activate	= nft_hash_activate,
		.deactivate	= nft_hash_deactivate,
		.flush		= nft_hash_flush,
		.remove		= nft_hash_remove,
		.lookup		= nft_hash_lookup,
		.walk		= nft_hash_walk,
		.get		= nft_hash_get,
	},
};

struct nft_set_type nft_set_hash_fast_type __read_mostly = {
	.owner		= THIS_MODULE,
	.features	= NFT_SET_MAP | NFT_SET_OBJECT,
	.ops		= {
		.privsize       = nft_hash_privsize,
		.elemsize	= offsetof(struct nft_hash_elem, ext),
		.estimate	= nft_hash_fast_estimate,
		.init		= nft_hash_init,
		.destroy	= nft_hash_destroy,
		.insert		= nft_hash_insert,
		.activate	= nft_hash_activate,
		.deactivate	= nft_hash_deactivate,
		.flush		= nft_hash_flush,
		.remove		= nft_hash_remove,
		.lookup		= nft_hash_lookup_fast,
		.walk		= nft_hash_walk,
		.get		= nft_hash_get,
	},
};<|MERGE_RESOLUTION|>--- conflicted
+++ resolved
@@ -312,12 +312,9 @@
 	nft_net = net_generic(net, nf_tables_net_id);
 	gc_seq = READ_ONCE(nft_net->gc_seq);
 
-<<<<<<< HEAD
-=======
 	if (nft_set_gc_is_pending(set))
 		goto done;
 
->>>>>>> e2be5133
 	gc = nft_trans_gc_alloc(set, gc_seq, GFP_KERNEL);
 	if (!gc)
 		goto done;
@@ -327,13 +324,9 @@
 
 	while ((he = rhashtable_walk_next(&hti))) {
 		if (IS_ERR(he)) {
-<<<<<<< HEAD
-			if (PTR_ERR(he) != -EAGAIN) {
-				nft_trans_gc_destroy(gc);
-				gc = NULL;
-				goto try_later;
-			}
-			continue;
+			nft_trans_gc_destroy(gc);
+			gc = NULL;
+			goto try_later;
 		}
 
 		/* Ruleset has been updated, try later. */
@@ -343,20 +336,6 @@
 			goto try_later;
 		}
 
-=======
-			nft_trans_gc_destroy(gc);
-			gc = NULL;
-			goto try_later;
-		}
-
-		/* Ruleset has been updated, try later. */
-		if (READ_ONCE(nft_net->gc_seq) != gc_seq) {
-			nft_trans_gc_destroy(gc);
-			gc = NULL;
-			goto try_later;
-		}
-
->>>>>>> e2be5133
 		if (nft_set_elem_is_dead(&he->ext))
 			goto dead_elem;
 
