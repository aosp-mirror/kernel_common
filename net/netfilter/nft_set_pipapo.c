--- conflicted
+++ resolved
@@ -2226,14 +2226,6 @@
 	if (m) {
 		rcu_barrier();
 
-<<<<<<< HEAD
-#ifdef NFT_PIPAPO_ALIGN
-		free_percpu(m->scratch_aligned);
-#endif
-=======
-		nft_set_pipapo_match_destroy(ctx, set, m);
-
->>>>>>> 47e78915
 		for_each_possible_cpu(cpu)
 			pipapo_free_scratch(m, cpu);
 		free_percpu(m->scratch);
