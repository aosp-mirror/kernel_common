--- conflicted
+++ resolved
@@ -631,7 +631,6 @@
 	struct virtio_device *vdev = vsock->vdev;
 	struct virtio_vsock_pkt *pkt;
 
-<<<<<<< HEAD
 	mutex_lock(&the_virtio_vsock_mutex);
 
 	vdev->priv = NULL;
@@ -640,11 +639,6 @@
 
 	/* Reset all connected sockets when the device disappear */
 	vsock_for_each_connected_socket(virtio_vsock_reset_sock);
-=======
-	/* Reset all connected sockets when the VQs disappear */
-	vsock_for_each_connected_socket(&virtio_transport.transport,
-					virtio_vsock_reset_sock);
->>>>>>> 80529b49
 
 	/* Stop all work handlers to make sure no one is accessing the device,
 	 * so we can safely call vdev->config->reset().
