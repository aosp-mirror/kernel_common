--- conflicted
+++ resolved
@@ -1511,12 +1511,7 @@
 		    ds->ops->phylink_mac_config ||
 		    ds->ops->phylink_mac_finish ||
 		    ds->ops->phylink_mac_link_down ||
-<<<<<<< HEAD
-		    ds->ops->phylink_mac_link_up ||
-		    ds->ops->adjust_link)
-=======
 		    ds->ops->phylink_mac_link_up)
->>>>>>> 1613e604
 			return -EINVAL;
 	}
 
