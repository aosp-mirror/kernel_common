/*
 * Copyright (C) 2007-2008 BalaBit IT Ltd.
 * Author: Krisztian Kovacs
 *
 * This program is free software; you can redistribute it and/or modify
 * it under the terms of the GNU General Public License version 2 as
 * published by the Free Software Foundation.
 *
 */
#define pr_fmt(fmt) KBUILD_MODNAME ": " fmt
#include <linux/module.h>
#include <linux/skbuff.h>
#include <net/tcp.h>
#include <net/udp.h>
#include <net/icmp.h>
#include <net/sock.h>
#include <net/inet_sock.h>
#include <net/inet6_hashtables.h>
#include <net/netfilter/ipv6/nf_defrag_ipv6.h>
#include <net/netfilter/nf_socket.h>
#if IS_ENABLED(CONFIG_NF_CONNTRACK)
#include <net/netfilter/nf_conntrack.h>
#endif

static int
extract_icmp6_fields(const struct sk_buff *skb,
		     unsigned int outside_hdrlen,
		     int *protocol,
		     const struct in6_addr **raddr,
		     const struct in6_addr **laddr,
		     __be16 *rport,
		     __be16 *lport,
		     struct ipv6hdr *ipv6_var)
{
	const struct ipv6hdr *inside_iph;
	struct icmp6hdr *icmph, _icmph;
	__be16 *ports, _ports[2];
	u8 inside_nexthdr;
	__be16 inside_fragoff;
	int inside_hdrlen;

	icmph = skb_header_pointer(skb, outside_hdrlen,
				   sizeof(_icmph), &_icmph);
	if (icmph == NULL)
		return 1;

	if (icmph->icmp6_type & ICMPV6_INFOMSG_MASK)
		return 1;

	inside_iph = skb_header_pointer(skb, outside_hdrlen + sizeof(_icmph),
					sizeof(*ipv6_var), ipv6_var);
	if (inside_iph == NULL)
		return 1;
	inside_nexthdr = inside_iph->nexthdr;

	inside_hdrlen = ipv6_skip_exthdr(skb, outside_hdrlen + sizeof(_icmph) +
					      sizeof(*ipv6_var),
					 &inside_nexthdr, &inside_fragoff);
	if (inside_hdrlen < 0)
		return 1; /* hjm: Packet has no/incomplete transport layer headers. */

	if (inside_nexthdr != IPPROTO_TCP &&
	    inside_nexthdr != IPPROTO_UDP)
		return 1;

	ports = skb_header_pointer(skb, inside_hdrlen,
				   sizeof(_ports), &_ports);
	if (ports == NULL)
		return 1;

	/* the inside IP packet is the one quoted from our side, thus
	 * its saddr is the local address */
	*protocol = inside_nexthdr;
	*laddr = &inside_iph->saddr;
	*lport = ports[0];
	*raddr = &inside_iph->daddr;
	*rport = ports[1];

	return 0;
}

static struct sock *
nf_socket_get_sock_v6(struct net *net, struct sk_buff *skb, int doff,
		      const u8 protocol,
		      const struct in6_addr *saddr, const struct in6_addr *daddr,
		      const __be16 sport, const __be16 dport,
		      const struct net_device *in)
{
	switch (protocol) {
	case IPPROTO_TCP:
		return inet6_lookup(net, &tcp_hashinfo, skb, doff,
				    saddr, sport, daddr, dport,
				    in->ifindex);
	case IPPROTO_UDP:
		return udp6_lib_lookup(net, saddr, sport, daddr, dport,
				       in->ifindex);
	}

	return NULL;
}

struct sock *nf_sk_lookup_slow_v6(struct net *net, const struct sk_buff *skb,
				  const struct net_device *indev)
{
<<<<<<< HEAD
	struct sock *sk = skb->sk;
	__be16 uninitialized_var(dport), uninitialized_var(sport);
=======
	__be16 dport, sport;
>>>>>>> 4dbbc9b4
	const struct in6_addr *daddr = NULL, *saddr = NULL;
	struct ipv6hdr *iph = ipv6_hdr(skb), ipv6_var;
	struct sk_buff *data_skb = NULL;
	int doff = 0;
	int thoff = 0, tproto;

	tproto = ipv6_find_hdr(skb, &thoff, -1, NULL, NULL);
	if (tproto < 0) {
		pr_debug("unable to find transport header in IPv6 packet, dropping\n");
		return NULL;
	}

	if (tproto == IPPROTO_UDP || tproto == IPPROTO_TCP) {
		struct tcphdr _hdr;
		struct udphdr *hp;

		hp = skb_header_pointer(skb, thoff, tproto == IPPROTO_UDP ?
					sizeof(*hp) : sizeof(_hdr), &_hdr);
		if (hp == NULL)
			return NULL;

		saddr = &iph->saddr;
		sport = hp->source;
		daddr = &iph->daddr;
		dport = hp->dest;
		data_skb = (struct sk_buff *)skb;
		doff = tproto == IPPROTO_TCP ?
			thoff + __tcp_hdrlen((struct tcphdr *)hp) :
			thoff + sizeof(*hp);

	} else if (tproto == IPPROTO_ICMPV6) {
		if (extract_icmp6_fields(skb, thoff, &tproto, &saddr, &daddr,
					 &sport, &dport, &ipv6_var))
			return NULL;
	} else {
		return NULL;
	}

	if (sk)
		refcount_inc(&sk->sk_refcnt);
	else
		sk = nf_socket_get_sock_v6(dev_net(skb->dev), data_skb, doff,
					   tproto, saddr, daddr, sport, dport,
					   indev);

	return sk;
}
EXPORT_SYMBOL_GPL(nf_sk_lookup_slow_v6);

MODULE_LICENSE("GPL");
MODULE_AUTHOR("Krisztian Kovacs, Balazs Scheidler");
MODULE_DESCRIPTION("Netfilter IPv6 socket lookup infrastructure");<|MERGE_RESOLUTION|>--- conflicted
+++ resolved
@@ -102,12 +102,8 @@
 struct sock *nf_sk_lookup_slow_v6(struct net *net, const struct sk_buff *skb,
 				  const struct net_device *indev)
 {
-<<<<<<< HEAD
 	struct sock *sk = skb->sk;
-	__be16 uninitialized_var(dport), uninitialized_var(sport);
-=======
 	__be16 dport, sport;
->>>>>>> 4dbbc9b4
 	const struct in6_addr *daddr = NULL, *saddr = NULL;
 	struct ipv6hdr *iph = ipv6_hdr(skb), ipv6_var;
 	struct sk_buff *data_skb = NULL;
