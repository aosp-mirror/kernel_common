--- conflicted
+++ resolved
@@ -284,11 +284,7 @@
 	if (ret < 0)
 		return ret;
 
-<<<<<<< HEAD
-	ret = gpmc_set_async_mode(gpmc_onenand_data->cs, &t);
-=======
 	ret = gpmc_cs_set_timings(gpmc_onenand_data->cs, &t);
->>>>>>> bc8fd900
 	if (ret < 0)
 		return ret;
 
@@ -322,15 +318,11 @@
 
 	omap2_onenand_calc_sync_timings(&t, gpmc_onenand_data->flags, freq);
 
-<<<<<<< HEAD
-	ret = gpmc_set_sync_mode(gpmc_onenand_data->cs, &t);
-=======
 	ret = gpmc_cs_program_settings(gpmc_onenand_data->cs, &onenand_sync);
 	if (ret < 0)
 		return ret;
 
 	ret = gpmc_cs_set_timings(gpmc_onenand_data->cs, &t);
->>>>>>> bc8fd900
 	if (ret < 0)
 		return ret;
 
