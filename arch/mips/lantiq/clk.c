--- conflicted
+++ resolved
@@ -164,15 +164,12 @@
 }
 EXPORT_SYMBOL(clk_get_parent);
 
-<<<<<<< HEAD
-=======
 int clk_set_parent(struct clk *clk, struct clk *parent)
 {
 	return 0;
 }
 EXPORT_SYMBOL(clk_set_parent);
 
->>>>>>> 754e0b0e
 static inline u32 get_counter_resolution(void)
 {
 	u32 res;
