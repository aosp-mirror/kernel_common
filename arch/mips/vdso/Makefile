# SPDX-License-Identifier: GPL-2.0
# Objects to go into the VDSO.

# Absolute relocation type $(ARCH_REL_TYPE_ABS) needs to be defined before
# the inclusion of generic Makefile.
ARCH_REL_TYPE_ABS := R_MIPS_JUMP_SLOT|R_MIPS_GLOB_DAT
include $(srctree)/lib/vdso/Makefile

obj-vdso-y := elf.o vgettimeofday.o sigreturn.o

# Common compiler flags between ABIs.
ccflags-vdso := \
	$(filter -I%,$(KBUILD_CFLAGS)) \
	$(filter -E%,$(KBUILD_CFLAGS)) \
	$(filter -mmicromips,$(KBUILD_CFLAGS)) \
	$(filter -march=%,$(KBUILD_CFLAGS)) \
	$(filter -m%-float,$(KBUILD_CFLAGS)) \
	$(filter -mno-loongson-%,$(KBUILD_CFLAGS)) \
	$(CLANG_FLAGS) \
	-D__VDSO__

<<<<<<< HEAD
ifeq ($(cc-name),clang)
ccflags-vdso += $(filter --target=%,$(KBUILD_CFLAGS))
endif

#
# The -fno-jump-tables flag only prevents the compiler from generating
# jump tables but does not prevent the compiler from emitting absolute
# offsets.
=======
>>>>>>> 2cae3e25
cflags-vdso := $(ccflags-vdso) \
	$(filter -W%,$(filter-out -Wa$(comma)%,$(KBUILD_CFLAGS))) \
	-O3 -g -fPIC -fno-strict-aliasing -fno-common -fno-builtin -G 0 \
	-fno-stack-protector -fno-jump-tables -DDISABLE_BRANCH_PROFILING \
	$(call cc-option, -fno-asynchronous-unwind-tables) \
	$(call cc-option, -fno-stack-protector)
aflags-vdso := $(ccflags-vdso) \
	-D__ASSEMBLY__ -Wa,-gdwarf-2

ifneq ($(c-gettimeofday-y),)
CFLAGS_vgettimeofday.o = -include $(c-gettimeofday-y)

# config-n32-o32-env.c prepares the environment to build a 32bit vDSO
# library on a 64bit kernel.
# Note: Needs to be included before than the generic library.
CFLAGS_vgettimeofday-o32.o = -include $(srctree)/$(src)/config-n32-o32-env.c -include $(c-gettimeofday-y)
CFLAGS_vgettimeofday-n32.o = -include $(srctree)/$(src)/config-n32-o32-env.c -include $(c-gettimeofday-y)
endif

CFLAGS_REMOVE_vgettimeofday.o = -pg

#
# For the pre-R6 code in arch/mips/vdso/vdso.h for locating
# the base address of VDSO, the linker will emit a R_MIPS_PC32
# relocation in binutils > 2.25 but it will fail with older versions
# because that relocation is not supported for that symbol. As a result
# of which we are forced to disable the VDSO symbols when building
# with < 2.25 binutils on pre-R6 kernels. For more references on why we
# can't use other methods to get the base address of VDSO please refer to
# the comments on that file.
#
ifndef CONFIG_CPU_MIPSR6
  ifeq ($(call ld-ifversion, -lt, 225000000, y),y)
    $(warning MIPS VDSO requires binutils >= 2.25)
    obj-vdso-y := $(filter-out vgettimeofday.o, $(obj-vdso-y))
    ccflags-vdso += -DDISABLE_MIPS_VDSO
  endif
endif

# VDSO linker flags.
VDSO_LDFLAGS := \
	-Wl,-Bsymbolic -Wl,--no-undefined -Wl,-soname=linux-vdso.so.1 \
	$(addprefix -Wl$(comma),$(filter -E%,$(KBUILD_CFLAGS))) \
	-nostdlib -shared \
	$(call cc-ldoption, -Wl$(comma)--hash-style=sysv) \
	$(call cc-ldoption, -Wl$(comma)--build-id)

CFLAGS_REMOVE_vdso.o = -pg

GCOV_PROFILE := n

#
# Shared build commands.
#

quiet_cmd_vdsold_and_vdso_check = LD      $@
      cmd_vdsold_and_vdso_check = $(cmd_vdsold); $(cmd_vdso_check)

quiet_cmd_vdsold = VDSO    $@
      cmd_vdsold = $(CC) $(c_flags) $(VDSO_LDFLAGS) \
                   -Wl,-T $(filter %.lds,$^) $(filter %.o,$^) -o $@

quiet_cmd_vdsoas_o_S = AS      $@
      cmd_vdsoas_o_S = $(CC) $(a_flags) -c -o $@ $<

# Strip rule for the raw .so files
$(obj)/%.so.raw: OBJCOPYFLAGS := -S
$(obj)/%.so.raw: $(obj)/%.so.dbg.raw FORCE
	$(call if_changed,objcopy)

hostprogs-y := genvdso

quiet_cmd_genvdso = GENVDSO $@
define cmd_genvdso
	$(foreach file,$(filter %.raw,$^),cp $(file) $(file:%.raw=%) &&) \
	$(obj)/genvdso $(<:%.raw=%) $(<:%.dbg.raw=%) $@ $(VDSO_NAME)
endef

#
# Build native VDSO.
#

native-abi := $(filter -mabi=%,$(KBUILD_CFLAGS))

targets += $(obj-vdso-y)
targets += vdso.lds
targets += vdso.so.dbg.raw vdso.so.raw
targets += vdso.so.dbg vdso.so
targets += vdso-image.c

obj-vdso := $(obj-vdso-y:%.o=$(obj)/%.o)

$(obj-vdso): KBUILD_CFLAGS := $(cflags-vdso) $(native-abi)
$(obj-vdso): KBUILD_AFLAGS := $(aflags-vdso) $(native-abi)

$(obj)/vdso.lds: KBUILD_CPPFLAGS := $(ccflags-vdso) $(native-abi)

$(obj)/vdso.so.dbg.raw: $(obj)/vdso.lds $(obj-vdso) FORCE
	$(call if_changed,vdsold_and_vdso_check)

$(obj)/vdso-image.c: $(obj)/vdso.so.dbg.raw $(obj)/vdso.so.raw \
                     $(obj)/genvdso FORCE
	$(call if_changed,genvdso)

obj-y += vdso-image.o

#
# Build O32 VDSO.
#

# Define these outside the ifdef to ensure they are picked up by clean.
targets += $(obj-vdso-y:%.o=%-o32.o)
targets += vdso-o32.lds
targets += vdso-o32.so.dbg.raw vdso-o32.so.raw
targets += vdso-o32.so.dbg vdso-o32.so
targets += vdso-o32-image.c

ifdef CONFIG_MIPS32_O32

obj-vdso-o32 := $(obj-vdso-y:%.o=$(obj)/%-o32.o)

$(obj-vdso-o32): KBUILD_CFLAGS := $(cflags-vdso) -mabi=32
$(obj-vdso-o32): KBUILD_AFLAGS := $(aflags-vdso) -mabi=32

$(obj)/%-o32.o: $(src)/%.S FORCE
	$(call if_changed_dep,vdsoas_o_S)

$(obj)/%-o32.o: $(src)/%.c FORCE
	$(call cmd,force_checksrc)
	$(call if_changed_rule,cc_o_c)

$(obj)/vdso-o32.lds: KBUILD_CPPFLAGS := $(ccflags-vdso) -mabi=32
$(obj)/vdso-o32.lds: $(src)/vdso.lds.S FORCE
	$(call if_changed_dep,cpp_lds_S)

$(obj)/vdso-o32.so.dbg.raw: $(obj)/vdso-o32.lds $(obj-vdso-o32) FORCE
	$(call if_changed,vdsold_and_vdso_check)

$(obj)/vdso-o32-image.c: VDSO_NAME := o32
$(obj)/vdso-o32-image.c: $(obj)/vdso-o32.so.dbg.raw $(obj)/vdso-o32.so.raw \
                         $(obj)/genvdso FORCE
	$(call if_changed,genvdso)

obj-y += vdso-o32-image.o

endif

#
# Build N32 VDSO.
#

targets += $(obj-vdso-y:%.o=%-n32.o)
targets += vdso-n32.lds
targets += vdso-n32.so.dbg.raw vdso-n32.so.raw
targets += vdso-n32.so.dbg vdso-n32.so
targets += vdso-n32-image.c

ifdef CONFIG_MIPS32_N32

obj-vdso-n32 := $(obj-vdso-y:%.o=$(obj)/%-n32.o)

$(obj-vdso-n32): KBUILD_CFLAGS := $(cflags-vdso) -mabi=n32
$(obj-vdso-n32): KBUILD_AFLAGS := $(aflags-vdso) -mabi=n32

$(obj)/%-n32.o: $(src)/%.S FORCE
	$(call if_changed_dep,vdsoas_o_S)

$(obj)/%-n32.o: $(src)/%.c FORCE
	$(call cmd,force_checksrc)
	$(call if_changed_rule,cc_o_c)

$(obj)/vdso-n32.lds: KBUILD_CPPFLAGS := $(ccflags-vdso) -mabi=n32
$(obj)/vdso-n32.lds: $(src)/vdso.lds.S FORCE
	$(call if_changed_dep,cpp_lds_S)

$(obj)/vdso-n32.so.dbg.raw: $(obj)/vdso-n32.lds $(obj-vdso-n32) FORCE
	$(call if_changed,vdsold_and_vdso_check)

$(obj)/vdso-n32-image.c: VDSO_NAME := n32
$(obj)/vdso-n32-image.c: $(obj)/vdso-n32.so.dbg.raw $(obj)/vdso-n32.so.raw \
                         $(obj)/genvdso FORCE
	$(call if_changed,genvdso)

obj-y += vdso-n32-image.o

endif

# FIXME: Need install rule for debug.
# Needs to deal with dependency for generation of dbg by cmd_genvdso...<|MERGE_RESOLUTION|>--- conflicted
+++ resolved
@@ -19,17 +19,10 @@
 	$(CLANG_FLAGS) \
 	-D__VDSO__
 
-<<<<<<< HEAD
-ifeq ($(cc-name),clang)
-ccflags-vdso += $(filter --target=%,$(KBUILD_CFLAGS))
-endif
-
 #
 # The -fno-jump-tables flag only prevents the compiler from generating
 # jump tables but does not prevent the compiler from emitting absolute
 # offsets.
-=======
->>>>>>> 2cae3e25
 cflags-vdso := $(ccflags-vdso) \
 	$(filter -W%,$(filter-out -Wa$(comma)%,$(KBUILD_CFLAGS))) \
 	-O3 -g -fPIC -fno-strict-aliasing -fno-common -fno-builtin -G 0 \
