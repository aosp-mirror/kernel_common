// SPDX-License-Identifier: GPL-2.0-or-later
/*
 * Support for Intel AES-NI instructions. This file contains glue
 * code, the real AES implementation is in intel-aes_asm.S.
 *
 * Copyright (C) 2008, Intel Corp.
 *    Author: Huang Ying <ying.huang@intel.com>
 *
 * Added RFC4106 AES-GCM support for 128-bit keys under the AEAD
 * interface for 64-bit kernels.
 *    Authors: Adrian Hoban <adrian.hoban@intel.com>
 *             Gabriele Paoloni <gabriele.paoloni@intel.com>
 *             Tadeusz Struk (tadeusz.struk@intel.com)
 *             Aidan O'Mahony (aidan.o.mahony@intel.com)
 *    Copyright (c) 2010, Intel Corporation.
 */

#include <linux/hardirq.h>
#include <linux/types.h>
#include <linux/module.h>
#include <linux/err.h>
#include <crypto/algapi.h>
#include <crypto/aes.h>
#include <crypto/ctr.h>
#include <crypto/b128ops.h>
#include <crypto/gcm.h>
#include <crypto/xts.h>
#include <asm/cpu_device_id.h>
#include <asm/simd.h>
#include <crypto/scatterwalk.h>
#include <crypto/internal/aead.h>
#include <crypto/internal/simd.h>
#include <crypto/internal/skcipher.h>
#include <linux/workqueue.h>
#include <linux/spinlock.h>
#ifdef CONFIG_X86_64
#include <asm/crypto/glue_helper.h>
#endif


#define AESNI_ALIGN	16
#define AESNI_ALIGN_ATTR __attribute__ ((__aligned__(AESNI_ALIGN)))
#define AES_BLOCK_MASK	(~(AES_BLOCK_SIZE - 1))
#define RFC4106_HASH_SUBKEY_SIZE 16
#define AESNI_ALIGN_EXTRA ((AESNI_ALIGN - 1) & ~(CRYPTO_MINALIGN - 1))
#define CRYPTO_AES_CTX_SIZE (sizeof(struct crypto_aes_ctx) + AESNI_ALIGN_EXTRA)
#define XTS_AES_CTX_SIZE (sizeof(struct aesni_xts_ctx) + AESNI_ALIGN_EXTRA)

/* This data is stored at the end of the crypto_tfm struct.
 * It's a type of per "session" data storage location.
 * This needs to be 16 byte aligned.
 */
struct aesni_rfc4106_gcm_ctx {
	u8 hash_subkey[16] AESNI_ALIGN_ATTR;
	struct crypto_aes_ctx aes_key_expanded AESNI_ALIGN_ATTR;
	u8 nonce[4];
};

struct generic_gcmaes_ctx {
	u8 hash_subkey[16] AESNI_ALIGN_ATTR;
	struct crypto_aes_ctx aes_key_expanded AESNI_ALIGN_ATTR;
};

struct aesni_xts_ctx {
	u8 raw_tweak_ctx[sizeof(struct crypto_aes_ctx)] AESNI_ALIGN_ATTR;
	u8 raw_crypt_ctx[sizeof(struct crypto_aes_ctx)] AESNI_ALIGN_ATTR;
};

#define GCM_BLOCK_LEN 16

struct gcm_context_data {
	/* init, update and finalize context data */
	u8 aad_hash[GCM_BLOCK_LEN];
	u64 aad_length;
	u64 in_length;
	u8 partial_block_enc_key[GCM_BLOCK_LEN];
	u8 orig_IV[GCM_BLOCK_LEN];
	u8 current_counter[GCM_BLOCK_LEN];
	u64 partial_block_len;
	u64 unused;
	u8 hash_keys[GCM_BLOCK_LEN * 16];
};

asmlinkage int aesni_set_key(struct crypto_aes_ctx *ctx, const u8 *in_key,
			     unsigned int key_len);
asmlinkage void aesni_enc(const void *ctx, u8 *out, const u8 *in);
asmlinkage void aesni_dec(const void *ctx, u8 *out, const u8 *in);
asmlinkage void aesni_ecb_enc(struct crypto_aes_ctx *ctx, u8 *out,
			      const u8 *in, unsigned int len);
asmlinkage void aesni_ecb_dec(struct crypto_aes_ctx *ctx, u8 *out,
			      const u8 *in, unsigned int len);
asmlinkage void aesni_cbc_enc(struct crypto_aes_ctx *ctx, u8 *out,
			      const u8 *in, unsigned int len, u8 *iv);
asmlinkage void aesni_cbc_dec(struct crypto_aes_ctx *ctx, u8 *out,
			      const u8 *in, unsigned int len, u8 *iv);

#define AVX_GEN2_OPTSIZE 640
#define AVX_GEN4_OPTSIZE 4096

asmlinkage void aesni_xts_encrypt(const struct crypto_aes_ctx *ctx, u8 *out,
				  const u8 *in, unsigned int len, u8 *iv);

asmlinkage void aesni_xts_decrypt(const struct crypto_aes_ctx *ctx, u8 *out,
				  const u8 *in, unsigned int len, u8 *iv);

#ifdef CONFIG_X86_64

static void (*aesni_ctr_enc_tfm)(struct crypto_aes_ctx *ctx, u8 *out,
			      const u8 *in, unsigned int len, u8 *iv);
asmlinkage void aesni_ctr_enc(struct crypto_aes_ctx *ctx, u8 *out,
			      const u8 *in, unsigned int len, u8 *iv);

<<<<<<< HEAD
asmlinkage void aesni_xts_crypt8(const struct crypto_aes_ctx *ctx, u8 *out,
				 const u8 *in, bool enc, le128 *iv);

=======
>>>>>>> a65e7886
/* asmlinkage void aesni_gcm_enc()
 * void *ctx,  AES Key schedule. Starts on a 16 byte boundary.
 * struct gcm_context_data.  May be uninitialized.
 * u8 *out, Ciphertext output. Encrypt in-place is allowed.
 * const u8 *in, Plaintext input
 * unsigned long plaintext_len, Length of data in bytes for encryption.
 * u8 *iv, Pre-counter block j0: 12 byte IV concatenated with 0x00000001.
 *         16-byte aligned pointer.
 * u8 *hash_subkey, the Hash sub key input. Data starts on a 16-byte boundary.
 * const u8 *aad, Additional Authentication Data (AAD)
 * unsigned long aad_len, Length of AAD in bytes.
 * u8 *auth_tag, Authenticated Tag output.
 * unsigned long auth_tag_len), Authenticated Tag Length in bytes.
 *          Valid values are 16 (most likely), 12 or 8.
 */
asmlinkage void aesni_gcm_enc(void *ctx,
			struct gcm_context_data *gdata, u8 *out,
			const u8 *in, unsigned long plaintext_len, u8 *iv,
			u8 *hash_subkey, const u8 *aad, unsigned long aad_len,
			u8 *auth_tag, unsigned long auth_tag_len);

/* asmlinkage void aesni_gcm_dec()
 * void *ctx, AES Key schedule. Starts on a 16 byte boundary.
 * struct gcm_context_data.  May be uninitialized.
 * u8 *out, Plaintext output. Decrypt in-place is allowed.
 * const u8 *in, Ciphertext input
 * unsigned long ciphertext_len, Length of data in bytes for decryption.
 * u8 *iv, Pre-counter block j0: 12 byte IV concatenated with 0x00000001.
 *         16-byte aligned pointer.
 * u8 *hash_subkey, the Hash sub key input. Data starts on a 16-byte boundary.
 * const u8 *aad, Additional Authentication Data (AAD)
 * unsigned long aad_len, Length of AAD in bytes. With RFC4106 this is going
 * to be 8 or 12 bytes
 * u8 *auth_tag, Authenticated Tag output.
 * unsigned long auth_tag_len) Authenticated Tag Length in bytes.
 * Valid values are 16 (most likely), 12 or 8.
 */
asmlinkage void aesni_gcm_dec(void *ctx,
			struct gcm_context_data *gdata, u8 *out,
			const u8 *in, unsigned long ciphertext_len, u8 *iv,
			u8 *hash_subkey, const u8 *aad, unsigned long aad_len,
			u8 *auth_tag, unsigned long auth_tag_len);

/* Scatter / Gather routines, with args similar to above */
asmlinkage void aesni_gcm_init(void *ctx,
			       struct gcm_context_data *gdata,
			       u8 *iv,
			       u8 *hash_subkey, const u8 *aad,
			       unsigned long aad_len);
asmlinkage void aesni_gcm_enc_update(void *ctx,
				     struct gcm_context_data *gdata, u8 *out,
				     const u8 *in, unsigned long plaintext_len);
asmlinkage void aesni_gcm_dec_update(void *ctx,
				     struct gcm_context_data *gdata, u8 *out,
				     const u8 *in,
				     unsigned long ciphertext_len);
asmlinkage void aesni_gcm_finalize(void *ctx,
				   struct gcm_context_data *gdata,
				   u8 *auth_tag, unsigned long auth_tag_len);

static const struct aesni_gcm_tfm_s {
	void (*init)(void *ctx, struct gcm_context_data *gdata, u8 *iv,
		     u8 *hash_subkey, const u8 *aad, unsigned long aad_len);
	void (*enc_update)(void *ctx, struct gcm_context_data *gdata, u8 *out,
			   const u8 *in, unsigned long plaintext_len);
	void (*dec_update)(void *ctx, struct gcm_context_data *gdata, u8 *out,
			   const u8 *in, unsigned long ciphertext_len);
	void (*finalize)(void *ctx, struct gcm_context_data *gdata,
			 u8 *auth_tag, unsigned long auth_tag_len);
} *aesni_gcm_tfm;

static const struct aesni_gcm_tfm_s aesni_gcm_tfm_sse = {
	.init = &aesni_gcm_init,
	.enc_update = &aesni_gcm_enc_update,
	.dec_update = &aesni_gcm_dec_update,
	.finalize = &aesni_gcm_finalize,
};

#ifdef CONFIG_AS_AVX
asmlinkage void aes_ctr_enc_128_avx_by8(const u8 *in, u8 *iv,
		void *keys, u8 *out, unsigned int num_bytes);
asmlinkage void aes_ctr_enc_192_avx_by8(const u8 *in, u8 *iv,
		void *keys, u8 *out, unsigned int num_bytes);
asmlinkage void aes_ctr_enc_256_avx_by8(const u8 *in, u8 *iv,
		void *keys, u8 *out, unsigned int num_bytes);
/*
 * asmlinkage void aesni_gcm_init_avx_gen2()
 * gcm_data *my_ctx_data, context data
 * u8 *hash_subkey,  the Hash sub key input. Data starts on a 16-byte boundary.
 */
asmlinkage void aesni_gcm_init_avx_gen2(void *my_ctx_data,
					struct gcm_context_data *gdata,
					u8 *iv,
					u8 *hash_subkey,
					const u8 *aad,
					unsigned long aad_len);

asmlinkage void aesni_gcm_enc_update_avx_gen2(void *ctx,
				     struct gcm_context_data *gdata, u8 *out,
				     const u8 *in, unsigned long plaintext_len);
asmlinkage void aesni_gcm_dec_update_avx_gen2(void *ctx,
				     struct gcm_context_data *gdata, u8 *out,
				     const u8 *in,
				     unsigned long ciphertext_len);
asmlinkage void aesni_gcm_finalize_avx_gen2(void *ctx,
				   struct gcm_context_data *gdata,
				   u8 *auth_tag, unsigned long auth_tag_len);

asmlinkage void aesni_gcm_enc_avx_gen2(void *ctx,
				struct gcm_context_data *gdata, u8 *out,
			const u8 *in, unsigned long plaintext_len, u8 *iv,
			const u8 *aad, unsigned long aad_len,
			u8 *auth_tag, unsigned long auth_tag_len);

asmlinkage void aesni_gcm_dec_avx_gen2(void *ctx,
				struct gcm_context_data *gdata, u8 *out,
			const u8 *in, unsigned long ciphertext_len, u8 *iv,
			const u8 *aad, unsigned long aad_len,
			u8 *auth_tag, unsigned long auth_tag_len);

static const struct aesni_gcm_tfm_s aesni_gcm_tfm_avx_gen2 = {
	.init = &aesni_gcm_init_avx_gen2,
	.enc_update = &aesni_gcm_enc_update_avx_gen2,
	.dec_update = &aesni_gcm_dec_update_avx_gen2,
	.finalize = &aesni_gcm_finalize_avx_gen2,
};

#endif

#ifdef CONFIG_AS_AVX2
/*
 * asmlinkage void aesni_gcm_init_avx_gen4()
 * gcm_data *my_ctx_data, context data
 * u8 *hash_subkey,  the Hash sub key input. Data starts on a 16-byte boundary.
 */
asmlinkage void aesni_gcm_init_avx_gen4(void *my_ctx_data,
					struct gcm_context_data *gdata,
					u8 *iv,
					u8 *hash_subkey,
					const u8 *aad,
					unsigned long aad_len);

asmlinkage void aesni_gcm_enc_update_avx_gen4(void *ctx,
				     struct gcm_context_data *gdata, u8 *out,
				     const u8 *in, unsigned long plaintext_len);
asmlinkage void aesni_gcm_dec_update_avx_gen4(void *ctx,
				     struct gcm_context_data *gdata, u8 *out,
				     const u8 *in,
				     unsigned long ciphertext_len);
asmlinkage void aesni_gcm_finalize_avx_gen4(void *ctx,
				   struct gcm_context_data *gdata,
				   u8 *auth_tag, unsigned long auth_tag_len);

asmlinkage void aesni_gcm_enc_avx_gen4(void *ctx,
				struct gcm_context_data *gdata, u8 *out,
			const u8 *in, unsigned long plaintext_len, u8 *iv,
			const u8 *aad, unsigned long aad_len,
			u8 *auth_tag, unsigned long auth_tag_len);

asmlinkage void aesni_gcm_dec_avx_gen4(void *ctx,
				struct gcm_context_data *gdata, u8 *out,
			const u8 *in, unsigned long ciphertext_len, u8 *iv,
			const u8 *aad, unsigned long aad_len,
			u8 *auth_tag, unsigned long auth_tag_len);

static const struct aesni_gcm_tfm_s aesni_gcm_tfm_avx_gen4 = {
	.init = &aesni_gcm_init_avx_gen4,
	.enc_update = &aesni_gcm_enc_update_avx_gen4,
	.dec_update = &aesni_gcm_dec_update_avx_gen4,
	.finalize = &aesni_gcm_finalize_avx_gen4,
};

#endif

static inline struct
aesni_rfc4106_gcm_ctx *aesni_rfc4106_gcm_ctx_get(struct crypto_aead *tfm)
{
	unsigned long align = AESNI_ALIGN;

	if (align <= crypto_tfm_ctx_alignment())
		align = 1;
	return PTR_ALIGN(crypto_aead_ctx(tfm), align);
}

static inline struct
generic_gcmaes_ctx *generic_gcmaes_ctx_get(struct crypto_aead *tfm)
{
	unsigned long align = AESNI_ALIGN;

	if (align <= crypto_tfm_ctx_alignment())
		align = 1;
	return PTR_ALIGN(crypto_aead_ctx(tfm), align);
}
#endif

static inline struct crypto_aes_ctx *aes_ctx(void *raw_ctx)
{
	unsigned long addr = (unsigned long)raw_ctx;
	unsigned long align = AESNI_ALIGN;

	if (align <= crypto_tfm_ctx_alignment())
		align = 1;
	return (struct crypto_aes_ctx *)ALIGN(addr, align);
}

static int aes_set_key_common(struct crypto_tfm *tfm, void *raw_ctx,
			      const u8 *in_key, unsigned int key_len)
{
	struct crypto_aes_ctx *ctx = aes_ctx(raw_ctx);
	u32 *flags = &tfm->crt_flags;
	int err;

	if (key_len != AES_KEYSIZE_128 && key_len != AES_KEYSIZE_192 &&
	    key_len != AES_KEYSIZE_256) {
		*flags |= CRYPTO_TFM_RES_BAD_KEY_LEN;
		return -EINVAL;
	}

	if (!crypto_simd_usable())
		err = aes_expandkey(ctx, in_key, key_len);
	else {
		kernel_fpu_begin();
		err = aesni_set_key(ctx, in_key, key_len);
		kernel_fpu_end();
	}

	return err;
}

static int aes_set_key(struct crypto_tfm *tfm, const u8 *in_key,
		       unsigned int key_len)
{
	return aes_set_key_common(tfm, crypto_tfm_ctx(tfm), in_key, key_len);
}

static void aesni_encrypt(struct crypto_tfm *tfm, u8 *dst, const u8 *src)
{
	struct crypto_aes_ctx *ctx = aes_ctx(crypto_tfm_ctx(tfm));

	if (!crypto_simd_usable()) {
		aes_encrypt(ctx, dst, src);
	} else {
		kernel_fpu_begin();
		aesni_enc(ctx, dst, src);
		kernel_fpu_end();
	}
}

static void aesni_decrypt(struct crypto_tfm *tfm, u8 *dst, const u8 *src)
{
	struct crypto_aes_ctx *ctx = aes_ctx(crypto_tfm_ctx(tfm));

	if (!crypto_simd_usable()) {
		aes_decrypt(ctx, dst, src);
	} else {
		kernel_fpu_begin();
		aesni_dec(ctx, dst, src);
		kernel_fpu_end();
	}
}

static int aesni_skcipher_setkey(struct crypto_skcipher *tfm, const u8 *key,
			         unsigned int len)
{
	return aes_set_key_common(crypto_skcipher_tfm(tfm),
				  crypto_skcipher_ctx(tfm), key, len);
}

static int ecb_encrypt(struct skcipher_request *req)
{
	struct crypto_skcipher *tfm = crypto_skcipher_reqtfm(req);
	struct crypto_aes_ctx *ctx = aes_ctx(crypto_skcipher_ctx(tfm));
	struct skcipher_walk walk;
	unsigned int nbytes;
	int err;

	err = skcipher_walk_virt(&walk, req, true);

	kernel_fpu_begin();
	while ((nbytes = walk.nbytes)) {
		aesni_ecb_enc(ctx, walk.dst.virt.addr, walk.src.virt.addr,
			      nbytes & AES_BLOCK_MASK);
		nbytes &= AES_BLOCK_SIZE - 1;
		err = skcipher_walk_done(&walk, nbytes);
	}
	kernel_fpu_end();

	return err;
}

static int ecb_decrypt(struct skcipher_request *req)
{
	struct crypto_skcipher *tfm = crypto_skcipher_reqtfm(req);
	struct crypto_aes_ctx *ctx = aes_ctx(crypto_skcipher_ctx(tfm));
	struct skcipher_walk walk;
	unsigned int nbytes;
	int err;

	err = skcipher_walk_virt(&walk, req, true);

	kernel_fpu_begin();
	while ((nbytes = walk.nbytes)) {
		aesni_ecb_dec(ctx, walk.dst.virt.addr, walk.src.virt.addr,
			      nbytes & AES_BLOCK_MASK);
		nbytes &= AES_BLOCK_SIZE - 1;
		err = skcipher_walk_done(&walk, nbytes);
	}
	kernel_fpu_end();

	return err;
}

static int cbc_encrypt(struct skcipher_request *req)
{
	struct crypto_skcipher *tfm = crypto_skcipher_reqtfm(req);
	struct crypto_aes_ctx *ctx = aes_ctx(crypto_skcipher_ctx(tfm));
	struct skcipher_walk walk;
	unsigned int nbytes;
	int err;

	err = skcipher_walk_virt(&walk, req, true);

	kernel_fpu_begin();
	while ((nbytes = walk.nbytes)) {
		aesni_cbc_enc(ctx, walk.dst.virt.addr, walk.src.virt.addr,
			      nbytes & AES_BLOCK_MASK, walk.iv);
		nbytes &= AES_BLOCK_SIZE - 1;
		err = skcipher_walk_done(&walk, nbytes);
	}
	kernel_fpu_end();

	return err;
}

static int cbc_decrypt(struct skcipher_request *req)
{
	struct crypto_skcipher *tfm = crypto_skcipher_reqtfm(req);
	struct crypto_aes_ctx *ctx = aes_ctx(crypto_skcipher_ctx(tfm));
	struct skcipher_walk walk;
	unsigned int nbytes;
	int err;

	err = skcipher_walk_virt(&walk, req, true);

	kernel_fpu_begin();
	while ((nbytes = walk.nbytes)) {
		aesni_cbc_dec(ctx, walk.dst.virt.addr, walk.src.virt.addr,
			      nbytes & AES_BLOCK_MASK, walk.iv);
		nbytes &= AES_BLOCK_SIZE - 1;
		err = skcipher_walk_done(&walk, nbytes);
	}
	kernel_fpu_end();

	return err;
}

#ifdef CONFIG_X86_64
static void ctr_crypt_final(struct crypto_aes_ctx *ctx,
			    struct skcipher_walk *walk)
{
	u8 *ctrblk = walk->iv;
	u8 keystream[AES_BLOCK_SIZE];
	u8 *src = walk->src.virt.addr;
	u8 *dst = walk->dst.virt.addr;
	unsigned int nbytes = walk->nbytes;

	aesni_enc(ctx, keystream, ctrblk);
	crypto_xor_cpy(dst, keystream, src, nbytes);

	crypto_inc(ctrblk, AES_BLOCK_SIZE);
}

#ifdef CONFIG_AS_AVX
static void aesni_ctr_enc_avx_tfm(struct crypto_aes_ctx *ctx, u8 *out,
			      const u8 *in, unsigned int len, u8 *iv)
{
	/*
	 * based on key length, override with the by8 version
	 * of ctr mode encryption/decryption for improved performance
	 * aes_set_key_common() ensures that key length is one of
	 * {128,192,256}
	 */
	if (ctx->key_length == AES_KEYSIZE_128)
		aes_ctr_enc_128_avx_by8(in, iv, (void *)ctx, out, len);
	else if (ctx->key_length == AES_KEYSIZE_192)
		aes_ctr_enc_192_avx_by8(in, iv, (void *)ctx, out, len);
	else
		aes_ctr_enc_256_avx_by8(in, iv, (void *)ctx, out, len);
}
#endif

static int ctr_crypt(struct skcipher_request *req)
{
	struct crypto_skcipher *tfm = crypto_skcipher_reqtfm(req);
	struct crypto_aes_ctx *ctx = aes_ctx(crypto_skcipher_ctx(tfm));
	struct skcipher_walk walk;
	unsigned int nbytes;
	int err;

	err = skcipher_walk_virt(&walk, req, true);

	kernel_fpu_begin();
	while ((nbytes = walk.nbytes) >= AES_BLOCK_SIZE) {
		aesni_ctr_enc_tfm(ctx, walk.dst.virt.addr, walk.src.virt.addr,
			              nbytes & AES_BLOCK_MASK, walk.iv);
		nbytes &= AES_BLOCK_SIZE - 1;
		err = skcipher_walk_done(&walk, nbytes);
	}
	if (walk.nbytes) {
		ctr_crypt_final(ctx, &walk);
		err = skcipher_walk_done(&walk, 0);
	}
	kernel_fpu_end();

	return err;
}

static int xts_aesni_setkey(struct crypto_skcipher *tfm, const u8 *key,
			    unsigned int keylen)
{
	struct aesni_xts_ctx *ctx = crypto_skcipher_ctx(tfm);
	int err;

	err = xts_verify_key(tfm, key, keylen);
	if (err)
		return err;

	keylen /= 2;

	/* first half of xts-key is for crypt */
	err = aes_set_key_common(crypto_skcipher_tfm(tfm), ctx->raw_crypt_ctx,
				 key, keylen);
	if (err)
		return err;

	/* second half of xts-key is for tweak */
	return aes_set_key_common(crypto_skcipher_tfm(tfm), ctx->raw_tweak_ctx,
				  key + keylen, keylen);
}


static void aesni_xts_enc(const void *ctx, u8 *dst, const u8 *src, le128 *iv)
<<<<<<< HEAD
{
	glue_xts_crypt_128bit_one(ctx, dst, src, iv, aesni_enc);
}

static void aesni_xts_dec(const void *ctx, u8 *dst, const u8 *src, le128 *iv)
{
	glue_xts_crypt_128bit_one(ctx, dst, src, iv, aesni_dec);
}

static void aesni_xts_enc8(const void *ctx, u8 *dst, const u8 *src, le128 *iv)
{
	aesni_xts_crypt8(ctx, dst, src, true, iv);
}

static void aesni_xts_dec8(const void *ctx, u8 *dst, const u8 *src, le128 *iv)
{
	aesni_xts_crypt8(ctx, dst, src, false, iv);
=======
{
	glue_xts_crypt_128bit_one(ctx, dst, src, iv, aesni_enc);
}

static void aesni_xts_dec(const void *ctx, u8 *dst, const u8 *src, le128 *iv)
{
	glue_xts_crypt_128bit_one(ctx, dst, src, iv, aesni_dec);
}

static void aesni_xts_enc32(const void *ctx, u8 *dst, const u8 *src, le128 *iv)
{
	aesni_xts_encrypt(ctx, dst, src, 32 * AES_BLOCK_SIZE, (u8 *)iv);
}

static void aesni_xts_dec32(const void *ctx, u8 *dst, const u8 *src, le128 *iv)
{
	aesni_xts_decrypt(ctx, dst, src, 32 * AES_BLOCK_SIZE, (u8 *)iv);
>>>>>>> a65e7886
}

static const struct common_glue_ctx aesni_enc_xts = {
	.num_funcs = 2,
	.fpu_blocks_limit = 1,

	.funcs = { {
<<<<<<< HEAD
		.num_blocks = 8,
		.fn_u = { .xts = aesni_xts_enc8 }
=======
		.num_blocks = 32,
		.fn_u = { .xts = aesni_xts_enc32 }
>>>>>>> a65e7886
	}, {
		.num_blocks = 1,
		.fn_u = { .xts = aesni_xts_enc }
	} }
};

static const struct common_glue_ctx aesni_dec_xts = {
	.num_funcs = 2,
	.fpu_blocks_limit = 1,

	.funcs = { {
<<<<<<< HEAD
		.num_blocks = 8,
		.fn_u = { .xts = aesni_xts_dec8 }
=======
		.num_blocks = 32,
		.fn_u = { .xts = aesni_xts_dec32 }
>>>>>>> a65e7886
	}, {
		.num_blocks = 1,
		.fn_u = { .xts = aesni_xts_dec }
	} }
};

static int xts_encrypt(struct skcipher_request *req)
{
	struct crypto_skcipher *tfm = crypto_skcipher_reqtfm(req);
	struct aesni_xts_ctx *ctx = crypto_skcipher_ctx(tfm);

	return glue_xts_req_128bit(&aesni_enc_xts, req, aesni_enc,
				   aes_ctx(ctx->raw_tweak_ctx),
				   aes_ctx(ctx->raw_crypt_ctx),
				   false);
}

static int xts_decrypt(struct skcipher_request *req)
{
	struct crypto_skcipher *tfm = crypto_skcipher_reqtfm(req);
	struct aesni_xts_ctx *ctx = crypto_skcipher_ctx(tfm);

	return glue_xts_req_128bit(&aesni_dec_xts, req, aesni_enc,
				   aes_ctx(ctx->raw_tweak_ctx),
				   aes_ctx(ctx->raw_crypt_ctx),
				   true);
}

static int
rfc4106_set_hash_subkey(u8 *hash_subkey, const u8 *key, unsigned int key_len)
{
	struct crypto_aes_ctx ctx;
	int ret;

	ret = aes_expandkey(&ctx, key, key_len);
	if (ret)
		return ret;

	/* Clear the data in the hash sub key container to zero.*/
	/* We want to cipher all zeros to create the hash sub key. */
	memset(hash_subkey, 0, RFC4106_HASH_SUBKEY_SIZE);

	aes_encrypt(&ctx, hash_subkey, hash_subkey);

	memzero_explicit(&ctx, sizeof(ctx));
	return 0;
}

static int common_rfc4106_set_key(struct crypto_aead *aead, const u8 *key,
				  unsigned int key_len)
{
	struct aesni_rfc4106_gcm_ctx *ctx = aesni_rfc4106_gcm_ctx_get(aead);

	if (key_len < 4) {
		crypto_aead_set_flags(aead, CRYPTO_TFM_RES_BAD_KEY_LEN);
		return -EINVAL;
	}
	/*Account for 4 byte nonce at the end.*/
	key_len -= 4;

	memcpy(ctx->nonce, key + key_len, sizeof(ctx->nonce));

	return aes_set_key_common(crypto_aead_tfm(aead),
				  &ctx->aes_key_expanded, key, key_len) ?:
	       rfc4106_set_hash_subkey(ctx->hash_subkey, key, key_len);
}

/* This is the Integrity Check Value (aka the authentication tag) length and can
 * be 8, 12 or 16 bytes long. */
static int common_rfc4106_set_authsize(struct crypto_aead *aead,
				       unsigned int authsize)
{
	switch (authsize) {
	case 8:
	case 12:
	case 16:
		break;
	default:
		return -EINVAL;
	}

	return 0;
}

static int generic_gcmaes_set_authsize(struct crypto_aead *tfm,
				       unsigned int authsize)
{
	switch (authsize) {
	case 4:
	case 8:
	case 12:
	case 13:
	case 14:
	case 15:
	case 16:
		break;
	default:
		return -EINVAL;
	}

	return 0;
}

static int gcmaes_crypt_by_sg(bool enc, struct aead_request *req,
			      unsigned int assoclen, u8 *hash_subkey,
			      u8 *iv, void *aes_ctx)
{
	struct crypto_aead *tfm = crypto_aead_reqtfm(req);
	unsigned long auth_tag_len = crypto_aead_authsize(tfm);
	const struct aesni_gcm_tfm_s *gcm_tfm = aesni_gcm_tfm;
	u8 databuf[sizeof(struct gcm_context_data) + (AESNI_ALIGN - 8)] __aligned(8);
	struct gcm_context_data *data = PTR_ALIGN((void *)databuf, AESNI_ALIGN);
	struct scatter_walk dst_sg_walk = {};
	unsigned long left = req->cryptlen;
	unsigned long len, srclen, dstlen;
	struct scatter_walk assoc_sg_walk;
	struct scatter_walk src_sg_walk;
	struct scatterlist src_start[2];
	struct scatterlist dst_start[2];
	struct scatterlist *src_sg;
	struct scatterlist *dst_sg;
	u8 *src, *dst, *assoc;
	u8 *assocmem = NULL;
	u8 authTag[16];

	if (!enc)
		left -= auth_tag_len;

#ifdef CONFIG_AS_AVX2
	if (left < AVX_GEN4_OPTSIZE && gcm_tfm == &aesni_gcm_tfm_avx_gen4)
		gcm_tfm = &aesni_gcm_tfm_avx_gen2;
#endif
#ifdef CONFIG_AS_AVX
	if (left < AVX_GEN2_OPTSIZE && gcm_tfm == &aesni_gcm_tfm_avx_gen2)
		gcm_tfm = &aesni_gcm_tfm_sse;
#endif

	/* Linearize assoc, if not already linear */
	if (req->src->length >= assoclen && req->src->length &&
		(!PageHighMem(sg_page(req->src)) ||
			req->src->offset + req->src->length <= PAGE_SIZE)) {
		scatterwalk_start(&assoc_sg_walk, req->src);
		assoc = scatterwalk_map(&assoc_sg_walk);
	} else {
		/* assoc can be any length, so must be on heap */
		assocmem = kmalloc(assoclen, GFP_ATOMIC);
		if (unlikely(!assocmem))
			return -ENOMEM;
		assoc = assocmem;

		scatterwalk_map_and_copy(assoc, req->src, 0, assoclen, 0);
	}

	if (left) {
		src_sg = scatterwalk_ffwd(src_start, req->src, req->assoclen);
		scatterwalk_start(&src_sg_walk, src_sg);
		if (req->src != req->dst) {
			dst_sg = scatterwalk_ffwd(dst_start, req->dst,
						  req->assoclen);
			scatterwalk_start(&dst_sg_walk, dst_sg);
		}
	}

	kernel_fpu_begin();
	gcm_tfm->init(aes_ctx, data, iv, hash_subkey, assoc, assoclen);
	if (req->src != req->dst) {
		while (left) {
			src = scatterwalk_map(&src_sg_walk);
			dst = scatterwalk_map(&dst_sg_walk);
			srclen = scatterwalk_clamp(&src_sg_walk, left);
			dstlen = scatterwalk_clamp(&dst_sg_walk, left);
			len = min(srclen, dstlen);
			if (len) {
				if (enc)
					gcm_tfm->enc_update(aes_ctx, data,
							     dst, src, len);
				else
					gcm_tfm->dec_update(aes_ctx, data,
							     dst, src, len);
			}
			left -= len;

			scatterwalk_unmap(src);
			scatterwalk_unmap(dst);
			scatterwalk_advance(&src_sg_walk, len);
			scatterwalk_advance(&dst_sg_walk, len);
			scatterwalk_done(&src_sg_walk, 0, left);
			scatterwalk_done(&dst_sg_walk, 1, left);
		}
	} else {
		while (left) {
			dst = src = scatterwalk_map(&src_sg_walk);
			len = scatterwalk_clamp(&src_sg_walk, left);
			if (len) {
				if (enc)
					gcm_tfm->enc_update(aes_ctx, data,
							     src, src, len);
				else
					gcm_tfm->dec_update(aes_ctx, data,
							     src, src, len);
			}
			left -= len;
			scatterwalk_unmap(src);
			scatterwalk_advance(&src_sg_walk, len);
			scatterwalk_done(&src_sg_walk, 1, left);
		}
	}
	gcm_tfm->finalize(aes_ctx, data, authTag, auth_tag_len);
	kernel_fpu_end();

	if (!assocmem)
		scatterwalk_unmap(assoc);
	else
		kfree(assocmem);

	if (!enc) {
		u8 authTagMsg[16];

		/* Copy out original authTag */
		scatterwalk_map_and_copy(authTagMsg, req->src,
					 req->assoclen + req->cryptlen -
					 auth_tag_len,
					 auth_tag_len, 0);

		/* Compare generated tag with passed in tag. */
		return crypto_memneq(authTagMsg, authTag, auth_tag_len) ?
			-EBADMSG : 0;
	}

	/* Copy in the authTag */
	scatterwalk_map_and_copy(authTag, req->dst,
				 req->assoclen + req->cryptlen,
				 auth_tag_len, 1);

	return 0;
}

static int gcmaes_encrypt(struct aead_request *req, unsigned int assoclen,
			  u8 *hash_subkey, u8 *iv, void *aes_ctx)
{
	return gcmaes_crypt_by_sg(true, req, assoclen, hash_subkey, iv,
				aes_ctx);
}

static int gcmaes_decrypt(struct aead_request *req, unsigned int assoclen,
			  u8 *hash_subkey, u8 *iv, void *aes_ctx)
{
	return gcmaes_crypt_by_sg(false, req, assoclen, hash_subkey, iv,
				aes_ctx);
}

static int helper_rfc4106_encrypt(struct aead_request *req)
{
	struct crypto_aead *tfm = crypto_aead_reqtfm(req);
	struct aesni_rfc4106_gcm_ctx *ctx = aesni_rfc4106_gcm_ctx_get(tfm);
	void *aes_ctx = &(ctx->aes_key_expanded);
	u8 ivbuf[16 + (AESNI_ALIGN - 8)] __aligned(8);
	u8 *iv = PTR_ALIGN(&ivbuf[0], AESNI_ALIGN);
	unsigned int i;
	__be32 counter = cpu_to_be32(1);

	/* Assuming we are supporting rfc4106 64-bit extended */
	/* sequence numbers We need to have the AAD length equal */
	/* to 16 or 20 bytes */
	if (unlikely(req->assoclen != 16 && req->assoclen != 20))
		return -EINVAL;

	/* IV below built */
	for (i = 0; i < 4; i++)
		*(iv+i) = ctx->nonce[i];
	for (i = 0; i < 8; i++)
		*(iv+4+i) = req->iv[i];
	*((__be32 *)(iv+12)) = counter;

	return gcmaes_encrypt(req, req->assoclen - 8, ctx->hash_subkey, iv,
			      aes_ctx);
}

static int helper_rfc4106_decrypt(struct aead_request *req)
{
	__be32 counter = cpu_to_be32(1);
	struct crypto_aead *tfm = crypto_aead_reqtfm(req);
	struct aesni_rfc4106_gcm_ctx *ctx = aesni_rfc4106_gcm_ctx_get(tfm);
	void *aes_ctx = &(ctx->aes_key_expanded);
	u8 ivbuf[16 + (AESNI_ALIGN - 8)] __aligned(8);
	u8 *iv = PTR_ALIGN(&ivbuf[0], AESNI_ALIGN);
	unsigned int i;

	if (unlikely(req->assoclen != 16 && req->assoclen != 20))
		return -EINVAL;

	/* Assuming we are supporting rfc4106 64-bit extended */
	/* sequence numbers We need to have the AAD length */
	/* equal to 16 or 20 bytes */

	/* IV below built */
	for (i = 0; i < 4; i++)
		*(iv+i) = ctx->nonce[i];
	for (i = 0; i < 8; i++)
		*(iv+4+i) = req->iv[i];
	*((__be32 *)(iv+12)) = counter;

	return gcmaes_decrypt(req, req->assoclen - 8, ctx->hash_subkey, iv,
			      aes_ctx);
}
#endif

static struct crypto_alg aesni_cipher_alg = {
	.cra_name		= "aes",
	.cra_driver_name	= "aes-aesni",
	.cra_priority		= 300,
	.cra_flags		= CRYPTO_ALG_TYPE_CIPHER,
	.cra_blocksize		= AES_BLOCK_SIZE,
	.cra_ctxsize		= CRYPTO_AES_CTX_SIZE,
	.cra_module		= THIS_MODULE,
	.cra_u	= {
		.cipher	= {
			.cia_min_keysize	= AES_MIN_KEY_SIZE,
			.cia_max_keysize	= AES_MAX_KEY_SIZE,
			.cia_setkey		= aes_set_key,
			.cia_encrypt		= aesni_encrypt,
			.cia_decrypt		= aesni_decrypt
		}
	}
};

static struct skcipher_alg aesni_skciphers[] = {
	{
		.base = {
			.cra_name		= "__ecb(aes)",
			.cra_driver_name	= "__ecb-aes-aesni",
			.cra_priority		= 400,
			.cra_flags		= CRYPTO_ALG_INTERNAL,
			.cra_blocksize		= AES_BLOCK_SIZE,
			.cra_ctxsize		= CRYPTO_AES_CTX_SIZE,
			.cra_module		= THIS_MODULE,
		},
		.min_keysize	= AES_MIN_KEY_SIZE,
		.max_keysize	= AES_MAX_KEY_SIZE,
		.setkey		= aesni_skcipher_setkey,
		.encrypt	= ecb_encrypt,
		.decrypt	= ecb_decrypt,
	}, {
		.base = {
			.cra_name		= "__cbc(aes)",
			.cra_driver_name	= "__cbc-aes-aesni",
			.cra_priority		= 400,
			.cra_flags		= CRYPTO_ALG_INTERNAL,
			.cra_blocksize		= AES_BLOCK_SIZE,
			.cra_ctxsize		= CRYPTO_AES_CTX_SIZE,
			.cra_module		= THIS_MODULE,
		},
		.min_keysize	= AES_MIN_KEY_SIZE,
		.max_keysize	= AES_MAX_KEY_SIZE,
		.ivsize		= AES_BLOCK_SIZE,
		.setkey		= aesni_skcipher_setkey,
		.encrypt	= cbc_encrypt,
		.decrypt	= cbc_decrypt,
#ifdef CONFIG_X86_64
	}, {
		.base = {
			.cra_name		= "__ctr(aes)",
			.cra_driver_name	= "__ctr-aes-aesni",
			.cra_priority		= 400,
			.cra_flags		= CRYPTO_ALG_INTERNAL,
			.cra_blocksize		= 1,
			.cra_ctxsize		= CRYPTO_AES_CTX_SIZE,
			.cra_module		= THIS_MODULE,
		},
		.min_keysize	= AES_MIN_KEY_SIZE,
		.max_keysize	= AES_MAX_KEY_SIZE,
		.ivsize		= AES_BLOCK_SIZE,
		.chunksize	= AES_BLOCK_SIZE,
		.setkey		= aesni_skcipher_setkey,
		.encrypt	= ctr_crypt,
		.decrypt	= ctr_crypt,
	}, {
		.base = {
			.cra_name		= "__xts(aes)",
			.cra_driver_name	= "__xts-aes-aesni",
			.cra_priority		= 401,
			.cra_flags		= CRYPTO_ALG_INTERNAL,
			.cra_blocksize		= AES_BLOCK_SIZE,
			.cra_ctxsize		= XTS_AES_CTX_SIZE,
			.cra_module		= THIS_MODULE,
		},
		.min_keysize	= 2 * AES_MIN_KEY_SIZE,
		.max_keysize	= 2 * AES_MAX_KEY_SIZE,
		.ivsize		= AES_BLOCK_SIZE,
		.setkey		= xts_aesni_setkey,
		.encrypt	= xts_encrypt,
		.decrypt	= xts_decrypt,
#endif
	}
};

static
struct simd_skcipher_alg *aesni_simd_skciphers[ARRAY_SIZE(aesni_skciphers)];

#ifdef CONFIG_X86_64
static int generic_gcmaes_set_key(struct crypto_aead *aead, const u8 *key,
				  unsigned int key_len)
{
	struct generic_gcmaes_ctx *ctx = generic_gcmaes_ctx_get(aead);

	return aes_set_key_common(crypto_aead_tfm(aead),
				  &ctx->aes_key_expanded, key, key_len) ?:
	       rfc4106_set_hash_subkey(ctx->hash_subkey, key, key_len);
}

static int generic_gcmaes_encrypt(struct aead_request *req)
{
	struct crypto_aead *tfm = crypto_aead_reqtfm(req);
	struct generic_gcmaes_ctx *ctx = generic_gcmaes_ctx_get(tfm);
	void *aes_ctx = &(ctx->aes_key_expanded);
	u8 ivbuf[16 + (AESNI_ALIGN - 8)] __aligned(8);
	u8 *iv = PTR_ALIGN(&ivbuf[0], AESNI_ALIGN);
	__be32 counter = cpu_to_be32(1);

	memcpy(iv, req->iv, 12);
	*((__be32 *)(iv+12)) = counter;

	return gcmaes_encrypt(req, req->assoclen, ctx->hash_subkey, iv,
			      aes_ctx);
}

static int generic_gcmaes_decrypt(struct aead_request *req)
{
	__be32 counter = cpu_to_be32(1);
	struct crypto_aead *tfm = crypto_aead_reqtfm(req);
	struct generic_gcmaes_ctx *ctx = generic_gcmaes_ctx_get(tfm);
	void *aes_ctx = &(ctx->aes_key_expanded);
	u8 ivbuf[16 + (AESNI_ALIGN - 8)] __aligned(8);
	u8 *iv = PTR_ALIGN(&ivbuf[0], AESNI_ALIGN);

	memcpy(iv, req->iv, 12);
	*((__be32 *)(iv+12)) = counter;

	return gcmaes_decrypt(req, req->assoclen, ctx->hash_subkey, iv,
			      aes_ctx);
}

static struct aead_alg aesni_aeads[] = { {
	.setkey			= common_rfc4106_set_key,
	.setauthsize		= common_rfc4106_set_authsize,
	.encrypt		= helper_rfc4106_encrypt,
	.decrypt		= helper_rfc4106_decrypt,
	.ivsize			= GCM_RFC4106_IV_SIZE,
	.maxauthsize		= 16,
	.base = {
		.cra_name		= "__rfc4106(gcm(aes))",
		.cra_driver_name	= "__rfc4106-gcm-aesni",
		.cra_priority		= 400,
		.cra_flags		= CRYPTO_ALG_INTERNAL,
		.cra_blocksize		= 1,
		.cra_ctxsize		= sizeof(struct aesni_rfc4106_gcm_ctx),
		.cra_alignmask		= AESNI_ALIGN - 1,
		.cra_module		= THIS_MODULE,
	},
}, {
	.setkey			= generic_gcmaes_set_key,
	.setauthsize		= generic_gcmaes_set_authsize,
	.encrypt		= generic_gcmaes_encrypt,
	.decrypt		= generic_gcmaes_decrypt,
	.ivsize			= GCM_AES_IV_SIZE,
	.maxauthsize		= 16,
	.base = {
		.cra_name		= "__gcm(aes)",
		.cra_driver_name	= "__generic-gcm-aesni",
		.cra_priority		= 400,
		.cra_flags		= CRYPTO_ALG_INTERNAL,
		.cra_blocksize		= 1,
		.cra_ctxsize		= sizeof(struct generic_gcmaes_ctx),
		.cra_alignmask		= AESNI_ALIGN - 1,
		.cra_module		= THIS_MODULE,
	},
} };
#else
static struct aead_alg aesni_aeads[0];
#endif

static struct simd_aead_alg *aesni_simd_aeads[ARRAY_SIZE(aesni_aeads)];

static const struct x86_cpu_id aesni_cpu_id[] = {
	X86_FEATURE_MATCH(X86_FEATURE_AES),
	{}
};
MODULE_DEVICE_TABLE(x86cpu, aesni_cpu_id);

static int __init aesni_init(void)
{
	int err;

	if (!x86_match_cpu(aesni_cpu_id))
		return -ENODEV;
#ifdef CONFIG_X86_64
#ifdef CONFIG_AS_AVX2
	if (boot_cpu_has(X86_FEATURE_AVX2)) {
		pr_info("AVX2 version of gcm_enc/dec engaged.\n");
		aesni_gcm_tfm = &aesni_gcm_tfm_avx_gen4;
	} else
#endif
#ifdef CONFIG_AS_AVX
	if (boot_cpu_has(X86_FEATURE_AVX)) {
		pr_info("AVX version of gcm_enc/dec engaged.\n");
		aesni_gcm_tfm = &aesni_gcm_tfm_avx_gen2;
	} else
#endif
	{
		pr_info("SSE version of gcm_enc/dec engaged.\n");
		aesni_gcm_tfm = &aesni_gcm_tfm_sse;
	}
	aesni_ctr_enc_tfm = aesni_ctr_enc;
#ifdef CONFIG_AS_AVX
	if (boot_cpu_has(X86_FEATURE_AVX)) {
		/* optimize performance of ctr mode encryption transform */
		aesni_ctr_enc_tfm = aesni_ctr_enc_avx_tfm;
		pr_info("AES CTR mode by8 optimization enabled\n");
	}
#endif
#endif

	err = crypto_register_alg(&aesni_cipher_alg);
	if (err)
		return err;

	err = simd_register_skciphers_compat(aesni_skciphers,
					     ARRAY_SIZE(aesni_skciphers),
					     aesni_simd_skciphers);
	if (err)
		goto unregister_cipher;

	err = simd_register_aeads_compat(aesni_aeads, ARRAY_SIZE(aesni_aeads),
					 aesni_simd_aeads);
	if (err)
		goto unregister_skciphers;

	return 0;

unregister_skciphers:
	simd_unregister_skciphers(aesni_skciphers, ARRAY_SIZE(aesni_skciphers),
				  aesni_simd_skciphers);
unregister_cipher:
	crypto_unregister_alg(&aesni_cipher_alg);
	return err;
}

static void __exit aesni_exit(void)
{
	simd_unregister_aeads(aesni_aeads, ARRAY_SIZE(aesni_aeads),
			      aesni_simd_aeads);
	simd_unregister_skciphers(aesni_skciphers, ARRAY_SIZE(aesni_skciphers),
				  aesni_simd_skciphers);
	crypto_unregister_alg(&aesni_cipher_alg);
}

late_initcall(aesni_init);
module_exit(aesni_exit);

MODULE_DESCRIPTION("Rijndael (AES) Cipher Algorithm, Intel AES-NI instructions optimized");
MODULE_LICENSE("GPL");
MODULE_ALIAS_CRYPTO("aes");<|MERGE_RESOLUTION|>--- conflicted
+++ resolved
@@ -110,12 +110,6 @@
 asmlinkage void aesni_ctr_enc(struct crypto_aes_ctx *ctx, u8 *out,
 			      const u8 *in, unsigned int len, u8 *iv);
 
-<<<<<<< HEAD
-asmlinkage void aesni_xts_crypt8(const struct crypto_aes_ctx *ctx, u8 *out,
-				 const u8 *in, bool enc, le128 *iv);
-
-=======
->>>>>>> a65e7886
 /* asmlinkage void aesni_gcm_enc()
  * void *ctx,  AES Key schedule. Starts on a 16 byte boundary.
  * struct gcm_context_data.  May be uninitialized.
@@ -558,7 +552,6 @@
 
 
 static void aesni_xts_enc(const void *ctx, u8 *dst, const u8 *src, le128 *iv)
-<<<<<<< HEAD
 {
 	glue_xts_crypt_128bit_one(ctx, dst, src, iv, aesni_enc);
 }
@@ -568,24 +561,6 @@
 	glue_xts_crypt_128bit_one(ctx, dst, src, iv, aesni_dec);
 }
 
-static void aesni_xts_enc8(const void *ctx, u8 *dst, const u8 *src, le128 *iv)
-{
-	aesni_xts_crypt8(ctx, dst, src, true, iv);
-}
-
-static void aesni_xts_dec8(const void *ctx, u8 *dst, const u8 *src, le128 *iv)
-{
-	aesni_xts_crypt8(ctx, dst, src, false, iv);
-=======
-{
-	glue_xts_crypt_128bit_one(ctx, dst, src, iv, aesni_enc);
-}
-
-static void aesni_xts_dec(const void *ctx, u8 *dst, const u8 *src, le128 *iv)
-{
-	glue_xts_crypt_128bit_one(ctx, dst, src, iv, aesni_dec);
-}
-
 static void aesni_xts_enc32(const void *ctx, u8 *dst, const u8 *src, le128 *iv)
 {
 	aesni_xts_encrypt(ctx, dst, src, 32 * AES_BLOCK_SIZE, (u8 *)iv);
@@ -594,7 +569,6 @@
 static void aesni_xts_dec32(const void *ctx, u8 *dst, const u8 *src, le128 *iv)
 {
 	aesni_xts_decrypt(ctx, dst, src, 32 * AES_BLOCK_SIZE, (u8 *)iv);
->>>>>>> a65e7886
 }
 
 static const struct common_glue_ctx aesni_enc_xts = {
@@ -602,13 +576,8 @@
 	.fpu_blocks_limit = 1,
 
 	.funcs = { {
-<<<<<<< HEAD
-		.num_blocks = 8,
-		.fn_u = { .xts = aesni_xts_enc8 }
-=======
 		.num_blocks = 32,
 		.fn_u = { .xts = aesni_xts_enc32 }
->>>>>>> a65e7886
 	}, {
 		.num_blocks = 1,
 		.fn_u = { .xts = aesni_xts_enc }
@@ -620,13 +589,8 @@
 	.fpu_blocks_limit = 1,
 
 	.funcs = { {
-<<<<<<< HEAD
-		.num_blocks = 8,
-		.fn_u = { .xts = aesni_xts_dec8 }
-=======
 		.num_blocks = 32,
 		.fn_u = { .xts = aesni_xts_dec32 }
->>>>>>> a65e7886
 	}, {
 		.num_blocks = 1,
 		.fn_u = { .xts = aesni_xts_dec }
