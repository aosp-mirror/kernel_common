/* SPDX-License-Identifier: GPL-2.0 */
#ifndef _ASM_X86_KVM_CLOCK_H
#define _ASM_X86_KVM_CLOCK_H

#include <linux/percpu.h>

extern struct clocksource kvm_clock;

<<<<<<< HEAD
#ifdef CONFIG_KVM_VIRT_SUSPEND_TIMING_GUEST
u64 kvm_get_suspend_time(void);
#else
static inline u64 kvm_get_suspend_time(void)
{
	return 0;
}
#endif
=======
DECLARE_PER_CPU(struct pvclock_vsyscall_time_info *, hv_clock_per_cpu);

static inline struct pvclock_vcpu_time_info *this_cpu_pvti(void)
{
	return &this_cpu_read(hv_clock_per_cpu)->pvti;
}

static inline struct pvclock_vsyscall_time_info *this_cpu_hvclock(void)
{
	return this_cpu_read(hv_clock_per_cpu);
}
>>>>>>> 7e6f112b

#endif /* _ASM_X86_KVM_CLOCK_H */<|MERGE_RESOLUTION|>--- conflicted
+++ resolved
@@ -3,10 +3,10 @@
 #define _ASM_X86_KVM_CLOCK_H
 
 #include <linux/percpu.h>
+#include <asm/pvclock.h>
 
 extern struct clocksource kvm_clock;
 
-<<<<<<< HEAD
 #ifdef CONFIG_KVM_VIRT_SUSPEND_TIMING_GUEST
 u64 kvm_get_suspend_time(void);
 #else
@@ -15,7 +15,7 @@
 	return 0;
 }
 #endif
-=======
+
 DECLARE_PER_CPU(struct pvclock_vsyscall_time_info *, hv_clock_per_cpu);
 
 static inline struct pvclock_vcpu_time_info *this_cpu_pvti(void)
@@ -27,6 +27,5 @@
 {
 	return this_cpu_read(hv_clock_per_cpu);
 }
->>>>>>> 7e6f112b
 
 #endif /* _ASM_X86_KVM_CLOCK_H */