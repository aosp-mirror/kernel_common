/* SPDX-License-Identifier: GPL-2.0-only */
/*
 * Based on arch/arm/mm/proc.S
 *
 * Copyright (C) 2001 Deep Blue Solutions Ltd.
 * Copyright (C) 2012 ARM Ltd.
 * Author: Catalin Marinas <catalin.marinas@arm.com>
 */

#include <linux/init.h>
#include <linux/linkage.h>
#include <linux/pgtable.h>
#include <asm/assembler.h>
#include <asm/asm-offsets.h>
#include <asm/asm_pointer_auth.h>
#include <asm/hwcap.h>
#include <asm/pgtable-hwdef.h>
#include <asm/cpufeature.h>
#include <asm/alternative.h>
#include <asm/smp.h>
#include <asm/sysreg.h>

#ifdef CONFIG_ARM64_64K_PAGES
#define TCR_TG_FLAGS	TCR_TG0_64K | TCR_TG1_64K
#elif defined(CONFIG_ARM64_16K_PAGES)
#define TCR_TG_FLAGS	TCR_TG0_16K | TCR_TG1_16K
#else /* CONFIG_ARM64_4K_PAGES */
#define TCR_TG_FLAGS	TCR_TG0_4K | TCR_TG1_4K
#endif

#ifdef CONFIG_RANDOMIZE_BASE
#define TCR_KASLR_FLAGS	TCR_NFD1
#else
#define TCR_KASLR_FLAGS	0
#endif

#define TCR_SMP_FLAGS	TCR_SHARED

/* PTWs cacheable, inner/outer WBWA */
#define TCR_CACHE_FLAGS	TCR_IRGN_WBWA | TCR_ORGN_WBWA

#ifdef CONFIG_KASAN_SW_TAGS
#define TCR_KASAN_SW_FLAGS TCR_TBI1 | TCR_TBID1
#else
#define TCR_KASAN_SW_FLAGS 0
#endif

#ifdef CONFIG_KASAN_HW_TAGS
<<<<<<< HEAD
#define TCR_MTE_FLAGS SYS_TCR_EL1_TCMA1 | TCR_TBI1 | TCR_TBID1
=======
#define TCR_MTE_FLAGS TCR_TCMA1 | TCR_TBI1 | TCR_TBID1
>>>>>>> c73b4619
#elif defined(CONFIG_ARM64_MTE)
/*
 * The mte_zero_clear_page_tags() implementation uses DC GZVA, which relies on
 * TBI being enabled at EL1.
 */
#define TCR_MTE_FLAGS TCR_TBI1 | TCR_TBID1
#else
#define TCR_MTE_FLAGS 0
#endif

/*
 * Default MAIR_EL1. MT_NORMAL_TAGGED is initially mapped as Normal memory and
 * changed during mte_cpu_setup to Normal Tagged if the system supports MTE.
 */
#define MAIR_EL1_SET							\
	(MAIR_ATTRIDX(MAIR_ATTR_DEVICE_nGnRnE, MT_DEVICE_nGnRnE) |	\
	 MAIR_ATTRIDX(MAIR_ATTR_DEVICE_nGnRE, MT_DEVICE_nGnRE) |	\
	 MAIR_ATTRIDX(MAIR_ATTR_NORMAL_NC, MT_NORMAL_NC) |		\
	 MAIR_ATTRIDX(MAIR_ATTR_NORMAL, MT_NORMAL) |			\
	 MAIR_ATTRIDX(MAIR_ATTR_NORMAL, MT_NORMAL_TAGGED) |		\
	 MAIR_ATTRIDX(MAIR_ATTR_NORMAL_iNC_oWB, MT_NORMAL_iNC_oWB))

#ifdef CONFIG_CPU_PM
/**
 * cpu_do_suspend - save CPU registers context
 *
 * x0: virtual address of context pointer
 *
 * This must be kept in sync with struct cpu_suspend_ctx in <asm/suspend.h>.
 */
SYM_FUNC_START(cpu_do_suspend)
	mrs	x2, tpidr_el0
	mrs	x3, tpidrro_el0
	mrs	x4, contextidr_el1
	mrs	x5, osdlr_el1
	mrs	x6, cpacr_el1
	mrs	x7, tcr_el1
	mrs	x8, vbar_el1
	mrs	x9, mdscr_el1
	mrs	x10, oslsr_el1
	mrs	x11, sctlr_el1
	get_this_cpu_offset x12
	mrs	x13, sp_el0
	stp	x2, x3, [x0]
	stp	x4, x5, [x0, #16]
	stp	x6, x7, [x0, #32]
	stp	x8, x9, [x0, #48]
	stp	x10, x11, [x0, #64]
	stp	x12, x13, [x0, #80]
	/*
	 * Save x18 as it may be used as a platform register, e.g. by shadow
	 * call stack.
	 */
	str	x18, [x0, #96]
	ret
SYM_FUNC_END(cpu_do_suspend)

/**
 * cpu_do_resume - restore CPU register context
 *
 * x0: Address of context pointer
 */
	.pushsection ".idmap.text", "awx"
SYM_FUNC_START(cpu_do_resume)
	ldp	x2, x3, [x0]
	ldp	x4, x5, [x0, #16]
	ldp	x6, x8, [x0, #32]
	ldp	x9, x10, [x0, #48]
	ldp	x11, x12, [x0, #64]
	ldp	x13, x14, [x0, #80]
	/*
	 * Restore x18, as it may be used as a platform register, and clear
	 * the buffer to minimize the risk of exposure when used for shadow
	 * call stack.
	 */
	ldr	x18, [x0, #96]
	str	xzr, [x0, #96]
	msr	tpidr_el0, x2
	msr	tpidrro_el0, x3
	msr	contextidr_el1, x4
	msr	cpacr_el1, x6

	/* Don't change t0sz here, mask those bits when restoring */
	mrs	x7, tcr_el1
	bfi	x8, x7, TCR_T0SZ_OFFSET, TCR_TxSZ_WIDTH

	msr	tcr_el1, x8
	msr	vbar_el1, x9

	/*
	 * __cpu_setup() cleared MDSCR_EL1.MDE and friends, before unmasking
	 * debug exceptions. By restoring MDSCR_EL1 here, we may take a debug
	 * exception. Mask them until local_daif_restore() in cpu_suspend()
	 * resets them.
	 */
	disable_daif
	msr	mdscr_el1, x10

	msr	sctlr_el1, x12
	set_this_cpu_offset x13
	msr	sp_el0, x14
	/*
	 * Restore oslsr_el1 by writing oslar_el1
	 */
	msr	osdlr_el1, x5
	ubfx	x11, x11, #1, #1
	msr	oslar_el1, x11
	reset_pmuserenr_el0 x0			// Disable PMU access from EL0
	reset_amuserenr_el0 x0			// Disable AMU access from EL0

alternative_if ARM64_HAS_RAS_EXTN
	msr_s	SYS_DISR_EL1, xzr
alternative_else_nop_endif

	ptrauth_keys_install_kernel_nosync x14, x1, x2, x3
	isb
	ret
SYM_FUNC_END(cpu_do_resume)
	.popsection
#endif

	.pushsection ".idmap.text", "awx"

.macro	__idmap_cpu_set_reserved_ttbr1, tmp1, tmp2
	adrp	\tmp1, reserved_pg_dir
	phys_to_ttbr \tmp2, \tmp1
	offset_ttbr1 \tmp2, \tmp1
	msr	ttbr1_el1, \tmp2
	isb
	tlbi	vmalle1
	dsb	nsh
	isb
.endm

/*
 * void idmap_cpu_replace_ttbr1(phys_addr_t ttbr1)
 *
 * This is the low-level counterpart to cpu_replace_ttbr1, and should not be
 * called by anything else. It can only be executed from a TTBR0 mapping.
 */
SYM_FUNC_START(idmap_cpu_replace_ttbr1)
	save_and_disable_daif flags=x2

	__idmap_cpu_set_reserved_ttbr1 x1, x3

	offset_ttbr1 x0, x3
	msr	ttbr1_el1, x0
	isb

	restore_daif x2

	ret
SYM_FUNC_END(idmap_cpu_replace_ttbr1)
	.popsection

#ifdef CONFIG_UNMAP_KERNEL_AT_EL0
	.pushsection ".idmap.text", "awx"

	.macro	__idmap_kpti_get_pgtable_ent, type
	dc	cvac, cur_\()\type\()p		// Ensure any existing dirty
	dmb	sy				// lines are written back before
	ldr	\type, [cur_\()\type\()p]	// loading the entry
	tbz	\type, #0, skip_\()\type	// Skip invalid and
	tbnz	\type, #11, skip_\()\type	// non-global entries
	.endm

	.macro __idmap_kpti_put_pgtable_ent_ng, type
	orr	\type, \type, #PTE_NG		// Same bit for blocks and pages
	str	\type, [cur_\()\type\()p]	// Update the entry and ensure
	dmb	sy				// that it is visible to all
	dc	civac, cur_\()\type\()p		// CPUs.
	.endm

/*
 * void __kpti_install_ng_mappings(int cpu, int num_cpus, phys_addr_t swapper)
 *
 * Called exactly once from stop_machine context by each CPU found during boot.
 */
__idmap_kpti_flag:
	.long	1
SYM_FUNC_START(idmap_kpti_install_ng_mappings)
	cpu		.req	w0
	num_cpus	.req	w1
	swapper_pa	.req	x2
	swapper_ttb	.req	x3
	flag_ptr	.req	x4
	cur_pgdp	.req	x5
	end_pgdp	.req	x6
	pgd		.req	x7
	cur_pudp	.req	x8
	end_pudp	.req	x9
	pud		.req	x10
	cur_pmdp	.req	x11
	end_pmdp	.req	x12
	pmd		.req	x13
	cur_ptep	.req	x14
	end_ptep	.req	x15
	pte		.req	x16

	mrs	swapper_ttb, ttbr1_el1
	restore_ttbr1	swapper_ttb
	adr	flag_ptr, __idmap_kpti_flag

	cbnz	cpu, __idmap_kpti_secondary

	/* We're the boot CPU. Wait for the others to catch up */
	sevl
1:	wfe
	ldaxr	w17, [flag_ptr]
	eor	w17, w17, num_cpus
	cbnz	w17, 1b

	/* We need to walk swapper, so turn off the MMU. */
	pre_disable_mmu_workaround
	mrs	x17, sctlr_el1
	bic	x17, x17, #SCTLR_ELx_M
	msr	sctlr_el1, x17
	isb

	/* Everybody is enjoying the idmap, so we can rewrite swapper. */
	/* PGD */
	mov	cur_pgdp, swapper_pa
	add	end_pgdp, cur_pgdp, #(PTRS_PER_PGD * 8)
do_pgd:	__idmap_kpti_get_pgtable_ent	pgd
	tbnz	pgd, #1, walk_puds
next_pgd:
	__idmap_kpti_put_pgtable_ent_ng	pgd
skip_pgd:
	add	cur_pgdp, cur_pgdp, #8
	cmp	cur_pgdp, end_pgdp
	b.ne	do_pgd

	/* Publish the updated tables and nuke all the TLBs */
	dsb	sy
	tlbi	vmalle1is
	dsb	ish
	isb

	/* We're done: fire up the MMU again */
	mrs	x17, sctlr_el1
	orr	x17, x17, #SCTLR_ELx_M
	set_sctlr_el1	x17

	/* Set the flag to zero to indicate that we're all done */
	str	wzr, [flag_ptr]
	ret

	/* PUD */
walk_puds:
	.if CONFIG_PGTABLE_LEVELS > 3
	pte_to_phys	cur_pudp, pgd
	add	end_pudp, cur_pudp, #(PTRS_PER_PUD * 8)
do_pud:	__idmap_kpti_get_pgtable_ent	pud
	tbnz	pud, #1, walk_pmds
next_pud:
	__idmap_kpti_put_pgtable_ent_ng	pud
skip_pud:
	add	cur_pudp, cur_pudp, 8
	cmp	cur_pudp, end_pudp
	b.ne	do_pud
	b	next_pgd
	.else /* CONFIG_PGTABLE_LEVELS <= 3 */
	mov	pud, pgd
	b	walk_pmds
next_pud:
	b	next_pgd
	.endif

	/* PMD */
walk_pmds:
	.if CONFIG_PGTABLE_LEVELS > 2
	pte_to_phys	cur_pmdp, pud
	add	end_pmdp, cur_pmdp, #(PTRS_PER_PMD * 8)
do_pmd:	__idmap_kpti_get_pgtable_ent	pmd
	tbnz	pmd, #1, walk_ptes
next_pmd:
	__idmap_kpti_put_pgtable_ent_ng	pmd
skip_pmd:
	add	cur_pmdp, cur_pmdp, #8
	cmp	cur_pmdp, end_pmdp
	b.ne	do_pmd
	b	next_pud
	.else /* CONFIG_PGTABLE_LEVELS <= 2 */
	mov	pmd, pud
	b	walk_ptes
next_pmd:
	b	next_pud
	.endif

	/* PTE */
walk_ptes:
	pte_to_phys	cur_ptep, pmd
	add	end_ptep, cur_ptep, #(PTRS_PER_PTE * 8)
do_pte:	__idmap_kpti_get_pgtable_ent	pte
	__idmap_kpti_put_pgtable_ent_ng	pte
skip_pte:
	add	cur_ptep, cur_ptep, #8
	cmp	cur_ptep, end_ptep
	b.ne	do_pte
	b	next_pmd

	.unreq	cpu
	.unreq	num_cpus
	.unreq	swapper_pa
	.unreq	cur_pgdp
	.unreq	end_pgdp
	.unreq	pgd
	.unreq	cur_pudp
	.unreq	end_pudp
	.unreq	pud
	.unreq	cur_pmdp
	.unreq	end_pmdp
	.unreq	pmd
	.unreq	cur_ptep
	.unreq	end_ptep
	.unreq	pte

	/* Secondary CPUs end up here */
__idmap_kpti_secondary:
	/* Uninstall swapper before surgery begins */
	__idmap_cpu_set_reserved_ttbr1 x16, x17

	/* Increment the flag to let the boot CPU we're ready */
1:	ldxr	w16, [flag_ptr]
	add	w16, w16, #1
	stxr	w17, w16, [flag_ptr]
	cbnz	w17, 1b

	/* Wait for the boot CPU to finish messing around with swapper */
	sevl
1:	wfe
	ldxr	w16, [flag_ptr]
	cbnz	w16, 1b

	/* All done, act like nothing happened */
	offset_ttbr1 swapper_ttb, x16
	msr	ttbr1_el1, swapper_ttb
	isb
	ret

	.unreq	swapper_ttb
	.unreq	flag_ptr
SYM_FUNC_END(idmap_kpti_install_ng_mappings)
	.popsection
#endif

/*
 *	__cpu_setup
 *
 *	Initialise the processor for turning the MMU on.
 *
 * Output:
 *	Return in x0 the value of the SCTLR_EL1 register.
 */
	.pushsection ".idmap.text", "awx"
SYM_FUNC_START(__cpu_setup)
	tlbi	vmalle1				// Invalidate local TLB
	dsb	nsh

	mov	x1, #3 << 20
	msr	cpacr_el1, x1			// Enable FP/ASIMD
	mov	x1, #1 << 12			// Reset mdscr_el1 and disable
	msr	mdscr_el1, x1			// access to the DCC from EL0
	isb					// Unmask debug exceptions now,
	enable_dbg				// since this is per-cpu
	reset_pmuserenr_el0 x1			// Disable PMU access from EL0
	reset_amuserenr_el0 x1			// Disable AMU access from EL0

	/*
	 * Default values for VMSA control registers. These will be adjusted
	 * below depending on detected CPU features.
	 */
	mair	.req	x17
	tcr	.req	x16
	mov_q	mair, MAIR_EL1_SET
	mov_q	tcr, TCR_TxSZ(VA_BITS) | TCR_CACHE_FLAGS | TCR_SMP_FLAGS | \
			TCR_TG_FLAGS | TCR_KASLR_FLAGS | TCR_ASID16 | \
			TCR_TBI0 | TCR_A1 | TCR_KASAN_SW_FLAGS | TCR_MTE_FLAGS

	tcr_clear_errata_bits tcr, x9, x5

#ifdef CONFIG_ARM64_VA_BITS_52
	ldr_l		x9, vabits_actual
	sub		x9, xzr, x9
	add		x9, x9, #64
	tcr_set_t1sz	tcr, x9
#else
	ldr_l		x9, idmap_t0sz
#endif
	tcr_set_t0sz	tcr, x9

	/*
	 * Set the IPS bits in TCR_EL1.
	 */
	tcr_compute_pa_size tcr, #TCR_IPS_SHIFT, x5, x6
#ifdef CONFIG_ARM64_HW_AFDBM
	/*
	 * Enable hardware update of the Access Flags bit.
	 * Hardware dirty bit management is enabled later,
	 * via capabilities.
	 */
	mrs	x9, ID_AA64MMFR1_EL1
	and	x9, x9, #0xf
	cbz	x9, 1f
	orr	tcr, tcr, #TCR_HA		// hardware Access flag update
1:
#endif	/* CONFIG_ARM64_HW_AFDBM */
	msr	mair_el1, mair
	msr	tcr_el1, tcr
	/*
	 * Prepare SCTLR
	 */
	mov_q	x0, INIT_SCTLR_EL1_MMU_ON
	ret					// return to head.S

	.unreq	mair
	.unreq	tcr
SYM_FUNC_END(__cpu_setup)<|MERGE_RESOLUTION|>--- conflicted
+++ resolved
@@ -46,11 +46,7 @@
 #endif
 
 #ifdef CONFIG_KASAN_HW_TAGS
-<<<<<<< HEAD
-#define TCR_MTE_FLAGS SYS_TCR_EL1_TCMA1 | TCR_TBI1 | TCR_TBID1
-=======
 #define TCR_MTE_FLAGS TCR_TCMA1 | TCR_TBI1 | TCR_TBID1
->>>>>>> c73b4619
 #elif defined(CONFIG_ARM64_MTE)
 /*
  * The mte_zero_clear_page_tags() implementation uses DC GZVA, which relies on
