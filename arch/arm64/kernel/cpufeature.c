--- conflicted
+++ resolved
@@ -1351,7 +1351,13 @@
 	return feature_matches(val, entry);
 }
 
-<<<<<<< HEAD
+static bool
+has_cpuid_feature(const struct arm64_cpu_capabilities *entry, int scope)
+{
+	u64 val = read_scoped_sysreg(entry, scope);
+	return feature_matches(val, entry);
+}
+
 const struct cpumask *system_32bit_el0_cpumask(void)
 {
 	if (!system_supports_32bit_el0())
@@ -1398,13 +1404,6 @@
 		pr_info("detected: 32-bit EL0 Support\n");
 
 	return true;
-=======
-static bool
-has_cpuid_feature(const struct arm64_cpu_capabilities *entry, int scope)
-{
-	u64 val = read_scoped_sysreg(entry, scope);
-	return feature_matches(val, entry);
->>>>>>> b2add7c5
 }
 
 static bool has_useable_gicv3_cpuif(const struct arm64_cpu_capabilities *entry, int scope)
