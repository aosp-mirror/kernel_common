--- conflicted
+++ resolved
@@ -3,12 +3,8 @@
 # Makefile for Kernel-based Virtual Machine module
 #
 
-<<<<<<< HEAD
-ccflags-y += -I $(srctree)/$(src) -I $(srctree)/virt/kvm/arm/vgic
+ccflags-y += -I $(srctree)/$(src)
 CFLAGS_REMOVE_debug.o += $(CC_FLAGS_CFI)
-=======
-ccflags-y += -I $(srctree)/$(src)
->>>>>>> 039aeb9d
 
 KVM=../../../virt/kvm
 
