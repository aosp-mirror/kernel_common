--- conflicted
+++ resolved
@@ -1205,8 +1205,6 @@
 			cval->res = 16;
 		}
 		break;
-<<<<<<< HEAD
-=======
 	case USB_ID(0x1bcf, 0x2283): /* NexiGo N930AF FHD Webcam */
 		if (!strcmp(kctl->id.name, "Mic Capture Volume")) {
 			usb_audio_info(chip,
@@ -1221,7 +1219,6 @@
 			cval->res = 16;
 		}
 		break;
->>>>>>> fa93fa65
 	}
 }
 
