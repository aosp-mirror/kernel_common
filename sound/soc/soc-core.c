--- conflicted
+++ resolved
@@ -2995,7 +2995,6 @@
 }
 EXPORT_SYMBOL_GPL(snd_soc_get_dai_id);
 
-<<<<<<< HEAD
 /**
  * snd_soc_info_multi_ext - external single mixer info callback
  * @kcontrol: mixer control
@@ -3029,10 +3028,7 @@
 }
 EXPORT_SYMBOL_GPL(snd_soc_info_multi_ext);
 
-int snd_soc_get_dai_name(struct of_phandle_args *args,
-=======
 int snd_soc_get_dai_name(const struct of_phandle_args *args,
->>>>>>> d652502e
 				const char **dai_name)
 {
 	struct snd_soc_component *pos;
