// SPDX-License-Identifier: GPL-2.0
/*
 * Copyright (C) 2007 Oracle.  All rights reserved.
 */

#include <crypto/hash.h>
#include <linux/kernel.h>
#include <linux/bio.h>
#include <linux/blk-cgroup.h>
#include <linux/file.h>
#include <linux/fs.h>
#include <linux/pagemap.h>
#include <linux/highmem.h>
#include <linux/time.h>
#include <linux/init.h>
#include <linux/string.h>
#include <linux/backing-dev.h>
#include <linux/writeback.h>
#include <linux/compat.h>
#include <linux/xattr.h>
#include <linux/posix_acl.h>
#include <linux/falloc.h>
#include <linux/slab.h>
#include <linux/ratelimit.h>
#include <linux/btrfs.h>
#include <linux/blkdev.h>
#include <linux/posix_acl_xattr.h>
#include <linux/uio.h>
#include <linux/magic.h>
#include <linux/iversion.h>
#include <linux/swap.h>
#include <linux/migrate.h>
#include <linux/sched/mm.h>
#include <linux/iomap.h>
#include <asm/unaligned.h>
#include <linux/fsverity.h>
#include "misc.h"
#include "ctree.h"
#include "disk-io.h"
#include "transaction.h"
#include "btrfs_inode.h"
#include "ordered-data.h"
#include "xattr.h"
#include "tree-log.h"
#include "bio.h"
#include "compression.h"
#include "locking.h"
#include "props.h"
#include "qgroup.h"
#include "delalloc-space.h"
#include "block-group.h"
#include "space-info.h"
#include "zoned.h"
#include "subpage.h"
#include "inode-item.h"
#include "fs.h"
#include "accessors.h"
#include "extent-tree.h"
#include "root-tree.h"
#include "defrag.h"
#include "dir-item.h"
#include "file-item.h"
#include "uuid-tree.h"
#include "ioctl.h"
#include "file.h"
#include "acl.h"
#include "relocation.h"
#include "verity.h"
#include "super.h"
#include "orphan.h"
#include "backref.h"
#include "raid-stripe-tree.h"
#include "fiemap.h"

struct btrfs_iget_args {
	u64 ino;
	struct btrfs_root *root;
};

struct btrfs_rename_ctx {
	/* Output field. Stores the index number of the old directory entry. */
	u64 index;
};

/*
 * Used by data_reloc_print_warning_inode() to pass needed info for filename
 * resolution and output of error message.
 */
struct data_reloc_warn {
	struct btrfs_path path;
	struct btrfs_fs_info *fs_info;
	u64 extent_item_size;
	u64 logical;
	int mirror_num;
};

/*
 * For the file_extent_tree, we want to hold the inode lock when we lookup and
 * update the disk_i_size, but lockdep will complain because our io_tree we hold
 * the tree lock and get the inode lock when setting delalloc. These two things
 * are unrelated, so make a class for the file_extent_tree so we don't get the
 * two locking patterns mixed up.
 */
static struct lock_class_key file_extent_tree_class;

static const struct inode_operations btrfs_dir_inode_operations;
static const struct inode_operations btrfs_symlink_inode_operations;
static const struct inode_operations btrfs_special_inode_operations;
static const struct inode_operations btrfs_file_inode_operations;
static const struct address_space_operations btrfs_aops;
static const struct file_operations btrfs_dir_file_operations;

static struct kmem_cache *btrfs_inode_cachep;

static int btrfs_setsize(struct inode *inode, struct iattr *attr);
static int btrfs_truncate(struct btrfs_inode *inode, bool skip_writeback);

static noinline int run_delalloc_cow(struct btrfs_inode *inode,
				     struct page *locked_page, u64 start,
				     u64 end, struct writeback_control *wbc,
				     bool pages_dirty);

static int data_reloc_print_warning_inode(u64 inum, u64 offset, u64 num_bytes,
					  u64 root, void *warn_ctx)
{
	struct data_reloc_warn *warn = warn_ctx;
	struct btrfs_fs_info *fs_info = warn->fs_info;
	struct extent_buffer *eb;
	struct btrfs_inode_item *inode_item;
	struct inode_fs_paths *ipath = NULL;
	struct btrfs_root *local_root;
	struct btrfs_key key;
	unsigned int nofs_flag;
	u32 nlink;
	int ret;

	local_root = btrfs_get_fs_root(fs_info, root, true);
	if (IS_ERR(local_root)) {
		ret = PTR_ERR(local_root);
		goto err;
	}

	/* This makes the path point to (inum INODE_ITEM ioff). */
	key.objectid = inum;
	key.type = BTRFS_INODE_ITEM_KEY;
	key.offset = 0;

	ret = btrfs_search_slot(NULL, local_root, &key, &warn->path, 0, 0);
	if (ret) {
		btrfs_put_root(local_root);
		btrfs_release_path(&warn->path);
		goto err;
	}

	eb = warn->path.nodes[0];
	inode_item = btrfs_item_ptr(eb, warn->path.slots[0], struct btrfs_inode_item);
	nlink = btrfs_inode_nlink(eb, inode_item);
	btrfs_release_path(&warn->path);

	nofs_flag = memalloc_nofs_save();
	ipath = init_ipath(4096, local_root, &warn->path);
	memalloc_nofs_restore(nofs_flag);
	if (IS_ERR(ipath)) {
		btrfs_put_root(local_root);
		ret = PTR_ERR(ipath);
		ipath = NULL;
		/*
		 * -ENOMEM, not a critical error, just output an generic error
		 * without filename.
		 */
		btrfs_warn(fs_info,
"checksum error at logical %llu mirror %u root %llu, inode %llu offset %llu",
			   warn->logical, warn->mirror_num, root, inum, offset);
		return ret;
	}
	ret = paths_from_inode(inum, ipath);
	if (ret < 0)
		goto err;

	/*
	 * We deliberately ignore the bit ipath might have been too small to
	 * hold all of the paths here
	 */
	for (int i = 0; i < ipath->fspath->elem_cnt; i++) {
		btrfs_warn(fs_info,
"checksum error at logical %llu mirror %u root %llu inode %llu offset %llu length %u links %u (path: %s)",
			   warn->logical, warn->mirror_num, root, inum, offset,
			   fs_info->sectorsize, nlink,
			   (char *)(unsigned long)ipath->fspath->val[i]);
	}

	btrfs_put_root(local_root);
	free_ipath(ipath);
	return 0;

err:
	btrfs_warn(fs_info,
"checksum error at logical %llu mirror %u root %llu inode %llu offset %llu, path resolving failed with ret=%d",
		   warn->logical, warn->mirror_num, root, inum, offset, ret);

	free_ipath(ipath);
	return ret;
}

/*
 * Do extra user-friendly error output (e.g. lookup all the affected files).
 *
 * Return true if we succeeded doing the backref lookup.
 * Return false if such lookup failed, and has to fallback to the old error message.
 */
static void print_data_reloc_error(const struct btrfs_inode *inode, u64 file_off,
				   const u8 *csum, const u8 *csum_expected,
				   int mirror_num)
{
	struct btrfs_fs_info *fs_info = inode->root->fs_info;
	struct btrfs_path path = { 0 };
	struct btrfs_key found_key = { 0 };
	struct extent_buffer *eb;
	struct btrfs_extent_item *ei;
	const u32 csum_size = fs_info->csum_size;
	u64 logical;
	u64 flags;
	u32 item_size;
	int ret;

	mutex_lock(&fs_info->reloc_mutex);
	logical = btrfs_get_reloc_bg_bytenr(fs_info);
	mutex_unlock(&fs_info->reloc_mutex);

	if (logical == U64_MAX) {
		btrfs_warn_rl(fs_info, "has data reloc tree but no running relocation");
		btrfs_warn_rl(fs_info,
"csum failed root %lld ino %llu off %llu csum " CSUM_FMT " expected csum " CSUM_FMT " mirror %d",
			btrfs_root_id(inode->root), btrfs_ino(inode), file_off,
			CSUM_FMT_VALUE(csum_size, csum),
			CSUM_FMT_VALUE(csum_size, csum_expected),
			mirror_num);
		return;
	}

	logical += file_off;
	btrfs_warn_rl(fs_info,
"csum failed root %lld ino %llu off %llu logical %llu csum " CSUM_FMT " expected csum " CSUM_FMT " mirror %d",
			btrfs_root_id(inode->root),
			btrfs_ino(inode), file_off, logical,
			CSUM_FMT_VALUE(csum_size, csum),
			CSUM_FMT_VALUE(csum_size, csum_expected),
			mirror_num);

	ret = extent_from_logical(fs_info, logical, &path, &found_key, &flags);
	if (ret < 0) {
		btrfs_err_rl(fs_info, "failed to lookup extent item for logical %llu: %d",
			     logical, ret);
		return;
	}
	eb = path.nodes[0];
	ei = btrfs_item_ptr(eb, path.slots[0], struct btrfs_extent_item);
	item_size = btrfs_item_size(eb, path.slots[0]);
	if (flags & BTRFS_EXTENT_FLAG_TREE_BLOCK) {
		unsigned long ptr = 0;
		u64 ref_root;
		u8 ref_level;

		while (true) {
			ret = tree_backref_for_extent(&ptr, eb, &found_key, ei,
						      item_size, &ref_root,
						      &ref_level);
			if (ret < 0) {
				btrfs_warn_rl(fs_info,
				"failed to resolve tree backref for logical %llu: %d",
					      logical, ret);
				break;
			}
			if (ret > 0)
				break;

			btrfs_warn_rl(fs_info,
"csum error at logical %llu mirror %u: metadata %s (level %d) in tree %llu",
				logical, mirror_num,
				(ref_level ? "node" : "leaf"),
				ref_level, ref_root);
		}
		btrfs_release_path(&path);
	} else {
		struct btrfs_backref_walk_ctx ctx = { 0 };
		struct data_reloc_warn reloc_warn = { 0 };

		btrfs_release_path(&path);

		ctx.bytenr = found_key.objectid;
		ctx.extent_item_pos = logical - found_key.objectid;
		ctx.fs_info = fs_info;

		reloc_warn.logical = logical;
		reloc_warn.extent_item_size = found_key.offset;
		reloc_warn.mirror_num = mirror_num;
		reloc_warn.fs_info = fs_info;

		iterate_extent_inodes(&ctx, true,
				      data_reloc_print_warning_inode, &reloc_warn);
	}
}

static void __cold btrfs_print_data_csum_error(struct btrfs_inode *inode,
		u64 logical_start, u8 *csum, u8 *csum_expected, int mirror_num)
{
	struct btrfs_root *root = inode->root;
	const u32 csum_size = root->fs_info->csum_size;

	/* For data reloc tree, it's better to do a backref lookup instead. */
	if (btrfs_root_id(root) == BTRFS_DATA_RELOC_TREE_OBJECTID)
		return print_data_reloc_error(inode, logical_start, csum,
					      csum_expected, mirror_num);

	/* Output without objectid, which is more meaningful */
	if (btrfs_root_id(root) >= BTRFS_LAST_FREE_OBJECTID) {
		btrfs_warn_rl(root->fs_info,
"csum failed root %lld ino %lld off %llu csum " CSUM_FMT " expected csum " CSUM_FMT " mirror %d",
			btrfs_root_id(root), btrfs_ino(inode),
			logical_start,
			CSUM_FMT_VALUE(csum_size, csum),
			CSUM_FMT_VALUE(csum_size, csum_expected),
			mirror_num);
	} else {
		btrfs_warn_rl(root->fs_info,
"csum failed root %llu ino %llu off %llu csum " CSUM_FMT " expected csum " CSUM_FMT " mirror %d",
			btrfs_root_id(root), btrfs_ino(inode),
			logical_start,
			CSUM_FMT_VALUE(csum_size, csum),
			CSUM_FMT_VALUE(csum_size, csum_expected),
			mirror_num);
	}
}

/*
 * Lock inode i_rwsem based on arguments passed.
 *
 * ilock_flags can have the following bit set:
 *
 * BTRFS_ILOCK_SHARED - acquire a shared lock on the inode
 * BTRFS_ILOCK_TRY - try to acquire the lock, if fails on first attempt
 *		     return -EAGAIN
 * BTRFS_ILOCK_MMAP - acquire a write lock on the i_mmap_lock
 */
int btrfs_inode_lock(struct btrfs_inode *inode, unsigned int ilock_flags)
{
	if (ilock_flags & BTRFS_ILOCK_SHARED) {
		if (ilock_flags & BTRFS_ILOCK_TRY) {
			if (!inode_trylock_shared(&inode->vfs_inode))
				return -EAGAIN;
			else
				return 0;
		}
		inode_lock_shared(&inode->vfs_inode);
	} else {
		if (ilock_flags & BTRFS_ILOCK_TRY) {
			if (!inode_trylock(&inode->vfs_inode))
				return -EAGAIN;
			else
				return 0;
		}
		inode_lock(&inode->vfs_inode);
	}
	if (ilock_flags & BTRFS_ILOCK_MMAP)
		down_write(&inode->i_mmap_lock);
	return 0;
}

/*
 * Unock inode i_rwsem.
 *
 * ilock_flags should contain the same bits set as passed to btrfs_inode_lock()
 * to decide whether the lock acquired is shared or exclusive.
 */
void btrfs_inode_unlock(struct btrfs_inode *inode, unsigned int ilock_flags)
{
	if (ilock_flags & BTRFS_ILOCK_MMAP)
		up_write(&inode->i_mmap_lock);
	if (ilock_flags & BTRFS_ILOCK_SHARED)
		inode_unlock_shared(&inode->vfs_inode);
	else
		inode_unlock(&inode->vfs_inode);
}

/*
 * Cleanup all submitted ordered extents in specified range to handle errors
 * from the btrfs_run_delalloc_range() callback.
 *
 * NOTE: caller must ensure that when an error happens, it can not call
 * extent_clear_unlock_delalloc() to clear both the bits EXTENT_DO_ACCOUNTING
 * and EXTENT_DELALLOC simultaneously, because that causes the reserved metadata
 * to be released, which we want to happen only when finishing the ordered
 * extent (btrfs_finish_ordered_io()).
 */
static inline void btrfs_cleanup_ordered_extents(struct btrfs_inode *inode,
						 struct page *locked_page,
						 u64 offset, u64 bytes)
{
	unsigned long index = offset >> PAGE_SHIFT;
	unsigned long end_index = (offset + bytes - 1) >> PAGE_SHIFT;
	u64 page_start = 0, page_end = 0;
	struct page *page;

	if (locked_page) {
		page_start = page_offset(locked_page);
		page_end = page_start + PAGE_SIZE - 1;
	}

	while (index <= end_index) {
		/*
		 * For locked page, we will call btrfs_mark_ordered_io_finished
		 * through btrfs_mark_ordered_io_finished() on it
		 * in run_delalloc_range() for the error handling, which will
		 * clear page Ordered and run the ordered extent accounting.
		 *
		 * Here we can't just clear the Ordered bit, or
		 * btrfs_mark_ordered_io_finished() would skip the accounting
		 * for the page range, and the ordered extent will never finish.
		 */
		if (locked_page && index == (page_start >> PAGE_SHIFT)) {
			index++;
			continue;
		}
		page = find_get_page(inode->vfs_inode.i_mapping, index);
		index++;
		if (!page)
			continue;

		/*
		 * Here we just clear all Ordered bits for every page in the
		 * range, then btrfs_mark_ordered_io_finished() will handle
		 * the ordered extent accounting for the range.
		 */
		btrfs_folio_clamp_clear_ordered(inode->root->fs_info,
						page_folio(page), offset, bytes);
		put_page(page);
	}

	if (locked_page) {
		/* The locked page covers the full range, nothing needs to be done */
		if (bytes + offset <= page_start + PAGE_SIZE)
			return;
		/*
		 * In case this page belongs to the delalloc range being
		 * instantiated then skip it, since the first page of a range is
		 * going to be properly cleaned up by the caller of
		 * run_delalloc_range
		 */
		if (page_start >= offset && page_end <= (offset + bytes - 1)) {
			bytes = offset + bytes - page_offset(locked_page) - PAGE_SIZE;
			offset = page_offset(locked_page) + PAGE_SIZE;
		}
	}

	return btrfs_mark_ordered_io_finished(inode, NULL, offset, bytes, false);
}

static int btrfs_dirty_inode(struct btrfs_inode *inode);

static int btrfs_init_inode_security(struct btrfs_trans_handle *trans,
				     struct btrfs_new_inode_args *args)
{
	int err;

	if (args->default_acl) {
		err = __btrfs_set_acl(trans, args->inode, args->default_acl,
				      ACL_TYPE_DEFAULT);
		if (err)
			return err;
	}
	if (args->acl) {
		err = __btrfs_set_acl(trans, args->inode, args->acl, ACL_TYPE_ACCESS);
		if (err)
			return err;
	}
	if (!args->default_acl && !args->acl)
		cache_no_acl(args->inode);
	return btrfs_xattr_security_init(trans, args->inode, args->dir,
					 &args->dentry->d_name);
}

/*
 * this does all the hard work for inserting an inline extent into
 * the btree.  The caller should have done a btrfs_drop_extents so that
 * no overlapping inline items exist in the btree
 */
static int insert_inline_extent(struct btrfs_trans_handle *trans,
				struct btrfs_path *path,
				struct btrfs_inode *inode, bool extent_inserted,
				size_t size, size_t compressed_size,
				int compress_type,
				struct folio *compressed_folio,
				bool update_i_size)
{
	struct btrfs_root *root = inode->root;
	struct extent_buffer *leaf;
	struct page *page = NULL;
	const u32 sectorsize = trans->fs_info->sectorsize;
	char *kaddr;
	unsigned long ptr;
	struct btrfs_file_extent_item *ei;
	int ret;
	size_t cur_size = size;
	u64 i_size;

	/*
	 * The decompressed size must still be no larger than a sector.  Under
	 * heavy race, we can have size == 0 passed in, but that shouldn't be a
	 * big deal and we can continue the insertion.
	 */
	ASSERT(size <= sectorsize);

	/*
	 * The compressed size also needs to be no larger than a sector.
	 * That's also why we only need one page as the parameter.
	 */
	if (compressed_folio)
		ASSERT(compressed_size <= sectorsize);
	else
		ASSERT(compressed_size == 0);

	if (compressed_size && compressed_folio)
		cur_size = compressed_size;

	if (!extent_inserted) {
		struct btrfs_key key;
		size_t datasize;

		key.objectid = btrfs_ino(inode);
		key.offset = 0;
		key.type = BTRFS_EXTENT_DATA_KEY;

		datasize = btrfs_file_extent_calc_inline_size(cur_size);
		ret = btrfs_insert_empty_item(trans, root, path, &key,
					      datasize);
		if (ret)
			goto fail;
	}
	leaf = path->nodes[0];
	ei = btrfs_item_ptr(leaf, path->slots[0],
			    struct btrfs_file_extent_item);
	btrfs_set_file_extent_generation(leaf, ei, trans->transid);
	btrfs_set_file_extent_type(leaf, ei, BTRFS_FILE_EXTENT_INLINE);
	btrfs_set_file_extent_encryption(leaf, ei, 0);
	btrfs_set_file_extent_other_encoding(leaf, ei, 0);
	btrfs_set_file_extent_ram_bytes(leaf, ei, size);
	ptr = btrfs_file_extent_inline_start(ei);

	if (compress_type != BTRFS_COMPRESS_NONE) {
		kaddr = kmap_local_folio(compressed_folio, 0);
		write_extent_buffer(leaf, kaddr, ptr, compressed_size);
		kunmap_local(kaddr);

		btrfs_set_file_extent_compression(leaf, ei,
						  compress_type);
	} else {
		page = find_get_page(inode->vfs_inode.i_mapping, 0);
		btrfs_set_file_extent_compression(leaf, ei, 0);
		kaddr = kmap_local_page(page);
		write_extent_buffer(leaf, kaddr, ptr, size);
		kunmap_local(kaddr);
		put_page(page);
	}
	btrfs_mark_buffer_dirty(trans, leaf);
	btrfs_release_path(path);

	/*
	 * We align size to sectorsize for inline extents just for simplicity
	 * sake.
	 */
	ret = btrfs_inode_set_file_extent_range(inode, 0,
					ALIGN(size, root->fs_info->sectorsize));
	if (ret)
		goto fail;

	/*
	 * We're an inline extent, so nobody can extend the file past i_size
	 * without locking a page we already have locked.
	 *
	 * We must do any i_size and inode updates before we unlock the pages.
	 * Otherwise we could end up racing with unlink.
	 */
	i_size = i_size_read(&inode->vfs_inode);
	if (update_i_size && size > i_size) {
		i_size_write(&inode->vfs_inode, size);
		i_size = size;
	}
	inode->disk_i_size = i_size;

fail:
	return ret;
}

static bool can_cow_file_range_inline(struct btrfs_inode *inode,
				      u64 offset, u64 size,
				      size_t compressed_size)
{
	struct btrfs_fs_info *fs_info = inode->root->fs_info;
	u64 data_len = (compressed_size ?: size);

	/* Inline extents must start at offset 0. */
	if (offset != 0)
		return false;

	/*
	 * Due to the page size limit, for subpage we can only trigger the
	 * writeback for the dirty sectors of page, that means data writeback
	 * is doing more writeback than what we want.
	 *
	 * This is especially unexpected for some call sites like fallocate,
	 * where we only increase i_size after everything is done.
	 * This means we can trigger inline extent even if we didn't want to.
	 * So here we skip inline extent creation completely.
	 */
	if (fs_info->sectorsize != PAGE_SIZE)
		return false;

	/* Inline extents are limited to sectorsize. */
	if (size > fs_info->sectorsize)
		return false;

	/* We cannot exceed the maximum inline data size. */
	if (data_len > BTRFS_MAX_INLINE_DATA_SIZE(fs_info))
		return false;

	/* We cannot exceed the user specified max_inline size. */
	if (data_len > fs_info->max_inline)
		return false;

	/* Inline extents must be the entirety of the file. */
	if (size < i_size_read(&inode->vfs_inode))
		return false;

	return true;
}

/*
 * conditionally insert an inline extent into the file.  This
 * does the checks required to make sure the data is small enough
 * to fit as an inline extent.
 *
 * If being used directly, you must have already checked we're allowed to cow
 * the range by getting true from can_cow_file_range_inline().
 */
static noinline int __cow_file_range_inline(struct btrfs_inode *inode, u64 offset,
					    u64 size, size_t compressed_size,
					    int compress_type,
					    struct folio *compressed_folio,
					    bool update_i_size)
{
	struct btrfs_drop_extents_args drop_args = { 0 };
	struct btrfs_root *root = inode->root;
	struct btrfs_fs_info *fs_info = root->fs_info;
	struct btrfs_trans_handle *trans;
	u64 data_len = (compressed_size ?: size);
	int ret;
	struct btrfs_path *path;

	path = btrfs_alloc_path();
	if (!path)
		return -ENOMEM;

	trans = btrfs_join_transaction(root);
	if (IS_ERR(trans)) {
		btrfs_free_path(path);
		return PTR_ERR(trans);
	}
	trans->block_rsv = &inode->block_rsv;

	drop_args.path = path;
	drop_args.start = 0;
	drop_args.end = fs_info->sectorsize;
	drop_args.drop_cache = true;
	drop_args.replace_extent = true;
	drop_args.extent_item_size = btrfs_file_extent_calc_inline_size(data_len);
	ret = btrfs_drop_extents(trans, root, inode, &drop_args);
	if (ret) {
		btrfs_abort_transaction(trans, ret);
		goto out;
	}

	ret = insert_inline_extent(trans, path, inode, drop_args.extent_inserted,
				   size, compressed_size, compress_type,
				   compressed_folio, update_i_size);
	if (ret && ret != -ENOSPC) {
		btrfs_abort_transaction(trans, ret);
		goto out;
	} else if (ret == -ENOSPC) {
		ret = 1;
		goto out;
	}

	btrfs_update_inode_bytes(inode, size, drop_args.bytes_found);
	ret = btrfs_update_inode(trans, inode);
	if (ret && ret != -ENOSPC) {
		btrfs_abort_transaction(trans, ret);
		goto out;
	} else if (ret == -ENOSPC) {
		ret = 1;
		goto out;
	}

	btrfs_set_inode_full_sync(inode);
out:
	/*
	 * Don't forget to free the reserved space, as for inlined extent
	 * it won't count as data extent, free them directly here.
	 * And at reserve time, it's always aligned to page size, so
	 * just free one page here.
	 */
	btrfs_qgroup_free_data(inode, NULL, 0, PAGE_SIZE, NULL);
	btrfs_free_path(path);
	btrfs_end_transaction(trans);
	return ret;
}

static noinline int cow_file_range_inline(struct btrfs_inode *inode, u64 offset,
					  u64 end,
					  size_t compressed_size,
					  int compress_type,
					  struct folio *compressed_folio,
					  bool update_i_size)
{
	struct extent_state *cached = NULL;
	unsigned long clear_flags = EXTENT_DELALLOC | EXTENT_DELALLOC_NEW |
		EXTENT_DEFRAG | EXTENT_DO_ACCOUNTING | EXTENT_LOCKED;
	u64 size = min_t(u64, i_size_read(&inode->vfs_inode), end + 1);
	int ret;

	if (!can_cow_file_range_inline(inode, offset, size, compressed_size))
		return 1;

	lock_extent(&inode->io_tree, offset, end, &cached);
	ret = __cow_file_range_inline(inode, offset, size, compressed_size,
				      compress_type, compressed_folio,
				      update_i_size);
	if (ret > 0) {
		unlock_extent(&inode->io_tree, offset, end, &cached);
		return ret;
	}

	extent_clear_unlock_delalloc(inode, offset, end, NULL, &cached,
				     clear_flags,
				     PAGE_UNLOCK | PAGE_START_WRITEBACK |
				     PAGE_END_WRITEBACK);
	return ret;
}

struct async_extent {
	u64 start;
	u64 ram_size;
	u64 compressed_size;
	struct folio **folios;
	unsigned long nr_folios;
	int compress_type;
	struct list_head list;
};

struct async_chunk {
	struct btrfs_inode *inode;
	struct page *locked_page;
	u64 start;
	u64 end;
	blk_opf_t write_flags;
	struct list_head extents;
	struct cgroup_subsys_state *blkcg_css;
	struct btrfs_work work;
	struct async_cow *async_cow;
};

struct async_cow {
	atomic_t num_chunks;
	struct async_chunk chunks[];
};

static noinline int add_async_extent(struct async_chunk *cow,
				     u64 start, u64 ram_size,
				     u64 compressed_size,
				     struct folio **folios,
				     unsigned long nr_folios,
				     int compress_type)
{
	struct async_extent *async_extent;

	async_extent = kmalloc(sizeof(*async_extent), GFP_NOFS);
	if (!async_extent)
		return -ENOMEM;
	async_extent->start = start;
	async_extent->ram_size = ram_size;
	async_extent->compressed_size = compressed_size;
	async_extent->folios = folios;
	async_extent->nr_folios = nr_folios;
	async_extent->compress_type = compress_type;
	list_add_tail(&async_extent->list, &cow->extents);
	return 0;
}

/*
 * Check if the inode needs to be submitted to compression, based on mount
 * options, defragmentation, properties or heuristics.
 */
static inline int inode_need_compress(struct btrfs_inode *inode, u64 start,
				      u64 end)
{
	struct btrfs_fs_info *fs_info = inode->root->fs_info;

	if (!btrfs_inode_can_compress(inode)) {
		WARN(IS_ENABLED(CONFIG_BTRFS_DEBUG),
			KERN_ERR "BTRFS: unexpected compression for ino %llu\n",
			btrfs_ino(inode));
		return 0;
	}
	/*
	 * Special check for subpage.
	 *
	 * We lock the full page then run each delalloc range in the page, thus
	 * for the following case, we will hit some subpage specific corner case:
	 *
	 * 0		32K		64K
	 * |	|///////|	|///////|
	 *		\- A		\- B
	 *
	 * In above case, both range A and range B will try to unlock the full
	 * page [0, 64K), causing the one finished later will have page
	 * unlocked already, triggering various page lock requirement BUG_ON()s.
	 *
	 * So here we add an artificial limit that subpage compression can only
	 * if the range is fully page aligned.
	 *
	 * In theory we only need to ensure the first page is fully covered, but
	 * the tailing partial page will be locked until the full compression
	 * finishes, delaying the write of other range.
	 *
	 * TODO: Make btrfs_run_delalloc_range() to lock all delalloc range
	 * first to prevent any submitted async extent to unlock the full page.
	 * By this, we can ensure for subpage case that only the last async_cow
	 * will unlock the full page.
	 */
	if (fs_info->sectorsize < PAGE_SIZE) {
		if (!PAGE_ALIGNED(start) ||
		    !PAGE_ALIGNED(end + 1))
			return 0;
	}

	/* force compress */
	if (btrfs_test_opt(fs_info, FORCE_COMPRESS))
		return 1;
	/* defrag ioctl */
	if (inode->defrag_compress)
		return 1;
	/* bad compression ratios */
	if (inode->flags & BTRFS_INODE_NOCOMPRESS)
		return 0;
	if (btrfs_test_opt(fs_info, COMPRESS) ||
	    inode->flags & BTRFS_INODE_COMPRESS ||
	    inode->prop_compress)
		return btrfs_compress_heuristic(inode, start, end);
	return 0;
}

static inline void inode_should_defrag(struct btrfs_inode *inode,
		u64 start, u64 end, u64 num_bytes, u32 small_write)
{
	/* If this is a small write inside eof, kick off a defrag */
	if (num_bytes < small_write &&
	    (start > 0 || end + 1 < inode->disk_i_size))
		btrfs_add_inode_defrag(NULL, inode, small_write);
}

static int extent_range_clear_dirty_for_io(struct inode *inode, u64 start, u64 end)
{
	unsigned long end_index = end >> PAGE_SHIFT;
	struct page *page;
	int ret = 0;

	for (unsigned long index = start >> PAGE_SHIFT;
	     index <= end_index; index++) {
		page = find_get_page(inode->i_mapping, index);
		if (unlikely(!page)) {
			if (!ret)
				ret = -ENOENT;
			continue;
		}
		clear_page_dirty_for_io(page);
		put_page(page);
	}
	return ret;
}

/*
 * Work queue call back to started compression on a file and pages.
 *
 * This is done inside an ordered work queue, and the compression is spread
 * across many cpus.  The actual IO submission is step two, and the ordered work
 * queue takes care of making sure that happens in the same order things were
 * put onto the queue by writepages and friends.
 *
 * If this code finds it can't get good compression, it puts an entry onto the
 * work queue to write the uncompressed bytes.  This makes sure that both
 * compressed inodes and uncompressed inodes are written in the same order that
 * the flusher thread sent them down.
 */
static void compress_file_range(struct btrfs_work *work)
{
	struct async_chunk *async_chunk =
		container_of(work, struct async_chunk, work);
	struct btrfs_inode *inode = async_chunk->inode;
	struct btrfs_fs_info *fs_info = inode->root->fs_info;
	struct address_space *mapping = inode->vfs_inode.i_mapping;
	u64 blocksize = fs_info->sectorsize;
	u64 start = async_chunk->start;
	u64 end = async_chunk->end;
	u64 actual_end;
	u64 i_size;
	int ret = 0;
	struct folio **folios;
	unsigned long nr_folios;
	unsigned long total_compressed = 0;
	unsigned long total_in = 0;
	unsigned int poff;
	int i;
	int compress_type = fs_info->compress_type;

	inode_should_defrag(inode, start, end, end - start + 1, SZ_16K);

	/*
	 * We need to call clear_page_dirty_for_io on each page in the range.
	 * Otherwise applications with the file mmap'd can wander in and change
	 * the page contents while we are compressing them.
	 */
	ret = extent_range_clear_dirty_for_io(&inode->vfs_inode, start, end);

	/*
	 * All the folios should have been locked thus no failure.
	 *
	 * And even if some folios are missing, btrfs_compress_folios()
	 * would handle them correctly, so here just do an ASSERT() check for
	 * early logic errors.
	 */
	ASSERT(ret == 0);

	/*
	 * We need to save i_size before now because it could change in between
	 * us evaluating the size and assigning it.  This is because we lock and
	 * unlock the page in truncate and fallocate, and then modify the i_size
	 * later on.
	 *
	 * The barriers are to emulate READ_ONCE, remove that once i_size_read
	 * does that for us.
	 */
	barrier();
	i_size = i_size_read(&inode->vfs_inode);
	barrier();
	actual_end = min_t(u64, i_size, end + 1);
again:
	folios = NULL;
	nr_folios = (end >> PAGE_SHIFT) - (start >> PAGE_SHIFT) + 1;
	nr_folios = min_t(unsigned long, nr_folios, BTRFS_MAX_COMPRESSED_PAGES);

	/*
	 * we don't want to send crud past the end of i_size through
	 * compression, that's just a waste of CPU time.  So, if the
	 * end of the file is before the start of our current
	 * requested range of bytes, we bail out to the uncompressed
	 * cleanup code that can deal with all of this.
	 *
	 * It isn't really the fastest way to fix things, but this is a
	 * very uncommon corner.
	 */
	if (actual_end <= start)
		goto cleanup_and_bail_uncompressed;

	total_compressed = actual_end - start;

	/*
	 * Skip compression for a small file range(<=blocksize) that
	 * isn't an inline extent, since it doesn't save disk space at all.
	 */
	if (total_compressed <= blocksize &&
	   (start > 0 || end + 1 < inode->disk_i_size))
		goto cleanup_and_bail_uncompressed;

	/*
	 * For subpage case, we require full page alignment for the sector
	 * aligned range.
	 * Thus we must also check against @actual_end, not just @end.
	 */
	if (blocksize < PAGE_SIZE) {
		if (!PAGE_ALIGNED(start) ||
		    !PAGE_ALIGNED(round_up(actual_end, blocksize)))
			goto cleanup_and_bail_uncompressed;
	}

	total_compressed = min_t(unsigned long, total_compressed,
			BTRFS_MAX_UNCOMPRESSED);
	total_in = 0;
	ret = 0;

	/*
	 * We do compression for mount -o compress and when the inode has not
	 * been flagged as NOCOMPRESS.  This flag can change at any time if we
	 * discover bad compression ratios.
	 */
	if (!inode_need_compress(inode, start, end))
		goto cleanup_and_bail_uncompressed;

	folios = kcalloc(nr_folios, sizeof(struct folio *), GFP_NOFS);
	if (!folios) {
		/*
		 * Memory allocation failure is not a fatal error, we can fall
		 * back to uncompressed code.
		 */
		goto cleanup_and_bail_uncompressed;
	}

	if (inode->defrag_compress)
		compress_type = inode->defrag_compress;
	else if (inode->prop_compress)
		compress_type = inode->prop_compress;

	/* Compression level is applied here. */
	ret = btrfs_compress_folios(compress_type | (fs_info->compress_level << 4),
				    mapping, start, folios, &nr_folios, &total_in,
				    &total_compressed);
	if (ret)
		goto mark_incompressible;

	/*
	 * Zero the tail end of the last page, as we might be sending it down
	 * to disk.
	 */
	poff = offset_in_page(total_compressed);
	if (poff)
		folio_zero_range(folios[nr_folios - 1], poff, PAGE_SIZE - poff);

	/*
	 * Try to create an inline extent.
	 *
	 * If we didn't compress the entire range, try to create an uncompressed
	 * inline extent, else a compressed one.
	 *
	 * Check cow_file_range() for why we don't even try to create inline
	 * extent for the subpage case.
	 */
	if (total_in < actual_end)
		ret = cow_file_range_inline(inode, start, end, 0,
					    BTRFS_COMPRESS_NONE, NULL, false);
	else
		ret = cow_file_range_inline(inode, start, end, total_compressed,
					    compress_type, folios[0], false);
	if (ret <= 0) {
		if (ret < 0)
			mapping_set_error(mapping, -EIO);
		goto free_pages;
	}

	/*
	 * We aren't doing an inline extent. Round the compressed size up to a
	 * block size boundary so the allocator does sane things.
	 */
	total_compressed = ALIGN(total_compressed, blocksize);

	/*
	 * One last check to make sure the compression is really a win, compare
	 * the page count read with the blocks on disk, compression must free at
	 * least one sector.
	 */
	total_in = round_up(total_in, fs_info->sectorsize);
	if (total_compressed + blocksize > total_in)
		goto mark_incompressible;

	/*
	 * The async work queues will take care of doing actual allocation on
	 * disk for these compressed pages, and will submit the bios.
	 */
	ret = add_async_extent(async_chunk, start, total_in, total_compressed, folios,
			       nr_folios, compress_type);
	BUG_ON(ret);
	if (start + total_in < end) {
		start += total_in;
		cond_resched();
		goto again;
	}
	return;

mark_incompressible:
	if (!btrfs_test_opt(fs_info, FORCE_COMPRESS) && !inode->prop_compress)
		inode->flags |= BTRFS_INODE_NOCOMPRESS;
cleanup_and_bail_uncompressed:
	ret = add_async_extent(async_chunk, start, end - start + 1, 0, NULL, 0,
			       BTRFS_COMPRESS_NONE);
	BUG_ON(ret);
free_pages:
	if (folios) {
		for (i = 0; i < nr_folios; i++) {
			WARN_ON(folios[i]->mapping);
			btrfs_free_compr_folio(folios[i]);
		}
		kfree(folios);
	}
}

static void free_async_extent_pages(struct async_extent *async_extent)
{
	int i;

	if (!async_extent->folios)
		return;

	for (i = 0; i < async_extent->nr_folios; i++) {
		WARN_ON(async_extent->folios[i]->mapping);
		btrfs_free_compr_folio(async_extent->folios[i]);
	}
	kfree(async_extent->folios);
	async_extent->nr_folios = 0;
	async_extent->folios = NULL;
}

static void submit_uncompressed_range(struct btrfs_inode *inode,
				      struct async_extent *async_extent,
				      struct page *locked_page)
{
	u64 start = async_extent->start;
	u64 end = async_extent->start + async_extent->ram_size - 1;
	int ret;
	struct writeback_control wbc = {
		.sync_mode		= WB_SYNC_ALL,
		.range_start		= start,
		.range_end		= end,
		.no_cgroup_owner	= 1,
	};

	wbc_attach_fdatawrite_inode(&wbc, &inode->vfs_inode);
	ret = run_delalloc_cow(inode, locked_page, start, end, &wbc, false);
	wbc_detach_inode(&wbc);
	if (ret < 0) {
		btrfs_cleanup_ordered_extents(inode, locked_page, start, end - start + 1);
		if (locked_page) {
			const u64 page_start = page_offset(locked_page);

			set_page_writeback(locked_page);
			end_page_writeback(locked_page);
			btrfs_mark_ordered_io_finished(inode, locked_page,
						       page_start, PAGE_SIZE,
						       !ret);
			mapping_set_error(locked_page->mapping, ret);
			unlock_page(locked_page);
		}
	}
}

static void submit_one_async_extent(struct async_chunk *async_chunk,
				    struct async_extent *async_extent,
				    u64 *alloc_hint)
{
	struct btrfs_inode *inode = async_chunk->inode;
	struct extent_io_tree *io_tree = &inode->io_tree;
	struct btrfs_root *root = inode->root;
	struct btrfs_fs_info *fs_info = root->fs_info;
	struct btrfs_ordered_extent *ordered;
	struct btrfs_file_extent file_extent;
	struct btrfs_key ins;
	struct page *locked_page = NULL;
	struct extent_state *cached = NULL;
	struct extent_map *em;
	int ret = 0;
	u64 start = async_extent->start;
	u64 end = async_extent->start + async_extent->ram_size - 1;

	if (async_chunk->blkcg_css)
		kthread_associate_blkcg(async_chunk->blkcg_css);

	/*
	 * If async_chunk->locked_page is in the async_extent range, we need to
	 * handle it.
	 */
	if (async_chunk->locked_page) {
		u64 locked_page_start = page_offset(async_chunk->locked_page);
		u64 locked_page_end = locked_page_start + PAGE_SIZE - 1;

		if (!(start >= locked_page_end || end <= locked_page_start))
			locked_page = async_chunk->locked_page;
	}

	if (async_extent->compress_type == BTRFS_COMPRESS_NONE) {
		submit_uncompressed_range(inode, async_extent, locked_page);
		goto done;
	}

	ret = btrfs_reserve_extent(root, async_extent->ram_size,
				   async_extent->compressed_size,
				   async_extent->compressed_size,
				   0, *alloc_hint, &ins, 1, 1);
	if (ret) {
		/*
		 * We can't reserve contiguous space for the compressed size.
		 * Unlikely, but it's possible that we could have enough
		 * non-contiguous space for the uncompressed size instead.  So
		 * fall back to uncompressed.
		 */
		submit_uncompressed_range(inode, async_extent, locked_page);
		goto done;
	}

	lock_extent(io_tree, start, end, &cached);

	/* Here we're doing allocation and writeback of the compressed pages */
	file_extent.disk_bytenr = ins.objectid;
	file_extent.disk_num_bytes = ins.offset;
	file_extent.ram_bytes = async_extent->ram_size;
	file_extent.num_bytes = async_extent->ram_size;
	file_extent.offset = 0;
	file_extent.compression = async_extent->compress_type;

	em = btrfs_create_io_em(inode, start, &file_extent, BTRFS_ORDERED_COMPRESSED);
	if (IS_ERR(em)) {
		ret = PTR_ERR(em);
		goto out_free_reserve;
	}
	free_extent_map(em);

	ordered = btrfs_alloc_ordered_extent(inode, start, &file_extent,
					     1 << BTRFS_ORDERED_COMPRESSED);
	if (IS_ERR(ordered)) {
		btrfs_drop_extent_map_range(inode, start, end, false);
		ret = PTR_ERR(ordered);
		goto out_free_reserve;
	}
	btrfs_dec_block_group_reservations(fs_info, ins.objectid);

	/* Clear dirty, set writeback and unlock the pages. */
	extent_clear_unlock_delalloc(inode, start, end,
			NULL, &cached, EXTENT_LOCKED | EXTENT_DELALLOC,
			PAGE_UNLOCK | PAGE_START_WRITEBACK);
	btrfs_submit_compressed_write(ordered,
			    async_extent->folios,	/* compressed_folios */
			    async_extent->nr_folios,
			    async_chunk->write_flags, true);
	*alloc_hint = ins.objectid + ins.offset;
done:
	if (async_chunk->blkcg_css)
		kthread_associate_blkcg(NULL);
	kfree(async_extent);
	return;

out_free_reserve:
	btrfs_dec_block_group_reservations(fs_info, ins.objectid);
	btrfs_free_reserved_extent(fs_info, ins.objectid, ins.offset, 1);
	mapping_set_error(inode->vfs_inode.i_mapping, -EIO);
	extent_clear_unlock_delalloc(inode, start, end,
				     NULL, &cached,
				     EXTENT_LOCKED | EXTENT_DELALLOC |
				     EXTENT_DELALLOC_NEW |
				     EXTENT_DEFRAG | EXTENT_DO_ACCOUNTING,
				     PAGE_UNLOCK | PAGE_START_WRITEBACK |
				     PAGE_END_WRITEBACK);
	free_async_extent_pages(async_extent);
	if (async_chunk->blkcg_css)
		kthread_associate_blkcg(NULL);
	btrfs_debug(fs_info,
"async extent submission failed root=%lld inode=%llu start=%llu len=%llu ret=%d",
		    btrfs_root_id(root), btrfs_ino(inode), start,
		    async_extent->ram_size, ret);
	kfree(async_extent);
}

u64 btrfs_get_extent_allocation_hint(struct btrfs_inode *inode, u64 start,
				     u64 num_bytes)
{
	struct extent_map_tree *em_tree = &inode->extent_tree;
	struct extent_map *em;
	u64 alloc_hint = 0;

	read_lock(&em_tree->lock);
	em = search_extent_mapping(em_tree, start, num_bytes);
	if (em) {
		/*
		 * if block start isn't an actual block number then find the
		 * first block in this inode and use that as a hint.  If that
		 * block is also bogus then just don't worry about it.
		 */
		if (em->disk_bytenr >= EXTENT_MAP_LAST_BYTE) {
			free_extent_map(em);
			em = search_extent_mapping(em_tree, 0, 0);
			if (em && em->disk_bytenr < EXTENT_MAP_LAST_BYTE)
				alloc_hint = extent_map_block_start(em);
			if (em)
				free_extent_map(em);
		} else {
			alloc_hint = extent_map_block_start(em);
			free_extent_map(em);
		}
	}
	read_unlock(&em_tree->lock);

	return alloc_hint;
}

/*
 * when extent_io.c finds a delayed allocation range in the file,
 * the call backs end up in this code.  The basic idea is to
 * allocate extents on disk for the range, and create ordered data structs
 * in ram to track those extents.
 *
 * locked_page is the page that writepage had locked already.  We use
 * it to make sure we don't do extra locks or unlocks.
 *
 * When this function fails, it unlocks all pages except @locked_page.
 *
 * When this function successfully creates an inline extent, it returns 1 and
 * unlocks all pages including locked_page and starts I/O on them.
 * (In reality inline extents are limited to a single page, so locked_page is
 * the only page handled anyway).
 *
 * When this function succeed and creates a normal extent, the page locking
 * status depends on the passed in flags:
 *
 * - If @keep_locked is set, all pages are kept locked.
 * - Else all pages except for @locked_page are unlocked.
 *
 * When a failure happens in the second or later iteration of the
 * while-loop, the ordered extents created in previous iterations are kept
 * intact. So, the caller must clean them up by calling
 * btrfs_cleanup_ordered_extents(). See btrfs_run_delalloc_range() for
 * example.
 */
static noinline int cow_file_range(struct btrfs_inode *inode,
				   struct page *locked_page, u64 start, u64 end,
				   u64 *done_offset,
				   bool keep_locked, bool no_inline)
{
	struct btrfs_root *root = inode->root;
	struct btrfs_fs_info *fs_info = root->fs_info;
	struct extent_state *cached = NULL;
	u64 alloc_hint = 0;
	u64 orig_start = start;
	u64 num_bytes;
	unsigned long ram_size;
	u64 cur_alloc_size = 0;
	u64 min_alloc_size;
	u64 blocksize = fs_info->sectorsize;
	struct btrfs_key ins;
	struct extent_map *em;
	unsigned clear_bits;
	unsigned long page_ops;
	bool extent_reserved = false;
	int ret = 0;

	if (btrfs_is_free_space_inode(inode)) {
		ret = -EINVAL;
		goto out_unlock;
	}

	num_bytes = ALIGN(end - start + 1, blocksize);
	num_bytes = max(blocksize,  num_bytes);
	ASSERT(num_bytes <= btrfs_super_total_bytes(fs_info->super_copy));

	inode_should_defrag(inode, start, end, num_bytes, SZ_64K);

	if (!no_inline) {
		/* lets try to make an inline extent */
		ret = cow_file_range_inline(inode, start, end, 0,
					    BTRFS_COMPRESS_NONE, NULL, false);
		if (ret <= 0) {
			/*
			 * We succeeded, return 1 so the caller knows we're done
			 * with this page and already handled the IO.
			 *
			 * If there was an error then cow_file_range_inline() has
			 * already done the cleanup.
			 */
			if (ret == 0)
				ret = 1;
			goto done;
		}
	}

	alloc_hint = btrfs_get_extent_allocation_hint(inode, start, num_bytes);

	/*
	 * Relocation relies on the relocated extents to have exactly the same
	 * size as the original extents. Normally writeback for relocation data
	 * extents follows a NOCOW path because relocation preallocates the
	 * extents. However, due to an operation such as scrub turning a block
	 * group to RO mode, it may fallback to COW mode, so we must make sure
	 * an extent allocated during COW has exactly the requested size and can
	 * not be split into smaller extents, otherwise relocation breaks and
	 * fails during the stage where it updates the bytenr of file extent
	 * items.
	 */
	if (btrfs_is_data_reloc_root(root))
		min_alloc_size = num_bytes;
	else
		min_alloc_size = fs_info->sectorsize;

	while (num_bytes > 0) {
		struct btrfs_ordered_extent *ordered;
		struct btrfs_file_extent file_extent;

		cur_alloc_size = num_bytes;
		ret = btrfs_reserve_extent(root, cur_alloc_size, cur_alloc_size,
					   min_alloc_size, 0, alloc_hint,
					   &ins, 1, 1);
		if (ret == -EAGAIN) {
			/*
			 * btrfs_reserve_extent only returns -EAGAIN for zoned
			 * file systems, which is an indication that there are
			 * no active zones to allocate from at the moment.
			 *
			 * If this is the first loop iteration, wait for at
			 * least one zone to finish before retrying the
			 * allocation.  Otherwise ask the caller to write out
			 * the already allocated blocks before coming back to
			 * us, or return -ENOSPC if it can't handle retries.
			 */
			ASSERT(btrfs_is_zoned(fs_info));
			if (start == orig_start) {
				wait_on_bit_io(&inode->root->fs_info->flags,
					       BTRFS_FS_NEED_ZONE_FINISH,
					       TASK_UNINTERRUPTIBLE);
				continue;
			}
			if (done_offset) {
				*done_offset = start - 1;
				return 0;
			}
			ret = -ENOSPC;
		}
		if (ret < 0)
			goto out_unlock;
		cur_alloc_size = ins.offset;
		extent_reserved = true;

		ram_size = ins.offset;
		file_extent.disk_bytenr = ins.objectid;
		file_extent.disk_num_bytes = ins.offset;
		file_extent.num_bytes = ins.offset;
		file_extent.ram_bytes = ins.offset;
		file_extent.offset = 0;
		file_extent.compression = BTRFS_COMPRESS_NONE;

		lock_extent(&inode->io_tree, start, start + ram_size - 1,
			    &cached);

		em = btrfs_create_io_em(inode, start, &file_extent,
					BTRFS_ORDERED_REGULAR);
		if (IS_ERR(em)) {
			unlock_extent(&inode->io_tree, start,
				      start + ram_size - 1, &cached);
			ret = PTR_ERR(em);
			goto out_reserve;
		}
		free_extent_map(em);

		ordered = btrfs_alloc_ordered_extent(inode, start, &file_extent,
						     1 << BTRFS_ORDERED_REGULAR);
		if (IS_ERR(ordered)) {
			unlock_extent(&inode->io_tree, start,
				      start + ram_size - 1, &cached);
			ret = PTR_ERR(ordered);
			goto out_drop_extent_cache;
		}

		if (btrfs_is_data_reloc_root(root)) {
			ret = btrfs_reloc_clone_csums(ordered);

			/*
			 * Only drop cache here, and process as normal.
			 *
			 * We must not allow extent_clear_unlock_delalloc()
			 * at out_unlock label to free meta of this ordered
			 * extent, as its meta should be freed by
			 * btrfs_finish_ordered_io().
			 *
			 * So we must continue until @start is increased to
			 * skip current ordered extent.
			 */
			if (ret)
				btrfs_drop_extent_map_range(inode, start,
							    start + ram_size - 1,
							    false);
		}
		btrfs_put_ordered_extent(ordered);

		btrfs_dec_block_group_reservations(fs_info, ins.objectid);

		/*
		 * We're not doing compressed IO, don't unlock the first page
		 * (which the caller expects to stay locked), don't clear any
		 * dirty bits and don't set any writeback bits
		 *
		 * Do set the Ordered (Private2) bit so we know this page was
		 * properly setup for writepage.
		 */
		page_ops = (keep_locked ? 0 : PAGE_UNLOCK);
		page_ops |= PAGE_SET_ORDERED;

		extent_clear_unlock_delalloc(inode, start, start + ram_size - 1,
					     locked_page, &cached,
					     EXTENT_LOCKED | EXTENT_DELALLOC,
					     page_ops);
		if (num_bytes < cur_alloc_size)
			num_bytes = 0;
		else
			num_bytes -= cur_alloc_size;
		alloc_hint = ins.objectid + ins.offset;
		start += cur_alloc_size;
		extent_reserved = false;

		/*
		 * btrfs_reloc_clone_csums() error, since start is increased
		 * extent_clear_unlock_delalloc() at out_unlock label won't
		 * free metadata of current ordered extent, we're OK to exit.
		 */
		if (ret)
			goto out_unlock;
	}
done:
	if (done_offset)
		*done_offset = end;
	return ret;

out_drop_extent_cache:
	btrfs_drop_extent_map_range(inode, start, start + ram_size - 1, false);
out_reserve:
	btrfs_dec_block_group_reservations(fs_info, ins.objectid);
	btrfs_free_reserved_extent(fs_info, ins.objectid, ins.offset, 1);
out_unlock:
	/*
	 * Now, we have three regions to clean up:
	 *
	 * |-------(1)----|---(2)---|-------------(3)----------|
	 * `- orig_start  `- start  `- start + cur_alloc_size  `- end
	 *
	 * We process each region below.
	 */

	clear_bits = EXTENT_LOCKED | EXTENT_DELALLOC | EXTENT_DELALLOC_NEW |
		EXTENT_DEFRAG | EXTENT_CLEAR_META_RESV;
	page_ops = PAGE_UNLOCK | PAGE_START_WRITEBACK | PAGE_END_WRITEBACK;

	/*
	 * For the range (1). We have already instantiated the ordered extents
	 * for this region. They are cleaned up by
	 * btrfs_cleanup_ordered_extents() in e.g,
	 * btrfs_run_delalloc_range(). EXTENT_LOCKED | EXTENT_DELALLOC are
	 * already cleared in the above loop. And, EXTENT_DELALLOC_NEW |
	 * EXTENT_DEFRAG | EXTENT_CLEAR_META_RESV are handled by the cleanup
	 * function.
	 *
	 * However, in case of @keep_locked, we still need to unlock the pages
	 * (except @locked_page) to ensure all the pages are unlocked.
	 */
	if (keep_locked && orig_start < start) {
		if (!locked_page)
			mapping_set_error(inode->vfs_inode.i_mapping, ret);
		extent_clear_unlock_delalloc(inode, orig_start, start - 1,
					     locked_page, NULL, 0, page_ops);
	}

	/*
	 * At this point we're unlocked, we want to make sure we're only
	 * clearing these flags under the extent lock, so lock the rest of the
	 * range and clear everything up.
	 */
	lock_extent(&inode->io_tree, start, end, NULL);

	/*
	 * For the range (2). If we reserved an extent for our delalloc range
	 * (or a subrange) and failed to create the respective ordered extent,
	 * then it means that when we reserved the extent we decremented the
	 * extent's size from the data space_info's bytes_may_use counter and
	 * incremented the space_info's bytes_reserved counter by the same
	 * amount. We must make sure extent_clear_unlock_delalloc() does not try
	 * to decrement again the data space_info's bytes_may_use counter,
	 * therefore we do not pass it the flag EXTENT_CLEAR_DATA_RESV.
	 */
	if (extent_reserved) {
		extent_clear_unlock_delalloc(inode, start,
					     start + cur_alloc_size - 1,
					     locked_page, &cached,
					     clear_bits,
					     page_ops);
		start += cur_alloc_size;
	}

	/*
	 * For the range (3). We never touched the region. In addition to the
	 * clear_bits above, we add EXTENT_CLEAR_DATA_RESV to release the data
	 * space_info's bytes_may_use counter, reserved in
	 * btrfs_check_data_free_space().
	 */
	if (start < end) {
		clear_bits |= EXTENT_CLEAR_DATA_RESV;
		extent_clear_unlock_delalloc(inode, start, end, locked_page,
					     &cached, clear_bits, page_ops);
	}
	return ret;
}

/*
 * Phase two of compressed writeback.  This is the ordered portion of the code,
 * which only gets called in the order the work was queued.  We walk all the
 * async extents created by compress_file_range and send them down to the disk.
 *
 * If called with @do_free == true then it'll try to finish the work and free
 * the work struct eventually.
 */
static noinline void submit_compressed_extents(struct btrfs_work *work, bool do_free)
{
	struct async_chunk *async_chunk = container_of(work, struct async_chunk,
						     work);
	struct btrfs_fs_info *fs_info = btrfs_work_owner(work);
	struct async_extent *async_extent;
	unsigned long nr_pages;
	u64 alloc_hint = 0;

	if (do_free) {
		struct async_cow *async_cow;

		btrfs_add_delayed_iput(async_chunk->inode);
		if (async_chunk->blkcg_css)
			css_put(async_chunk->blkcg_css);

		async_cow = async_chunk->async_cow;
		if (atomic_dec_and_test(&async_cow->num_chunks))
			kvfree(async_cow);
		return;
	}

	nr_pages = (async_chunk->end - async_chunk->start + PAGE_SIZE) >>
		PAGE_SHIFT;

	while (!list_empty(&async_chunk->extents)) {
		async_extent = list_entry(async_chunk->extents.next,
					  struct async_extent, list);
		list_del(&async_extent->list);
		submit_one_async_extent(async_chunk, async_extent, &alloc_hint);
	}

	/* atomic_sub_return implies a barrier */
	if (atomic_sub_return(nr_pages, &fs_info->async_delalloc_pages) <
	    5 * SZ_1M)
		cond_wake_up_nomb(&fs_info->async_submit_wait);
}

static bool run_delalloc_compressed(struct btrfs_inode *inode,
				    struct page *locked_page, u64 start,
				    u64 end, struct writeback_control *wbc)
{
	struct btrfs_fs_info *fs_info = inode->root->fs_info;
	struct cgroup_subsys_state *blkcg_css = wbc_blkcg_css(wbc);
	struct async_cow *ctx;
	struct async_chunk *async_chunk;
	unsigned long nr_pages;
	u64 num_chunks = DIV_ROUND_UP(end - start, SZ_512K);
	int i;
	unsigned nofs_flag;
	const blk_opf_t write_flags = wbc_to_write_flags(wbc);

	nofs_flag = memalloc_nofs_save();
	ctx = kvmalloc(struct_size(ctx, chunks, num_chunks), GFP_KERNEL);
	memalloc_nofs_restore(nofs_flag);
	if (!ctx)
		return false;

	set_bit(BTRFS_INODE_HAS_ASYNC_EXTENT, &inode->runtime_flags);

	async_chunk = ctx->chunks;
	atomic_set(&ctx->num_chunks, num_chunks);

	for (i = 0; i < num_chunks; i++) {
		u64 cur_end = min(end, start + SZ_512K - 1);

		/*
		 * igrab is called higher up in the call chain, take only the
		 * lightweight reference for the callback lifetime
		 */
		ihold(&inode->vfs_inode);
		async_chunk[i].async_cow = ctx;
		async_chunk[i].inode = inode;
		async_chunk[i].start = start;
		async_chunk[i].end = cur_end;
		async_chunk[i].write_flags = write_flags;
		INIT_LIST_HEAD(&async_chunk[i].extents);

		/*
		 * The locked_page comes all the way from writepage and its
		 * the original page we were actually given.  As we spread
		 * this large delalloc region across multiple async_chunk
		 * structs, only the first struct needs a pointer to locked_page
		 *
		 * This way we don't need racey decisions about who is supposed
		 * to unlock it.
		 */
		if (locked_page) {
			/*
			 * Depending on the compressibility, the pages might or
			 * might not go through async.  We want all of them to
			 * be accounted against wbc once.  Let's do it here
			 * before the paths diverge.  wbc accounting is used
			 * only for foreign writeback detection and doesn't
			 * need full accuracy.  Just account the whole thing
			 * against the first page.
			 */
			wbc_account_cgroup_owner(wbc, locked_page,
						 cur_end - start);
			async_chunk[i].locked_page = locked_page;
			locked_page = NULL;
		} else {
			async_chunk[i].locked_page = NULL;
		}

		if (blkcg_css != blkcg_root_css) {
			css_get(blkcg_css);
			async_chunk[i].blkcg_css = blkcg_css;
			async_chunk[i].write_flags |= REQ_BTRFS_CGROUP_PUNT;
		} else {
			async_chunk[i].blkcg_css = NULL;
		}

		btrfs_init_work(&async_chunk[i].work, compress_file_range,
				submit_compressed_extents);

		nr_pages = DIV_ROUND_UP(cur_end - start, PAGE_SIZE);
		atomic_add(nr_pages, &fs_info->async_delalloc_pages);

		btrfs_queue_work(fs_info->delalloc_workers, &async_chunk[i].work);

		start = cur_end + 1;
	}
	return true;
}

/*
 * Run the delalloc range from start to end, and write back any dirty pages
 * covered by the range.
 */
static noinline int run_delalloc_cow(struct btrfs_inode *inode,
				     struct page *locked_page, u64 start,
				     u64 end, struct writeback_control *wbc,
				     bool pages_dirty)
{
	u64 done_offset = end;
	int ret;

	while (start <= end) {
		ret = cow_file_range(inode, locked_page, start, end, &done_offset,
				     true, false);
		if (ret)
			return ret;
		extent_write_locked_range(&inode->vfs_inode, locked_page, start,
					  done_offset, wbc, pages_dirty);
		start = done_offset + 1;
	}

	return 1;
}

static int fallback_to_cow(struct btrfs_inode *inode, struct page *locked_page,
			   const u64 start, const u64 end)
{
	const bool is_space_ino = btrfs_is_free_space_inode(inode);
	const bool is_reloc_ino = btrfs_is_data_reloc_root(inode->root);
	const u64 range_bytes = end + 1 - start;
	struct extent_io_tree *io_tree = &inode->io_tree;
	struct extent_state *cached_state = NULL;
	u64 range_start = start;
	u64 count;
	int ret;

	/*
	 * If EXTENT_NORESERVE is set it means that when the buffered write was
	 * made we had not enough available data space and therefore we did not
	 * reserve data space for it, since we though we could do NOCOW for the
	 * respective file range (either there is prealloc extent or the inode
	 * has the NOCOW bit set).
	 *
	 * However when we need to fallback to COW mode (because for example the
	 * block group for the corresponding extent was turned to RO mode by a
	 * scrub or relocation) we need to do the following:
	 *
	 * 1) We increment the bytes_may_use counter of the data space info.
	 *    If COW succeeds, it allocates a new data extent and after doing
	 *    that it decrements the space info's bytes_may_use counter and
	 *    increments its bytes_reserved counter by the same amount (we do
	 *    this at btrfs_add_reserved_bytes()). So we need to increment the
	 *    bytes_may_use counter to compensate (when space is reserved at
	 *    buffered write time, the bytes_may_use counter is incremented);
	 *
	 * 2) We clear the EXTENT_NORESERVE bit from the range. We do this so
	 *    that if the COW path fails for any reason, it decrements (through
	 *    extent_clear_unlock_delalloc()) the bytes_may_use counter of the
	 *    data space info, which we incremented in the step above.
	 *
	 * If we need to fallback to cow and the inode corresponds to a free
	 * space cache inode or an inode of the data relocation tree, we must
	 * also increment bytes_may_use of the data space_info for the same
	 * reason. Space caches and relocated data extents always get a prealloc
	 * extent for them, however scrub or balance may have set the block
	 * group that contains that extent to RO mode and therefore force COW
	 * when starting writeback.
	 */
	lock_extent(io_tree, start, end, &cached_state);
	count = count_range_bits(io_tree, &range_start, end, range_bytes,
				 EXTENT_NORESERVE, 0, NULL);
	if (count > 0 || is_space_ino || is_reloc_ino) {
		u64 bytes = count;
		struct btrfs_fs_info *fs_info = inode->root->fs_info;
		struct btrfs_space_info *sinfo = fs_info->data_sinfo;

		if (is_space_ino || is_reloc_ino)
			bytes = range_bytes;

		spin_lock(&sinfo->lock);
		btrfs_space_info_update_bytes_may_use(fs_info, sinfo, bytes);
		spin_unlock(&sinfo->lock);

		if (count > 0)
			clear_extent_bit(io_tree, start, end, EXTENT_NORESERVE,
					 NULL);
	}
	unlock_extent(io_tree, start, end, &cached_state);

	/*
	 * Don't try to create inline extents, as a mix of inline extent that
	 * is written out and unlocked directly and a normal NOCOW extent
	 * doesn't work.
	 */
	ret = cow_file_range(inode, locked_page, start, end, NULL, false, true);
	ASSERT(ret != 1);
	return ret;
}

struct can_nocow_file_extent_args {
	/* Input fields. */

	/* Start file offset of the range we want to NOCOW. */
	u64 start;
	/* End file offset (inclusive) of the range we want to NOCOW. */
	u64 end;
	bool writeback_path;
	bool strict;
	/*
	 * Free the path passed to can_nocow_file_extent() once it's not needed
	 * anymore.
	 */
	bool free_path;

	/*
	 * Output fields. Only set when can_nocow_file_extent() returns 1.
	 * The expected file extent for the NOCOW write.
	 */
	struct btrfs_file_extent file_extent;
};

/*
 * Check if we can NOCOW the file extent that the path points to.
 * This function may return with the path released, so the caller should check
 * if path->nodes[0] is NULL or not if it needs to use the path afterwards.
 *
 * Returns: < 0 on error
 *            0 if we can not NOCOW
 *            1 if we can NOCOW
 */
static int can_nocow_file_extent(struct btrfs_path *path,
				 struct btrfs_key *key,
				 struct btrfs_inode *inode,
				 struct can_nocow_file_extent_args *args)
{
	const bool is_freespace_inode = btrfs_is_free_space_inode(inode);
	struct extent_buffer *leaf = path->nodes[0];
	struct btrfs_root *root = inode->root;
	struct btrfs_file_extent_item *fi;
	struct btrfs_root *csum_root;
	u64 io_start;
	u64 extent_end;
	u8 extent_type;
	int can_nocow = 0;
	int ret = 0;
	bool nowait = path->nowait;

	fi = btrfs_item_ptr(leaf, path->slots[0], struct btrfs_file_extent_item);
	extent_type = btrfs_file_extent_type(leaf, fi);

	if (extent_type == BTRFS_FILE_EXTENT_INLINE)
		goto out;

	if (!(inode->flags & BTRFS_INODE_NODATACOW) &&
	    extent_type == BTRFS_FILE_EXTENT_REG)
		goto out;

	/*
	 * If the extent was created before the generation where the last snapshot
	 * for its subvolume was created, then this implies the extent is shared,
	 * hence we must COW.
	 */
	if (!args->strict &&
	    btrfs_file_extent_generation(leaf, fi) <=
	    btrfs_root_last_snapshot(&root->root_item))
		goto out;

	/* An explicit hole, must COW. */
	if (btrfs_file_extent_disk_bytenr(leaf, fi) == 0)
		goto out;

	/* Compressed/encrypted/encoded extents must be COWed. */
	if (btrfs_file_extent_compression(leaf, fi) ||
	    btrfs_file_extent_encryption(leaf, fi) ||
	    btrfs_file_extent_other_encoding(leaf, fi))
		goto out;

	extent_end = btrfs_file_extent_end(path);

	args->file_extent.disk_bytenr = btrfs_file_extent_disk_bytenr(leaf, fi);
	args->file_extent.disk_num_bytes = btrfs_file_extent_disk_num_bytes(leaf, fi);
	args->file_extent.ram_bytes = btrfs_file_extent_ram_bytes(leaf, fi);
	args->file_extent.offset = btrfs_file_extent_offset(leaf, fi);
	args->file_extent.compression = btrfs_file_extent_compression(leaf, fi);

	/*
	 * The following checks can be expensive, as they need to take other
	 * locks and do btree or rbtree searches, so release the path to avoid
	 * blocking other tasks for too long.
	 */
	btrfs_release_path(path);

	ret = btrfs_cross_ref_exist(root, btrfs_ino(inode),
				    key->offset - args->file_extent.offset,
				    args->file_extent.disk_bytenr, args->strict, path);
	WARN_ON_ONCE(ret > 0 && is_freespace_inode);
	if (ret != 0)
		goto out;

	if (args->free_path) {
		/*
		 * We don't need the path anymore, plus through the
		 * btrfs_lookup_csums_list() call below we will end up allocating
		 * another path. So free the path to avoid unnecessary extra
		 * memory usage.
		 */
		btrfs_free_path(path);
		path = NULL;
	}

	/* If there are pending snapshots for this root, we must COW. */
	if (args->writeback_path && !is_freespace_inode &&
	    atomic_read(&root->snapshot_force_cow))
		goto out;

	args->file_extent.num_bytes = min(args->end + 1, extent_end) - args->start;
	args->file_extent.offset += args->start - key->offset;
	io_start = args->file_extent.disk_bytenr + args->file_extent.offset;

	/*
	 * Force COW if csums exist in the range. This ensures that csums for a
	 * given extent are either valid or do not exist.
	 */

	csum_root = btrfs_csum_root(root->fs_info, io_start);
	ret = btrfs_lookup_csums_list(csum_root, io_start,
				      io_start + args->file_extent.num_bytes - 1,
				      NULL, nowait);
	WARN_ON_ONCE(ret > 0 && is_freespace_inode);
	if (ret != 0)
		goto out;

	can_nocow = 1;
 out:
	if (args->free_path && path)
		btrfs_free_path(path);

	return ret < 0 ? ret : can_nocow;
}

/*
 * when nowcow writeback call back.  This checks for snapshots or COW copies
 * of the extents that exist in the file, and COWs the file as required.
 *
 * If no cow copies or snapshots exist, we write directly to the existing
 * blocks on disk
 */
static noinline int run_delalloc_nocow(struct btrfs_inode *inode,
				       struct page *locked_page,
				       const u64 start, const u64 end)
{
	struct btrfs_fs_info *fs_info = inode->root->fs_info;
	struct btrfs_root *root = inode->root;
	struct btrfs_path *path;
	u64 cow_start = (u64)-1;
	u64 cur_offset = start;
	int ret;
	bool check_prev = true;
	u64 ino = btrfs_ino(inode);
	struct can_nocow_file_extent_args nocow_args = { 0 };

	/*
	 * Normally on a zoned device we're only doing COW writes, but in case
	 * of relocation on a zoned filesystem serializes I/O so that we're only
	 * writing sequentially and can end up here as well.
	 */
	ASSERT(!btrfs_is_zoned(fs_info) || btrfs_is_data_reloc_root(root));

	path = btrfs_alloc_path();
	if (!path) {
		ret = -ENOMEM;
		goto error;
	}

	nocow_args.end = end;
	nocow_args.writeback_path = true;

	while (cur_offset <= end) {
		struct btrfs_block_group *nocow_bg = NULL;
		struct btrfs_ordered_extent *ordered;
		struct btrfs_key found_key;
		struct btrfs_file_extent_item *fi;
		struct extent_buffer *leaf;
		struct extent_state *cached_state = NULL;
		u64 extent_end;
		u64 nocow_end;
		int extent_type;
		bool is_prealloc;

		ret = btrfs_lookup_file_extent(NULL, root, path, ino,
					       cur_offset, 0);
		if (ret < 0)
			goto error;

		/*
		 * If there is no extent for our range when doing the initial
		 * search, then go back to the previous slot as it will be the
		 * one containing the search offset
		 */
		if (ret > 0 && path->slots[0] > 0 && check_prev) {
			leaf = path->nodes[0];
			btrfs_item_key_to_cpu(leaf, &found_key,
					      path->slots[0] - 1);
			if (found_key.objectid == ino &&
			    found_key.type == BTRFS_EXTENT_DATA_KEY)
				path->slots[0]--;
		}
		check_prev = false;
next_slot:
		/* Go to next leaf if we have exhausted the current one */
		leaf = path->nodes[0];
		if (path->slots[0] >= btrfs_header_nritems(leaf)) {
			ret = btrfs_next_leaf(root, path);
			if (ret < 0)
				goto error;
			if (ret > 0)
				break;
			leaf = path->nodes[0];
		}

		btrfs_item_key_to_cpu(leaf, &found_key, path->slots[0]);

		/* Didn't find anything for our INO */
		if (found_key.objectid > ino)
			break;
		/*
		 * Keep searching until we find an EXTENT_ITEM or there are no
		 * more extents for this inode
		 */
		if (WARN_ON_ONCE(found_key.objectid < ino) ||
		    found_key.type < BTRFS_EXTENT_DATA_KEY) {
			path->slots[0]++;
			goto next_slot;
		}

		/* Found key is not EXTENT_DATA_KEY or starts after req range */
		if (found_key.type > BTRFS_EXTENT_DATA_KEY ||
		    found_key.offset > end)
			break;

		/*
		 * If the found extent starts after requested offset, then
		 * adjust extent_end to be right before this extent begins
		 */
		if (found_key.offset > cur_offset) {
			extent_end = found_key.offset;
			extent_type = 0;
			goto must_cow;
		}

		/*
		 * Found extent which begins before our range and potentially
		 * intersect it
		 */
		fi = btrfs_item_ptr(leaf, path->slots[0],
				    struct btrfs_file_extent_item);
		extent_type = btrfs_file_extent_type(leaf, fi);
		/* If this is triggered then we have a memory corruption. */
		ASSERT(extent_type < BTRFS_NR_FILE_EXTENT_TYPES);
		if (WARN_ON(extent_type >= BTRFS_NR_FILE_EXTENT_TYPES)) {
			ret = -EUCLEAN;
			goto error;
		}
		extent_end = btrfs_file_extent_end(path);

		/*
		 * If the extent we got ends before our current offset, skip to
		 * the next extent.
		 */
		if (extent_end <= cur_offset) {
			path->slots[0]++;
			goto next_slot;
		}

		nocow_args.start = cur_offset;
		ret = can_nocow_file_extent(path, &found_key, inode, &nocow_args);
		if (ret < 0)
			goto error;
		if (ret == 0)
			goto must_cow;

		ret = 0;
		nocow_bg = btrfs_inc_nocow_writers(fs_info,
				nocow_args.file_extent.disk_bytenr +
				nocow_args.file_extent.offset);
		if (!nocow_bg) {
must_cow:
			/*
			 * If we can't perform NOCOW writeback for the range,
			 * then record the beginning of the range that needs to
			 * be COWed.  It will be written out before the next
			 * NOCOW range if we find one, or when exiting this
			 * loop.
			 */
			if (cow_start == (u64)-1)
				cow_start = cur_offset;
			cur_offset = extent_end;
			if (cur_offset > end)
				break;
			if (!path->nodes[0])
				continue;
			path->slots[0]++;
			goto next_slot;
		}

		/*
		 * COW range from cow_start to found_key.offset - 1. As the key
		 * will contain the beginning of the first extent that can be
		 * NOCOW, following one which needs to be COW'ed
		 */
		if (cow_start != (u64)-1) {
			ret = fallback_to_cow(inode, locked_page,
					      cow_start, found_key.offset - 1);
			cow_start = (u64)-1;
			if (ret) {
				btrfs_dec_nocow_writers(nocow_bg);
				goto error;
			}
		}

		nocow_end = cur_offset + nocow_args.file_extent.num_bytes - 1;
		lock_extent(&inode->io_tree, cur_offset, nocow_end, &cached_state);

		is_prealloc = extent_type == BTRFS_FILE_EXTENT_PREALLOC;
		if (is_prealloc) {
			struct extent_map *em;

			em = btrfs_create_io_em(inode, cur_offset,
						&nocow_args.file_extent,
						BTRFS_ORDERED_PREALLOC);
			if (IS_ERR(em)) {
				unlock_extent(&inode->io_tree, cur_offset,
					      nocow_end, &cached_state);
				btrfs_dec_nocow_writers(nocow_bg);
				ret = PTR_ERR(em);
				goto error;
			}
			free_extent_map(em);
		}

		ordered = btrfs_alloc_ordered_extent(inode, cur_offset,
				&nocow_args.file_extent,
				is_prealloc
				? (1 << BTRFS_ORDERED_PREALLOC)
				: (1 << BTRFS_ORDERED_NOCOW));
		btrfs_dec_nocow_writers(nocow_bg);
		if (IS_ERR(ordered)) {
			if (is_prealloc) {
				btrfs_drop_extent_map_range(inode, cur_offset,
							    nocow_end, false);
			}
			unlock_extent(&inode->io_tree, cur_offset,
				      nocow_end, &cached_state);
			ret = PTR_ERR(ordered);
			goto error;
		}

		if (btrfs_is_data_reloc_root(root))
			/*
			 * Error handled later, as we must prevent
			 * extent_clear_unlock_delalloc() in error handler
			 * from freeing metadata of created ordered extent.
			 */
			ret = btrfs_reloc_clone_csums(ordered);
		btrfs_put_ordered_extent(ordered);

		extent_clear_unlock_delalloc(inode, cur_offset, nocow_end,
					     locked_page, &cached_state,
					     EXTENT_LOCKED | EXTENT_DELALLOC |
					     EXTENT_CLEAR_DATA_RESV,
					     PAGE_UNLOCK | PAGE_SET_ORDERED);

		cur_offset = extent_end;

		/*
		 * btrfs_reloc_clone_csums() error, now we're OK to call error
		 * handler, as metadata for created ordered extent will only
		 * be freed by btrfs_finish_ordered_io().
		 */
		if (ret)
			goto error;
	}
	btrfs_release_path(path);

	if (cur_offset <= end && cow_start == (u64)-1)
		cow_start = cur_offset;

	if (cow_start != (u64)-1) {
		cur_offset = end;
		ret = fallback_to_cow(inode, locked_page, cow_start, end);
		cow_start = (u64)-1;
		if (ret)
			goto error;
	}

	btrfs_free_path(path);
	return 0;

error:
	/*
	 * If an error happened while a COW region is outstanding, cur_offset
	 * needs to be reset to cow_start to ensure the COW region is unlocked
	 * as well.
	 */
	if (cow_start != (u64)-1)
		cur_offset = cow_start;

	/*
	 * We need to lock the extent here because we're clearing DELALLOC and
	 * we're not locked at this point.
	 */
	if (cur_offset < end) {
		struct extent_state *cached = NULL;

		lock_extent(&inode->io_tree, cur_offset, end, &cached);
		extent_clear_unlock_delalloc(inode, cur_offset, end,
					     locked_page, &cached,
					     EXTENT_LOCKED | EXTENT_DELALLOC |
					     EXTENT_DEFRAG |
					     EXTENT_DO_ACCOUNTING, PAGE_UNLOCK |
					     PAGE_START_WRITEBACK |
					     PAGE_END_WRITEBACK);
	}
	btrfs_free_path(path);
	return ret;
}

static bool should_nocow(struct btrfs_inode *inode, u64 start, u64 end)
{
	if (inode->flags & (BTRFS_INODE_NODATACOW | BTRFS_INODE_PREALLOC)) {
		if (inode->defrag_bytes &&
		    test_range_bit_exists(&inode->io_tree, start, end, EXTENT_DEFRAG))
			return false;
		return true;
	}
	return false;
}

/*
 * Function to process delayed allocation (create CoW) for ranges which are
 * being touched for the first time.
 */
int btrfs_run_delalloc_range(struct btrfs_inode *inode, struct page *locked_page,
			     u64 start, u64 end, struct writeback_control *wbc)
{
	const bool zoned = btrfs_is_zoned(inode->root->fs_info);
	int ret;

	/*
	 * The range must cover part of the @locked_page, or a return of 1
	 * can confuse the caller.
	 */
	ASSERT(!(end <= page_offset(locked_page) ||
		 start >= page_offset(locked_page) + PAGE_SIZE));

	if (should_nocow(inode, start, end)) {
		ret = run_delalloc_nocow(inode, locked_page, start, end);
		goto out;
	}

	if (btrfs_inode_can_compress(inode) &&
	    inode_need_compress(inode, start, end) &&
	    run_delalloc_compressed(inode, locked_page, start, end, wbc))
		return 1;

	if (zoned)
		ret = run_delalloc_cow(inode, locked_page, start, end, wbc,
				       true);
	else
		ret = cow_file_range(inode, locked_page, start, end, NULL,
				     false, false);

out:
	if (ret < 0)
		btrfs_cleanup_ordered_extents(inode, locked_page, start,
					      end - start + 1);
	return ret;
}

void btrfs_split_delalloc_extent(struct btrfs_inode *inode,
				 struct extent_state *orig, u64 split)
{
	struct btrfs_fs_info *fs_info = inode->root->fs_info;
	u64 size;

	lockdep_assert_held(&inode->io_tree.lock);

	/* not delalloc, ignore it */
	if (!(orig->state & EXTENT_DELALLOC))
		return;

	size = orig->end - orig->start + 1;
	if (size > fs_info->max_extent_size) {
		u32 num_extents;
		u64 new_size;

		/*
		 * See the explanation in btrfs_merge_delalloc_extent, the same
		 * applies here, just in reverse.
		 */
		new_size = orig->end - split + 1;
		num_extents = count_max_extents(fs_info, new_size);
		new_size = split - orig->start;
		num_extents += count_max_extents(fs_info, new_size);
		if (count_max_extents(fs_info, size) >= num_extents)
			return;
	}

	spin_lock(&inode->lock);
	btrfs_mod_outstanding_extents(inode, 1);
	spin_unlock(&inode->lock);
}

/*
 * Handle merged delayed allocation extents so we can keep track of new extents
 * that are just merged onto old extents, such as when we are doing sequential
 * writes, so we can properly account for the metadata space we'll need.
 */
void btrfs_merge_delalloc_extent(struct btrfs_inode *inode, struct extent_state *new,
				 struct extent_state *other)
{
	struct btrfs_fs_info *fs_info = inode->root->fs_info;
	u64 new_size, old_size;
	u32 num_extents;

	lockdep_assert_held(&inode->io_tree.lock);

	/* not delalloc, ignore it */
	if (!(other->state & EXTENT_DELALLOC))
		return;

	if (new->start > other->start)
		new_size = new->end - other->start + 1;
	else
		new_size = other->end - new->start + 1;

	/* we're not bigger than the max, unreserve the space and go */
	if (new_size <= fs_info->max_extent_size) {
		spin_lock(&inode->lock);
		btrfs_mod_outstanding_extents(inode, -1);
		spin_unlock(&inode->lock);
		return;
	}

	/*
	 * We have to add up either side to figure out how many extents were
	 * accounted for before we merged into one big extent.  If the number of
	 * extents we accounted for is <= the amount we need for the new range
	 * then we can return, otherwise drop.  Think of it like this
	 *
	 * [ 4k][MAX_SIZE]
	 *
	 * So we've grown the extent by a MAX_SIZE extent, this would mean we
	 * need 2 outstanding extents, on one side we have 1 and the other side
	 * we have 1 so they are == and we can return.  But in this case
	 *
	 * [MAX_SIZE+4k][MAX_SIZE+4k]
	 *
	 * Each range on their own accounts for 2 extents, but merged together
	 * they are only 3 extents worth of accounting, so we need to drop in
	 * this case.
	 */
	old_size = other->end - other->start + 1;
	num_extents = count_max_extents(fs_info, old_size);
	old_size = new->end - new->start + 1;
	num_extents += count_max_extents(fs_info, old_size);
	if (count_max_extents(fs_info, new_size) >= num_extents)
		return;

	spin_lock(&inode->lock);
	btrfs_mod_outstanding_extents(inode, -1);
	spin_unlock(&inode->lock);
}

static void btrfs_add_delalloc_inode(struct btrfs_inode *inode)
{
	struct btrfs_root *root = inode->root;
	struct btrfs_fs_info *fs_info = root->fs_info;

	spin_lock(&root->delalloc_lock);
	ASSERT(list_empty(&inode->delalloc_inodes));
	list_add_tail(&inode->delalloc_inodes, &root->delalloc_inodes);
	root->nr_delalloc_inodes++;
	if (root->nr_delalloc_inodes == 1) {
		spin_lock(&fs_info->delalloc_root_lock);
		ASSERT(list_empty(&root->delalloc_root));
		list_add_tail(&root->delalloc_root, &fs_info->delalloc_roots);
		spin_unlock(&fs_info->delalloc_root_lock);
	}
	spin_unlock(&root->delalloc_lock);
}

void btrfs_del_delalloc_inode(struct btrfs_inode *inode)
{
	struct btrfs_root *root = inode->root;
	struct btrfs_fs_info *fs_info = root->fs_info;

	lockdep_assert_held(&root->delalloc_lock);

	/*
	 * We may be called after the inode was already deleted from the list,
	 * namely in the transaction abort path btrfs_destroy_delalloc_inodes(),
	 * and then later through btrfs_clear_delalloc_extent() while the inode
	 * still has ->delalloc_bytes > 0.
	 */
	if (!list_empty(&inode->delalloc_inodes)) {
		list_del_init(&inode->delalloc_inodes);
		root->nr_delalloc_inodes--;
		if (!root->nr_delalloc_inodes) {
			ASSERT(list_empty(&root->delalloc_inodes));
			spin_lock(&fs_info->delalloc_root_lock);
			ASSERT(!list_empty(&root->delalloc_root));
			list_del_init(&root->delalloc_root);
			spin_unlock(&fs_info->delalloc_root_lock);
		}
	}
}

/*
 * Properly track delayed allocation bytes in the inode and to maintain the
 * list of inodes that have pending delalloc work to be done.
 */
void btrfs_set_delalloc_extent(struct btrfs_inode *inode, struct extent_state *state,
			       u32 bits)
{
	struct btrfs_fs_info *fs_info = inode->root->fs_info;

	lockdep_assert_held(&inode->io_tree.lock);

	if ((bits & EXTENT_DEFRAG) && !(bits & EXTENT_DELALLOC))
		WARN_ON(1);
	/*
	 * set_bit and clear bit hooks normally require _irqsave/restore
	 * but in this case, we are only testing for the DELALLOC
	 * bit, which is only set or cleared with irqs on
	 */
	if (!(state->state & EXTENT_DELALLOC) && (bits & EXTENT_DELALLOC)) {
		u64 len = state->end + 1 - state->start;
		u64 prev_delalloc_bytes;
		u32 num_extents = count_max_extents(fs_info, len);

		spin_lock(&inode->lock);
		btrfs_mod_outstanding_extents(inode, num_extents);
		spin_unlock(&inode->lock);

		/* For sanity tests */
		if (btrfs_is_testing(fs_info))
			return;

		percpu_counter_add_batch(&fs_info->delalloc_bytes, len,
					 fs_info->delalloc_batch);
		spin_lock(&inode->lock);
		prev_delalloc_bytes = inode->delalloc_bytes;
		inode->delalloc_bytes += len;
		if (bits & EXTENT_DEFRAG)
			inode->defrag_bytes += len;
		spin_unlock(&inode->lock);

		/*
		 * We don't need to be under the protection of the inode's lock,
		 * because we are called while holding the inode's io_tree lock
		 * and are therefore protected against concurrent calls of this
		 * function and btrfs_clear_delalloc_extent().
		 */
		if (!btrfs_is_free_space_inode(inode) && prev_delalloc_bytes == 0)
			btrfs_add_delalloc_inode(inode);
	}

	if (!(state->state & EXTENT_DELALLOC_NEW) &&
	    (bits & EXTENT_DELALLOC_NEW)) {
		spin_lock(&inode->lock);
		inode->new_delalloc_bytes += state->end + 1 - state->start;
		spin_unlock(&inode->lock);
	}
}

/*
 * Once a range is no longer delalloc this function ensures that proper
 * accounting happens.
 */
void btrfs_clear_delalloc_extent(struct btrfs_inode *inode,
				 struct extent_state *state, u32 bits)
{
	struct btrfs_fs_info *fs_info = inode->root->fs_info;
	u64 len = state->end + 1 - state->start;
	u32 num_extents = count_max_extents(fs_info, len);

	lockdep_assert_held(&inode->io_tree.lock);

	if ((state->state & EXTENT_DEFRAG) && (bits & EXTENT_DEFRAG)) {
		spin_lock(&inode->lock);
		inode->defrag_bytes -= len;
		spin_unlock(&inode->lock);
	}

	/*
	 * set_bit and clear bit hooks normally require _irqsave/restore
	 * but in this case, we are only testing for the DELALLOC
	 * bit, which is only set or cleared with irqs on
	 */
	if ((state->state & EXTENT_DELALLOC) && (bits & EXTENT_DELALLOC)) {
		struct btrfs_root *root = inode->root;
		u64 new_delalloc_bytes;

		spin_lock(&inode->lock);
		btrfs_mod_outstanding_extents(inode, -num_extents);
		spin_unlock(&inode->lock);

		/*
		 * We don't reserve metadata space for space cache inodes so we
		 * don't need to call delalloc_release_metadata if there is an
		 * error.
		 */
		if (bits & EXTENT_CLEAR_META_RESV &&
		    root != fs_info->tree_root)
			btrfs_delalloc_release_metadata(inode, len, true);

		/* For sanity tests. */
		if (btrfs_is_testing(fs_info))
			return;

		if (!btrfs_is_data_reloc_root(root) &&
		    !btrfs_is_free_space_inode(inode) &&
		    !(state->state & EXTENT_NORESERVE) &&
		    (bits & EXTENT_CLEAR_DATA_RESV))
			btrfs_free_reserved_data_space_noquota(fs_info, len);

		percpu_counter_add_batch(&fs_info->delalloc_bytes, -len,
					 fs_info->delalloc_batch);
		spin_lock(&inode->lock);
		inode->delalloc_bytes -= len;
		new_delalloc_bytes = inode->delalloc_bytes;
		spin_unlock(&inode->lock);

		/*
		 * We don't need to be under the protection of the inode's lock,
		 * because we are called while holding the inode's io_tree lock
		 * and are therefore protected against concurrent calls of this
		 * function and btrfs_set_delalloc_extent().
		 */
		if (!btrfs_is_free_space_inode(inode) && new_delalloc_bytes == 0) {
			spin_lock(&root->delalloc_lock);
			btrfs_del_delalloc_inode(inode);
			spin_unlock(&root->delalloc_lock);
		}
	}

	if ((state->state & EXTENT_DELALLOC_NEW) &&
	    (bits & EXTENT_DELALLOC_NEW)) {
		spin_lock(&inode->lock);
		ASSERT(inode->new_delalloc_bytes >= len);
		inode->new_delalloc_bytes -= len;
		if (bits & EXTENT_ADD_INODE_BYTES)
			inode_add_bytes(&inode->vfs_inode, len);
		spin_unlock(&inode->lock);
	}
}

/*
 * given a list of ordered sums record them in the inode.  This happens
 * at IO completion time based on sums calculated at bio submission time.
 */
static int add_pending_csums(struct btrfs_trans_handle *trans,
			     struct list_head *list)
{
	struct btrfs_ordered_sum *sum;
	struct btrfs_root *csum_root = NULL;
	int ret;

	list_for_each_entry(sum, list, list) {
		trans->adding_csums = true;
		if (!csum_root)
			csum_root = btrfs_csum_root(trans->fs_info,
						    sum->logical);
		ret = btrfs_csum_file_blocks(trans, csum_root, sum);
		trans->adding_csums = false;
		if (ret)
			return ret;
	}
	return 0;
}

static int btrfs_find_new_delalloc_bytes(struct btrfs_inode *inode,
					 const u64 start,
					 const u64 len,
					 struct extent_state **cached_state)
{
	u64 search_start = start;
	const u64 end = start + len - 1;

	while (search_start < end) {
		const u64 search_len = end - search_start + 1;
		struct extent_map *em;
		u64 em_len;
		int ret = 0;

		em = btrfs_get_extent(inode, NULL, search_start, search_len);
		if (IS_ERR(em))
			return PTR_ERR(em);

		if (em->disk_bytenr != EXTENT_MAP_HOLE)
			goto next;

		em_len = em->len;
		if (em->start < search_start)
			em_len -= search_start - em->start;
		if (em_len > search_len)
			em_len = search_len;

		ret = set_extent_bit(&inode->io_tree, search_start,
				     search_start + em_len - 1,
				     EXTENT_DELALLOC_NEW, cached_state);
next:
		search_start = extent_map_end(em);
		free_extent_map(em);
		if (ret)
			return ret;
	}
	return 0;
}

int btrfs_set_extent_delalloc(struct btrfs_inode *inode, u64 start, u64 end,
			      unsigned int extra_bits,
			      struct extent_state **cached_state)
{
	WARN_ON(PAGE_ALIGNED(end));

	if (start >= i_size_read(&inode->vfs_inode) &&
	    !(inode->flags & BTRFS_INODE_PREALLOC)) {
		/*
		 * There can't be any extents following eof in this case so just
		 * set the delalloc new bit for the range directly.
		 */
		extra_bits |= EXTENT_DELALLOC_NEW;
	} else {
		int ret;

		ret = btrfs_find_new_delalloc_bytes(inode, start,
						    end + 1 - start,
						    cached_state);
		if (ret)
			return ret;
	}

	return set_extent_bit(&inode->io_tree, start, end,
			      EXTENT_DELALLOC | extra_bits, cached_state);
}

/* see btrfs_writepage_start_hook for details on why this is required */
struct btrfs_writepage_fixup {
	struct page *page;
	struct btrfs_inode *inode;
	struct btrfs_work work;
};

static void btrfs_writepage_fixup_worker(struct btrfs_work *work)
{
	struct btrfs_writepage_fixup *fixup =
		container_of(work, struct btrfs_writepage_fixup, work);
	struct btrfs_ordered_extent *ordered;
	struct extent_state *cached_state = NULL;
	struct extent_changeset *data_reserved = NULL;
	struct page *page = fixup->page;
	struct btrfs_inode *inode = fixup->inode;
	struct btrfs_fs_info *fs_info = inode->root->fs_info;
	u64 page_start = page_offset(page);
	u64 page_end = page_offset(page) + PAGE_SIZE - 1;
	int ret = 0;
	bool free_delalloc_space = true;

	/*
	 * This is similar to page_mkwrite, we need to reserve the space before
	 * we take the page lock.
	 */
	ret = btrfs_delalloc_reserve_space(inode, &data_reserved, page_start,
					   PAGE_SIZE);
again:
	lock_page(page);

	/*
	 * Before we queued this fixup, we took a reference on the page.
	 * page->mapping may go NULL, but it shouldn't be moved to a different
	 * address space.
	 */
	if (!page->mapping || !PageDirty(page) || !PageChecked(page)) {
		/*
		 * Unfortunately this is a little tricky, either
		 *
		 * 1) We got here and our page had already been dealt with and
		 *    we reserved our space, thus ret == 0, so we need to just
		 *    drop our space reservation and bail.  This can happen the
		 *    first time we come into the fixup worker, or could happen
		 *    while waiting for the ordered extent.
		 * 2) Our page was already dealt with, but we happened to get an
		 *    ENOSPC above from the btrfs_delalloc_reserve_space.  In
		 *    this case we obviously don't have anything to release, but
		 *    because the page was already dealt with we don't want to
		 *    mark the page with an error, so make sure we're resetting
		 *    ret to 0.  This is why we have this check _before_ the ret
		 *    check, because we do not want to have a surprise ENOSPC
		 *    when the page was already properly dealt with.
		 */
		if (!ret) {
			btrfs_delalloc_release_extents(inode, PAGE_SIZE);
			btrfs_delalloc_release_space(inode, data_reserved,
						     page_start, PAGE_SIZE,
						     true);
		}
		ret = 0;
		goto out_page;
	}

	/*
	 * We can't mess with the page state unless it is locked, so now that
	 * it is locked bail if we failed to make our space reservation.
	 */
	if (ret)
		goto out_page;

	lock_extent(&inode->io_tree, page_start, page_end, &cached_state);

	/* already ordered? We're done */
	if (PageOrdered(page))
		goto out_reserved;

	ordered = btrfs_lookup_ordered_range(inode, page_start, PAGE_SIZE);
	if (ordered) {
		unlock_extent(&inode->io_tree, page_start, page_end,
			      &cached_state);
		unlock_page(page);
		btrfs_start_ordered_extent(ordered);
		btrfs_put_ordered_extent(ordered);
		goto again;
	}

	ret = btrfs_set_extent_delalloc(inode, page_start, page_end, 0,
					&cached_state);
	if (ret)
		goto out_reserved;

	/*
	 * Everything went as planned, we're now the owner of a dirty page with
	 * delayed allocation bits set and space reserved for our COW
	 * destination.
	 *
	 * The page was dirty when we started, nothing should have cleaned it.
	 */
	BUG_ON(!PageDirty(page));
	free_delalloc_space = false;
out_reserved:
	btrfs_delalloc_release_extents(inode, PAGE_SIZE);
	if (free_delalloc_space)
		btrfs_delalloc_release_space(inode, data_reserved, page_start,
					     PAGE_SIZE, true);
	unlock_extent(&inode->io_tree, page_start, page_end, &cached_state);
out_page:
	if (ret) {
		/*
		 * We hit ENOSPC or other errors.  Update the mapping and page
		 * to reflect the errors and clean the page.
		 */
		mapping_set_error(page->mapping, ret);
		btrfs_mark_ordered_io_finished(inode, page, page_start,
					       PAGE_SIZE, !ret);
		clear_page_dirty_for_io(page);
	}
	btrfs_folio_clear_checked(fs_info, page_folio(page), page_start, PAGE_SIZE);
	unlock_page(page);
	put_page(page);
	kfree(fixup);
	extent_changeset_free(data_reserved);
	/*
	 * As a precaution, do a delayed iput in case it would be the last iput
	 * that could need flushing space. Recursing back to fixup worker would
	 * deadlock.
	 */
	btrfs_add_delayed_iput(inode);
}

/*
 * There are a few paths in the higher layers of the kernel that directly
 * set the page dirty bit without asking the filesystem if it is a
 * good idea.  This causes problems because we want to make sure COW
 * properly happens and the data=ordered rules are followed.
 *
 * In our case any range that doesn't have the ORDERED bit set
 * hasn't been properly setup for IO.  We kick off an async process
 * to fix it up.  The async helper will wait for ordered extents, set
 * the delalloc bit and make it safe to write the page.
 */
int btrfs_writepage_cow_fixup(struct page *page)
{
	struct inode *inode = page->mapping->host;
	struct btrfs_fs_info *fs_info = inode_to_fs_info(inode);
	struct btrfs_writepage_fixup *fixup;

	/* This page has ordered extent covering it already */
	if (PageOrdered(page))
		return 0;

	/*
	 * PageChecked is set below when we create a fixup worker for this page,
	 * don't try to create another one if we're already PageChecked()
	 *
	 * The extent_io writepage code will redirty the page if we send back
	 * EAGAIN.
	 */
	if (PageChecked(page))
		return -EAGAIN;

	fixup = kzalloc(sizeof(*fixup), GFP_NOFS);
	if (!fixup)
		return -EAGAIN;

	/*
	 * We are already holding a reference to this inode from
	 * write_cache_pages.  We need to hold it because the space reservation
	 * takes place outside of the page lock, and we can't trust
	 * page->mapping outside of the page lock.
	 */
	ihold(inode);
	btrfs_folio_set_checked(fs_info, page_folio(page), page_offset(page), PAGE_SIZE);
	get_page(page);
	btrfs_init_work(&fixup->work, btrfs_writepage_fixup_worker, NULL);
	fixup->page = page;
	fixup->inode = BTRFS_I(inode);
	btrfs_queue_work(fs_info->fixup_workers, &fixup->work);

	return -EAGAIN;
}

static int insert_reserved_file_extent(struct btrfs_trans_handle *trans,
				       struct btrfs_inode *inode, u64 file_pos,
				       struct btrfs_file_extent_item *stack_fi,
				       const bool update_inode_bytes,
				       u64 qgroup_reserved)
{
	struct btrfs_root *root = inode->root;
	const u64 sectorsize = root->fs_info->sectorsize;
	struct btrfs_path *path;
	struct extent_buffer *leaf;
	struct btrfs_key ins;
	u64 disk_num_bytes = btrfs_stack_file_extent_disk_num_bytes(stack_fi);
	u64 disk_bytenr = btrfs_stack_file_extent_disk_bytenr(stack_fi);
	u64 offset = btrfs_stack_file_extent_offset(stack_fi);
	u64 num_bytes = btrfs_stack_file_extent_num_bytes(stack_fi);
	u64 ram_bytes = btrfs_stack_file_extent_ram_bytes(stack_fi);
	struct btrfs_drop_extents_args drop_args = { 0 };
	int ret;

	path = btrfs_alloc_path();
	if (!path)
		return -ENOMEM;

	/*
	 * we may be replacing one extent in the tree with another.
	 * The new extent is pinned in the extent map, and we don't want
	 * to drop it from the cache until it is completely in the btree.
	 *
	 * So, tell btrfs_drop_extents to leave this extent in the cache.
	 * the caller is expected to unpin it and allow it to be merged
	 * with the others.
	 */
	drop_args.path = path;
	drop_args.start = file_pos;
	drop_args.end = file_pos + num_bytes;
	drop_args.replace_extent = true;
	drop_args.extent_item_size = sizeof(*stack_fi);
	ret = btrfs_drop_extents(trans, root, inode, &drop_args);
	if (ret)
		goto out;

	if (!drop_args.extent_inserted) {
		ins.objectid = btrfs_ino(inode);
		ins.offset = file_pos;
		ins.type = BTRFS_EXTENT_DATA_KEY;

		ret = btrfs_insert_empty_item(trans, root, path, &ins,
					      sizeof(*stack_fi));
		if (ret)
			goto out;
	}
	leaf = path->nodes[0];
	btrfs_set_stack_file_extent_generation(stack_fi, trans->transid);
	write_extent_buffer(leaf, stack_fi,
			btrfs_item_ptr_offset(leaf, path->slots[0]),
			sizeof(struct btrfs_file_extent_item));

	btrfs_mark_buffer_dirty(trans, leaf);
	btrfs_release_path(path);

	/*
	 * If we dropped an inline extent here, we know the range where it is
	 * was not marked with the EXTENT_DELALLOC_NEW bit, so we update the
	 * number of bytes only for that range containing the inline extent.
	 * The remaining of the range will be processed when clearning the
	 * EXTENT_DELALLOC_BIT bit through the ordered extent completion.
	 */
	if (file_pos == 0 && !IS_ALIGNED(drop_args.bytes_found, sectorsize)) {
		u64 inline_size = round_down(drop_args.bytes_found, sectorsize);

		inline_size = drop_args.bytes_found - inline_size;
		btrfs_update_inode_bytes(inode, sectorsize, inline_size);
		drop_args.bytes_found -= inline_size;
		num_bytes -= sectorsize;
	}

	if (update_inode_bytes)
		btrfs_update_inode_bytes(inode, num_bytes, drop_args.bytes_found);

	ins.objectid = disk_bytenr;
	ins.offset = disk_num_bytes;
	ins.type = BTRFS_EXTENT_ITEM_KEY;

	ret = btrfs_inode_set_file_extent_range(inode, file_pos, ram_bytes);
	if (ret)
		goto out;

	ret = btrfs_alloc_reserved_file_extent(trans, root, btrfs_ino(inode),
					       file_pos - offset,
					       qgroup_reserved, &ins);
out:
	btrfs_free_path(path);

	return ret;
}

static void btrfs_release_delalloc_bytes(struct btrfs_fs_info *fs_info,
					 u64 start, u64 len)
{
	struct btrfs_block_group *cache;

	cache = btrfs_lookup_block_group(fs_info, start);
	ASSERT(cache);

	spin_lock(&cache->lock);
	cache->delalloc_bytes -= len;
	spin_unlock(&cache->lock);

	btrfs_put_block_group(cache);
}

static int insert_ordered_extent_file_extent(struct btrfs_trans_handle *trans,
					     struct btrfs_ordered_extent *oe)
{
	struct btrfs_file_extent_item stack_fi;
	bool update_inode_bytes;
	u64 num_bytes = oe->num_bytes;
	u64 ram_bytes = oe->ram_bytes;

	memset(&stack_fi, 0, sizeof(stack_fi));
	btrfs_set_stack_file_extent_type(&stack_fi, BTRFS_FILE_EXTENT_REG);
	btrfs_set_stack_file_extent_disk_bytenr(&stack_fi, oe->disk_bytenr);
	btrfs_set_stack_file_extent_disk_num_bytes(&stack_fi,
						   oe->disk_num_bytes);
	btrfs_set_stack_file_extent_offset(&stack_fi, oe->offset);
	if (test_bit(BTRFS_ORDERED_TRUNCATED, &oe->flags))
		num_bytes = oe->truncated_len;
	btrfs_set_stack_file_extent_num_bytes(&stack_fi, num_bytes);
	btrfs_set_stack_file_extent_ram_bytes(&stack_fi, ram_bytes);
	btrfs_set_stack_file_extent_compression(&stack_fi, oe->compress_type);
	/* Encryption and other encoding is reserved and all 0 */

	/*
	 * For delalloc, when completing an ordered extent we update the inode's
	 * bytes when clearing the range in the inode's io tree, so pass false
	 * as the argument 'update_inode_bytes' to insert_reserved_file_extent(),
	 * except if the ordered extent was truncated.
	 */
	update_inode_bytes = test_bit(BTRFS_ORDERED_DIRECT, &oe->flags) ||
			     test_bit(BTRFS_ORDERED_ENCODED, &oe->flags) ||
			     test_bit(BTRFS_ORDERED_TRUNCATED, &oe->flags);

	return insert_reserved_file_extent(trans, oe->inode,
					   oe->file_offset, &stack_fi,
					   update_inode_bytes, oe->qgroup_rsv);
}

/*
 * As ordered data IO finishes, this gets called so we can finish
 * an ordered extent if the range of bytes in the file it covers are
 * fully written.
 */
int btrfs_finish_one_ordered(struct btrfs_ordered_extent *ordered_extent)
{
	struct btrfs_inode *inode = ordered_extent->inode;
	struct btrfs_root *root = inode->root;
	struct btrfs_fs_info *fs_info = root->fs_info;
	struct btrfs_trans_handle *trans = NULL;
	struct extent_io_tree *io_tree = &inode->io_tree;
	struct extent_state *cached_state = NULL;
	u64 start, end;
	int compress_type = 0;
	int ret = 0;
	u64 logical_len = ordered_extent->num_bytes;
	bool freespace_inode;
	bool truncated = false;
	bool clear_reserved_extent = true;
	unsigned int clear_bits = EXTENT_DEFRAG;

	start = ordered_extent->file_offset;
	end = start + ordered_extent->num_bytes - 1;

	if (!test_bit(BTRFS_ORDERED_NOCOW, &ordered_extent->flags) &&
	    !test_bit(BTRFS_ORDERED_PREALLOC, &ordered_extent->flags) &&
	    !test_bit(BTRFS_ORDERED_DIRECT, &ordered_extent->flags) &&
	    !test_bit(BTRFS_ORDERED_ENCODED, &ordered_extent->flags))
		clear_bits |= EXTENT_DELALLOC_NEW;

	freespace_inode = btrfs_is_free_space_inode(inode);
	if (!freespace_inode)
		btrfs_lockdep_acquire(fs_info, btrfs_ordered_extent);

	if (test_bit(BTRFS_ORDERED_IOERR, &ordered_extent->flags)) {
		ret = -EIO;
		goto out;
	}

	if (btrfs_is_zoned(fs_info))
		btrfs_zone_finish_endio(fs_info, ordered_extent->disk_bytenr,
					ordered_extent->disk_num_bytes);

	if (test_bit(BTRFS_ORDERED_TRUNCATED, &ordered_extent->flags)) {
		truncated = true;
		logical_len = ordered_extent->truncated_len;
		/* Truncated the entire extent, don't bother adding */
		if (!logical_len)
			goto out;
	}

	if (test_bit(BTRFS_ORDERED_NOCOW, &ordered_extent->flags)) {
		BUG_ON(!list_empty(&ordered_extent->list)); /* Logic error */

		btrfs_inode_safe_disk_i_size_write(inode, 0);
		if (freespace_inode)
			trans = btrfs_join_transaction_spacecache(root);
		else
			trans = btrfs_join_transaction(root);
		if (IS_ERR(trans)) {
			ret = PTR_ERR(trans);
			trans = NULL;
			goto out;
		}
		trans->block_rsv = &inode->block_rsv;
		ret = btrfs_update_inode_fallback(trans, inode);
		if (ret) /* -ENOMEM or corruption */
			btrfs_abort_transaction(trans, ret);
		goto out;
	}

	clear_bits |= EXTENT_LOCKED;
	lock_extent(io_tree, start, end, &cached_state);

	if (freespace_inode)
		trans = btrfs_join_transaction_spacecache(root);
	else
		trans = btrfs_join_transaction(root);
	if (IS_ERR(trans)) {
		ret = PTR_ERR(trans);
		trans = NULL;
		goto out;
	}

	trans->block_rsv = &inode->block_rsv;

	ret = btrfs_insert_raid_extent(trans, ordered_extent);
	if (ret)
		goto out;

	if (test_bit(BTRFS_ORDERED_COMPRESSED, &ordered_extent->flags))
		compress_type = ordered_extent->compress_type;
	if (test_bit(BTRFS_ORDERED_PREALLOC, &ordered_extent->flags)) {
		BUG_ON(compress_type);
		ret = btrfs_mark_extent_written(trans, inode,
						ordered_extent->file_offset,
						ordered_extent->file_offset +
						logical_len);
		btrfs_zoned_release_data_reloc_bg(fs_info, ordered_extent->disk_bytenr,
						  ordered_extent->disk_num_bytes);
	} else {
		BUG_ON(root == fs_info->tree_root);
		ret = insert_ordered_extent_file_extent(trans, ordered_extent);
		if (!ret) {
			clear_reserved_extent = false;
			btrfs_release_delalloc_bytes(fs_info,
						ordered_extent->disk_bytenr,
						ordered_extent->disk_num_bytes);
		}
	}
	if (ret < 0) {
		btrfs_abort_transaction(trans, ret);
		goto out;
	}

	ret = unpin_extent_cache(inode, ordered_extent->file_offset,
				 ordered_extent->num_bytes, trans->transid);
	if (ret < 0) {
		btrfs_abort_transaction(trans, ret);
		goto out;
	}

	ret = add_pending_csums(trans, &ordered_extent->list);
	if (ret) {
		btrfs_abort_transaction(trans, ret);
		goto out;
	}

	/*
	 * If this is a new delalloc range, clear its new delalloc flag to
	 * update the inode's number of bytes. This needs to be done first
	 * before updating the inode item.
	 */
	if ((clear_bits & EXTENT_DELALLOC_NEW) &&
	    !test_bit(BTRFS_ORDERED_TRUNCATED, &ordered_extent->flags))
		clear_extent_bit(&inode->io_tree, start, end,
				 EXTENT_DELALLOC_NEW | EXTENT_ADD_INODE_BYTES,
				 &cached_state);

	btrfs_inode_safe_disk_i_size_write(inode, 0);
	ret = btrfs_update_inode_fallback(trans, inode);
	if (ret) { /* -ENOMEM or corruption */
		btrfs_abort_transaction(trans, ret);
		goto out;
	}
out:
	clear_extent_bit(&inode->io_tree, start, end, clear_bits,
			 &cached_state);

	if (trans)
		btrfs_end_transaction(trans);

	if (ret || truncated) {
		u64 unwritten_start = start;

		/*
		 * If we failed to finish this ordered extent for any reason we
		 * need to make sure BTRFS_ORDERED_IOERR is set on the ordered
		 * extent, and mark the inode with the error if it wasn't
		 * already set.  Any error during writeback would have already
		 * set the mapping error, so we need to set it if we're the ones
		 * marking this ordered extent as failed.
		 */
		if (ret)
			btrfs_mark_ordered_extent_error(ordered_extent);

		if (truncated)
			unwritten_start += logical_len;
		clear_extent_uptodate(io_tree, unwritten_start, end, NULL);

		/*
		 * Drop extent maps for the part of the extent we didn't write.
		 *
		 * We have an exception here for the free_space_inode, this is
		 * because when we do btrfs_get_extent() on the free space inode
		 * we will search the commit root.  If this is a new block group
		 * we won't find anything, and we will trip over the assert in
		 * writepage where we do ASSERT(em->block_start !=
		 * EXTENT_MAP_HOLE).
		 *
		 * Theoretically we could also skip this for any NOCOW extent as
		 * we don't mess with the extent map tree in the NOCOW case, but
		 * for now simply skip this if we are the free space inode.
		 */
		if (!btrfs_is_free_space_inode(inode))
			btrfs_drop_extent_map_range(inode, unwritten_start,
						    end, false);

		/*
		 * If the ordered extent had an IOERR or something else went
		 * wrong we need to return the space for this ordered extent
		 * back to the allocator.  We only free the extent in the
		 * truncated case if we didn't write out the extent at all.
		 *
		 * If we made it past insert_reserved_file_extent before we
		 * errored out then we don't need to do this as the accounting
		 * has already been done.
		 */
		if ((ret || !logical_len) &&
		    clear_reserved_extent &&
		    !test_bit(BTRFS_ORDERED_NOCOW, &ordered_extent->flags) &&
		    !test_bit(BTRFS_ORDERED_PREALLOC, &ordered_extent->flags)) {
			/*
			 * Discard the range before returning it back to the
			 * free space pool
			 */
			if (ret && btrfs_test_opt(fs_info, DISCARD_SYNC))
				btrfs_discard_extent(fs_info,
						ordered_extent->disk_bytenr,
						ordered_extent->disk_num_bytes,
						NULL);
			btrfs_free_reserved_extent(fs_info,
					ordered_extent->disk_bytenr,
					ordered_extent->disk_num_bytes, 1);
			/*
			 * Actually free the qgroup rsv which was released when
			 * the ordered extent was created.
			 */
			btrfs_qgroup_free_refroot(fs_info, btrfs_root_id(inode->root),
						  ordered_extent->qgroup_rsv,
						  BTRFS_QGROUP_RSV_DATA);
		}
	}

	/*
	 * This needs to be done to make sure anybody waiting knows we are done
	 * updating everything for this ordered extent.
	 */
	btrfs_remove_ordered_extent(inode, ordered_extent);

	/* once for us */
	btrfs_put_ordered_extent(ordered_extent);
	/* once for the tree */
	btrfs_put_ordered_extent(ordered_extent);

	return ret;
}

int btrfs_finish_ordered_io(struct btrfs_ordered_extent *ordered)
{
	if (btrfs_is_zoned(ordered->inode->root->fs_info) &&
	    !test_bit(BTRFS_ORDERED_IOERR, &ordered->flags) &&
	    list_empty(&ordered->bioc_list))
		btrfs_finish_ordered_zoned(ordered);
	return btrfs_finish_one_ordered(ordered);
}

/*
 * Verify the checksum for a single sector without any extra action that depend
 * on the type of I/O.
 */
int btrfs_check_sector_csum(struct btrfs_fs_info *fs_info, struct page *page,
			    u32 pgoff, u8 *csum, const u8 * const csum_expected)
{
	SHASH_DESC_ON_STACK(shash, fs_info->csum_shash);
	char *kaddr;

	ASSERT(pgoff + fs_info->sectorsize <= PAGE_SIZE);

	shash->tfm = fs_info->csum_shash;

	kaddr = kmap_local_page(page) + pgoff;
	crypto_shash_digest(shash, kaddr, fs_info->sectorsize, csum);
	kunmap_local(kaddr);

	if (memcmp(csum, csum_expected, fs_info->csum_size))
		return -EIO;
	return 0;
}

/*
 * Verify the checksum of a single data sector.
 *
 * @bbio:	btrfs_io_bio which contains the csum
 * @dev:	device the sector is on
 * @bio_offset:	offset to the beginning of the bio (in bytes)
 * @bv:		bio_vec to check
 *
 * Check if the checksum on a data block is valid.  When a checksum mismatch is
 * detected, report the error and fill the corrupted range with zero.
 *
 * Return %true if the sector is ok or had no checksum to start with, else %false.
 */
bool btrfs_data_csum_ok(struct btrfs_bio *bbio, struct btrfs_device *dev,
			u32 bio_offset, struct bio_vec *bv)
{
	struct btrfs_inode *inode = bbio->inode;
	struct btrfs_fs_info *fs_info = inode->root->fs_info;
	u64 file_offset = bbio->file_offset + bio_offset;
	u64 end = file_offset + bv->bv_len - 1;
	u8 *csum_expected;
	u8 csum[BTRFS_CSUM_SIZE];

	ASSERT(bv->bv_len == fs_info->sectorsize);

	if (!bbio->csum)
		return true;

	if (btrfs_is_data_reloc_root(inode->root) &&
	    test_range_bit(&inode->io_tree, file_offset, end, EXTENT_NODATASUM,
			   NULL)) {
		/* Skip the range without csum for data reloc inode */
		clear_extent_bits(&inode->io_tree, file_offset, end,
				  EXTENT_NODATASUM);
		return true;
	}

	csum_expected = bbio->csum + (bio_offset >> fs_info->sectorsize_bits) *
				fs_info->csum_size;
	if (btrfs_check_sector_csum(fs_info, bv->bv_page, bv->bv_offset, csum,
				    csum_expected))
		goto zeroit;
	return true;

zeroit:
	btrfs_print_data_csum_error(inode, file_offset, csum, csum_expected,
				    bbio->mirror_num);
	if (dev)
		btrfs_dev_stat_inc_and_print(dev, BTRFS_DEV_STAT_CORRUPTION_ERRS);
	memzero_bvec(bv);
	return false;
}

/*
 * Perform a delayed iput on @inode.
 *
 * @inode: The inode we want to perform iput on
 *
 * This function uses the generic vfs_inode::i_count to track whether we should
 * just decrement it (in case it's > 1) or if this is the last iput then link
 * the inode to the delayed iput machinery. Delayed iputs are processed at
 * transaction commit time/superblock commit/cleaner kthread.
 */
void btrfs_add_delayed_iput(struct btrfs_inode *inode)
{
	struct btrfs_fs_info *fs_info = inode->root->fs_info;
	unsigned long flags;

	if (atomic_add_unless(&inode->vfs_inode.i_count, -1, 1))
		return;

	atomic_inc(&fs_info->nr_delayed_iputs);
	/*
	 * Need to be irq safe here because we can be called from either an irq
	 * context (see bio.c and btrfs_put_ordered_extent()) or a non-irq
	 * context.
	 */
	spin_lock_irqsave(&fs_info->delayed_iput_lock, flags);
	ASSERT(list_empty(&inode->delayed_iput));
	list_add_tail(&inode->delayed_iput, &fs_info->delayed_iputs);
	spin_unlock_irqrestore(&fs_info->delayed_iput_lock, flags);
	if (!test_bit(BTRFS_FS_CLEANER_RUNNING, &fs_info->flags))
		wake_up_process(fs_info->cleaner_kthread);
}

static void run_delayed_iput_locked(struct btrfs_fs_info *fs_info,
				    struct btrfs_inode *inode)
{
	list_del_init(&inode->delayed_iput);
	spin_unlock_irq(&fs_info->delayed_iput_lock);
	iput(&inode->vfs_inode);
	if (atomic_dec_and_test(&fs_info->nr_delayed_iputs))
		wake_up(&fs_info->delayed_iputs_wait);
	spin_lock_irq(&fs_info->delayed_iput_lock);
}

static void btrfs_run_delayed_iput(struct btrfs_fs_info *fs_info,
				   struct btrfs_inode *inode)
{
	if (!list_empty(&inode->delayed_iput)) {
		spin_lock_irq(&fs_info->delayed_iput_lock);
		if (!list_empty(&inode->delayed_iput))
			run_delayed_iput_locked(fs_info, inode);
		spin_unlock_irq(&fs_info->delayed_iput_lock);
	}
}

void btrfs_run_delayed_iputs(struct btrfs_fs_info *fs_info)
{
	/*
	 * btrfs_put_ordered_extent() can run in irq context (see bio.c), which
	 * calls btrfs_add_delayed_iput() and that needs to lock
	 * fs_info->delayed_iput_lock. So we need to disable irqs here to
	 * prevent a deadlock.
	 */
	spin_lock_irq(&fs_info->delayed_iput_lock);
	while (!list_empty(&fs_info->delayed_iputs)) {
		struct btrfs_inode *inode;

		inode = list_first_entry(&fs_info->delayed_iputs,
				struct btrfs_inode, delayed_iput);
		run_delayed_iput_locked(fs_info, inode);
		if (need_resched()) {
			spin_unlock_irq(&fs_info->delayed_iput_lock);
			cond_resched();
			spin_lock_irq(&fs_info->delayed_iput_lock);
		}
	}
	spin_unlock_irq(&fs_info->delayed_iput_lock);
}

/*
 * Wait for flushing all delayed iputs
 *
 * @fs_info:  the filesystem
 *
 * This will wait on any delayed iputs that are currently running with KILLABLE
 * set.  Once they are all done running we will return, unless we are killed in
 * which case we return EINTR. This helps in user operations like fallocate etc
 * that might get blocked on the iputs.
 *
 * Return EINTR if we were killed, 0 if nothing's pending
 */
int btrfs_wait_on_delayed_iputs(struct btrfs_fs_info *fs_info)
{
	int ret = wait_event_killable(fs_info->delayed_iputs_wait,
			atomic_read(&fs_info->nr_delayed_iputs) == 0);
	if (ret)
		return -EINTR;
	return 0;
}

/*
 * This creates an orphan entry for the given inode in case something goes wrong
 * in the middle of an unlink.
 */
int btrfs_orphan_add(struct btrfs_trans_handle *trans,
		     struct btrfs_inode *inode)
{
	int ret;

	ret = btrfs_insert_orphan_item(trans, inode->root, btrfs_ino(inode));
	if (ret && ret != -EEXIST) {
		btrfs_abort_transaction(trans, ret);
		return ret;
	}

	return 0;
}

/*
 * We have done the delete so we can go ahead and remove the orphan item for
 * this particular inode.
 */
static int btrfs_orphan_del(struct btrfs_trans_handle *trans,
			    struct btrfs_inode *inode)
{
	return btrfs_del_orphan_item(trans, inode->root, btrfs_ino(inode));
}

/*
 * this cleans up any orphans that may be left on the list from the last use
 * of this root.
 */
int btrfs_orphan_cleanup(struct btrfs_root *root)
{
	struct btrfs_fs_info *fs_info = root->fs_info;
	struct btrfs_path *path;
	struct extent_buffer *leaf;
	struct btrfs_key key, found_key;
	struct btrfs_trans_handle *trans;
	struct inode *inode;
	u64 last_objectid = 0;
	int ret = 0, nr_unlink = 0;

	if (test_and_set_bit(BTRFS_ROOT_ORPHAN_CLEANUP, &root->state))
		return 0;

	path = btrfs_alloc_path();
	if (!path) {
		ret = -ENOMEM;
		goto out;
	}
	path->reada = READA_BACK;

	key.objectid = BTRFS_ORPHAN_OBJECTID;
	key.type = BTRFS_ORPHAN_ITEM_KEY;
	key.offset = (u64)-1;

	while (1) {
		ret = btrfs_search_slot(NULL, root, &key, path, 0, 0);
		if (ret < 0)
			goto out;

		/*
		 * if ret == 0 means we found what we were searching for, which
		 * is weird, but possible, so only screw with path if we didn't
		 * find the key and see if we have stuff that matches
		 */
		if (ret > 0) {
			ret = 0;
			if (path->slots[0] == 0)
				break;
			path->slots[0]--;
		}

		/* pull out the item */
		leaf = path->nodes[0];
		btrfs_item_key_to_cpu(leaf, &found_key, path->slots[0]);

		/* make sure the item matches what we want */
		if (found_key.objectid != BTRFS_ORPHAN_OBJECTID)
			break;
		if (found_key.type != BTRFS_ORPHAN_ITEM_KEY)
			break;

		/* release the path since we're done with it */
		btrfs_release_path(path);

		/*
		 * this is where we are basically btrfs_lookup, without the
		 * crossing root thing.  we store the inode number in the
		 * offset of the orphan item.
		 */

		if (found_key.offset == last_objectid) {
			/*
			 * We found the same inode as before. This means we were
			 * not able to remove its items via eviction triggered
			 * by an iput(). A transaction abort may have happened,
			 * due to -ENOSPC for example, so try to grab the error
			 * that lead to a transaction abort, if any.
			 */
			btrfs_err(fs_info,
				  "Error removing orphan entry, stopping orphan cleanup");
			ret = BTRFS_FS_ERROR(fs_info) ?: -EINVAL;
			goto out;
		}

		last_objectid = found_key.offset;

		found_key.objectid = found_key.offset;
		found_key.type = BTRFS_INODE_ITEM_KEY;
		found_key.offset = 0;
		inode = btrfs_iget(last_objectid, root);
		if (IS_ERR(inode)) {
			ret = PTR_ERR(inode);
			inode = NULL;
			if (ret != -ENOENT)
				goto out;
		}

		if (!inode && root == fs_info->tree_root) {
			struct btrfs_root *dead_root;
			int is_dead_root = 0;

			/*
			 * This is an orphan in the tree root. Currently these
			 * could come from 2 sources:
			 *  a) a root (snapshot/subvolume) deletion in progress
			 *  b) a free space cache inode
			 * We need to distinguish those two, as the orphan item
			 * for a root must not get deleted before the deletion
			 * of the snapshot/subvolume's tree completes.
			 *
			 * btrfs_find_orphan_roots() ran before us, which has
			 * found all deleted roots and loaded them into
			 * fs_info->fs_roots_radix. So here we can find if an
			 * orphan item corresponds to a deleted root by looking
			 * up the root from that radix tree.
			 */

			spin_lock(&fs_info->fs_roots_radix_lock);
			dead_root = radix_tree_lookup(&fs_info->fs_roots_radix,
							 (unsigned long)found_key.objectid);
			if (dead_root && btrfs_root_refs(&dead_root->root_item) == 0)
				is_dead_root = 1;
			spin_unlock(&fs_info->fs_roots_radix_lock);

			if (is_dead_root) {
				/* prevent this orphan from being found again */
				key.offset = found_key.objectid - 1;
				continue;
			}

		}

		/*
		 * If we have an inode with links, there are a couple of
		 * possibilities:
		 *
		 * 1. We were halfway through creating fsverity metadata for the
		 * file. In that case, the orphan item represents incomplete
		 * fsverity metadata which must be cleaned up with
		 * btrfs_drop_verity_items and deleting the orphan item.

		 * 2. Old kernels (before v3.12) used to create an
		 * orphan item for truncate indicating that there were possibly
		 * extent items past i_size that needed to be deleted. In v3.12,
		 * truncate was changed to update i_size in sync with the extent
		 * items, but the (useless) orphan item was still created. Since
		 * v4.18, we don't create the orphan item for truncate at all.
		 *
		 * So, this item could mean that we need to do a truncate, but
		 * only if this filesystem was last used on a pre-v3.12 kernel
		 * and was not cleanly unmounted. The odds of that are quite
		 * slim, and it's a pain to do the truncate now, so just delete
		 * the orphan item.
		 *
		 * It's also possible that this orphan item was supposed to be
		 * deleted but wasn't. The inode number may have been reused,
		 * but either way, we can delete the orphan item.
		 */
		if (!inode || inode->i_nlink) {
			if (inode) {
				ret = btrfs_drop_verity_items(BTRFS_I(inode));
				iput(inode);
				inode = NULL;
				if (ret)
					goto out;
			}
			trans = btrfs_start_transaction(root, 1);
			if (IS_ERR(trans)) {
				ret = PTR_ERR(trans);
				goto out;
			}
			btrfs_debug(fs_info, "auto deleting %Lu",
				    found_key.objectid);
			ret = btrfs_del_orphan_item(trans, root,
						    found_key.objectid);
			btrfs_end_transaction(trans);
			if (ret)
				goto out;
			continue;
		}

		nr_unlink++;

		/* this will do delete_inode and everything for us */
		iput(inode);
	}
	/* release the path since we're done with it */
	btrfs_release_path(path);

	if (test_bit(BTRFS_ROOT_ORPHAN_ITEM_INSERTED, &root->state)) {
		trans = btrfs_join_transaction(root);
		if (!IS_ERR(trans))
			btrfs_end_transaction(trans);
	}

	if (nr_unlink)
		btrfs_debug(fs_info, "unlinked %d orphans", nr_unlink);

out:
	if (ret)
		btrfs_err(fs_info, "could not do orphan cleanup %d", ret);
	btrfs_free_path(path);
	return ret;
}

/*
 * very simple check to peek ahead in the leaf looking for xattrs.  If we
 * don't find any xattrs, we know there can't be any acls.
 *
 * slot is the slot the inode is in, objectid is the objectid of the inode
 */
static noinline int acls_after_inode_item(struct extent_buffer *leaf,
					  int slot, u64 objectid,
					  int *first_xattr_slot)
{
	u32 nritems = btrfs_header_nritems(leaf);
	struct btrfs_key found_key;
	static u64 xattr_access = 0;
	static u64 xattr_default = 0;
	int scanned = 0;

	if (!xattr_access) {
		xattr_access = btrfs_name_hash(XATTR_NAME_POSIX_ACL_ACCESS,
					strlen(XATTR_NAME_POSIX_ACL_ACCESS));
		xattr_default = btrfs_name_hash(XATTR_NAME_POSIX_ACL_DEFAULT,
					strlen(XATTR_NAME_POSIX_ACL_DEFAULT));
	}

	slot++;
	*first_xattr_slot = -1;
	while (slot < nritems) {
		btrfs_item_key_to_cpu(leaf, &found_key, slot);

		/* we found a different objectid, there must not be acls */
		if (found_key.objectid != objectid)
			return 0;

		/* we found an xattr, assume we've got an acl */
		if (found_key.type == BTRFS_XATTR_ITEM_KEY) {
			if (*first_xattr_slot == -1)
				*first_xattr_slot = slot;
			if (found_key.offset == xattr_access ||
			    found_key.offset == xattr_default)
				return 1;
		}

		/*
		 * we found a key greater than an xattr key, there can't
		 * be any acls later on
		 */
		if (found_key.type > BTRFS_XATTR_ITEM_KEY)
			return 0;

		slot++;
		scanned++;

		/*
		 * it goes inode, inode backrefs, xattrs, extents,
		 * so if there are a ton of hard links to an inode there can
		 * be a lot of backrefs.  Don't waste time searching too hard,
		 * this is just an optimization
		 */
		if (scanned >= 8)
			break;
	}
	/* we hit the end of the leaf before we found an xattr or
	 * something larger than an xattr.  We have to assume the inode
	 * has acls
	 */
	if (*first_xattr_slot == -1)
		*first_xattr_slot = slot;
	return 1;
}

static int btrfs_init_file_extent_tree(struct btrfs_inode *inode)
{
	struct btrfs_fs_info *fs_info = inode->root->fs_info;

	if (WARN_ON_ONCE(inode->file_extent_tree))
		return 0;
	if (btrfs_fs_incompat(fs_info, NO_HOLES))
		return 0;
	if (!S_ISREG(inode->vfs_inode.i_mode))
		return 0;
	if (btrfs_is_free_space_inode(inode))
		return 0;

	inode->file_extent_tree = kmalloc(sizeof(struct extent_io_tree), GFP_KERNEL);
	if (!inode->file_extent_tree)
		return -ENOMEM;

	extent_io_tree_init(fs_info, inode->file_extent_tree, IO_TREE_INODE_FILE_EXTENT);
	/* Lockdep class is set only for the file extent tree. */
	lockdep_set_class(&inode->file_extent_tree->lock, &file_extent_tree_class);

	return 0;
}

/*
 * read an inode from the btree into the in-memory inode
 */
static int btrfs_read_locked_inode(struct inode *inode,
				   struct btrfs_path *in_path)
{
	struct btrfs_fs_info *fs_info = inode_to_fs_info(inode);
	struct btrfs_path *path = in_path;
	struct extent_buffer *leaf;
	struct btrfs_inode_item *inode_item;
	struct btrfs_root *root = BTRFS_I(inode)->root;
	struct btrfs_key location;
	unsigned long ptr;
	int maybe_acls;
	u32 rdev;
	int ret;
	bool filled = false;
	int first_xattr_slot;

	ret = btrfs_init_file_extent_tree(BTRFS_I(inode));
	if (ret)
		return ret;

	ret = btrfs_fill_inode(inode, &rdev);
	if (!ret)
		filled = true;

	if (!path) {
		path = btrfs_alloc_path();
		if (!path)
			return -ENOMEM;
	}

	btrfs_get_inode_key(BTRFS_I(inode), &location);

	ret = btrfs_lookup_inode(NULL, root, path, &location, 0);
	if (ret) {
		if (path != in_path)
			btrfs_free_path(path);
		return ret;
	}

	leaf = path->nodes[0];

	if (filled)
		goto cache_index;

	inode_item = btrfs_item_ptr(leaf, path->slots[0],
				    struct btrfs_inode_item);
	inode->i_mode = btrfs_inode_mode(leaf, inode_item);
	set_nlink(inode, btrfs_inode_nlink(leaf, inode_item));
	i_uid_write(inode, btrfs_inode_uid(leaf, inode_item));
	i_gid_write(inode, btrfs_inode_gid(leaf, inode_item));
	btrfs_i_size_write(BTRFS_I(inode), btrfs_inode_size(leaf, inode_item));
	btrfs_inode_set_file_extent_range(BTRFS_I(inode), 0,
			round_up(i_size_read(inode), fs_info->sectorsize));

	inode_set_atime(inode, btrfs_timespec_sec(leaf, &inode_item->atime),
			btrfs_timespec_nsec(leaf, &inode_item->atime));

	inode_set_mtime(inode, btrfs_timespec_sec(leaf, &inode_item->mtime),
			btrfs_timespec_nsec(leaf, &inode_item->mtime));

	inode_set_ctime(inode, btrfs_timespec_sec(leaf, &inode_item->ctime),
			btrfs_timespec_nsec(leaf, &inode_item->ctime));

	BTRFS_I(inode)->i_otime_sec = btrfs_timespec_sec(leaf, &inode_item->otime);
	BTRFS_I(inode)->i_otime_nsec = btrfs_timespec_nsec(leaf, &inode_item->otime);

	inode_set_bytes(inode, btrfs_inode_nbytes(leaf, inode_item));
	BTRFS_I(inode)->generation = btrfs_inode_generation(leaf, inode_item);
	BTRFS_I(inode)->last_trans = btrfs_inode_transid(leaf, inode_item);

	inode_set_iversion_queried(inode,
				   btrfs_inode_sequence(leaf, inode_item));
	inode->i_generation = BTRFS_I(inode)->generation;
	inode->i_rdev = 0;
	rdev = btrfs_inode_rdev(leaf, inode_item);

	if (S_ISDIR(inode->i_mode))
		BTRFS_I(inode)->index_cnt = (u64)-1;

	btrfs_inode_split_flags(btrfs_inode_flags(leaf, inode_item),
				&BTRFS_I(inode)->flags, &BTRFS_I(inode)->ro_flags);

cache_index:
	/*
	 * If we were modified in the current generation and evicted from memory
	 * and then re-read we need to do a full sync since we don't have any
	 * idea about which extents were modified before we were evicted from
	 * cache.
	 *
	 * This is required for both inode re-read from disk and delayed inode
	 * in the delayed_nodes xarray.
	 */
	if (BTRFS_I(inode)->last_trans == btrfs_get_fs_generation(fs_info))
		set_bit(BTRFS_INODE_NEEDS_FULL_SYNC,
			&BTRFS_I(inode)->runtime_flags);

	/*
	 * We don't persist the id of the transaction where an unlink operation
	 * against the inode was last made. So here we assume the inode might
	 * have been evicted, and therefore the exact value of last_unlink_trans
	 * lost, and set it to last_trans to avoid metadata inconsistencies
	 * between the inode and its parent if the inode is fsync'ed and the log
	 * replayed. For example, in the scenario:
	 *
	 * touch mydir/foo
	 * ln mydir/foo mydir/bar
	 * sync
	 * unlink mydir/bar
	 * echo 2 > /proc/sys/vm/drop_caches   # evicts inode
	 * xfs_io -c fsync mydir/foo
	 * <power failure>
	 * mount fs, triggers fsync log replay
	 *
	 * We must make sure that when we fsync our inode foo we also log its
	 * parent inode, otherwise after log replay the parent still has the
	 * dentry with the "bar" name but our inode foo has a link count of 1
	 * and doesn't have an inode ref with the name "bar" anymore.
	 *
	 * Setting last_unlink_trans to last_trans is a pessimistic approach,
	 * but it guarantees correctness at the expense of occasional full
	 * transaction commits on fsync if our inode is a directory, or if our
	 * inode is not a directory, logging its parent unnecessarily.
	 */
	BTRFS_I(inode)->last_unlink_trans = BTRFS_I(inode)->last_trans;

	/*
	 * Same logic as for last_unlink_trans. We don't persist the generation
	 * of the last transaction where this inode was used for a reflink
	 * operation, so after eviction and reloading the inode we must be
	 * pessimistic and assume the last transaction that modified the inode.
	 */
	BTRFS_I(inode)->last_reflink_trans = BTRFS_I(inode)->last_trans;

	path->slots[0]++;
	if (inode->i_nlink != 1 ||
	    path->slots[0] >= btrfs_header_nritems(leaf))
		goto cache_acl;

	btrfs_item_key_to_cpu(leaf, &location, path->slots[0]);
	if (location.objectid != btrfs_ino(BTRFS_I(inode)))
		goto cache_acl;

	ptr = btrfs_item_ptr_offset(leaf, path->slots[0]);
	if (location.type == BTRFS_INODE_REF_KEY) {
		struct btrfs_inode_ref *ref;

		ref = (struct btrfs_inode_ref *)ptr;
		BTRFS_I(inode)->dir_index = btrfs_inode_ref_index(leaf, ref);
	} else if (location.type == BTRFS_INODE_EXTREF_KEY) {
		struct btrfs_inode_extref *extref;

		extref = (struct btrfs_inode_extref *)ptr;
		BTRFS_I(inode)->dir_index = btrfs_inode_extref_index(leaf,
								     extref);
	}
cache_acl:
	/*
	 * try to precache a NULL acl entry for files that don't have
	 * any xattrs or acls
	 */
	maybe_acls = acls_after_inode_item(leaf, path->slots[0],
			btrfs_ino(BTRFS_I(inode)), &first_xattr_slot);
	if (first_xattr_slot != -1) {
		path->slots[0] = first_xattr_slot;
		ret = btrfs_load_inode_props(inode, path);
		if (ret)
			btrfs_err(fs_info,
				  "error loading props for ino %llu (root %llu): %d",
				  btrfs_ino(BTRFS_I(inode)),
				  btrfs_root_id(root), ret);
	}
	if (path != in_path)
		btrfs_free_path(path);

	if (!maybe_acls)
		cache_no_acl(inode);

	switch (inode->i_mode & S_IFMT) {
	case S_IFREG:
		inode->i_mapping->a_ops = &btrfs_aops;
		inode->i_fop = &btrfs_file_operations;
		inode->i_op = &btrfs_file_inode_operations;
		break;
	case S_IFDIR:
		inode->i_fop = &btrfs_dir_file_operations;
		inode->i_op = &btrfs_dir_inode_operations;
		break;
	case S_IFLNK:
		inode->i_op = &btrfs_symlink_inode_operations;
		inode_nohighmem(inode);
		inode->i_mapping->a_ops = &btrfs_aops;
		break;
	default:
		inode->i_op = &btrfs_special_inode_operations;
		init_special_inode(inode, inode->i_mode, rdev);
		break;
	}

	btrfs_sync_inode_flags_to_i_flags(inode);
	return 0;
}

/*
 * given a leaf and an inode, copy the inode fields into the leaf
 */
static void fill_inode_item(struct btrfs_trans_handle *trans,
			    struct extent_buffer *leaf,
			    struct btrfs_inode_item *item,
			    struct inode *inode)
{
	struct btrfs_map_token token;
	u64 flags;

	btrfs_init_map_token(&token, leaf);

	btrfs_set_token_inode_uid(&token, item, i_uid_read(inode));
	btrfs_set_token_inode_gid(&token, item, i_gid_read(inode));
	btrfs_set_token_inode_size(&token, item, BTRFS_I(inode)->disk_i_size);
	btrfs_set_token_inode_mode(&token, item, inode->i_mode);
	btrfs_set_token_inode_nlink(&token, item, inode->i_nlink);

	btrfs_set_token_timespec_sec(&token, &item->atime,
				     inode_get_atime_sec(inode));
	btrfs_set_token_timespec_nsec(&token, &item->atime,
				      inode_get_atime_nsec(inode));

	btrfs_set_token_timespec_sec(&token, &item->mtime,
				     inode_get_mtime_sec(inode));
	btrfs_set_token_timespec_nsec(&token, &item->mtime,
				      inode_get_mtime_nsec(inode));

	btrfs_set_token_timespec_sec(&token, &item->ctime,
				     inode_get_ctime_sec(inode));
	btrfs_set_token_timespec_nsec(&token, &item->ctime,
				      inode_get_ctime_nsec(inode));

	btrfs_set_token_timespec_sec(&token, &item->otime, BTRFS_I(inode)->i_otime_sec);
	btrfs_set_token_timespec_nsec(&token, &item->otime, BTRFS_I(inode)->i_otime_nsec);

	btrfs_set_token_inode_nbytes(&token, item, inode_get_bytes(inode));
	btrfs_set_token_inode_generation(&token, item,
					 BTRFS_I(inode)->generation);
	btrfs_set_token_inode_sequence(&token, item, inode_peek_iversion(inode));
	btrfs_set_token_inode_transid(&token, item, trans->transid);
	btrfs_set_token_inode_rdev(&token, item, inode->i_rdev);
	flags = btrfs_inode_combine_flags(BTRFS_I(inode)->flags,
					  BTRFS_I(inode)->ro_flags);
	btrfs_set_token_inode_flags(&token, item, flags);
	btrfs_set_token_inode_block_group(&token, item, 0);
}

/*
 * copy everything in the in-memory inode into the btree.
 */
static noinline int btrfs_update_inode_item(struct btrfs_trans_handle *trans,
					    struct btrfs_inode *inode)
{
	struct btrfs_inode_item *inode_item;
	struct btrfs_path *path;
	struct extent_buffer *leaf;
	struct btrfs_key key;
	int ret;

	path = btrfs_alloc_path();
	if (!path)
		return -ENOMEM;

	btrfs_get_inode_key(inode, &key);
	ret = btrfs_lookup_inode(trans, inode->root, path, &key, 1);
	if (ret) {
		if (ret > 0)
			ret = -ENOENT;
		goto failed;
	}

	leaf = path->nodes[0];
	inode_item = btrfs_item_ptr(leaf, path->slots[0],
				    struct btrfs_inode_item);

	fill_inode_item(trans, leaf, inode_item, &inode->vfs_inode);
	btrfs_mark_buffer_dirty(trans, leaf);
	btrfs_set_inode_last_trans(trans, inode);
	ret = 0;
failed:
	btrfs_free_path(path);
	return ret;
}

/*
 * copy everything in the in-memory inode into the btree.
 */
int btrfs_update_inode(struct btrfs_trans_handle *trans,
		       struct btrfs_inode *inode)
{
	struct btrfs_root *root = inode->root;
	struct btrfs_fs_info *fs_info = root->fs_info;
	int ret;

	/*
	 * If the inode is a free space inode, we can deadlock during commit
	 * if we put it into the delayed code.
	 *
	 * The data relocation inode should also be directly updated
	 * without delay
	 */
	if (!btrfs_is_free_space_inode(inode)
	    && !btrfs_is_data_reloc_root(root)
	    && !test_bit(BTRFS_FS_LOG_RECOVERING, &fs_info->flags)) {
		btrfs_update_root_times(trans, root);

		ret = btrfs_delayed_update_inode(trans, inode);
		if (!ret)
			btrfs_set_inode_last_trans(trans, inode);
		return ret;
	}

	return btrfs_update_inode_item(trans, inode);
}

int btrfs_update_inode_fallback(struct btrfs_trans_handle *trans,
				struct btrfs_inode *inode)
{
	int ret;

	ret = btrfs_update_inode(trans, inode);
	if (ret == -ENOSPC)
		return btrfs_update_inode_item(trans, inode);
	return ret;
}

/*
 * unlink helper that gets used here in inode.c and in the tree logging
 * recovery code.  It remove a link in a directory with a given name, and
 * also drops the back refs in the inode to the directory
 */
static int __btrfs_unlink_inode(struct btrfs_trans_handle *trans,
				struct btrfs_inode *dir,
				struct btrfs_inode *inode,
				const struct fscrypt_str *name,
				struct btrfs_rename_ctx *rename_ctx)
{
	struct btrfs_root *root = dir->root;
	struct btrfs_fs_info *fs_info = root->fs_info;
	struct btrfs_path *path;
	int ret = 0;
	struct btrfs_dir_item *di;
	u64 index;
	u64 ino = btrfs_ino(inode);
	u64 dir_ino = btrfs_ino(dir);

	path = btrfs_alloc_path();
	if (!path) {
		ret = -ENOMEM;
		goto out;
	}

	di = btrfs_lookup_dir_item(trans, root, path, dir_ino, name, -1);
	if (IS_ERR_OR_NULL(di)) {
		ret = di ? PTR_ERR(di) : -ENOENT;
		goto err;
	}
	ret = btrfs_delete_one_dir_name(trans, root, path, di);
	if (ret)
		goto err;
	btrfs_release_path(path);

	/*
	 * If we don't have dir index, we have to get it by looking up
	 * the inode ref, since we get the inode ref, remove it directly,
	 * it is unnecessary to do delayed deletion.
	 *
	 * But if we have dir index, needn't search inode ref to get it.
	 * Since the inode ref is close to the inode item, it is better
	 * that we delay to delete it, and just do this deletion when
	 * we update the inode item.
	 */
	if (inode->dir_index) {
		ret = btrfs_delayed_delete_inode_ref(inode);
		if (!ret) {
			index = inode->dir_index;
			goto skip_backref;
		}
	}

	ret = btrfs_del_inode_ref(trans, root, name, ino, dir_ino, &index);
	if (ret) {
		btrfs_info(fs_info,
			"failed to delete reference to %.*s, inode %llu parent %llu",
			name->len, name->name, ino, dir_ino);
		btrfs_abort_transaction(trans, ret);
		goto err;
	}
skip_backref:
	if (rename_ctx)
		rename_ctx->index = index;

	ret = btrfs_delete_delayed_dir_index(trans, dir, index);
	if (ret) {
		btrfs_abort_transaction(trans, ret);
		goto err;
	}

	/*
	 * If we are in a rename context, we don't need to update anything in the
	 * log. That will be done later during the rename by btrfs_log_new_name().
	 * Besides that, doing it here would only cause extra unnecessary btree
	 * operations on the log tree, increasing latency for applications.
	 */
	if (!rename_ctx) {
		btrfs_del_inode_ref_in_log(trans, root, name, inode, dir_ino);
		btrfs_del_dir_entries_in_log(trans, root, name, dir, index);
	}

	/*
	 * If we have a pending delayed iput we could end up with the final iput
	 * being run in btrfs-cleaner context.  If we have enough of these built
	 * up we can end up burning a lot of time in btrfs-cleaner without any
	 * way to throttle the unlinks.  Since we're currently holding a ref on
	 * the inode we can run the delayed iput here without any issues as the
	 * final iput won't be done until after we drop the ref we're currently
	 * holding.
	 */
	btrfs_run_delayed_iput(fs_info, inode);
err:
	btrfs_free_path(path);
	if (ret)
		goto out;

	btrfs_i_size_write(dir, dir->vfs_inode.i_size - name->len * 2);
	inode_inc_iversion(&inode->vfs_inode);
	inode_inc_iversion(&dir->vfs_inode);
 	inode_set_mtime_to_ts(&dir->vfs_inode, inode_set_ctime_current(&dir->vfs_inode));
	ret = btrfs_update_inode(trans, dir);
out:
	return ret;
}

int btrfs_unlink_inode(struct btrfs_trans_handle *trans,
		       struct btrfs_inode *dir, struct btrfs_inode *inode,
		       const struct fscrypt_str *name)
{
	int ret;

	ret = __btrfs_unlink_inode(trans, dir, inode, name, NULL);
	if (!ret) {
		drop_nlink(&inode->vfs_inode);
		ret = btrfs_update_inode(trans, inode);
	}
	return ret;
}

/*
 * helper to start transaction for unlink and rmdir.
 *
 * unlink and rmdir are special in btrfs, they do not always free space, so
 * if we cannot make our reservations the normal way try and see if there is
 * plenty of slack room in the global reserve to migrate, otherwise we cannot
 * allow the unlink to occur.
 */
static struct btrfs_trans_handle *__unlink_start_trans(struct btrfs_inode *dir)
{
	struct btrfs_root *root = dir->root;

	return btrfs_start_transaction_fallback_global_rsv(root,
						   BTRFS_UNLINK_METADATA_UNITS);
}

static int btrfs_unlink(struct inode *dir, struct dentry *dentry)
{
	struct btrfs_trans_handle *trans;
	struct inode *inode = d_inode(dentry);
	int ret;
	struct fscrypt_name fname;

	ret = fscrypt_setup_filename(dir, &dentry->d_name, 1, &fname);
	if (ret)
		return ret;

	/* This needs to handle no-key deletions later on */

	trans = __unlink_start_trans(BTRFS_I(dir));
	if (IS_ERR(trans)) {
		ret = PTR_ERR(trans);
		goto fscrypt_free;
	}

	btrfs_record_unlink_dir(trans, BTRFS_I(dir), BTRFS_I(d_inode(dentry)),
				false);

	ret = btrfs_unlink_inode(trans, BTRFS_I(dir), BTRFS_I(d_inode(dentry)),
				 &fname.disk_name);
	if (ret)
		goto end_trans;

	if (inode->i_nlink == 0) {
		ret = btrfs_orphan_add(trans, BTRFS_I(inode));
		if (ret)
			goto end_trans;
	}

end_trans:
	btrfs_end_transaction(trans);
	btrfs_btree_balance_dirty(BTRFS_I(dir)->root->fs_info);
fscrypt_free:
	fscrypt_free_filename(&fname);
	return ret;
}

static int btrfs_unlink_subvol(struct btrfs_trans_handle *trans,
			       struct btrfs_inode *dir, struct dentry *dentry)
{
	struct btrfs_root *root = dir->root;
	struct btrfs_inode *inode = BTRFS_I(d_inode(dentry));
	struct btrfs_path *path;
	struct extent_buffer *leaf;
	struct btrfs_dir_item *di;
	struct btrfs_key key;
	u64 index;
	int ret;
	u64 objectid;
	u64 dir_ino = btrfs_ino(dir);
	struct fscrypt_name fname;

	ret = fscrypt_setup_filename(&dir->vfs_inode, &dentry->d_name, 1, &fname);
	if (ret)
		return ret;

	/* This needs to handle no-key deletions later on */

	if (btrfs_ino(inode) == BTRFS_FIRST_FREE_OBJECTID) {
		objectid = btrfs_root_id(inode->root);
	} else if (btrfs_ino(inode) == BTRFS_EMPTY_SUBVOL_DIR_OBJECTID) {
		objectid = inode->ref_root_id;
	} else {
		WARN_ON(1);
		fscrypt_free_filename(&fname);
		return -EINVAL;
	}

	path = btrfs_alloc_path();
	if (!path) {
		ret = -ENOMEM;
		goto out;
	}

	di = btrfs_lookup_dir_item(trans, root, path, dir_ino,
				   &fname.disk_name, -1);
	if (IS_ERR_OR_NULL(di)) {
		ret = di ? PTR_ERR(di) : -ENOENT;
		goto out;
	}

	leaf = path->nodes[0];
	btrfs_dir_item_key_to_cpu(leaf, di, &key);
	WARN_ON(key.type != BTRFS_ROOT_ITEM_KEY || key.objectid != objectid);
	ret = btrfs_delete_one_dir_name(trans, root, path, di);
	if (ret) {
		btrfs_abort_transaction(trans, ret);
		goto out;
	}
	btrfs_release_path(path);

	/*
	 * This is a placeholder inode for a subvolume we didn't have a
	 * reference to at the time of the snapshot creation.  In the meantime
	 * we could have renamed the real subvol link into our snapshot, so
	 * depending on btrfs_del_root_ref to return -ENOENT here is incorrect.
	 * Instead simply lookup the dir_index_item for this entry so we can
	 * remove it.  Otherwise we know we have a ref to the root and we can
	 * call btrfs_del_root_ref, and it _shouldn't_ fail.
	 */
	if (btrfs_ino(inode) == BTRFS_EMPTY_SUBVOL_DIR_OBJECTID) {
		di = btrfs_search_dir_index_item(root, path, dir_ino, &fname.disk_name);
		if (IS_ERR_OR_NULL(di)) {
			if (!di)
				ret = -ENOENT;
			else
				ret = PTR_ERR(di);
			btrfs_abort_transaction(trans, ret);
			goto out;
		}

		leaf = path->nodes[0];
		btrfs_item_key_to_cpu(leaf, &key, path->slots[0]);
		index = key.offset;
		btrfs_release_path(path);
	} else {
		ret = btrfs_del_root_ref(trans, objectid,
					 btrfs_root_id(root), dir_ino,
					 &index, &fname.disk_name);
		if (ret) {
			btrfs_abort_transaction(trans, ret);
			goto out;
		}
	}

	ret = btrfs_delete_delayed_dir_index(trans, dir, index);
	if (ret) {
		btrfs_abort_transaction(trans, ret);
		goto out;
	}

	btrfs_i_size_write(dir, dir->vfs_inode.i_size - fname.disk_name.len * 2);
	inode_inc_iversion(&dir->vfs_inode);
	inode_set_mtime_to_ts(&dir->vfs_inode, inode_set_ctime_current(&dir->vfs_inode));
	ret = btrfs_update_inode_fallback(trans, dir);
	if (ret)
		btrfs_abort_transaction(trans, ret);
out:
	btrfs_free_path(path);
	fscrypt_free_filename(&fname);
	return ret;
}

/*
 * Helper to check if the subvolume references other subvolumes or if it's
 * default.
 */
static noinline int may_destroy_subvol(struct btrfs_root *root)
{
	struct btrfs_fs_info *fs_info = root->fs_info;
	struct btrfs_path *path;
	struct btrfs_dir_item *di;
	struct btrfs_key key;
	struct fscrypt_str name = FSTR_INIT("default", 7);
	u64 dir_id;
	int ret;

	path = btrfs_alloc_path();
	if (!path)
		return -ENOMEM;

	/* Make sure this root isn't set as the default subvol */
	dir_id = btrfs_super_root_dir(fs_info->super_copy);
	di = btrfs_lookup_dir_item(NULL, fs_info->tree_root, path,
				   dir_id, &name, 0);
	if (di && !IS_ERR(di)) {
		btrfs_dir_item_key_to_cpu(path->nodes[0], di, &key);
		if (key.objectid == btrfs_root_id(root)) {
			ret = -EPERM;
			btrfs_err(fs_info,
				  "deleting default subvolume %llu is not allowed",
				  key.objectid);
			goto out;
		}
		btrfs_release_path(path);
	}

	key.objectid = btrfs_root_id(root);
	key.type = BTRFS_ROOT_REF_KEY;
	key.offset = (u64)-1;

	ret = btrfs_search_slot(NULL, fs_info->tree_root, &key, path, 0, 0);
	if (ret < 0)
		goto out;
	if (ret == 0) {
		/*
		 * Key with offset -1 found, there would have to exist a root
		 * with such id, but this is out of valid range.
		 */
		ret = -EUCLEAN;
		goto out;
	}

	ret = 0;
	if (path->slots[0] > 0) {
		path->slots[0]--;
		btrfs_item_key_to_cpu(path->nodes[0], &key, path->slots[0]);
		if (key.objectid == btrfs_root_id(root) && key.type == BTRFS_ROOT_REF_KEY)
			ret = -ENOTEMPTY;
	}
out:
	btrfs_free_path(path);
	return ret;
}

/* Delete all dentries for inodes belonging to the root */
static void btrfs_prune_dentries(struct btrfs_root *root)
{
	struct btrfs_fs_info *fs_info = root->fs_info;
	struct btrfs_inode *inode;
	u64 min_ino = 0;

	if (!BTRFS_FS_ERROR(fs_info))
		WARN_ON(btrfs_root_refs(&root->root_item) != 0);

	inode = btrfs_find_first_inode(root, min_ino);
	while (inode) {
		if (atomic_read(&inode->vfs_inode.i_count) > 1)
			d_prune_aliases(&inode->vfs_inode);

		min_ino = btrfs_ino(inode) + 1;
		/*
		 * btrfs_drop_inode() will have it removed from the inode
		 * cache when its usage count hits zero.
		 */
		iput(&inode->vfs_inode);
		cond_resched();
		inode = btrfs_find_first_inode(root, min_ino);
	}
}

int btrfs_delete_subvolume(struct btrfs_inode *dir, struct dentry *dentry)
{
	struct btrfs_root *root = dir->root;
	struct btrfs_fs_info *fs_info = root->fs_info;
	struct inode *inode = d_inode(dentry);
	struct btrfs_root *dest = BTRFS_I(inode)->root;
	struct btrfs_trans_handle *trans;
	struct btrfs_block_rsv block_rsv;
	u64 root_flags;
	u64 qgroup_reserved = 0;
	int ret;

	down_write(&fs_info->subvol_sem);

	/*
	 * Don't allow to delete a subvolume with send in progress. This is
	 * inside the inode lock so the error handling that has to drop the bit
	 * again is not run concurrently.
	 */
	spin_lock(&dest->root_item_lock);
	if (dest->send_in_progress) {
		spin_unlock(&dest->root_item_lock);
		btrfs_warn(fs_info,
			   "attempt to delete subvolume %llu during send",
			   btrfs_root_id(dest));
		ret = -EPERM;
		goto out_up_write;
	}
	if (atomic_read(&dest->nr_swapfiles)) {
		spin_unlock(&dest->root_item_lock);
		btrfs_warn(fs_info,
			   "attempt to delete subvolume %llu with active swapfile",
			   btrfs_root_id(root));
		ret = -EPERM;
		goto out_up_write;
	}
	root_flags = btrfs_root_flags(&dest->root_item);
	btrfs_set_root_flags(&dest->root_item,
			     root_flags | BTRFS_ROOT_SUBVOL_DEAD);
	spin_unlock(&dest->root_item_lock);

	ret = may_destroy_subvol(dest);
	if (ret)
		goto out_undead;

	btrfs_init_block_rsv(&block_rsv, BTRFS_BLOCK_RSV_TEMP);
	/*
	 * One for dir inode,
	 * two for dir entries,
	 * two for root ref/backref.
	 */
	ret = btrfs_subvolume_reserve_metadata(root, &block_rsv, 5, true);
	if (ret)
		goto out_undead;
	qgroup_reserved = block_rsv.qgroup_rsv_reserved;

	trans = btrfs_start_transaction(root, 0);
	if (IS_ERR(trans)) {
		ret = PTR_ERR(trans);
		goto out_release;
	}
	btrfs_qgroup_convert_reserved_meta(root, qgroup_reserved);
	qgroup_reserved = 0;
	trans->block_rsv = &block_rsv;
	trans->bytes_reserved = block_rsv.size;

	btrfs_record_snapshot_destroy(trans, dir);

	ret = btrfs_unlink_subvol(trans, dir, dentry);
	if (ret) {
		btrfs_abort_transaction(trans, ret);
		goto out_end_trans;
	}

	ret = btrfs_record_root_in_trans(trans, dest);
	if (ret) {
		btrfs_abort_transaction(trans, ret);
		goto out_end_trans;
	}

	memset(&dest->root_item.drop_progress, 0,
		sizeof(dest->root_item.drop_progress));
	btrfs_set_root_drop_level(&dest->root_item, 0);
	btrfs_set_root_refs(&dest->root_item, 0);

	if (!test_and_set_bit(BTRFS_ROOT_ORPHAN_ITEM_INSERTED, &dest->state)) {
		ret = btrfs_insert_orphan_item(trans,
					fs_info->tree_root,
					btrfs_root_id(dest));
		if (ret) {
			btrfs_abort_transaction(trans, ret);
			goto out_end_trans;
		}
	}

	ret = btrfs_uuid_tree_remove(trans, dest->root_item.uuid,
				     BTRFS_UUID_KEY_SUBVOL, btrfs_root_id(dest));
	if (ret && ret != -ENOENT) {
		btrfs_abort_transaction(trans, ret);
		goto out_end_trans;
	}
	if (!btrfs_is_empty_uuid(dest->root_item.received_uuid)) {
		ret = btrfs_uuid_tree_remove(trans,
					  dest->root_item.received_uuid,
					  BTRFS_UUID_KEY_RECEIVED_SUBVOL,
					  btrfs_root_id(dest));
		if (ret && ret != -ENOENT) {
			btrfs_abort_transaction(trans, ret);
			goto out_end_trans;
		}
	}

	free_anon_bdev(dest->anon_dev);
	dest->anon_dev = 0;
out_end_trans:
	trans->block_rsv = NULL;
	trans->bytes_reserved = 0;
	ret = btrfs_end_transaction(trans);
	inode->i_flags |= S_DEAD;
out_release:
	btrfs_block_rsv_release(fs_info, &block_rsv, (u64)-1, NULL);
	if (qgroup_reserved)
		btrfs_qgroup_free_meta_prealloc(root, qgroup_reserved);
out_undead:
	if (ret) {
		spin_lock(&dest->root_item_lock);
		root_flags = btrfs_root_flags(&dest->root_item);
		btrfs_set_root_flags(&dest->root_item,
				root_flags & ~BTRFS_ROOT_SUBVOL_DEAD);
		spin_unlock(&dest->root_item_lock);
	}
out_up_write:
	up_write(&fs_info->subvol_sem);
	if (!ret) {
		d_invalidate(dentry);
		btrfs_prune_dentries(dest);
		ASSERT(dest->send_in_progress == 0);
	}

	return ret;
}

static int btrfs_rmdir(struct inode *dir, struct dentry *dentry)
{
	struct inode *inode = d_inode(dentry);
	struct btrfs_fs_info *fs_info = BTRFS_I(inode)->root->fs_info;
	int ret = 0;
	struct btrfs_trans_handle *trans;
	u64 last_unlink_trans;
	struct fscrypt_name fname;

	if (inode->i_size > BTRFS_EMPTY_DIR_SIZE)
		return -ENOTEMPTY;
	if (btrfs_ino(BTRFS_I(inode)) == BTRFS_FIRST_FREE_OBJECTID) {
		if (unlikely(btrfs_fs_incompat(fs_info, EXTENT_TREE_V2))) {
			btrfs_err(fs_info,
			"extent tree v2 doesn't support snapshot deletion yet");
			return -EOPNOTSUPP;
		}
		return btrfs_delete_subvolume(BTRFS_I(dir), dentry);
	}

	ret = fscrypt_setup_filename(dir, &dentry->d_name, 1, &fname);
	if (ret)
		return ret;

	/* This needs to handle no-key deletions later on */

	trans = __unlink_start_trans(BTRFS_I(dir));
	if (IS_ERR(trans)) {
		ret = PTR_ERR(trans);
		goto out_notrans;
	}

	if (unlikely(btrfs_ino(BTRFS_I(inode)) == BTRFS_EMPTY_SUBVOL_DIR_OBJECTID)) {
		ret = btrfs_unlink_subvol(trans, BTRFS_I(dir), dentry);
		goto out;
	}

	ret = btrfs_orphan_add(trans, BTRFS_I(inode));
	if (ret)
		goto out;

	last_unlink_trans = BTRFS_I(inode)->last_unlink_trans;

	/* now the directory is empty */
	ret = btrfs_unlink_inode(trans, BTRFS_I(dir), BTRFS_I(d_inode(dentry)),
				 &fname.disk_name);
	if (!ret) {
		btrfs_i_size_write(BTRFS_I(inode), 0);
		/*
		 * Propagate the last_unlink_trans value of the deleted dir to
		 * its parent directory. This is to prevent an unrecoverable
		 * log tree in the case we do something like this:
		 * 1) create dir foo
		 * 2) create snapshot under dir foo
		 * 3) delete the snapshot
		 * 4) rmdir foo
		 * 5) mkdir foo
		 * 6) fsync foo or some file inside foo
		 */
		if (last_unlink_trans >= trans->transid)
			BTRFS_I(dir)->last_unlink_trans = last_unlink_trans;
	}
out:
	btrfs_end_transaction(trans);
out_notrans:
	btrfs_btree_balance_dirty(fs_info);
	fscrypt_free_filename(&fname);

	return ret;
}

/*
 * Read, zero a chunk and write a block.
 *
 * @inode - inode that we're zeroing
 * @from - the offset to start zeroing
 * @len - the length to zero, 0 to zero the entire range respective to the
 *	offset
 * @front - zero up to the offset instead of from the offset on
 *
 * This will find the block for the "from" offset and cow the block and zero the
 * part we want to zero.  This is used with truncate and hole punching.
 */
int btrfs_truncate_block(struct btrfs_inode *inode, loff_t from, loff_t len,
			 int front)
{
	struct btrfs_fs_info *fs_info = inode->root->fs_info;
	struct address_space *mapping = inode->vfs_inode.i_mapping;
	struct extent_io_tree *io_tree = &inode->io_tree;
	struct btrfs_ordered_extent *ordered;
	struct extent_state *cached_state = NULL;
	struct extent_changeset *data_reserved = NULL;
	bool only_release_metadata = false;
	u32 blocksize = fs_info->sectorsize;
	pgoff_t index = from >> PAGE_SHIFT;
	unsigned offset = from & (blocksize - 1);
	struct folio *folio;
	gfp_t mask = btrfs_alloc_write_mask(mapping);
	size_t write_bytes = blocksize;
	int ret = 0;
	u64 block_start;
	u64 block_end;

	if (IS_ALIGNED(offset, blocksize) &&
	    (!len || IS_ALIGNED(len, blocksize)))
		goto out;

	block_start = round_down(from, blocksize);
	block_end = block_start + blocksize - 1;

	ret = btrfs_check_data_free_space(inode, &data_reserved, block_start,
					  blocksize, false);
	if (ret < 0) {
		if (btrfs_check_nocow_lock(inode, block_start, &write_bytes, false) > 0) {
			/* For nocow case, no need to reserve data space */
			only_release_metadata = true;
		} else {
			goto out;
		}
	}
	ret = btrfs_delalloc_reserve_metadata(inode, blocksize, blocksize, false);
	if (ret < 0) {
		if (!only_release_metadata)
			btrfs_free_reserved_data_space(inode, data_reserved,
						       block_start, blocksize);
		goto out;
	}
again:
	folio = __filemap_get_folio(mapping, index,
				    FGP_LOCK | FGP_ACCESSED | FGP_CREAT, mask);
	if (IS_ERR(folio)) {
		btrfs_delalloc_release_space(inode, data_reserved, block_start,
					     blocksize, true);
		btrfs_delalloc_release_extents(inode, blocksize);
		ret = -ENOMEM;
		goto out;
	}

	if (!folio_test_uptodate(folio)) {
		ret = btrfs_read_folio(NULL, folio);
		folio_lock(folio);
		if (folio->mapping != mapping) {
			folio_unlock(folio);
			folio_put(folio);
			goto again;
		}
		if (!folio_test_uptodate(folio)) {
			ret = -EIO;
			goto out_unlock;
		}
	}

	/*
	 * We unlock the page after the io is completed and then re-lock it
	 * above.  release_folio() could have come in between that and cleared
	 * folio private, but left the page in the mapping.  Set the page mapped
	 * here to make sure it's properly set for the subpage stuff.
	 */
	ret = set_folio_extent_mapped(folio);
	if (ret < 0)
		goto out_unlock;

	folio_wait_writeback(folio);

	lock_extent(io_tree, block_start, block_end, &cached_state);

	ordered = btrfs_lookup_ordered_extent(inode, block_start);
	if (ordered) {
		unlock_extent(io_tree, block_start, block_end, &cached_state);
		folio_unlock(folio);
		folio_put(folio);
		btrfs_start_ordered_extent(ordered);
		btrfs_put_ordered_extent(ordered);
		goto again;
	}

	clear_extent_bit(&inode->io_tree, block_start, block_end,
			 EXTENT_DELALLOC | EXTENT_DO_ACCOUNTING | EXTENT_DEFRAG,
			 &cached_state);

	ret = btrfs_set_extent_delalloc(inode, block_start, block_end, 0,
					&cached_state);
	if (ret) {
		unlock_extent(io_tree, block_start, block_end, &cached_state);
		goto out_unlock;
	}

	if (offset != blocksize) {
		if (!len)
			len = blocksize - offset;
		if (front)
			folio_zero_range(folio, block_start - folio_pos(folio),
					 offset);
		else
			folio_zero_range(folio,
					 (block_start - folio_pos(folio)) + offset,
					 len);
	}
	btrfs_folio_clear_checked(fs_info, folio, block_start,
				  block_end + 1 - block_start);
	btrfs_folio_set_dirty(fs_info, folio, block_start,
			      block_end + 1 - block_start);
	unlock_extent(io_tree, block_start, block_end, &cached_state);

	if (only_release_metadata)
		set_extent_bit(&inode->io_tree, block_start, block_end,
			       EXTENT_NORESERVE, NULL);

out_unlock:
	if (ret) {
		if (only_release_metadata)
			btrfs_delalloc_release_metadata(inode, blocksize, true);
		else
			btrfs_delalloc_release_space(inode, data_reserved,
					block_start, blocksize, true);
	}
	btrfs_delalloc_release_extents(inode, blocksize);
	folio_unlock(folio);
	folio_put(folio);
out:
	if (only_release_metadata)
		btrfs_check_nocow_unlock(inode);
	extent_changeset_free(data_reserved);
	return ret;
}

static int maybe_insert_hole(struct btrfs_inode *inode, u64 offset, u64 len)
{
	struct btrfs_root *root = inode->root;
	struct btrfs_fs_info *fs_info = root->fs_info;
	struct btrfs_trans_handle *trans;
	struct btrfs_drop_extents_args drop_args = { 0 };
	int ret;

	/*
	 * If NO_HOLES is enabled, we don't need to do anything.
	 * Later, up in the call chain, either btrfs_set_inode_last_sub_trans()
	 * or btrfs_update_inode() will be called, which guarantee that the next
	 * fsync will know this inode was changed and needs to be logged.
	 */
	if (btrfs_fs_incompat(fs_info, NO_HOLES))
		return 0;

	/*
	 * 1 - for the one we're dropping
	 * 1 - for the one we're adding
	 * 1 - for updating the inode.
	 */
	trans = btrfs_start_transaction(root, 3);
	if (IS_ERR(trans))
		return PTR_ERR(trans);

	drop_args.start = offset;
	drop_args.end = offset + len;
	drop_args.drop_cache = true;

	ret = btrfs_drop_extents(trans, root, inode, &drop_args);
	if (ret) {
		btrfs_abort_transaction(trans, ret);
		btrfs_end_transaction(trans);
		return ret;
	}

	ret = btrfs_insert_hole_extent(trans, root, btrfs_ino(inode), offset, len);
	if (ret) {
		btrfs_abort_transaction(trans, ret);
	} else {
		btrfs_update_inode_bytes(inode, 0, drop_args.bytes_found);
		btrfs_update_inode(trans, inode);
	}
	btrfs_end_transaction(trans);
	return ret;
}

/*
 * This function puts in dummy file extents for the area we're creating a hole
 * for.  So if we are truncating this file to a larger size we need to insert
 * these file extents so that btrfs_get_extent will return a EXTENT_MAP_HOLE for
 * the range between oldsize and size
 */
int btrfs_cont_expand(struct btrfs_inode *inode, loff_t oldsize, loff_t size)
{
	struct btrfs_root *root = inode->root;
	struct btrfs_fs_info *fs_info = root->fs_info;
	struct extent_io_tree *io_tree = &inode->io_tree;
	struct extent_map *em = NULL;
	struct extent_state *cached_state = NULL;
	u64 hole_start = ALIGN(oldsize, fs_info->sectorsize);
	u64 block_end = ALIGN(size, fs_info->sectorsize);
	u64 last_byte;
	u64 cur_offset;
	u64 hole_size;
	int ret = 0;

	/*
	 * If our size started in the middle of a block we need to zero out the
	 * rest of the block before we expand the i_size, otherwise we could
	 * expose stale data.
	 */
	ret = btrfs_truncate_block(inode, oldsize, 0, 0);
	if (ret)
		return ret;

	if (size <= hole_start)
		return 0;

	btrfs_lock_and_flush_ordered_range(inode, hole_start, block_end - 1,
					   &cached_state);
	cur_offset = hole_start;
	while (1) {
		em = btrfs_get_extent(inode, NULL, cur_offset, block_end - cur_offset);
		if (IS_ERR(em)) {
			ret = PTR_ERR(em);
			em = NULL;
			break;
		}
		last_byte = min(extent_map_end(em), block_end);
		last_byte = ALIGN(last_byte, fs_info->sectorsize);
		hole_size = last_byte - cur_offset;

		if (!(em->flags & EXTENT_FLAG_PREALLOC)) {
			struct extent_map *hole_em;

			ret = maybe_insert_hole(inode, cur_offset, hole_size);
			if (ret)
				break;

			ret = btrfs_inode_set_file_extent_range(inode,
							cur_offset, hole_size);
			if (ret)
				break;

			hole_em = alloc_extent_map();
			if (!hole_em) {
				btrfs_drop_extent_map_range(inode, cur_offset,
						    cur_offset + hole_size - 1,
						    false);
				btrfs_set_inode_full_sync(inode);
				goto next;
			}
			hole_em->start = cur_offset;
			hole_em->len = hole_size;

			hole_em->disk_bytenr = EXTENT_MAP_HOLE;
			hole_em->disk_num_bytes = 0;
			hole_em->ram_bytes = hole_size;
			hole_em->generation = btrfs_get_fs_generation(fs_info);

			ret = btrfs_replace_extent_map_range(inode, hole_em, true);
			free_extent_map(hole_em);
		} else {
			ret = btrfs_inode_set_file_extent_range(inode,
							cur_offset, hole_size);
			if (ret)
				break;
		}
next:
		free_extent_map(em);
		em = NULL;
		cur_offset = last_byte;
		if (cur_offset >= block_end)
			break;
	}
	free_extent_map(em);
	unlock_extent(io_tree, hole_start, block_end - 1, &cached_state);
	return ret;
}

static int btrfs_setsize(struct inode *inode, struct iattr *attr)
{
	struct btrfs_root *root = BTRFS_I(inode)->root;
	struct btrfs_trans_handle *trans;
	loff_t oldsize = i_size_read(inode);
	loff_t newsize = attr->ia_size;
	int mask = attr->ia_valid;
	int ret;

	/*
	 * The regular truncate() case without ATTR_CTIME and ATTR_MTIME is a
	 * special case where we need to update the times despite not having
	 * these flags set.  For all other operations the VFS set these flags
	 * explicitly if it wants a timestamp update.
	 */
	if (newsize != oldsize) {
		inode_inc_iversion(inode);
		if (!(mask & (ATTR_CTIME | ATTR_MTIME))) {
			inode_set_mtime_to_ts(inode,
					      inode_set_ctime_current(inode));
		}
	}

	if (newsize > oldsize) {
		/*
		 * Don't do an expanding truncate while snapshotting is ongoing.
		 * This is to ensure the snapshot captures a fully consistent
		 * state of this file - if the snapshot captures this expanding
		 * truncation, it must capture all writes that happened before
		 * this truncation.
		 */
		btrfs_drew_write_lock(&root->snapshot_lock);
		ret = btrfs_cont_expand(BTRFS_I(inode), oldsize, newsize);
		if (ret) {
			btrfs_drew_write_unlock(&root->snapshot_lock);
			return ret;
		}

		trans = btrfs_start_transaction(root, 1);
		if (IS_ERR(trans)) {
			btrfs_drew_write_unlock(&root->snapshot_lock);
			return PTR_ERR(trans);
		}

		i_size_write(inode, newsize);
		btrfs_inode_safe_disk_i_size_write(BTRFS_I(inode), 0);
		pagecache_isize_extended(inode, oldsize, newsize);
		ret = btrfs_update_inode(trans, BTRFS_I(inode));
		btrfs_drew_write_unlock(&root->snapshot_lock);
		btrfs_end_transaction(trans);
	} else {
		struct btrfs_fs_info *fs_info = inode_to_fs_info(inode);

		if (btrfs_is_zoned(fs_info)) {
			ret = btrfs_wait_ordered_range(BTRFS_I(inode),
					ALIGN(newsize, fs_info->sectorsize),
					(u64)-1);
			if (ret)
				return ret;
		}

		/*
		 * We're truncating a file that used to have good data down to
		 * zero. Make sure any new writes to the file get on disk
		 * on close.
		 */
		if (newsize == 0)
			set_bit(BTRFS_INODE_FLUSH_ON_CLOSE,
				&BTRFS_I(inode)->runtime_flags);

		truncate_setsize(inode, newsize);

		inode_dio_wait(inode);

		ret = btrfs_truncate(BTRFS_I(inode), newsize == oldsize);
		if (ret && inode->i_nlink) {
			int err;

			/*
			 * Truncate failed, so fix up the in-memory size. We
			 * adjusted disk_i_size down as we removed extents, so
			 * wait for disk_i_size to be stable and then update the
			 * in-memory size to match.
			 */
			err = btrfs_wait_ordered_range(BTRFS_I(inode), 0, (u64)-1);
			if (err)
				return err;
			i_size_write(inode, BTRFS_I(inode)->disk_i_size);
		}
	}

	return ret;
}

static int btrfs_setattr(struct mnt_idmap *idmap, struct dentry *dentry,
			 struct iattr *attr)
{
	struct inode *inode = d_inode(dentry);
	struct btrfs_root *root = BTRFS_I(inode)->root;
	int err;

	if (btrfs_root_readonly(root))
		return -EROFS;

	err = setattr_prepare(idmap, dentry, attr);
	if (err)
		return err;

	if (S_ISREG(inode->i_mode) && (attr->ia_valid & ATTR_SIZE)) {
		err = btrfs_setsize(inode, attr);
		if (err)
			return err;
	}

	if (attr->ia_valid) {
		setattr_copy(idmap, inode, attr);
		inode_inc_iversion(inode);
		err = btrfs_dirty_inode(BTRFS_I(inode));

		if (!err && attr->ia_valid & ATTR_MODE)
			err = posix_acl_chmod(idmap, dentry, inode->i_mode);
	}

	return err;
}

/*
 * While truncating the inode pages during eviction, we get the VFS
 * calling btrfs_invalidate_folio() against each folio of the inode. This
 * is slow because the calls to btrfs_invalidate_folio() result in a
 * huge amount of calls to lock_extent() and clear_extent_bit(),
 * which keep merging and splitting extent_state structures over and over,
 * wasting lots of time.
 *
 * Therefore if the inode is being evicted, let btrfs_invalidate_folio()
 * skip all those expensive operations on a per folio basis and do only
 * the ordered io finishing, while we release here the extent_map and
 * extent_state structures, without the excessive merging and splitting.
 */
static void evict_inode_truncate_pages(struct inode *inode)
{
	struct extent_io_tree *io_tree = &BTRFS_I(inode)->io_tree;
	struct rb_node *node;

	ASSERT(inode->i_state & I_FREEING);
	truncate_inode_pages_final(&inode->i_data);

	btrfs_drop_extent_map_range(BTRFS_I(inode), 0, (u64)-1, false);

	/*
	 * Keep looping until we have no more ranges in the io tree.
	 * We can have ongoing bios started by readahead that have
	 * their endio callback (extent_io.c:end_bio_extent_readpage)
	 * still in progress (unlocked the pages in the bio but did not yet
	 * unlocked the ranges in the io tree). Therefore this means some
	 * ranges can still be locked and eviction started because before
	 * submitting those bios, which are executed by a separate task (work
	 * queue kthread), inode references (inode->i_count) were not taken
	 * (which would be dropped in the end io callback of each bio).
	 * Therefore here we effectively end up waiting for those bios and
	 * anyone else holding locked ranges without having bumped the inode's
	 * reference count - if we don't do it, when they access the inode's
	 * io_tree to unlock a range it may be too late, leading to an
	 * use-after-free issue.
	 */
	spin_lock(&io_tree->lock);
	while (!RB_EMPTY_ROOT(&io_tree->state)) {
		struct extent_state *state;
		struct extent_state *cached_state = NULL;
		u64 start;
		u64 end;
		unsigned state_flags;

		node = rb_first(&io_tree->state);
		state = rb_entry(node, struct extent_state, rb_node);
		start = state->start;
		end = state->end;
		state_flags = state->state;
		spin_unlock(&io_tree->lock);

		lock_extent(io_tree, start, end, &cached_state);

		/*
		 * If still has DELALLOC flag, the extent didn't reach disk,
		 * and its reserved space won't be freed by delayed_ref.
		 * So we need to free its reserved space here.
		 * (Refer to comment in btrfs_invalidate_folio, case 2)
		 *
		 * Note, end is the bytenr of last byte, so we need + 1 here.
		 */
		if (state_flags & EXTENT_DELALLOC)
			btrfs_qgroup_free_data(BTRFS_I(inode), NULL, start,
					       end - start + 1, NULL);

		clear_extent_bit(io_tree, start, end,
				 EXTENT_CLEAR_ALL_BITS | EXTENT_DO_ACCOUNTING,
				 &cached_state);

		cond_resched();
		spin_lock(&io_tree->lock);
	}
	spin_unlock(&io_tree->lock);
}

static struct btrfs_trans_handle *evict_refill_and_join(struct btrfs_root *root,
							struct btrfs_block_rsv *rsv)
{
	struct btrfs_fs_info *fs_info = root->fs_info;
	struct btrfs_trans_handle *trans;
	u64 delayed_refs_extra = btrfs_calc_delayed_ref_bytes(fs_info, 1);
	int ret;

	/*
	 * Eviction should be taking place at some place safe because of our
	 * delayed iputs.  However the normal flushing code will run delayed
	 * iputs, so we cannot use FLUSH_ALL otherwise we'll deadlock.
	 *
	 * We reserve the delayed_refs_extra here again because we can't use
	 * btrfs_start_transaction(root, 0) for the same deadlocky reason as
	 * above.  We reserve our extra bit here because we generate a ton of
	 * delayed refs activity by truncating.
	 *
	 * BTRFS_RESERVE_FLUSH_EVICT will steal from the global_rsv if it can,
	 * if we fail to make this reservation we can re-try without the
	 * delayed_refs_extra so we can make some forward progress.
	 */
	ret = btrfs_block_rsv_refill(fs_info, rsv, rsv->size + delayed_refs_extra,
				     BTRFS_RESERVE_FLUSH_EVICT);
	if (ret) {
		ret = btrfs_block_rsv_refill(fs_info, rsv, rsv->size,
					     BTRFS_RESERVE_FLUSH_EVICT);
		if (ret) {
			btrfs_warn(fs_info,
				   "could not allocate space for delete; will truncate on mount");
			return ERR_PTR(-ENOSPC);
		}
		delayed_refs_extra = 0;
	}

	trans = btrfs_join_transaction(root);
	if (IS_ERR(trans))
		return trans;

	if (delayed_refs_extra) {
		trans->block_rsv = &fs_info->trans_block_rsv;
		trans->bytes_reserved = delayed_refs_extra;
		btrfs_block_rsv_migrate(rsv, trans->block_rsv,
					delayed_refs_extra, true);
	}
	return trans;
}

void btrfs_evict_inode(struct inode *inode)
{
	struct btrfs_fs_info *fs_info;
	struct btrfs_trans_handle *trans;
	struct btrfs_root *root = BTRFS_I(inode)->root;
	struct btrfs_block_rsv *rsv = NULL;
	int ret;

	trace_btrfs_inode_evict(inode);

	if (!root) {
		fsverity_cleanup_inode(inode);
		clear_inode(inode);
		return;
	}

	fs_info = inode_to_fs_info(inode);
	evict_inode_truncate_pages(inode);

	if (inode->i_nlink &&
	    ((btrfs_root_refs(&root->root_item) != 0 &&
	      btrfs_root_id(root) != BTRFS_ROOT_TREE_OBJECTID) ||
	     btrfs_is_free_space_inode(BTRFS_I(inode))))
		goto out;

	if (is_bad_inode(inode))
		goto out;

	if (test_bit(BTRFS_FS_LOG_RECOVERING, &fs_info->flags))
		goto out;

	if (inode->i_nlink > 0) {
		BUG_ON(btrfs_root_refs(&root->root_item) != 0 &&
		       btrfs_root_id(root) != BTRFS_ROOT_TREE_OBJECTID);
		goto out;
	}

	/*
	 * This makes sure the inode item in tree is uptodate and the space for
	 * the inode update is released.
	 */
	ret = btrfs_commit_inode_delayed_inode(BTRFS_I(inode));
	if (ret)
		goto out;

	/*
	 * This drops any pending insert or delete operations we have for this
	 * inode.  We could have a delayed dir index deletion queued up, but
	 * we're removing the inode completely so that'll be taken care of in
	 * the truncate.
	 */
	btrfs_kill_delayed_inode_items(BTRFS_I(inode));

	rsv = btrfs_alloc_block_rsv(fs_info, BTRFS_BLOCK_RSV_TEMP);
	if (!rsv)
		goto out;
	rsv->size = btrfs_calc_metadata_size(fs_info, 1);
	rsv->failfast = true;

	btrfs_i_size_write(BTRFS_I(inode), 0);

	while (1) {
		struct btrfs_truncate_control control = {
			.inode = BTRFS_I(inode),
			.ino = btrfs_ino(BTRFS_I(inode)),
			.new_size = 0,
			.min_type = 0,
		};

		trans = evict_refill_and_join(root, rsv);
		if (IS_ERR(trans))
			goto out;

		trans->block_rsv = rsv;

		ret = btrfs_truncate_inode_items(trans, root, &control);
		trans->block_rsv = &fs_info->trans_block_rsv;
		btrfs_end_transaction(trans);
		/*
		 * We have not added new delayed items for our inode after we
		 * have flushed its delayed items, so no need to throttle on
		 * delayed items. However we have modified extent buffers.
		 */
		btrfs_btree_balance_dirty_nodelay(fs_info);
		if (ret && ret != -ENOSPC && ret != -EAGAIN)
			goto out;
		else if (!ret)
			break;
	}

	/*
	 * Errors here aren't a big deal, it just means we leave orphan items in
	 * the tree. They will be cleaned up on the next mount. If the inode
	 * number gets reused, cleanup deletes the orphan item without doing
	 * anything, and unlink reuses the existing orphan item.
	 *
	 * If it turns out that we are dropping too many of these, we might want
	 * to add a mechanism for retrying these after a commit.
	 */
	trans = evict_refill_and_join(root, rsv);
	if (!IS_ERR(trans)) {
		trans->block_rsv = rsv;
		btrfs_orphan_del(trans, BTRFS_I(inode));
		trans->block_rsv = &fs_info->trans_block_rsv;
		btrfs_end_transaction(trans);
	}

out:
	btrfs_free_block_rsv(fs_info, rsv);
	/*
	 * If we didn't successfully delete, the orphan item will still be in
	 * the tree and we'll retry on the next mount. Again, we might also want
	 * to retry these periodically in the future.
	 */
	btrfs_remove_delayed_node(BTRFS_I(inode));
	fsverity_cleanup_inode(inode);
	clear_inode(inode);
}

/*
 * Return the key found in the dir entry in the location pointer, fill @type
 * with BTRFS_FT_*, and return 0.
 *
 * If no dir entries were found, returns -ENOENT.
 * If found a corrupted location in dir entry, returns -EUCLEAN.
 */
static int btrfs_inode_by_name(struct btrfs_inode *dir, struct dentry *dentry,
			       struct btrfs_key *location, u8 *type)
{
	struct btrfs_dir_item *di;
	struct btrfs_path *path;
	struct btrfs_root *root = dir->root;
	int ret = 0;
	struct fscrypt_name fname;

	path = btrfs_alloc_path();
	if (!path)
		return -ENOMEM;

	ret = fscrypt_setup_filename(&dir->vfs_inode, &dentry->d_name, 1, &fname);
	if (ret < 0)
		goto out;
	/*
	 * fscrypt_setup_filename() should never return a positive value, but
	 * gcc on sparc/parisc thinks it can, so assert that doesn't happen.
	 */
	ASSERT(ret == 0);

	/* This needs to handle no-key deletions later on */

	di = btrfs_lookup_dir_item(NULL, root, path, btrfs_ino(dir),
				   &fname.disk_name, 0);
	if (IS_ERR_OR_NULL(di)) {
		ret = di ? PTR_ERR(di) : -ENOENT;
		goto out;
	}

	btrfs_dir_item_key_to_cpu(path->nodes[0], di, location);
	if (location->type != BTRFS_INODE_ITEM_KEY &&
	    location->type != BTRFS_ROOT_ITEM_KEY) {
		ret = -EUCLEAN;
		btrfs_warn(root->fs_info,
"%s gets something invalid in DIR_ITEM (name %s, directory ino %llu, location(%llu %u %llu))",
			   __func__, fname.disk_name.name, btrfs_ino(dir),
			   location->objectid, location->type, location->offset);
	}
	if (!ret)
		*type = btrfs_dir_ftype(path->nodes[0], di);
out:
	fscrypt_free_filename(&fname);
	btrfs_free_path(path);
	return ret;
}

/*
 * when we hit a tree root in a directory, the btrfs part of the inode
 * needs to be changed to reflect the root directory of the tree root.  This
 * is kind of like crossing a mount point.
 */
static int fixup_tree_root_location(struct btrfs_fs_info *fs_info,
				    struct btrfs_inode *dir,
				    struct dentry *dentry,
				    struct btrfs_key *location,
				    struct btrfs_root **sub_root)
{
	struct btrfs_path *path;
	struct btrfs_root *new_root;
	struct btrfs_root_ref *ref;
	struct extent_buffer *leaf;
	struct btrfs_key key;
	int ret;
	int err = 0;
	struct fscrypt_name fname;

	ret = fscrypt_setup_filename(&dir->vfs_inode, &dentry->d_name, 0, &fname);
	if (ret)
		return ret;

	path = btrfs_alloc_path();
	if (!path) {
		err = -ENOMEM;
		goto out;
	}

	err = -ENOENT;
	key.objectid = btrfs_root_id(dir->root);
	key.type = BTRFS_ROOT_REF_KEY;
	key.offset = location->objectid;

	ret = btrfs_search_slot(NULL, fs_info->tree_root, &key, path, 0, 0);
	if (ret) {
		if (ret < 0)
			err = ret;
		goto out;
	}

	leaf = path->nodes[0];
	ref = btrfs_item_ptr(leaf, path->slots[0], struct btrfs_root_ref);
	if (btrfs_root_ref_dirid(leaf, ref) != btrfs_ino(dir) ||
	    btrfs_root_ref_name_len(leaf, ref) != fname.disk_name.len)
		goto out;

	ret = memcmp_extent_buffer(leaf, fname.disk_name.name,
				   (unsigned long)(ref + 1), fname.disk_name.len);
	if (ret)
		goto out;

	btrfs_release_path(path);

	new_root = btrfs_get_fs_root(fs_info, location->objectid, true);
	if (IS_ERR(new_root)) {
		err = PTR_ERR(new_root);
		goto out;
	}

	*sub_root = new_root;
	location->objectid = btrfs_root_dirid(&new_root->root_item);
	location->type = BTRFS_INODE_ITEM_KEY;
	location->offset = 0;
	err = 0;
out:
	btrfs_free_path(path);
	fscrypt_free_filename(&fname);
	return err;
}

static int btrfs_add_inode_to_root(struct btrfs_inode *inode, bool prealloc)
{
	struct btrfs_root *root = inode->root;
	struct btrfs_inode *existing;
	const u64 ino = btrfs_ino(inode);
	int ret;

	if (inode_unhashed(&inode->vfs_inode))
		return 0;

	if (prealloc) {
		ret = xa_reserve(&root->inodes, ino, GFP_NOFS);
		if (ret)
			return ret;
	}

	existing = xa_store(&root->inodes, ino, inode, GFP_ATOMIC);

	if (xa_is_err(existing)) {
		ret = xa_err(existing);
		ASSERT(ret != -EINVAL);
		ASSERT(ret != -ENOMEM);
		return ret;
	} else if (existing) {
		WARN_ON(!(existing->vfs_inode.i_state & (I_WILL_FREE | I_FREEING)));
	}

	return 0;
}

static void btrfs_del_inode_from_root(struct btrfs_inode *inode)
{
	struct btrfs_root *root = inode->root;
	struct btrfs_inode *entry;
	bool empty = false;

	xa_lock(&root->inodes);
	entry = __xa_erase(&root->inodes, btrfs_ino(inode));
	if (entry == inode)
		empty = xa_empty(&root->inodes);
	xa_unlock(&root->inodes);

	if (empty && btrfs_root_refs(&root->root_item) == 0) {
		xa_lock(&root->inodes);
		empty = xa_empty(&root->inodes);
		xa_unlock(&root->inodes);
		if (empty)
			btrfs_add_dead_root(root);
	}
}


static int btrfs_init_locked_inode(struct inode *inode, void *p)
{
	struct btrfs_iget_args *args = p;

	btrfs_set_inode_number(BTRFS_I(inode), args->ino);
	BTRFS_I(inode)->root = btrfs_grab_root(args->root);

	if (args->root && args->root == args->root->fs_info->tree_root &&
	    args->ino != BTRFS_BTREE_INODE_OBJECTID)
		set_bit(BTRFS_INODE_FREE_SPACE_INODE,
			&BTRFS_I(inode)->runtime_flags);
	return 0;
}

static int btrfs_find_actor(struct inode *inode, void *opaque)
{
	struct btrfs_iget_args *args = opaque;

	return args->ino == btrfs_ino(BTRFS_I(inode)) &&
		args->root == BTRFS_I(inode)->root;
}

static struct inode *btrfs_iget_locked(u64 ino, struct btrfs_root *root)
{
	struct inode *inode;
	struct btrfs_iget_args args;
	unsigned long hashval = btrfs_inode_hash(ino, root);

	args.ino = ino;
	args.root = root;

<<<<<<< HEAD
	inode = iget5_locked_rcu(s, hashval, btrfs_find_actor,
=======
	inode = iget5_locked(root->fs_info->sb, hashval, btrfs_find_actor,
>>>>>>> 8e786054
			     btrfs_init_locked_inode,
			     (void *)&args);
	return inode;
}

/*
 * Get an inode object given its inode number and corresponding root.
 * Path can be preallocated to prevent recursing back to iget through
 * allocator. NULL is also valid but may require an additional allocation
 * later.
 */
struct inode *btrfs_iget_path(u64 ino, struct btrfs_root *root,
			      struct btrfs_path *path)
{
	struct inode *inode;
	int ret;

	inode = btrfs_iget_locked(ino, root);
	if (!inode)
		return ERR_PTR(-ENOMEM);

	if (!(inode->i_state & I_NEW))
		return inode;

	ret = btrfs_read_locked_inode(inode, path);
	/*
	 * ret > 0 can come from btrfs_search_slot called by
	 * btrfs_read_locked_inode(), this means the inode item was not found.
	 */
	if (ret > 0)
		ret = -ENOENT;
	if (ret < 0)
		goto error;

	ret = btrfs_add_inode_to_root(BTRFS_I(inode), true);
	if (ret < 0)
		goto error;

	unlock_new_inode(inode);

	return inode;
error:
	iget_failed(inode);
	return ERR_PTR(ret);
}

struct inode *btrfs_iget(u64 ino, struct btrfs_root *root)
{
	return btrfs_iget_path(ino, root, NULL);
}

static struct inode *new_simple_dir(struct inode *dir,
				    struct btrfs_key *key,
				    struct btrfs_root *root)
{
	struct timespec64 ts;
	struct inode *inode = new_inode(dir->i_sb);

	if (!inode)
		return ERR_PTR(-ENOMEM);

	BTRFS_I(inode)->root = btrfs_grab_root(root);
	BTRFS_I(inode)->ref_root_id = key->objectid;
	set_bit(BTRFS_INODE_ROOT_STUB, &BTRFS_I(inode)->runtime_flags);
	set_bit(BTRFS_INODE_DUMMY, &BTRFS_I(inode)->runtime_flags);

	btrfs_set_inode_number(BTRFS_I(inode), BTRFS_EMPTY_SUBVOL_DIR_OBJECTID);
	/*
	 * We only need lookup, the rest is read-only and there's no inode
	 * associated with the dentry
	 */
	inode->i_op = &simple_dir_inode_operations;
	inode->i_opflags &= ~IOP_XATTR;
	inode->i_fop = &simple_dir_operations;
	inode->i_mode = S_IFDIR | S_IRUGO | S_IWUSR | S_IXUGO;

	ts = inode_set_ctime_current(inode);
	inode_set_mtime_to_ts(inode, ts);
	inode_set_atime_to_ts(inode, inode_get_atime(dir));
	BTRFS_I(inode)->i_otime_sec = ts.tv_sec;
	BTRFS_I(inode)->i_otime_nsec = ts.tv_nsec;

	inode->i_uid = dir->i_uid;
	inode->i_gid = dir->i_gid;

	return inode;
}

static_assert(BTRFS_FT_UNKNOWN == FT_UNKNOWN);
static_assert(BTRFS_FT_REG_FILE == FT_REG_FILE);
static_assert(BTRFS_FT_DIR == FT_DIR);
static_assert(BTRFS_FT_CHRDEV == FT_CHRDEV);
static_assert(BTRFS_FT_BLKDEV == FT_BLKDEV);
static_assert(BTRFS_FT_FIFO == FT_FIFO);
static_assert(BTRFS_FT_SOCK == FT_SOCK);
static_assert(BTRFS_FT_SYMLINK == FT_SYMLINK);

static inline u8 btrfs_inode_type(struct inode *inode)
{
	return fs_umode_to_ftype(inode->i_mode);
}

struct inode *btrfs_lookup_dentry(struct inode *dir, struct dentry *dentry)
{
	struct btrfs_fs_info *fs_info = inode_to_fs_info(dir);
	struct inode *inode;
	struct btrfs_root *root = BTRFS_I(dir)->root;
	struct btrfs_root *sub_root = root;
	struct btrfs_key location;
	u8 di_type = 0;
	int ret = 0;

	if (dentry->d_name.len > BTRFS_NAME_LEN)
		return ERR_PTR(-ENAMETOOLONG);

	ret = btrfs_inode_by_name(BTRFS_I(dir), dentry, &location, &di_type);
	if (ret < 0)
		return ERR_PTR(ret);

	if (location.type == BTRFS_INODE_ITEM_KEY) {
		inode = btrfs_iget(location.objectid, root);
		if (IS_ERR(inode))
			return inode;

		/* Do extra check against inode mode with di_type */
		if (btrfs_inode_type(inode) != di_type) {
			btrfs_crit(fs_info,
"inode mode mismatch with dir: inode mode=0%o btrfs type=%u dir type=%u",
				  inode->i_mode, btrfs_inode_type(inode),
				  di_type);
			iput(inode);
			return ERR_PTR(-EUCLEAN);
		}
		return inode;
	}

	ret = fixup_tree_root_location(fs_info, BTRFS_I(dir), dentry,
				       &location, &sub_root);
	if (ret < 0) {
		if (ret != -ENOENT)
			inode = ERR_PTR(ret);
		else
			inode = new_simple_dir(dir, &location, root);
	} else {
		inode = btrfs_iget(location.objectid, sub_root);
		btrfs_put_root(sub_root);

		if (IS_ERR(inode))
			return inode;

		down_read(&fs_info->cleanup_work_sem);
		if (!sb_rdonly(inode->i_sb))
			ret = btrfs_orphan_cleanup(sub_root);
		up_read(&fs_info->cleanup_work_sem);
		if (ret) {
			iput(inode);
			inode = ERR_PTR(ret);
		}
	}

	return inode;
}

static int btrfs_dentry_delete(const struct dentry *dentry)
{
	struct btrfs_root *root;
	struct inode *inode = d_inode(dentry);

	if (!inode && !IS_ROOT(dentry))
		inode = d_inode(dentry->d_parent);

	if (inode) {
		root = BTRFS_I(inode)->root;
		if (btrfs_root_refs(&root->root_item) == 0)
			return 1;

		if (btrfs_ino(BTRFS_I(inode)) == BTRFS_EMPTY_SUBVOL_DIR_OBJECTID)
			return 1;
	}
	return 0;
}

static struct dentry *btrfs_lookup(struct inode *dir, struct dentry *dentry,
				   unsigned int flags)
{
	struct inode *inode = btrfs_lookup_dentry(dir, dentry);

	if (inode == ERR_PTR(-ENOENT))
		inode = NULL;
	return d_splice_alias(inode, dentry);
}

/*
 * Find the highest existing sequence number in a directory and then set the
 * in-memory index_cnt variable to the first free sequence number.
 */
static int btrfs_set_inode_index_count(struct btrfs_inode *inode)
{
	struct btrfs_root *root = inode->root;
	struct btrfs_key key, found_key;
	struct btrfs_path *path;
	struct extent_buffer *leaf;
	int ret;

	key.objectid = btrfs_ino(inode);
	key.type = BTRFS_DIR_INDEX_KEY;
	key.offset = (u64)-1;

	path = btrfs_alloc_path();
	if (!path)
		return -ENOMEM;

	ret = btrfs_search_slot(NULL, root, &key, path, 0, 0);
	if (ret < 0)
		goto out;
	/* FIXME: we should be able to handle this */
	if (ret == 0)
		goto out;
	ret = 0;

	if (path->slots[0] == 0) {
		inode->index_cnt = BTRFS_DIR_START_INDEX;
		goto out;
	}

	path->slots[0]--;

	leaf = path->nodes[0];
	btrfs_item_key_to_cpu(leaf, &found_key, path->slots[0]);

	if (found_key.objectid != btrfs_ino(inode) ||
	    found_key.type != BTRFS_DIR_INDEX_KEY) {
		inode->index_cnt = BTRFS_DIR_START_INDEX;
		goto out;
	}

	inode->index_cnt = found_key.offset + 1;
out:
	btrfs_free_path(path);
	return ret;
}

static int btrfs_get_dir_last_index(struct btrfs_inode *dir, u64 *index)
{
	int ret = 0;

	btrfs_inode_lock(dir, 0);
	if (dir->index_cnt == (u64)-1) {
		ret = btrfs_inode_delayed_dir_index_count(dir);
		if (ret) {
			ret = btrfs_set_inode_index_count(dir);
			if (ret)
				goto out;
		}
	}

	/* index_cnt is the index number of next new entry, so decrement it. */
	*index = dir->index_cnt - 1;
out:
	btrfs_inode_unlock(dir, 0);

	return ret;
}

/*
 * All this infrastructure exists because dir_emit can fault, and we are holding
 * the tree lock when doing readdir.  For now just allocate a buffer and copy
 * our information into that, and then dir_emit from the buffer.  This is
 * similar to what NFS does, only we don't keep the buffer around in pagecache
 * because I'm afraid I'll mess that up.  Long term we need to make filldir do
 * copy_to_user_inatomic so we don't have to worry about page faulting under the
 * tree lock.
 */
static int btrfs_opendir(struct inode *inode, struct file *file)
{
	struct btrfs_file_private *private;
	u64 last_index;
	int ret;

	ret = btrfs_get_dir_last_index(BTRFS_I(inode), &last_index);
	if (ret)
		return ret;

	private = kzalloc(sizeof(struct btrfs_file_private), GFP_KERNEL);
	if (!private)
		return -ENOMEM;
	private->last_index = last_index;
	private->filldir_buf = kzalloc(PAGE_SIZE, GFP_KERNEL);
	if (!private->filldir_buf) {
		kfree(private);
		return -ENOMEM;
	}
	file->private_data = private;
	return 0;
}

static loff_t btrfs_dir_llseek(struct file *file, loff_t offset, int whence)
{
	struct btrfs_file_private *private = file->private_data;
	int ret;

	ret = btrfs_get_dir_last_index(BTRFS_I(file_inode(file)),
				       &private->last_index);
	if (ret)
		return ret;

	return generic_file_llseek(file, offset, whence);
}

struct dir_entry {
	u64 ino;
	u64 offset;
	unsigned type;
	int name_len;
};

static int btrfs_filldir(void *addr, int entries, struct dir_context *ctx)
{
	while (entries--) {
		struct dir_entry *entry = addr;
		char *name = (char *)(entry + 1);

		ctx->pos = get_unaligned(&entry->offset);
		if (!dir_emit(ctx, name, get_unaligned(&entry->name_len),
					 get_unaligned(&entry->ino),
					 get_unaligned(&entry->type)))
			return 1;
		addr += sizeof(struct dir_entry) +
			get_unaligned(&entry->name_len);
		ctx->pos++;
	}
	return 0;
}

static int btrfs_real_readdir(struct file *file, struct dir_context *ctx)
{
	struct inode *inode = file_inode(file);
	struct btrfs_root *root = BTRFS_I(inode)->root;
	struct btrfs_file_private *private = file->private_data;
	struct btrfs_dir_item *di;
	struct btrfs_key key;
	struct btrfs_key found_key;
	struct btrfs_path *path;
	void *addr;
	LIST_HEAD(ins_list);
	LIST_HEAD(del_list);
	int ret;
	char *name_ptr;
	int name_len;
	int entries = 0;
	int total_len = 0;
	bool put = false;
	struct btrfs_key location;

	if (!dir_emit_dots(file, ctx))
		return 0;

	path = btrfs_alloc_path();
	if (!path)
		return -ENOMEM;

	addr = private->filldir_buf;
	path->reada = READA_FORWARD;

	put = btrfs_readdir_get_delayed_items(BTRFS_I(inode), private->last_index,
					      &ins_list, &del_list);

again:
	key.type = BTRFS_DIR_INDEX_KEY;
	key.offset = ctx->pos;
	key.objectid = btrfs_ino(BTRFS_I(inode));

	btrfs_for_each_slot(root, &key, &found_key, path, ret) {
		struct dir_entry *entry;
		struct extent_buffer *leaf = path->nodes[0];
		u8 ftype;

		if (found_key.objectid != key.objectid)
			break;
		if (found_key.type != BTRFS_DIR_INDEX_KEY)
			break;
		if (found_key.offset < ctx->pos)
			continue;
		if (found_key.offset > private->last_index)
			break;
		if (btrfs_should_delete_dir_index(&del_list, found_key.offset))
			continue;
		di = btrfs_item_ptr(leaf, path->slots[0], struct btrfs_dir_item);
		name_len = btrfs_dir_name_len(leaf, di);
		if ((total_len + sizeof(struct dir_entry) + name_len) >=
		    PAGE_SIZE) {
			btrfs_release_path(path);
			ret = btrfs_filldir(private->filldir_buf, entries, ctx);
			if (ret)
				goto nopos;
			addr = private->filldir_buf;
			entries = 0;
			total_len = 0;
			goto again;
		}

		ftype = btrfs_dir_flags_to_ftype(btrfs_dir_flags(leaf, di));
		entry = addr;
		name_ptr = (char *)(entry + 1);
		read_extent_buffer(leaf, name_ptr,
				   (unsigned long)(di + 1), name_len);
		put_unaligned(name_len, &entry->name_len);
		put_unaligned(fs_ftype_to_dtype(ftype), &entry->type);
		btrfs_dir_item_key_to_cpu(leaf, di, &location);
		put_unaligned(location.objectid, &entry->ino);
		put_unaligned(found_key.offset, &entry->offset);
		entries++;
		addr += sizeof(struct dir_entry) + name_len;
		total_len += sizeof(struct dir_entry) + name_len;
	}
	/* Catch error encountered during iteration */
	if (ret < 0)
		goto err;

	btrfs_release_path(path);

	ret = btrfs_filldir(private->filldir_buf, entries, ctx);
	if (ret)
		goto nopos;

	ret = btrfs_readdir_delayed_dir_index(ctx, &ins_list);
	if (ret)
		goto nopos;

	/*
	 * Stop new entries from being returned after we return the last
	 * entry.
	 *
	 * New directory entries are assigned a strictly increasing
	 * offset.  This means that new entries created during readdir
	 * are *guaranteed* to be seen in the future by that readdir.
	 * This has broken buggy programs which operate on names as
	 * they're returned by readdir.  Until we re-use freed offsets
	 * we have this hack to stop new entries from being returned
	 * under the assumption that they'll never reach this huge
	 * offset.
	 *
	 * This is being careful not to overflow 32bit loff_t unless the
	 * last entry requires it because doing so has broken 32bit apps
	 * in the past.
	 */
	if (ctx->pos >= INT_MAX)
		ctx->pos = LLONG_MAX;
	else
		ctx->pos = INT_MAX;
nopos:
	ret = 0;
err:
	if (put)
		btrfs_readdir_put_delayed_items(BTRFS_I(inode), &ins_list, &del_list);
	btrfs_free_path(path);
	return ret;
}

/*
 * This is somewhat expensive, updating the tree every time the
 * inode changes.  But, it is most likely to find the inode in cache.
 * FIXME, needs more benchmarking...there are no reasons other than performance
 * to keep or drop this code.
 */
static int btrfs_dirty_inode(struct btrfs_inode *inode)
{
	struct btrfs_root *root = inode->root;
	struct btrfs_fs_info *fs_info = root->fs_info;
	struct btrfs_trans_handle *trans;
	int ret;

	if (test_bit(BTRFS_INODE_DUMMY, &inode->runtime_flags))
		return 0;

	trans = btrfs_join_transaction(root);
	if (IS_ERR(trans))
		return PTR_ERR(trans);

	ret = btrfs_update_inode(trans, inode);
	if (ret == -ENOSPC || ret == -EDQUOT) {
		/* whoops, lets try again with the full transaction */
		btrfs_end_transaction(trans);
		trans = btrfs_start_transaction(root, 1);
		if (IS_ERR(trans))
			return PTR_ERR(trans);

		ret = btrfs_update_inode(trans, inode);
	}
	btrfs_end_transaction(trans);
	if (inode->delayed_node)
		btrfs_balance_delayed_items(fs_info);

	return ret;
}

/*
 * This is a copy of file_update_time.  We need this so we can return error on
 * ENOSPC for updating the inode in the case of file write and mmap writes.
 */
static int btrfs_update_time(struct inode *inode, int flags)
{
	struct btrfs_root *root = BTRFS_I(inode)->root;
	bool dirty;

	if (btrfs_root_readonly(root))
		return -EROFS;

	dirty = inode_update_timestamps(inode, flags);
	return dirty ? btrfs_dirty_inode(BTRFS_I(inode)) : 0;
}

/*
 * helper to find a free sequence number in a given directory.  This current
 * code is very simple, later versions will do smarter things in the btree
 */
int btrfs_set_inode_index(struct btrfs_inode *dir, u64 *index)
{
	int ret = 0;

	if (dir->index_cnt == (u64)-1) {
		ret = btrfs_inode_delayed_dir_index_count(dir);
		if (ret) {
			ret = btrfs_set_inode_index_count(dir);
			if (ret)
				return ret;
		}
	}

	*index = dir->index_cnt;
	dir->index_cnt++;

	return ret;
}

static int btrfs_insert_inode_locked(struct inode *inode)
{
	struct btrfs_iget_args args;

	args.ino = btrfs_ino(BTRFS_I(inode));
	args.root = BTRFS_I(inode)->root;

	return insert_inode_locked4(inode,
		   btrfs_inode_hash(inode->i_ino, BTRFS_I(inode)->root),
		   btrfs_find_actor, &args);
}

int btrfs_new_inode_prepare(struct btrfs_new_inode_args *args,
			    unsigned int *trans_num_items)
{
	struct inode *dir = args->dir;
	struct inode *inode = args->inode;
	int ret;

	if (!args->orphan) {
		ret = fscrypt_setup_filename(dir, &args->dentry->d_name, 0,
					     &args->fname);
		if (ret)
			return ret;
	}

	ret = posix_acl_create(dir, &inode->i_mode, &args->default_acl, &args->acl);
	if (ret) {
		fscrypt_free_filename(&args->fname);
		return ret;
	}

	/* 1 to add inode item */
	*trans_num_items = 1;
	/* 1 to add compression property */
	if (BTRFS_I(dir)->prop_compress)
		(*trans_num_items)++;
	/* 1 to add default ACL xattr */
	if (args->default_acl)
		(*trans_num_items)++;
	/* 1 to add access ACL xattr */
	if (args->acl)
		(*trans_num_items)++;
#ifdef CONFIG_SECURITY
	/* 1 to add LSM xattr */
	if (dir->i_security)
		(*trans_num_items)++;
#endif
	if (args->orphan) {
		/* 1 to add orphan item */
		(*trans_num_items)++;
	} else {
		/*
		 * 1 to add dir item
		 * 1 to add dir index
		 * 1 to update parent inode item
		 *
		 * No need for 1 unit for the inode ref item because it is
		 * inserted in a batch together with the inode item at
		 * btrfs_create_new_inode().
		 */
		*trans_num_items += 3;
	}
	return 0;
}

void btrfs_new_inode_args_destroy(struct btrfs_new_inode_args *args)
{
	posix_acl_release(args->acl);
	posix_acl_release(args->default_acl);
	fscrypt_free_filename(&args->fname);
}

/*
 * Inherit flags from the parent inode.
 *
 * Currently only the compression flags and the cow flags are inherited.
 */
static void btrfs_inherit_iflags(struct btrfs_inode *inode, struct btrfs_inode *dir)
{
	unsigned int flags;

	flags = dir->flags;

	if (flags & BTRFS_INODE_NOCOMPRESS) {
		inode->flags &= ~BTRFS_INODE_COMPRESS;
		inode->flags |= BTRFS_INODE_NOCOMPRESS;
	} else if (flags & BTRFS_INODE_COMPRESS) {
		inode->flags &= ~BTRFS_INODE_NOCOMPRESS;
		inode->flags |= BTRFS_INODE_COMPRESS;
	}

	if (flags & BTRFS_INODE_NODATACOW) {
		inode->flags |= BTRFS_INODE_NODATACOW;
		if (S_ISREG(inode->vfs_inode.i_mode))
			inode->flags |= BTRFS_INODE_NODATASUM;
	}

	btrfs_sync_inode_flags_to_i_flags(&inode->vfs_inode);
}

int btrfs_create_new_inode(struct btrfs_trans_handle *trans,
			   struct btrfs_new_inode_args *args)
{
	struct timespec64 ts;
	struct inode *dir = args->dir;
	struct inode *inode = args->inode;
	const struct fscrypt_str *name = args->orphan ? NULL : &args->fname.disk_name;
	struct btrfs_fs_info *fs_info = inode_to_fs_info(dir);
	struct btrfs_root *root;
	struct btrfs_inode_item *inode_item;
	struct btrfs_path *path;
	u64 objectid;
	struct btrfs_inode_ref *ref;
	struct btrfs_key key[2];
	u32 sizes[2];
	struct btrfs_item_batch batch;
	unsigned long ptr;
	int ret;
	bool xa_reserved = false;

	path = btrfs_alloc_path();
	if (!path)
		return -ENOMEM;

	if (!args->subvol)
		BTRFS_I(inode)->root = btrfs_grab_root(BTRFS_I(dir)->root);
	root = BTRFS_I(inode)->root;

	ret = btrfs_init_file_extent_tree(BTRFS_I(inode));
	if (ret)
		goto out;

	ret = btrfs_get_free_objectid(root, &objectid);
	if (ret)
		goto out;
	btrfs_set_inode_number(BTRFS_I(inode), objectid);

	ret = xa_reserve(&root->inodes, objectid, GFP_NOFS);
	if (ret)
		goto out;
	xa_reserved = true;

	if (args->orphan) {
		/*
		 * O_TMPFILE, set link count to 0, so that after this point, we
		 * fill in an inode item with the correct link count.
		 */
		set_nlink(inode, 0);
	} else {
		trace_btrfs_inode_request(dir);

		ret = btrfs_set_inode_index(BTRFS_I(dir), &BTRFS_I(inode)->dir_index);
		if (ret)
			goto out;
	}

	if (S_ISDIR(inode->i_mode))
		BTRFS_I(inode)->index_cnt = BTRFS_DIR_START_INDEX;

	BTRFS_I(inode)->generation = trans->transid;
	inode->i_generation = BTRFS_I(inode)->generation;

	/*
	 * We don't have any capability xattrs set here yet, shortcut any
	 * queries for the xattrs here.  If we add them later via the inode
	 * security init path or any other path this flag will be cleared.
	 */
	set_bit(BTRFS_INODE_NO_CAP_XATTR, &BTRFS_I(inode)->runtime_flags);

	/*
	 * Subvolumes don't inherit flags from their parent directory.
	 * Originally this was probably by accident, but we probably can't
	 * change it now without compatibility issues.
	 */
	if (!args->subvol)
		btrfs_inherit_iflags(BTRFS_I(inode), BTRFS_I(dir));

	if (S_ISREG(inode->i_mode)) {
		if (btrfs_test_opt(fs_info, NODATASUM))
			BTRFS_I(inode)->flags |= BTRFS_INODE_NODATASUM;
		if (btrfs_test_opt(fs_info, NODATACOW))
			BTRFS_I(inode)->flags |= BTRFS_INODE_NODATACOW |
				BTRFS_INODE_NODATASUM;
	}

	ret = btrfs_insert_inode_locked(inode);
	if (ret < 0) {
		if (!args->orphan)
			BTRFS_I(dir)->index_cnt--;
		goto out;
	}

	/*
	 * We could have gotten an inode number from somebody who was fsynced
	 * and then removed in this same transaction, so let's just set full
	 * sync since it will be a full sync anyway and this will blow away the
	 * old info in the log.
	 */
	btrfs_set_inode_full_sync(BTRFS_I(inode));

	key[0].objectid = objectid;
	key[0].type = BTRFS_INODE_ITEM_KEY;
	key[0].offset = 0;

	sizes[0] = sizeof(struct btrfs_inode_item);

	if (!args->orphan) {
		/*
		 * Start new inodes with an inode_ref. This is slightly more
		 * efficient for small numbers of hard links since they will
		 * be packed into one item. Extended refs will kick in if we
		 * add more hard links than can fit in the ref item.
		 */
		key[1].objectid = objectid;
		key[1].type = BTRFS_INODE_REF_KEY;
		if (args->subvol) {
			key[1].offset = objectid;
			sizes[1] = 2 + sizeof(*ref);
		} else {
			key[1].offset = btrfs_ino(BTRFS_I(dir));
			sizes[1] = name->len + sizeof(*ref);
		}
	}

	batch.keys = &key[0];
	batch.data_sizes = &sizes[0];
	batch.total_data_size = sizes[0] + (args->orphan ? 0 : sizes[1]);
	batch.nr = args->orphan ? 1 : 2;
	ret = btrfs_insert_empty_items(trans, root, path, &batch);
	if (ret != 0) {
		btrfs_abort_transaction(trans, ret);
		goto discard;
	}

	ts = simple_inode_init_ts(inode);
	BTRFS_I(inode)->i_otime_sec = ts.tv_sec;
	BTRFS_I(inode)->i_otime_nsec = ts.tv_nsec;

	/*
	 * We're going to fill the inode item now, so at this point the inode
	 * must be fully initialized.
	 */

	inode_item = btrfs_item_ptr(path->nodes[0], path->slots[0],
				  struct btrfs_inode_item);
	memzero_extent_buffer(path->nodes[0], (unsigned long)inode_item,
			     sizeof(*inode_item));
	fill_inode_item(trans, path->nodes[0], inode_item, inode);

	if (!args->orphan) {
		ref = btrfs_item_ptr(path->nodes[0], path->slots[0] + 1,
				     struct btrfs_inode_ref);
		ptr = (unsigned long)(ref + 1);
		if (args->subvol) {
			btrfs_set_inode_ref_name_len(path->nodes[0], ref, 2);
			btrfs_set_inode_ref_index(path->nodes[0], ref, 0);
			write_extent_buffer(path->nodes[0], "..", ptr, 2);
		} else {
			btrfs_set_inode_ref_name_len(path->nodes[0], ref,
						     name->len);
			btrfs_set_inode_ref_index(path->nodes[0], ref,
						  BTRFS_I(inode)->dir_index);
			write_extent_buffer(path->nodes[0], name->name, ptr,
					    name->len);
		}
	}

	btrfs_mark_buffer_dirty(trans, path->nodes[0]);
	/*
	 * We don't need the path anymore, plus inheriting properties, adding
	 * ACLs, security xattrs, orphan item or adding the link, will result in
	 * allocating yet another path. So just free our path.
	 */
	btrfs_free_path(path);
	path = NULL;

	if (args->subvol) {
		struct inode *parent;

		/*
		 * Subvolumes inherit properties from their parent subvolume,
		 * not the directory they were created in.
		 */
		parent = btrfs_iget(BTRFS_FIRST_FREE_OBJECTID, BTRFS_I(dir)->root);
		if (IS_ERR(parent)) {
			ret = PTR_ERR(parent);
		} else {
			ret = btrfs_inode_inherit_props(trans, inode, parent);
			iput(parent);
		}
	} else {
		ret = btrfs_inode_inherit_props(trans, inode, dir);
	}
	if (ret) {
		btrfs_err(fs_info,
			  "error inheriting props for ino %llu (root %llu): %d",
			  btrfs_ino(BTRFS_I(inode)), btrfs_root_id(root), ret);
	}

	/*
	 * Subvolumes don't inherit ACLs or get passed to the LSM. This is
	 * probably a bug.
	 */
	if (!args->subvol) {
		ret = btrfs_init_inode_security(trans, args);
		if (ret) {
			btrfs_abort_transaction(trans, ret);
			goto discard;
		}
	}

	ret = btrfs_add_inode_to_root(BTRFS_I(inode), false);
	if (WARN_ON(ret)) {
		/* Shouldn't happen, we used xa_reserve() before. */
		btrfs_abort_transaction(trans, ret);
		goto discard;
	}

	trace_btrfs_inode_new(inode);
	btrfs_set_inode_last_trans(trans, BTRFS_I(inode));

	btrfs_update_root_times(trans, root);

	if (args->orphan) {
		ret = btrfs_orphan_add(trans, BTRFS_I(inode));
	} else {
		ret = btrfs_add_link(trans, BTRFS_I(dir), BTRFS_I(inode), name,
				     0, BTRFS_I(inode)->dir_index);
	}
	if (ret) {
		btrfs_abort_transaction(trans, ret);
		goto discard;
	}

	return 0;

discard:
	/*
	 * discard_new_inode() calls iput(), but the caller owns the reference
	 * to the inode.
	 */
	ihold(inode);
	discard_new_inode(inode);
out:
	if (xa_reserved)
		xa_release(&root->inodes, objectid);

	btrfs_free_path(path);
	return ret;
}

/*
 * utility function to add 'inode' into 'parent_inode' with
 * a give name and a given sequence number.
 * if 'add_backref' is true, also insert a backref from the
 * inode to the parent directory.
 */
int btrfs_add_link(struct btrfs_trans_handle *trans,
		   struct btrfs_inode *parent_inode, struct btrfs_inode *inode,
		   const struct fscrypt_str *name, int add_backref, u64 index)
{
	int ret = 0;
	struct btrfs_key key;
	struct btrfs_root *root = parent_inode->root;
	u64 ino = btrfs_ino(inode);
	u64 parent_ino = btrfs_ino(parent_inode);

	if (unlikely(ino == BTRFS_FIRST_FREE_OBJECTID)) {
		memcpy(&key, &inode->root->root_key, sizeof(key));
	} else {
		key.objectid = ino;
		key.type = BTRFS_INODE_ITEM_KEY;
		key.offset = 0;
	}

	if (unlikely(ino == BTRFS_FIRST_FREE_OBJECTID)) {
		ret = btrfs_add_root_ref(trans, key.objectid,
					 btrfs_root_id(root), parent_ino,
					 index, name);
	} else if (add_backref) {
		ret = btrfs_insert_inode_ref(trans, root, name,
					     ino, parent_ino, index);
	}

	/* Nothing to clean up yet */
	if (ret)
		return ret;

	ret = btrfs_insert_dir_item(trans, name, parent_inode, &key,
				    btrfs_inode_type(&inode->vfs_inode), index);
	if (ret == -EEXIST || ret == -EOVERFLOW)
		goto fail_dir_item;
	else if (ret) {
		btrfs_abort_transaction(trans, ret);
		return ret;
	}

	btrfs_i_size_write(parent_inode, parent_inode->vfs_inode.i_size +
			   name->len * 2);
	inode_inc_iversion(&parent_inode->vfs_inode);
	/*
	 * If we are replaying a log tree, we do not want to update the mtime
	 * and ctime of the parent directory with the current time, since the
	 * log replay procedure is responsible for setting them to their correct
	 * values (the ones it had when the fsync was done).
	 */
	if (!test_bit(BTRFS_FS_LOG_RECOVERING, &root->fs_info->flags))
		inode_set_mtime_to_ts(&parent_inode->vfs_inode,
				      inode_set_ctime_current(&parent_inode->vfs_inode));

	ret = btrfs_update_inode(trans, parent_inode);
	if (ret)
		btrfs_abort_transaction(trans, ret);
	return ret;

fail_dir_item:
	if (unlikely(ino == BTRFS_FIRST_FREE_OBJECTID)) {
		u64 local_index;
		int err;
		err = btrfs_del_root_ref(trans, key.objectid,
					 btrfs_root_id(root), parent_ino,
					 &local_index, name);
		if (err)
			btrfs_abort_transaction(trans, err);
	} else if (add_backref) {
		u64 local_index;
		int err;

		err = btrfs_del_inode_ref(trans, root, name, ino, parent_ino,
					  &local_index);
		if (err)
			btrfs_abort_transaction(trans, err);
	}

	/* Return the original error code */
	return ret;
}

static int btrfs_create_common(struct inode *dir, struct dentry *dentry,
			       struct inode *inode)
{
	struct btrfs_fs_info *fs_info = inode_to_fs_info(dir);
	struct btrfs_root *root = BTRFS_I(dir)->root;
	struct btrfs_new_inode_args new_inode_args = {
		.dir = dir,
		.dentry = dentry,
		.inode = inode,
	};
	unsigned int trans_num_items;
	struct btrfs_trans_handle *trans;
	int err;

	err = btrfs_new_inode_prepare(&new_inode_args, &trans_num_items);
	if (err)
		goto out_inode;

	trans = btrfs_start_transaction(root, trans_num_items);
	if (IS_ERR(trans)) {
		err = PTR_ERR(trans);
		goto out_new_inode_args;
	}

	err = btrfs_create_new_inode(trans, &new_inode_args);
	if (!err)
		d_instantiate_new(dentry, inode);

	btrfs_end_transaction(trans);
	btrfs_btree_balance_dirty(fs_info);
out_new_inode_args:
	btrfs_new_inode_args_destroy(&new_inode_args);
out_inode:
	if (err)
		iput(inode);
	return err;
}

static int btrfs_mknod(struct mnt_idmap *idmap, struct inode *dir,
		       struct dentry *dentry, umode_t mode, dev_t rdev)
{
	struct inode *inode;

	inode = new_inode(dir->i_sb);
	if (!inode)
		return -ENOMEM;
	inode_init_owner(idmap, inode, dir, mode);
	inode->i_op = &btrfs_special_inode_operations;
	init_special_inode(inode, inode->i_mode, rdev);
	return btrfs_create_common(dir, dentry, inode);
}

static int btrfs_create(struct mnt_idmap *idmap, struct inode *dir,
			struct dentry *dentry, umode_t mode, bool excl)
{
	struct inode *inode;

	inode = new_inode(dir->i_sb);
	if (!inode)
		return -ENOMEM;
	inode_init_owner(idmap, inode, dir, mode);
	inode->i_fop = &btrfs_file_operations;
	inode->i_op = &btrfs_file_inode_operations;
	inode->i_mapping->a_ops = &btrfs_aops;
	return btrfs_create_common(dir, dentry, inode);
}

static int btrfs_link(struct dentry *old_dentry, struct inode *dir,
		      struct dentry *dentry)
{
	struct btrfs_trans_handle *trans = NULL;
	struct btrfs_root *root = BTRFS_I(dir)->root;
	struct inode *inode = d_inode(old_dentry);
	struct btrfs_fs_info *fs_info = inode_to_fs_info(inode);
	struct fscrypt_name fname;
	u64 index;
	int err;
	int drop_inode = 0;

	/* do not allow sys_link's with other subvols of the same device */
	if (btrfs_root_id(root) != btrfs_root_id(BTRFS_I(inode)->root))
		return -EXDEV;

	if (inode->i_nlink >= BTRFS_LINK_MAX)
		return -EMLINK;

	err = fscrypt_setup_filename(dir, &dentry->d_name, 0, &fname);
	if (err)
		goto fail;

	err = btrfs_set_inode_index(BTRFS_I(dir), &index);
	if (err)
		goto fail;

	/*
	 * 2 items for inode and inode ref
	 * 2 items for dir items
	 * 1 item for parent inode
	 * 1 item for orphan item deletion if O_TMPFILE
	 */
	trans = btrfs_start_transaction(root, inode->i_nlink ? 5 : 6);
	if (IS_ERR(trans)) {
		err = PTR_ERR(trans);
		trans = NULL;
		goto fail;
	}

	/* There are several dir indexes for this inode, clear the cache. */
	BTRFS_I(inode)->dir_index = 0ULL;
	inc_nlink(inode);
	inode_inc_iversion(inode);
	inode_set_ctime_current(inode);
	ihold(inode);
	set_bit(BTRFS_INODE_COPY_EVERYTHING, &BTRFS_I(inode)->runtime_flags);

	err = btrfs_add_link(trans, BTRFS_I(dir), BTRFS_I(inode),
			     &fname.disk_name, 1, index);

	if (err) {
		drop_inode = 1;
	} else {
		struct dentry *parent = dentry->d_parent;

		err = btrfs_update_inode(trans, BTRFS_I(inode));
		if (err)
			goto fail;
		if (inode->i_nlink == 1) {
			/*
			 * If new hard link count is 1, it's a file created
			 * with open(2) O_TMPFILE flag.
			 */
			err = btrfs_orphan_del(trans, BTRFS_I(inode));
			if (err)
				goto fail;
		}
		d_instantiate(dentry, inode);
		btrfs_log_new_name(trans, old_dentry, NULL, 0, parent);
	}

fail:
	fscrypt_free_filename(&fname);
	if (trans)
		btrfs_end_transaction(trans);
	if (drop_inode) {
		inode_dec_link_count(inode);
		iput(inode);
	}
	btrfs_btree_balance_dirty(fs_info);
	return err;
}

static int btrfs_mkdir(struct mnt_idmap *idmap, struct inode *dir,
		       struct dentry *dentry, umode_t mode)
{
	struct inode *inode;

	inode = new_inode(dir->i_sb);
	if (!inode)
		return -ENOMEM;
	inode_init_owner(idmap, inode, dir, S_IFDIR | mode);
	inode->i_op = &btrfs_dir_inode_operations;
	inode->i_fop = &btrfs_dir_file_operations;
	return btrfs_create_common(dir, dentry, inode);
}

static noinline int uncompress_inline(struct btrfs_path *path,
				      struct page *page,
				      struct btrfs_file_extent_item *item)
{
	int ret;
	struct extent_buffer *leaf = path->nodes[0];
	char *tmp;
	size_t max_size;
	unsigned long inline_size;
	unsigned long ptr;
	int compress_type;

	compress_type = btrfs_file_extent_compression(leaf, item);
	max_size = btrfs_file_extent_ram_bytes(leaf, item);
	inline_size = btrfs_file_extent_inline_item_len(leaf, path->slots[0]);
	tmp = kmalloc(inline_size, GFP_NOFS);
	if (!tmp)
		return -ENOMEM;
	ptr = btrfs_file_extent_inline_start(item);

	read_extent_buffer(leaf, tmp, ptr, inline_size);

	max_size = min_t(unsigned long, PAGE_SIZE, max_size);
	ret = btrfs_decompress(compress_type, tmp, page, 0, inline_size, max_size);

	/*
	 * decompression code contains a memset to fill in any space between the end
	 * of the uncompressed data and the end of max_size in case the decompressed
	 * data ends up shorter than ram_bytes.  That doesn't cover the hole between
	 * the end of an inline extent and the beginning of the next block, so we
	 * cover that region here.
	 */

	if (max_size < PAGE_SIZE)
		memzero_page(page, max_size, PAGE_SIZE - max_size);
	kfree(tmp);
	return ret;
}

static int read_inline_extent(struct btrfs_inode *inode, struct btrfs_path *path,
			      struct page *page)
{
	struct btrfs_file_extent_item *fi;
	void *kaddr;
	size_t copy_size;

	if (!page || PageUptodate(page))
		return 0;

	ASSERT(page_offset(page) == 0);

	fi = btrfs_item_ptr(path->nodes[0], path->slots[0],
			    struct btrfs_file_extent_item);
	if (btrfs_file_extent_compression(path->nodes[0], fi) != BTRFS_COMPRESS_NONE)
		return uncompress_inline(path, page, fi);

	copy_size = min_t(u64, PAGE_SIZE,
			  btrfs_file_extent_ram_bytes(path->nodes[0], fi));
	kaddr = kmap_local_page(page);
	read_extent_buffer(path->nodes[0], kaddr,
			   btrfs_file_extent_inline_start(fi), copy_size);
	kunmap_local(kaddr);
	if (copy_size < PAGE_SIZE)
		memzero_page(page, copy_size, PAGE_SIZE - copy_size);
	return 0;
}

/*
 * Lookup the first extent overlapping a range in a file.
 *
 * @inode:	file to search in
 * @page:	page to read extent data into if the extent is inline
 * @start:	file offset
 * @len:	length of range starting at @start
 *
 * Return the first &struct extent_map which overlaps the given range, reading
 * it from the B-tree and caching it if necessary. Note that there may be more
 * extents which overlap the given range after the returned extent_map.
 *
 * If @page is not NULL and the extent is inline, this also reads the extent
 * data directly into the page and marks the extent up to date in the io_tree.
 *
 * Return: ERR_PTR on error, non-NULL extent_map on success.
 */
struct extent_map *btrfs_get_extent(struct btrfs_inode *inode,
				    struct page *page, u64 start, u64 len)
{
	struct btrfs_fs_info *fs_info = inode->root->fs_info;
	int ret = 0;
	u64 extent_start = 0;
	u64 extent_end = 0;
	u64 objectid = btrfs_ino(inode);
	int extent_type = -1;
	struct btrfs_path *path = NULL;
	struct btrfs_root *root = inode->root;
	struct btrfs_file_extent_item *item;
	struct extent_buffer *leaf;
	struct btrfs_key found_key;
	struct extent_map *em = NULL;
	struct extent_map_tree *em_tree = &inode->extent_tree;

	read_lock(&em_tree->lock);
	em = lookup_extent_mapping(em_tree, start, len);
	read_unlock(&em_tree->lock);

	if (em) {
		if (em->start > start || em->start + em->len <= start)
			free_extent_map(em);
		else if (em->disk_bytenr == EXTENT_MAP_INLINE && page)
			free_extent_map(em);
		else
			goto out;
	}
	em = alloc_extent_map();
	if (!em) {
		ret = -ENOMEM;
		goto out;
	}
	em->start = EXTENT_MAP_HOLE;
	em->disk_bytenr = EXTENT_MAP_HOLE;
	em->len = (u64)-1;

	path = btrfs_alloc_path();
	if (!path) {
		ret = -ENOMEM;
		goto out;
	}

	/* Chances are we'll be called again, so go ahead and do readahead */
	path->reada = READA_FORWARD;

	/*
	 * The same explanation in load_free_space_cache applies here as well,
	 * we only read when we're loading the free space cache, and at that
	 * point the commit_root has everything we need.
	 */
	if (btrfs_is_free_space_inode(inode)) {
		path->search_commit_root = 1;
		path->skip_locking = 1;
	}

	ret = btrfs_lookup_file_extent(NULL, root, path, objectid, start, 0);
	if (ret < 0) {
		goto out;
	} else if (ret > 0) {
		if (path->slots[0] == 0)
			goto not_found;
		path->slots[0]--;
		ret = 0;
	}

	leaf = path->nodes[0];
	item = btrfs_item_ptr(leaf, path->slots[0],
			      struct btrfs_file_extent_item);
	btrfs_item_key_to_cpu(leaf, &found_key, path->slots[0]);
	if (found_key.objectid != objectid ||
	    found_key.type != BTRFS_EXTENT_DATA_KEY) {
		/*
		 * If we backup past the first extent we want to move forward
		 * and see if there is an extent in front of us, otherwise we'll
		 * say there is a hole for our whole search range which can
		 * cause problems.
		 */
		extent_end = start;
		goto next;
	}

	extent_type = btrfs_file_extent_type(leaf, item);
	extent_start = found_key.offset;
	extent_end = btrfs_file_extent_end(path);
	if (extent_type == BTRFS_FILE_EXTENT_REG ||
	    extent_type == BTRFS_FILE_EXTENT_PREALLOC) {
		/* Only regular file could have regular/prealloc extent */
		if (!S_ISREG(inode->vfs_inode.i_mode)) {
			ret = -EUCLEAN;
			btrfs_crit(fs_info,
		"regular/prealloc extent found for non-regular inode %llu",
				   btrfs_ino(inode));
			goto out;
		}
		trace_btrfs_get_extent_show_fi_regular(inode, leaf, item,
						       extent_start);
	} else if (extent_type == BTRFS_FILE_EXTENT_INLINE) {
		trace_btrfs_get_extent_show_fi_inline(inode, leaf, item,
						      path->slots[0],
						      extent_start);
	}
next:
	if (start >= extent_end) {
		path->slots[0]++;
		if (path->slots[0] >= btrfs_header_nritems(leaf)) {
			ret = btrfs_next_leaf(root, path);
			if (ret < 0)
				goto out;
			else if (ret > 0)
				goto not_found;

			leaf = path->nodes[0];
		}
		btrfs_item_key_to_cpu(leaf, &found_key, path->slots[0]);
		if (found_key.objectid != objectid ||
		    found_key.type != BTRFS_EXTENT_DATA_KEY)
			goto not_found;
		if (start + len <= found_key.offset)
			goto not_found;
		if (start > found_key.offset)
			goto next;

		/* New extent overlaps with existing one */
		em->start = start;
		em->len = found_key.offset - start;
		em->disk_bytenr = EXTENT_MAP_HOLE;
		goto insert;
	}

	btrfs_extent_item_to_extent_map(inode, path, item, em);

	if (extent_type == BTRFS_FILE_EXTENT_REG ||
	    extent_type == BTRFS_FILE_EXTENT_PREALLOC) {
		goto insert;
	} else if (extent_type == BTRFS_FILE_EXTENT_INLINE) {
		/*
		 * Inline extent can only exist at file offset 0. This is
		 * ensured by tree-checker and inline extent creation path.
		 * Thus all members representing file offsets should be zero.
		 */
		ASSERT(extent_start == 0);
		ASSERT(em->start == 0);

		/*
		 * btrfs_extent_item_to_extent_map() should have properly
		 * initialized em members already.
		 *
		 * Other members are not utilized for inline extents.
		 */
		ASSERT(em->disk_bytenr == EXTENT_MAP_INLINE);
		ASSERT(em->len == fs_info->sectorsize);

		ret = read_inline_extent(inode, path, page);
		if (ret < 0)
			goto out;
		goto insert;
	}
not_found:
	em->start = start;
	em->len = len;
	em->disk_bytenr = EXTENT_MAP_HOLE;
insert:
	ret = 0;
	btrfs_release_path(path);
	if (em->start > start || extent_map_end(em) <= start) {
		btrfs_err(fs_info,
			  "bad extent! em: [%llu %llu] passed [%llu %llu]",
			  em->start, em->len, start, len);
		ret = -EIO;
		goto out;
	}

	write_lock(&em_tree->lock);
	ret = btrfs_add_extent_mapping(inode, &em, start, len);
	write_unlock(&em_tree->lock);
out:
	btrfs_free_path(path);

	trace_btrfs_get_extent(root, inode, em);

	if (ret) {
		free_extent_map(em);
		return ERR_PTR(ret);
	}
	return em;
}

static bool btrfs_extent_readonly(struct btrfs_fs_info *fs_info, u64 bytenr)
{
	struct btrfs_block_group *block_group;
	bool readonly = false;

	block_group = btrfs_lookup_block_group(fs_info, bytenr);
	if (!block_group || block_group->ro)
		readonly = true;
	if (block_group)
		btrfs_put_block_group(block_group);
	return readonly;
}

/*
 * Check if we can do nocow write into the range [@offset, @offset + @len)
 *
 * @offset:	File offset
 * @len:	The length to write, will be updated to the nocow writeable
 *		range
 * @orig_start:	(optional) Return the original file offset of the file extent
 * @orig_len:	(optional) Return the original on-disk length of the file extent
 * @ram_bytes:	(optional) Return the ram_bytes of the file extent
 * @strict:	if true, omit optimizations that might force us into unnecessary
 *		cow. e.g., don't trust generation number.
 *
 * Return:
 * >0	and update @len if we can do nocow write
 *  0	if we can't do nocow write
 * <0	if error happened
 *
 * NOTE: This only checks the file extents, caller is responsible to wait for
 *	 any ordered extents.
 */
noinline int can_nocow_extent(struct inode *inode, u64 offset, u64 *len,
			      struct btrfs_file_extent *file_extent,
			      bool nowait, bool strict)
{
	struct btrfs_fs_info *fs_info = inode_to_fs_info(inode);
	struct can_nocow_file_extent_args nocow_args = { 0 };
	struct btrfs_path *path;
	int ret;
	struct extent_buffer *leaf;
	struct btrfs_root *root = BTRFS_I(inode)->root;
	struct extent_io_tree *io_tree = &BTRFS_I(inode)->io_tree;
	struct btrfs_file_extent_item *fi;
	struct btrfs_key key;
	int found_type;

	path = btrfs_alloc_path();
	if (!path)
		return -ENOMEM;
	path->nowait = nowait;

	ret = btrfs_lookup_file_extent(NULL, root, path,
			btrfs_ino(BTRFS_I(inode)), offset, 0);
	if (ret < 0)
		goto out;

	if (ret == 1) {
		if (path->slots[0] == 0) {
			/* can't find the item, must cow */
			ret = 0;
			goto out;
		}
		path->slots[0]--;
	}
	ret = 0;
	leaf = path->nodes[0];
	btrfs_item_key_to_cpu(leaf, &key, path->slots[0]);
	if (key.objectid != btrfs_ino(BTRFS_I(inode)) ||
	    key.type != BTRFS_EXTENT_DATA_KEY) {
		/* not our file or wrong item type, must cow */
		goto out;
	}

	if (key.offset > offset) {
		/* Wrong offset, must cow */
		goto out;
	}

	if (btrfs_file_extent_end(path) <= offset)
		goto out;

	fi = btrfs_item_ptr(leaf, path->slots[0], struct btrfs_file_extent_item);
	found_type = btrfs_file_extent_type(leaf, fi);

	nocow_args.start = offset;
	nocow_args.end = offset + *len - 1;
	nocow_args.strict = strict;
	nocow_args.free_path = true;

	ret = can_nocow_file_extent(path, &key, BTRFS_I(inode), &nocow_args);
	/* can_nocow_file_extent() has freed the path. */
	path = NULL;

	if (ret != 1) {
		/* Treat errors as not being able to NOCOW. */
		ret = 0;
		goto out;
	}

	ret = 0;
	if (btrfs_extent_readonly(fs_info,
				  nocow_args.file_extent.disk_bytenr +
				  nocow_args.file_extent.offset))
		goto out;

	if (!(BTRFS_I(inode)->flags & BTRFS_INODE_NODATACOW) &&
	    found_type == BTRFS_FILE_EXTENT_PREALLOC) {
		u64 range_end;

		range_end = round_up(offset + nocow_args.file_extent.num_bytes,
				     root->fs_info->sectorsize) - 1;
		ret = test_range_bit_exists(io_tree, offset, range_end, EXTENT_DELALLOC);
		if (ret) {
			ret = -EAGAIN;
			goto out;
		}
	}

	if (file_extent)
		memcpy(file_extent, &nocow_args.file_extent, sizeof(*file_extent));

	*len = nocow_args.file_extent.num_bytes;
	ret = 1;
out:
	btrfs_free_path(path);
	return ret;
}

/* The callers of this must take lock_extent() */
struct extent_map *btrfs_create_io_em(struct btrfs_inode *inode, u64 start,
				      const struct btrfs_file_extent *file_extent,
				      int type)
{
	struct extent_map *em;
	int ret;

	/*
	 * Note the missing NOCOW type.
	 *
	 * For pure NOCOW writes, we should not create an io extent map, but
	 * just reusing the existing one.
	 * Only PREALLOC writes (NOCOW write into preallocated range) can
	 * create an io extent map.
	 */
	ASSERT(type == BTRFS_ORDERED_PREALLOC ||
	       type == BTRFS_ORDERED_COMPRESSED ||
	       type == BTRFS_ORDERED_REGULAR);

	switch (type) {
	case BTRFS_ORDERED_PREALLOC:
		/* We're only referring part of a larger preallocated extent. */
		ASSERT(file_extent->num_bytes <= file_extent->ram_bytes);
		break;
	case BTRFS_ORDERED_REGULAR:
		/* COW results a new extent matching our file extent size. */
		ASSERT(file_extent->disk_num_bytes == file_extent->num_bytes);
		ASSERT(file_extent->ram_bytes == file_extent->num_bytes);

		/* Since it's a new extent, we should not have any offset. */
		ASSERT(file_extent->offset == 0);
		break;
	case BTRFS_ORDERED_COMPRESSED:
		/* Must be compressed. */
		ASSERT(file_extent->compression != BTRFS_COMPRESS_NONE);

		/*
		 * Encoded write can make us to refer to part of the
		 * uncompressed extent.
		 */
		ASSERT(file_extent->num_bytes <= file_extent->ram_bytes);
		break;
	}

	em = alloc_extent_map();
	if (!em)
		return ERR_PTR(-ENOMEM);

	em->start = start;
	em->len = file_extent->num_bytes;
	em->disk_bytenr = file_extent->disk_bytenr;
	em->disk_num_bytes = file_extent->disk_num_bytes;
	em->ram_bytes = file_extent->ram_bytes;
	em->generation = -1;
	em->offset = file_extent->offset;
	em->flags |= EXTENT_FLAG_PINNED;
	if (type == BTRFS_ORDERED_COMPRESSED)
		extent_map_set_compression(em, file_extent->compression);

	ret = btrfs_replace_extent_map_range(inode, em, true);
	if (ret) {
		free_extent_map(em);
		return ERR_PTR(ret);
	}

	/* em got 2 refs now, callers needs to do free_extent_map once. */
	return em;
}

/*
 * For release_folio() and invalidate_folio() we have a race window where
 * folio_end_writeback() is called but the subpage spinlock is not yet released.
 * If we continue to release/invalidate the page, we could cause use-after-free
 * for subpage spinlock.  So this function is to spin and wait for subpage
 * spinlock.
 */
static void wait_subpage_spinlock(struct page *page)
{
	struct btrfs_fs_info *fs_info = page_to_fs_info(page);
	struct folio *folio = page_folio(page);
	struct btrfs_subpage *subpage;

	if (!btrfs_is_subpage(fs_info, page->mapping))
		return;

	ASSERT(folio_test_private(folio) && folio_get_private(folio));
	subpage = folio_get_private(folio);

	/*
	 * This may look insane as we just acquire the spinlock and release it,
	 * without doing anything.  But we just want to make sure no one is
	 * still holding the subpage spinlock.
	 * And since the page is not dirty nor writeback, and we have page
	 * locked, the only possible way to hold a spinlock is from the endio
	 * function to clear page writeback.
	 *
	 * Here we just acquire the spinlock so that all existing callers
	 * should exit and we're safe to release/invalidate the page.
	 */
	spin_lock_irq(&subpage->lock);
	spin_unlock_irq(&subpage->lock);
}

static bool __btrfs_release_folio(struct folio *folio, gfp_t gfp_flags)
{
	if (try_release_extent_mapping(&folio->page, gfp_flags)) {
		wait_subpage_spinlock(&folio->page);
		clear_page_extent_mapped(&folio->page);
		return true;
	}
	return false;
}

static bool btrfs_release_folio(struct folio *folio, gfp_t gfp_flags)
{
	if (folio_test_writeback(folio) || folio_test_dirty(folio))
		return false;
	return __btrfs_release_folio(folio, gfp_flags);
}

#ifdef CONFIG_MIGRATION
static int btrfs_migrate_folio(struct address_space *mapping,
			     struct folio *dst, struct folio *src,
			     enum migrate_mode mode)
{
	int ret = filemap_migrate_folio(mapping, dst, src, mode);

	if (ret != MIGRATEPAGE_SUCCESS)
		return ret;

	if (folio_test_ordered(src)) {
		folio_clear_ordered(src);
		folio_set_ordered(dst);
	}

	return MIGRATEPAGE_SUCCESS;
}
#else
#define btrfs_migrate_folio NULL
#endif

static void btrfs_invalidate_folio(struct folio *folio, size_t offset,
				 size_t length)
{
	struct btrfs_inode *inode = folio_to_inode(folio);
	struct btrfs_fs_info *fs_info = inode->root->fs_info;
	struct extent_io_tree *tree = &inode->io_tree;
	struct extent_state *cached_state = NULL;
	u64 page_start = folio_pos(folio);
	u64 page_end = page_start + folio_size(folio) - 1;
	u64 cur;
	int inode_evicting = inode->vfs_inode.i_state & I_FREEING;

	/*
	 * We have folio locked so no new ordered extent can be created on this
	 * page, nor bio can be submitted for this folio.
	 *
	 * But already submitted bio can still be finished on this folio.
	 * Furthermore, endio function won't skip folio which has Ordered
	 * (Private2) already cleared, so it's possible for endio and
	 * invalidate_folio to do the same ordered extent accounting twice
	 * on one folio.
	 *
	 * So here we wait for any submitted bios to finish, so that we won't
	 * do double ordered extent accounting on the same folio.
	 */
	folio_wait_writeback(folio);
	wait_subpage_spinlock(&folio->page);

	/*
	 * For subpage case, we have call sites like
	 * btrfs_punch_hole_lock_range() which passes range not aligned to
	 * sectorsize.
	 * If the range doesn't cover the full folio, we don't need to and
	 * shouldn't clear page extent mapped, as folio->private can still
	 * record subpage dirty bits for other part of the range.
	 *
	 * For cases that invalidate the full folio even the range doesn't
	 * cover the full folio, like invalidating the last folio, we're
	 * still safe to wait for ordered extent to finish.
	 */
	if (!(offset == 0 && length == folio_size(folio))) {
		btrfs_release_folio(folio, GFP_NOFS);
		return;
	}

	if (!inode_evicting)
		lock_extent(tree, page_start, page_end, &cached_state);

	cur = page_start;
	while (cur < page_end) {
		struct btrfs_ordered_extent *ordered;
		u64 range_end;
		u32 range_len;
		u32 extra_flags = 0;

		ordered = btrfs_lookup_first_ordered_range(inode, cur,
							   page_end + 1 - cur);
		if (!ordered) {
			range_end = page_end;
			/*
			 * No ordered extent covering this range, we are safe
			 * to delete all extent states in the range.
			 */
			extra_flags = EXTENT_CLEAR_ALL_BITS;
			goto next;
		}
		if (ordered->file_offset > cur) {
			/*
			 * There is a range between [cur, oe->file_offset) not
			 * covered by any ordered extent.
			 * We are safe to delete all extent states, and handle
			 * the ordered extent in the next iteration.
			 */
			range_end = ordered->file_offset - 1;
			extra_flags = EXTENT_CLEAR_ALL_BITS;
			goto next;
		}

		range_end = min(ordered->file_offset + ordered->num_bytes - 1,
				page_end);
		ASSERT(range_end + 1 - cur < U32_MAX);
		range_len = range_end + 1 - cur;
		if (!btrfs_folio_test_ordered(fs_info, folio, cur, range_len)) {
			/*
			 * If Ordered (Private2) is cleared, it means endio has
			 * already been executed for the range.
			 * We can't delete the extent states as
			 * btrfs_finish_ordered_io() may still use some of them.
			 */
			goto next;
		}
		btrfs_folio_clear_ordered(fs_info, folio, cur, range_len);

		/*
		 * IO on this page will never be started, so we need to account
		 * for any ordered extents now. Don't clear EXTENT_DELALLOC_NEW
		 * here, must leave that up for the ordered extent completion.
		 *
		 * This will also unlock the range for incoming
		 * btrfs_finish_ordered_io().
		 */
		if (!inode_evicting)
			clear_extent_bit(tree, cur, range_end,
					 EXTENT_DELALLOC |
					 EXTENT_LOCKED | EXTENT_DO_ACCOUNTING |
					 EXTENT_DEFRAG, &cached_state);

		spin_lock_irq(&inode->ordered_tree_lock);
		set_bit(BTRFS_ORDERED_TRUNCATED, &ordered->flags);
		ordered->truncated_len = min(ordered->truncated_len,
					     cur - ordered->file_offset);
		spin_unlock_irq(&inode->ordered_tree_lock);

		/*
		 * If the ordered extent has finished, we're safe to delete all
		 * the extent states of the range, otherwise
		 * btrfs_finish_ordered_io() will get executed by endio for
		 * other pages, so we can't delete extent states.
		 */
		if (btrfs_dec_test_ordered_pending(inode, &ordered,
						   cur, range_end + 1 - cur)) {
			btrfs_finish_ordered_io(ordered);
			/*
			 * The ordered extent has finished, now we're again
			 * safe to delete all extent states of the range.
			 */
			extra_flags = EXTENT_CLEAR_ALL_BITS;
		}
next:
		if (ordered)
			btrfs_put_ordered_extent(ordered);
		/*
		 * Qgroup reserved space handler
		 * Sector(s) here will be either:
		 *
		 * 1) Already written to disk or bio already finished
		 *    Then its QGROUP_RESERVED bit in io_tree is already cleared.
		 *    Qgroup will be handled by its qgroup_record then.
		 *    btrfs_qgroup_free_data() call will do nothing here.
		 *
		 * 2) Not written to disk yet
		 *    Then btrfs_qgroup_free_data() call will clear the
		 *    QGROUP_RESERVED bit of its io_tree, and free the qgroup
		 *    reserved data space.
		 *    Since the IO will never happen for this page.
		 */
		btrfs_qgroup_free_data(inode, NULL, cur, range_end + 1 - cur, NULL);
		if (!inode_evicting) {
			clear_extent_bit(tree, cur, range_end, EXTENT_LOCKED |
				 EXTENT_DELALLOC | EXTENT_UPTODATE |
				 EXTENT_DO_ACCOUNTING | EXTENT_DEFRAG |
				 extra_flags, &cached_state);
		}
		cur = range_end + 1;
	}
	/*
	 * We have iterated through all ordered extents of the page, the page
	 * should not have Ordered (Private2) anymore, or the above iteration
	 * did something wrong.
	 */
	ASSERT(!folio_test_ordered(folio));
	btrfs_folio_clear_checked(fs_info, folio, folio_pos(folio), folio_size(folio));
	if (!inode_evicting)
		__btrfs_release_folio(folio, GFP_NOFS);
	clear_page_extent_mapped(&folio->page);
}

static int btrfs_truncate(struct btrfs_inode *inode, bool skip_writeback)
{
	struct btrfs_truncate_control control = {
		.inode = inode,
		.ino = btrfs_ino(inode),
		.min_type = BTRFS_EXTENT_DATA_KEY,
		.clear_extent_range = true,
	};
	struct btrfs_root *root = inode->root;
	struct btrfs_fs_info *fs_info = root->fs_info;
	struct btrfs_block_rsv *rsv;
	int ret;
	struct btrfs_trans_handle *trans;
	u64 mask = fs_info->sectorsize - 1;
	const u64 min_size = btrfs_calc_metadata_size(fs_info, 1);

	if (!skip_writeback) {
		ret = btrfs_wait_ordered_range(inode,
					       inode->vfs_inode.i_size & (~mask),
					       (u64)-1);
		if (ret)
			return ret;
	}

	/*
	 * Yes ladies and gentlemen, this is indeed ugly.  We have a couple of
	 * things going on here:
	 *
	 * 1) We need to reserve space to update our inode.
	 *
	 * 2) We need to have something to cache all the space that is going to
	 * be free'd up by the truncate operation, but also have some slack
	 * space reserved in case it uses space during the truncate (thank you
	 * very much snapshotting).
	 *
	 * And we need these to be separate.  The fact is we can use a lot of
	 * space doing the truncate, and we have no earthly idea how much space
	 * we will use, so we need the truncate reservation to be separate so it
	 * doesn't end up using space reserved for updating the inode.  We also
	 * need to be able to stop the transaction and start a new one, which
	 * means we need to be able to update the inode several times, and we
	 * have no idea of knowing how many times that will be, so we can't just
	 * reserve 1 item for the entirety of the operation, so that has to be
	 * done separately as well.
	 *
	 * So that leaves us with
	 *
	 * 1) rsv - for the truncate reservation, which we will steal from the
	 * transaction reservation.
	 * 2) fs_info->trans_block_rsv - this will have 1 items worth left for
	 * updating the inode.
	 */
	rsv = btrfs_alloc_block_rsv(fs_info, BTRFS_BLOCK_RSV_TEMP);
	if (!rsv)
		return -ENOMEM;
	rsv->size = min_size;
	rsv->failfast = true;

	/*
	 * 1 for the truncate slack space
	 * 1 for updating the inode.
	 */
	trans = btrfs_start_transaction(root, 2);
	if (IS_ERR(trans)) {
		ret = PTR_ERR(trans);
		goto out;
	}

	/* Migrate the slack space for the truncate to our reserve */
	ret = btrfs_block_rsv_migrate(&fs_info->trans_block_rsv, rsv,
				      min_size, false);
	/*
	 * We have reserved 2 metadata units when we started the transaction and
	 * min_size matches 1 unit, so this should never fail, but if it does,
	 * it's not critical we just fail truncation.
	 */
	if (WARN_ON(ret)) {
		btrfs_end_transaction(trans);
		goto out;
	}

	trans->block_rsv = rsv;

	while (1) {
		struct extent_state *cached_state = NULL;
		const u64 new_size = inode->vfs_inode.i_size;
		const u64 lock_start = ALIGN_DOWN(new_size, fs_info->sectorsize);

		control.new_size = new_size;
		lock_extent(&inode->io_tree, lock_start, (u64)-1, &cached_state);
		/*
		 * We want to drop from the next block forward in case this new
		 * size is not block aligned since we will be keeping the last
		 * block of the extent just the way it is.
		 */
		btrfs_drop_extent_map_range(inode,
					    ALIGN(new_size, fs_info->sectorsize),
					    (u64)-1, false);

		ret = btrfs_truncate_inode_items(trans, root, &control);

		inode_sub_bytes(&inode->vfs_inode, control.sub_bytes);
		btrfs_inode_safe_disk_i_size_write(inode, control.last_size);

		unlock_extent(&inode->io_tree, lock_start, (u64)-1, &cached_state);

		trans->block_rsv = &fs_info->trans_block_rsv;
		if (ret != -ENOSPC && ret != -EAGAIN)
			break;

		ret = btrfs_update_inode(trans, inode);
		if (ret)
			break;

		btrfs_end_transaction(trans);
		btrfs_btree_balance_dirty(fs_info);

		trans = btrfs_start_transaction(root, 2);
		if (IS_ERR(trans)) {
			ret = PTR_ERR(trans);
			trans = NULL;
			break;
		}

		btrfs_block_rsv_release(fs_info, rsv, -1, NULL);
		ret = btrfs_block_rsv_migrate(&fs_info->trans_block_rsv,
					      rsv, min_size, false);
		/*
		 * We have reserved 2 metadata units when we started the
		 * transaction and min_size matches 1 unit, so this should never
		 * fail, but if it does, it's not critical we just fail truncation.
		 */
		if (WARN_ON(ret))
			break;

		trans->block_rsv = rsv;
	}

	/*
	 * We can't call btrfs_truncate_block inside a trans handle as we could
	 * deadlock with freeze, if we got BTRFS_NEED_TRUNCATE_BLOCK then we
	 * know we've truncated everything except the last little bit, and can
	 * do btrfs_truncate_block and then update the disk_i_size.
	 */
	if (ret == BTRFS_NEED_TRUNCATE_BLOCK) {
		btrfs_end_transaction(trans);
		btrfs_btree_balance_dirty(fs_info);

		ret = btrfs_truncate_block(inode, inode->vfs_inode.i_size, 0, 0);
		if (ret)
			goto out;
		trans = btrfs_start_transaction(root, 1);
		if (IS_ERR(trans)) {
			ret = PTR_ERR(trans);
			goto out;
		}
		btrfs_inode_safe_disk_i_size_write(inode, 0);
	}

	if (trans) {
		int ret2;

		trans->block_rsv = &fs_info->trans_block_rsv;
		ret2 = btrfs_update_inode(trans, inode);
		if (ret2 && !ret)
			ret = ret2;

		ret2 = btrfs_end_transaction(trans);
		if (ret2 && !ret)
			ret = ret2;
		btrfs_btree_balance_dirty(fs_info);
	}
out:
	btrfs_free_block_rsv(fs_info, rsv);
	/*
	 * So if we truncate and then write and fsync we normally would just
	 * write the extents that changed, which is a problem if we need to
	 * first truncate that entire inode.  So set this flag so we write out
	 * all of the extents in the inode to the sync log so we're completely
	 * safe.
	 *
	 * If no extents were dropped or trimmed we don't need to force the next
	 * fsync to truncate all the inode's items from the log and re-log them
	 * all. This means the truncate operation did not change the file size,
	 * or changed it to a smaller size but there was only an implicit hole
	 * between the old i_size and the new i_size, and there were no prealloc
	 * extents beyond i_size to drop.
	 */
	if (control.extents_found > 0)
		btrfs_set_inode_full_sync(inode);

	return ret;
}

struct inode *btrfs_new_subvol_inode(struct mnt_idmap *idmap,
				     struct inode *dir)
{
	struct inode *inode;

	inode = new_inode(dir->i_sb);
	if (inode) {
		/*
		 * Subvolumes don't inherit the sgid bit or the parent's gid if
		 * the parent's sgid bit is set. This is probably a bug.
		 */
		inode_init_owner(idmap, inode, NULL,
				 S_IFDIR | (~current_umask() & S_IRWXUGO));
		inode->i_op = &btrfs_dir_inode_operations;
		inode->i_fop = &btrfs_dir_file_operations;
	}
	return inode;
}

struct inode *btrfs_alloc_inode(struct super_block *sb)
{
	struct btrfs_fs_info *fs_info = btrfs_sb(sb);
	struct btrfs_inode *ei;
	struct inode *inode;

	ei = alloc_inode_sb(sb, btrfs_inode_cachep, GFP_KERNEL);
	if (!ei)
		return NULL;

	ei->root = NULL;
	ei->generation = 0;
	ei->last_trans = 0;
	ei->last_sub_trans = 0;
	ei->logged_trans = 0;
	ei->delalloc_bytes = 0;
	ei->new_delalloc_bytes = 0;
	ei->defrag_bytes = 0;
	ei->disk_i_size = 0;
	ei->flags = 0;
	ei->ro_flags = 0;
	/*
	 * ->index_cnt will be properly initialized later when creating a new
	 * inode (btrfs_create_new_inode()) or when reading an existing inode
	 * from disk (btrfs_read_locked_inode()).
	 */
	ei->csum_bytes = 0;
	ei->dir_index = 0;
	ei->last_unlink_trans = 0;
	ei->last_reflink_trans = 0;
	ei->last_log_commit = 0;

	spin_lock_init(&ei->lock);
	ei->outstanding_extents = 0;
	if (sb->s_magic != BTRFS_TEST_MAGIC)
		btrfs_init_metadata_block_rsv(fs_info, &ei->block_rsv,
					      BTRFS_BLOCK_RSV_DELALLOC);
	ei->runtime_flags = 0;
	ei->prop_compress = BTRFS_COMPRESS_NONE;
	ei->defrag_compress = BTRFS_COMPRESS_NONE;

	ei->delayed_node = NULL;

	ei->i_otime_sec = 0;
	ei->i_otime_nsec = 0;

	inode = &ei->vfs_inode;
	extent_map_tree_init(&ei->extent_tree);

	/* This io tree sets the valid inode. */
	extent_io_tree_init(fs_info, &ei->io_tree, IO_TREE_INODE_IO);
	ei->io_tree.inode = ei;

	ei->file_extent_tree = NULL;

	mutex_init(&ei->log_mutex);
	spin_lock_init(&ei->ordered_tree_lock);
	ei->ordered_tree = RB_ROOT;
	ei->ordered_tree_last = NULL;
	INIT_LIST_HEAD(&ei->delalloc_inodes);
	INIT_LIST_HEAD(&ei->delayed_iput);
	init_rwsem(&ei->i_mmap_lock);

	return inode;
}

#ifdef CONFIG_BTRFS_FS_RUN_SANITY_TESTS
void btrfs_test_destroy_inode(struct inode *inode)
{
	btrfs_drop_extent_map_range(BTRFS_I(inode), 0, (u64)-1, false);
	kfree(BTRFS_I(inode)->file_extent_tree);
	kmem_cache_free(btrfs_inode_cachep, BTRFS_I(inode));
}
#endif

void btrfs_free_inode(struct inode *inode)
{
	kfree(BTRFS_I(inode)->file_extent_tree);
	kmem_cache_free(btrfs_inode_cachep, BTRFS_I(inode));
}

void btrfs_destroy_inode(struct inode *vfs_inode)
{
	struct btrfs_ordered_extent *ordered;
	struct btrfs_inode *inode = BTRFS_I(vfs_inode);
	struct btrfs_root *root = inode->root;
	bool freespace_inode;

	WARN_ON(!hlist_empty(&vfs_inode->i_dentry));
	WARN_ON(vfs_inode->i_data.nrpages);
	WARN_ON(inode->block_rsv.reserved);
	WARN_ON(inode->block_rsv.size);
	WARN_ON(inode->outstanding_extents);
	if (!S_ISDIR(vfs_inode->i_mode)) {
		WARN_ON(inode->delalloc_bytes);
		WARN_ON(inode->new_delalloc_bytes);
		WARN_ON(inode->csum_bytes);
	}
	if (!root || !btrfs_is_data_reloc_root(root))
		WARN_ON(inode->defrag_bytes);

	/*
	 * This can happen where we create an inode, but somebody else also
	 * created the same inode and we need to destroy the one we already
	 * created.
	 */
	if (!root)
		return;

	/*
	 * If this is a free space inode do not take the ordered extents lockdep
	 * map.
	 */
	freespace_inode = btrfs_is_free_space_inode(inode);

	while (1) {
		ordered = btrfs_lookup_first_ordered_extent(inode, (u64)-1);
		if (!ordered)
			break;
		else {
			btrfs_err(root->fs_info,
				  "found ordered extent %llu %llu on inode cleanup",
				  ordered->file_offset, ordered->num_bytes);

			if (!freespace_inode)
				btrfs_lockdep_acquire(root->fs_info, btrfs_ordered_extent);

			btrfs_remove_ordered_extent(inode, ordered);
			btrfs_put_ordered_extent(ordered);
			btrfs_put_ordered_extent(ordered);
		}
	}
	btrfs_qgroup_check_reserved_leak(inode);
	btrfs_del_inode_from_root(inode);
	btrfs_drop_extent_map_range(inode, 0, (u64)-1, false);
	btrfs_inode_clear_file_extent_range(inode, 0, (u64)-1);
	btrfs_put_root(inode->root);
}

int btrfs_drop_inode(struct inode *inode)
{
	struct btrfs_root *root = BTRFS_I(inode)->root;

	if (root == NULL)
		return 1;

	/* the snap/subvol tree is on deleting */
	if (btrfs_root_refs(&root->root_item) == 0)
		return 1;
	else
		return generic_drop_inode(inode);
}

static void init_once(void *foo)
{
	struct btrfs_inode *ei = foo;

	inode_init_once(&ei->vfs_inode);
}

void __cold btrfs_destroy_cachep(void)
{
	/*
	 * Make sure all delayed rcu free inodes are flushed before we
	 * destroy cache.
	 */
	rcu_barrier();
	kmem_cache_destroy(btrfs_inode_cachep);
}

int __init btrfs_init_cachep(void)
{
	btrfs_inode_cachep = kmem_cache_create("btrfs_inode",
			sizeof(struct btrfs_inode), 0,
			SLAB_RECLAIM_ACCOUNT | SLAB_ACCOUNT,
			init_once);
	if (!btrfs_inode_cachep)
		return -ENOMEM;

	return 0;
}

static int btrfs_getattr(struct mnt_idmap *idmap,
			 const struct path *path, struct kstat *stat,
			 u32 request_mask, unsigned int flags)
{
	u64 delalloc_bytes;
	u64 inode_bytes;
	struct inode *inode = d_inode(path->dentry);
	u32 blocksize = btrfs_sb(inode->i_sb)->sectorsize;
	u32 bi_flags = BTRFS_I(inode)->flags;
	u32 bi_ro_flags = BTRFS_I(inode)->ro_flags;

	stat->result_mask |= STATX_BTIME;
	stat->btime.tv_sec = BTRFS_I(inode)->i_otime_sec;
	stat->btime.tv_nsec = BTRFS_I(inode)->i_otime_nsec;
	if (bi_flags & BTRFS_INODE_APPEND)
		stat->attributes |= STATX_ATTR_APPEND;
	if (bi_flags & BTRFS_INODE_COMPRESS)
		stat->attributes |= STATX_ATTR_COMPRESSED;
	if (bi_flags & BTRFS_INODE_IMMUTABLE)
		stat->attributes |= STATX_ATTR_IMMUTABLE;
	if (bi_flags & BTRFS_INODE_NODUMP)
		stat->attributes |= STATX_ATTR_NODUMP;
	if (bi_ro_flags & BTRFS_INODE_RO_VERITY)
		stat->attributes |= STATX_ATTR_VERITY;

	stat->attributes_mask |= (STATX_ATTR_APPEND |
				  STATX_ATTR_COMPRESSED |
				  STATX_ATTR_IMMUTABLE |
				  STATX_ATTR_NODUMP);

	generic_fillattr(idmap, request_mask, inode, stat);
	stat->dev = BTRFS_I(inode)->root->anon_dev;

	stat->subvol = BTRFS_I(inode)->root->root_key.objectid;
	stat->result_mask |= STATX_SUBVOL;

	spin_lock(&BTRFS_I(inode)->lock);
	delalloc_bytes = BTRFS_I(inode)->new_delalloc_bytes;
	inode_bytes = inode_get_bytes(inode);
	spin_unlock(&BTRFS_I(inode)->lock);
	stat->blocks = (ALIGN(inode_bytes, blocksize) +
			ALIGN(delalloc_bytes, blocksize)) >> SECTOR_SHIFT;
	return 0;
}

static int btrfs_rename_exchange(struct inode *old_dir,
			      struct dentry *old_dentry,
			      struct inode *new_dir,
			      struct dentry *new_dentry)
{
	struct btrfs_fs_info *fs_info = inode_to_fs_info(old_dir);
	struct btrfs_trans_handle *trans;
	unsigned int trans_num_items;
	struct btrfs_root *root = BTRFS_I(old_dir)->root;
	struct btrfs_root *dest = BTRFS_I(new_dir)->root;
	struct inode *new_inode = new_dentry->d_inode;
	struct inode *old_inode = old_dentry->d_inode;
	struct btrfs_rename_ctx old_rename_ctx;
	struct btrfs_rename_ctx new_rename_ctx;
	u64 old_ino = btrfs_ino(BTRFS_I(old_inode));
	u64 new_ino = btrfs_ino(BTRFS_I(new_inode));
	u64 old_idx = 0;
	u64 new_idx = 0;
	int ret;
	int ret2;
	bool need_abort = false;
	struct fscrypt_name old_fname, new_fname;
	struct fscrypt_str *old_name, *new_name;

	/*
	 * For non-subvolumes allow exchange only within one subvolume, in the
	 * same inode namespace. Two subvolumes (represented as directory) can
	 * be exchanged as they're a logical link and have a fixed inode number.
	 */
	if (root != dest &&
	    (old_ino != BTRFS_FIRST_FREE_OBJECTID ||
	     new_ino != BTRFS_FIRST_FREE_OBJECTID))
		return -EXDEV;

	ret = fscrypt_setup_filename(old_dir, &old_dentry->d_name, 0, &old_fname);
	if (ret)
		return ret;

	ret = fscrypt_setup_filename(new_dir, &new_dentry->d_name, 0, &new_fname);
	if (ret) {
		fscrypt_free_filename(&old_fname);
		return ret;
	}

	old_name = &old_fname.disk_name;
	new_name = &new_fname.disk_name;

	/* close the race window with snapshot create/destroy ioctl */
	if (old_ino == BTRFS_FIRST_FREE_OBJECTID ||
	    new_ino == BTRFS_FIRST_FREE_OBJECTID)
		down_read(&fs_info->subvol_sem);

	/*
	 * For each inode:
	 * 1 to remove old dir item
	 * 1 to remove old dir index
	 * 1 to add new dir item
	 * 1 to add new dir index
	 * 1 to update parent inode
	 *
	 * If the parents are the same, we only need to account for one
	 */
	trans_num_items = (old_dir == new_dir ? 9 : 10);
	if (old_ino == BTRFS_FIRST_FREE_OBJECTID) {
		/*
		 * 1 to remove old root ref
		 * 1 to remove old root backref
		 * 1 to add new root ref
		 * 1 to add new root backref
		 */
		trans_num_items += 4;
	} else {
		/*
		 * 1 to update inode item
		 * 1 to remove old inode ref
		 * 1 to add new inode ref
		 */
		trans_num_items += 3;
	}
	if (new_ino == BTRFS_FIRST_FREE_OBJECTID)
		trans_num_items += 4;
	else
		trans_num_items += 3;
	trans = btrfs_start_transaction(root, trans_num_items);
	if (IS_ERR(trans)) {
		ret = PTR_ERR(trans);
		goto out_notrans;
	}

	if (dest != root) {
		ret = btrfs_record_root_in_trans(trans, dest);
		if (ret)
			goto out_fail;
	}

	/*
	 * We need to find a free sequence number both in the source and
	 * in the destination directory for the exchange.
	 */
	ret = btrfs_set_inode_index(BTRFS_I(new_dir), &old_idx);
	if (ret)
		goto out_fail;
	ret = btrfs_set_inode_index(BTRFS_I(old_dir), &new_idx);
	if (ret)
		goto out_fail;

	BTRFS_I(old_inode)->dir_index = 0ULL;
	BTRFS_I(new_inode)->dir_index = 0ULL;

	/* Reference for the source. */
	if (old_ino == BTRFS_FIRST_FREE_OBJECTID) {
		/* force full log commit if subvolume involved. */
		btrfs_set_log_full_commit(trans);
	} else {
		ret = btrfs_insert_inode_ref(trans, dest, new_name, old_ino,
					     btrfs_ino(BTRFS_I(new_dir)),
					     old_idx);
		if (ret)
			goto out_fail;
		need_abort = true;
	}

	/* And now for the dest. */
	if (new_ino == BTRFS_FIRST_FREE_OBJECTID) {
		/* force full log commit if subvolume involved. */
		btrfs_set_log_full_commit(trans);
	} else {
		ret = btrfs_insert_inode_ref(trans, root, old_name, new_ino,
					     btrfs_ino(BTRFS_I(old_dir)),
					     new_idx);
		if (ret) {
			if (need_abort)
				btrfs_abort_transaction(trans, ret);
			goto out_fail;
		}
	}

	/* Update inode version and ctime/mtime. */
	inode_inc_iversion(old_dir);
	inode_inc_iversion(new_dir);
	inode_inc_iversion(old_inode);
	inode_inc_iversion(new_inode);
	simple_rename_timestamp(old_dir, old_dentry, new_dir, new_dentry);

	if (old_dentry->d_parent != new_dentry->d_parent) {
		btrfs_record_unlink_dir(trans, BTRFS_I(old_dir),
					BTRFS_I(old_inode), true);
		btrfs_record_unlink_dir(trans, BTRFS_I(new_dir),
					BTRFS_I(new_inode), true);
	}

	/* src is a subvolume */
	if (old_ino == BTRFS_FIRST_FREE_OBJECTID) {
		ret = btrfs_unlink_subvol(trans, BTRFS_I(old_dir), old_dentry);
	} else { /* src is an inode */
		ret = __btrfs_unlink_inode(trans, BTRFS_I(old_dir),
					   BTRFS_I(old_dentry->d_inode),
					   old_name, &old_rename_ctx);
		if (!ret)
			ret = btrfs_update_inode(trans, BTRFS_I(old_inode));
	}
	if (ret) {
		btrfs_abort_transaction(trans, ret);
		goto out_fail;
	}

	/* dest is a subvolume */
	if (new_ino == BTRFS_FIRST_FREE_OBJECTID) {
		ret = btrfs_unlink_subvol(trans, BTRFS_I(new_dir), new_dentry);
	} else { /* dest is an inode */
		ret = __btrfs_unlink_inode(trans, BTRFS_I(new_dir),
					   BTRFS_I(new_dentry->d_inode),
					   new_name, &new_rename_ctx);
		if (!ret)
			ret = btrfs_update_inode(trans, BTRFS_I(new_inode));
	}
	if (ret) {
		btrfs_abort_transaction(trans, ret);
		goto out_fail;
	}

	ret = btrfs_add_link(trans, BTRFS_I(new_dir), BTRFS_I(old_inode),
			     new_name, 0, old_idx);
	if (ret) {
		btrfs_abort_transaction(trans, ret);
		goto out_fail;
	}

	ret = btrfs_add_link(trans, BTRFS_I(old_dir), BTRFS_I(new_inode),
			     old_name, 0, new_idx);
	if (ret) {
		btrfs_abort_transaction(trans, ret);
		goto out_fail;
	}

	if (old_inode->i_nlink == 1)
		BTRFS_I(old_inode)->dir_index = old_idx;
	if (new_inode->i_nlink == 1)
		BTRFS_I(new_inode)->dir_index = new_idx;

	/*
	 * Now pin the logs of the roots. We do it to ensure that no other task
	 * can sync the logs while we are in progress with the rename, because
	 * that could result in an inconsistency in case any of the inodes that
	 * are part of this rename operation were logged before.
	 */
	if (old_ino != BTRFS_FIRST_FREE_OBJECTID)
		btrfs_pin_log_trans(root);
	if (new_ino != BTRFS_FIRST_FREE_OBJECTID)
		btrfs_pin_log_trans(dest);

	/* Do the log updates for all inodes. */
	if (old_ino != BTRFS_FIRST_FREE_OBJECTID)
		btrfs_log_new_name(trans, old_dentry, BTRFS_I(old_dir),
				   old_rename_ctx.index, new_dentry->d_parent);
	if (new_ino != BTRFS_FIRST_FREE_OBJECTID)
		btrfs_log_new_name(trans, new_dentry, BTRFS_I(new_dir),
				   new_rename_ctx.index, old_dentry->d_parent);

	/* Now unpin the logs. */
	if (old_ino != BTRFS_FIRST_FREE_OBJECTID)
		btrfs_end_log_trans(root);
	if (new_ino != BTRFS_FIRST_FREE_OBJECTID)
		btrfs_end_log_trans(dest);
out_fail:
	ret2 = btrfs_end_transaction(trans);
	ret = ret ? ret : ret2;
out_notrans:
	if (new_ino == BTRFS_FIRST_FREE_OBJECTID ||
	    old_ino == BTRFS_FIRST_FREE_OBJECTID)
		up_read(&fs_info->subvol_sem);

	fscrypt_free_filename(&new_fname);
	fscrypt_free_filename(&old_fname);
	return ret;
}

static struct inode *new_whiteout_inode(struct mnt_idmap *idmap,
					struct inode *dir)
{
	struct inode *inode;

	inode = new_inode(dir->i_sb);
	if (inode) {
		inode_init_owner(idmap, inode, dir,
				 S_IFCHR | WHITEOUT_MODE);
		inode->i_op = &btrfs_special_inode_operations;
		init_special_inode(inode, inode->i_mode, WHITEOUT_DEV);
	}
	return inode;
}

static int btrfs_rename(struct mnt_idmap *idmap,
			struct inode *old_dir, struct dentry *old_dentry,
			struct inode *new_dir, struct dentry *new_dentry,
			unsigned int flags)
{
	struct btrfs_fs_info *fs_info = inode_to_fs_info(old_dir);
	struct btrfs_new_inode_args whiteout_args = {
		.dir = old_dir,
		.dentry = old_dentry,
	};
	struct btrfs_trans_handle *trans;
	unsigned int trans_num_items;
	struct btrfs_root *root = BTRFS_I(old_dir)->root;
	struct btrfs_root *dest = BTRFS_I(new_dir)->root;
	struct inode *new_inode = d_inode(new_dentry);
	struct inode *old_inode = d_inode(old_dentry);
	struct btrfs_rename_ctx rename_ctx;
	u64 index = 0;
	int ret;
	int ret2;
	u64 old_ino = btrfs_ino(BTRFS_I(old_inode));
	struct fscrypt_name old_fname, new_fname;

	if (btrfs_ino(BTRFS_I(new_dir)) == BTRFS_EMPTY_SUBVOL_DIR_OBJECTID)
		return -EPERM;

	/* we only allow rename subvolume link between subvolumes */
	if (old_ino != BTRFS_FIRST_FREE_OBJECTID && root != dest)
		return -EXDEV;

	if (old_ino == BTRFS_EMPTY_SUBVOL_DIR_OBJECTID ||
	    (new_inode && btrfs_ino(BTRFS_I(new_inode)) == BTRFS_FIRST_FREE_OBJECTID))
		return -ENOTEMPTY;

	if (S_ISDIR(old_inode->i_mode) && new_inode &&
	    new_inode->i_size > BTRFS_EMPTY_DIR_SIZE)
		return -ENOTEMPTY;

	ret = fscrypt_setup_filename(old_dir, &old_dentry->d_name, 0, &old_fname);
	if (ret)
		return ret;

	ret = fscrypt_setup_filename(new_dir, &new_dentry->d_name, 0, &new_fname);
	if (ret) {
		fscrypt_free_filename(&old_fname);
		return ret;
	}

	/* check for collisions, even if the  name isn't there */
	ret = btrfs_check_dir_item_collision(dest, new_dir->i_ino, &new_fname.disk_name);
	if (ret) {
		if (ret == -EEXIST) {
			/* we shouldn't get
			 * eexist without a new_inode */
			if (WARN_ON(!new_inode)) {
				goto out_fscrypt_names;
			}
		} else {
			/* maybe -EOVERFLOW */
			goto out_fscrypt_names;
		}
	}
	ret = 0;

	/*
	 * we're using rename to replace one file with another.  Start IO on it
	 * now so  we don't add too much work to the end of the transaction
	 */
	if (new_inode && S_ISREG(old_inode->i_mode) && new_inode->i_size)
		filemap_flush(old_inode->i_mapping);

	if (flags & RENAME_WHITEOUT) {
		whiteout_args.inode = new_whiteout_inode(idmap, old_dir);
		if (!whiteout_args.inode) {
			ret = -ENOMEM;
			goto out_fscrypt_names;
		}
		ret = btrfs_new_inode_prepare(&whiteout_args, &trans_num_items);
		if (ret)
			goto out_whiteout_inode;
	} else {
		/* 1 to update the old parent inode. */
		trans_num_items = 1;
	}

	if (old_ino == BTRFS_FIRST_FREE_OBJECTID) {
		/* Close the race window with snapshot create/destroy ioctl */
		down_read(&fs_info->subvol_sem);
		/*
		 * 1 to remove old root ref
		 * 1 to remove old root backref
		 * 1 to add new root ref
		 * 1 to add new root backref
		 */
		trans_num_items += 4;
	} else {
		/*
		 * 1 to update inode
		 * 1 to remove old inode ref
		 * 1 to add new inode ref
		 */
		trans_num_items += 3;
	}
	/*
	 * 1 to remove old dir item
	 * 1 to remove old dir index
	 * 1 to add new dir item
	 * 1 to add new dir index
	 */
	trans_num_items += 4;
	/* 1 to update new parent inode if it's not the same as the old parent */
	if (new_dir != old_dir)
		trans_num_items++;
	if (new_inode) {
		/*
		 * 1 to update inode
		 * 1 to remove inode ref
		 * 1 to remove dir item
		 * 1 to remove dir index
		 * 1 to possibly add orphan item
		 */
		trans_num_items += 5;
	}
	trans = btrfs_start_transaction(root, trans_num_items);
	if (IS_ERR(trans)) {
		ret = PTR_ERR(trans);
		goto out_notrans;
	}

	if (dest != root) {
		ret = btrfs_record_root_in_trans(trans, dest);
		if (ret)
			goto out_fail;
	}

	ret = btrfs_set_inode_index(BTRFS_I(new_dir), &index);
	if (ret)
		goto out_fail;

	BTRFS_I(old_inode)->dir_index = 0ULL;
	if (unlikely(old_ino == BTRFS_FIRST_FREE_OBJECTID)) {
		/* force full log commit if subvolume involved. */
		btrfs_set_log_full_commit(trans);
	} else {
		ret = btrfs_insert_inode_ref(trans, dest, &new_fname.disk_name,
					     old_ino, btrfs_ino(BTRFS_I(new_dir)),
					     index);
		if (ret)
			goto out_fail;
	}

	inode_inc_iversion(old_dir);
	inode_inc_iversion(new_dir);
	inode_inc_iversion(old_inode);
	simple_rename_timestamp(old_dir, old_dentry, new_dir, new_dentry);

	if (old_dentry->d_parent != new_dentry->d_parent)
		btrfs_record_unlink_dir(trans, BTRFS_I(old_dir),
					BTRFS_I(old_inode), true);

	if (unlikely(old_ino == BTRFS_FIRST_FREE_OBJECTID)) {
		ret = btrfs_unlink_subvol(trans, BTRFS_I(old_dir), old_dentry);
	} else {
		ret = __btrfs_unlink_inode(trans, BTRFS_I(old_dir),
					   BTRFS_I(d_inode(old_dentry)),
					   &old_fname.disk_name, &rename_ctx);
		if (!ret)
			ret = btrfs_update_inode(trans, BTRFS_I(old_inode));
	}
	if (ret) {
		btrfs_abort_transaction(trans, ret);
		goto out_fail;
	}

	if (new_inode) {
		inode_inc_iversion(new_inode);
		if (unlikely(btrfs_ino(BTRFS_I(new_inode)) ==
			     BTRFS_EMPTY_SUBVOL_DIR_OBJECTID)) {
			ret = btrfs_unlink_subvol(trans, BTRFS_I(new_dir), new_dentry);
			BUG_ON(new_inode->i_nlink == 0);
		} else {
			ret = btrfs_unlink_inode(trans, BTRFS_I(new_dir),
						 BTRFS_I(d_inode(new_dentry)),
						 &new_fname.disk_name);
		}
		if (!ret && new_inode->i_nlink == 0)
			ret = btrfs_orphan_add(trans,
					BTRFS_I(d_inode(new_dentry)));
		if (ret) {
			btrfs_abort_transaction(trans, ret);
			goto out_fail;
		}
	}

	ret = btrfs_add_link(trans, BTRFS_I(new_dir), BTRFS_I(old_inode),
			     &new_fname.disk_name, 0, index);
	if (ret) {
		btrfs_abort_transaction(trans, ret);
		goto out_fail;
	}

	if (old_inode->i_nlink == 1)
		BTRFS_I(old_inode)->dir_index = index;

	if (old_ino != BTRFS_FIRST_FREE_OBJECTID)
		btrfs_log_new_name(trans, old_dentry, BTRFS_I(old_dir),
				   rename_ctx.index, new_dentry->d_parent);

	if (flags & RENAME_WHITEOUT) {
		ret = btrfs_create_new_inode(trans, &whiteout_args);
		if (ret) {
			btrfs_abort_transaction(trans, ret);
			goto out_fail;
		} else {
			unlock_new_inode(whiteout_args.inode);
			iput(whiteout_args.inode);
			whiteout_args.inode = NULL;
		}
	}
out_fail:
	ret2 = btrfs_end_transaction(trans);
	ret = ret ? ret : ret2;
out_notrans:
	if (old_ino == BTRFS_FIRST_FREE_OBJECTID)
		up_read(&fs_info->subvol_sem);
	if (flags & RENAME_WHITEOUT)
		btrfs_new_inode_args_destroy(&whiteout_args);
out_whiteout_inode:
	if (flags & RENAME_WHITEOUT)
		iput(whiteout_args.inode);
out_fscrypt_names:
	fscrypt_free_filename(&old_fname);
	fscrypt_free_filename(&new_fname);
	return ret;
}

static int btrfs_rename2(struct mnt_idmap *idmap, struct inode *old_dir,
			 struct dentry *old_dentry, struct inode *new_dir,
			 struct dentry *new_dentry, unsigned int flags)
{
	int ret;

	if (flags & ~(RENAME_NOREPLACE | RENAME_EXCHANGE | RENAME_WHITEOUT))
		return -EINVAL;

	if (flags & RENAME_EXCHANGE)
		ret = btrfs_rename_exchange(old_dir, old_dentry, new_dir,
					    new_dentry);
	else
		ret = btrfs_rename(idmap, old_dir, old_dentry, new_dir,
				   new_dentry, flags);

	btrfs_btree_balance_dirty(BTRFS_I(new_dir)->root->fs_info);

	return ret;
}

struct btrfs_delalloc_work {
	struct inode *inode;
	struct completion completion;
	struct list_head list;
	struct btrfs_work work;
};

static void btrfs_run_delalloc_work(struct btrfs_work *work)
{
	struct btrfs_delalloc_work *delalloc_work;
	struct inode *inode;

	delalloc_work = container_of(work, struct btrfs_delalloc_work,
				     work);
	inode = delalloc_work->inode;
	filemap_flush(inode->i_mapping);
	if (test_bit(BTRFS_INODE_HAS_ASYNC_EXTENT,
				&BTRFS_I(inode)->runtime_flags))
		filemap_flush(inode->i_mapping);

	iput(inode);
	complete(&delalloc_work->completion);
}

static struct btrfs_delalloc_work *btrfs_alloc_delalloc_work(struct inode *inode)
{
	struct btrfs_delalloc_work *work;

	work = kmalloc(sizeof(*work), GFP_NOFS);
	if (!work)
		return NULL;

	init_completion(&work->completion);
	INIT_LIST_HEAD(&work->list);
	work->inode = inode;
	btrfs_init_work(&work->work, btrfs_run_delalloc_work, NULL);

	return work;
}

/*
 * some fairly slow code that needs optimization. This walks the list
 * of all the inodes with pending delalloc and forces them to disk.
 */
static int start_delalloc_inodes(struct btrfs_root *root,
				 struct writeback_control *wbc, bool snapshot,
				 bool in_reclaim_context)
{
	struct btrfs_inode *binode;
	struct inode *inode;
	struct btrfs_delalloc_work *work, *next;
	LIST_HEAD(works);
	LIST_HEAD(splice);
	int ret = 0;
	bool full_flush = wbc->nr_to_write == LONG_MAX;

	mutex_lock(&root->delalloc_mutex);
	spin_lock(&root->delalloc_lock);
	list_splice_init(&root->delalloc_inodes, &splice);
	while (!list_empty(&splice)) {
		binode = list_entry(splice.next, struct btrfs_inode,
				    delalloc_inodes);

		list_move_tail(&binode->delalloc_inodes,
			       &root->delalloc_inodes);

		if (in_reclaim_context &&
		    test_bit(BTRFS_INODE_NO_DELALLOC_FLUSH, &binode->runtime_flags))
			continue;

		inode = igrab(&binode->vfs_inode);
		if (!inode) {
			cond_resched_lock(&root->delalloc_lock);
			continue;
		}
		spin_unlock(&root->delalloc_lock);

		if (snapshot)
			set_bit(BTRFS_INODE_SNAPSHOT_FLUSH,
				&binode->runtime_flags);
		if (full_flush) {
			work = btrfs_alloc_delalloc_work(inode);
			if (!work) {
				iput(inode);
				ret = -ENOMEM;
				goto out;
			}
			list_add_tail(&work->list, &works);
			btrfs_queue_work(root->fs_info->flush_workers,
					 &work->work);
		} else {
			ret = filemap_fdatawrite_wbc(inode->i_mapping, wbc);
			btrfs_add_delayed_iput(BTRFS_I(inode));
			if (ret || wbc->nr_to_write <= 0)
				goto out;
		}
		cond_resched();
		spin_lock(&root->delalloc_lock);
	}
	spin_unlock(&root->delalloc_lock);

out:
	list_for_each_entry_safe(work, next, &works, list) {
		list_del_init(&work->list);
		wait_for_completion(&work->completion);
		kfree(work);
	}

	if (!list_empty(&splice)) {
		spin_lock(&root->delalloc_lock);
		list_splice_tail(&splice, &root->delalloc_inodes);
		spin_unlock(&root->delalloc_lock);
	}
	mutex_unlock(&root->delalloc_mutex);
	return ret;
}

int btrfs_start_delalloc_snapshot(struct btrfs_root *root, bool in_reclaim_context)
{
	struct writeback_control wbc = {
		.nr_to_write = LONG_MAX,
		.sync_mode = WB_SYNC_NONE,
		.range_start = 0,
		.range_end = LLONG_MAX,
	};
	struct btrfs_fs_info *fs_info = root->fs_info;

	if (BTRFS_FS_ERROR(fs_info))
		return -EROFS;

	return start_delalloc_inodes(root, &wbc, true, in_reclaim_context);
}

int btrfs_start_delalloc_roots(struct btrfs_fs_info *fs_info, long nr,
			       bool in_reclaim_context)
{
	struct writeback_control wbc = {
		.nr_to_write = nr,
		.sync_mode = WB_SYNC_NONE,
		.range_start = 0,
		.range_end = LLONG_MAX,
	};
	struct btrfs_root *root;
	LIST_HEAD(splice);
	int ret;

	if (BTRFS_FS_ERROR(fs_info))
		return -EROFS;

	mutex_lock(&fs_info->delalloc_root_mutex);
	spin_lock(&fs_info->delalloc_root_lock);
	list_splice_init(&fs_info->delalloc_roots, &splice);
	while (!list_empty(&splice)) {
		/*
		 * Reset nr_to_write here so we know that we're doing a full
		 * flush.
		 */
		if (nr == LONG_MAX)
			wbc.nr_to_write = LONG_MAX;

		root = list_first_entry(&splice, struct btrfs_root,
					delalloc_root);
		root = btrfs_grab_root(root);
		BUG_ON(!root);
		list_move_tail(&root->delalloc_root,
			       &fs_info->delalloc_roots);
		spin_unlock(&fs_info->delalloc_root_lock);

		ret = start_delalloc_inodes(root, &wbc, false, in_reclaim_context);
		btrfs_put_root(root);
		if (ret < 0 || wbc.nr_to_write <= 0)
			goto out;
		spin_lock(&fs_info->delalloc_root_lock);
	}
	spin_unlock(&fs_info->delalloc_root_lock);

	ret = 0;
out:
	if (!list_empty(&splice)) {
		spin_lock(&fs_info->delalloc_root_lock);
		list_splice_tail(&splice, &fs_info->delalloc_roots);
		spin_unlock(&fs_info->delalloc_root_lock);
	}
	mutex_unlock(&fs_info->delalloc_root_mutex);
	return ret;
}

static int btrfs_symlink(struct mnt_idmap *idmap, struct inode *dir,
			 struct dentry *dentry, const char *symname)
{
	struct btrfs_fs_info *fs_info = inode_to_fs_info(dir);
	struct btrfs_trans_handle *trans;
	struct btrfs_root *root = BTRFS_I(dir)->root;
	struct btrfs_path *path;
	struct btrfs_key key;
	struct inode *inode;
	struct btrfs_new_inode_args new_inode_args = {
		.dir = dir,
		.dentry = dentry,
	};
	unsigned int trans_num_items;
	int err;
	int name_len;
	int datasize;
	unsigned long ptr;
	struct btrfs_file_extent_item *ei;
	struct extent_buffer *leaf;

	name_len = strlen(symname);
	if (name_len > BTRFS_MAX_INLINE_DATA_SIZE(fs_info))
		return -ENAMETOOLONG;

	inode = new_inode(dir->i_sb);
	if (!inode)
		return -ENOMEM;
	inode_init_owner(idmap, inode, dir, S_IFLNK | S_IRWXUGO);
	inode->i_op = &btrfs_symlink_inode_operations;
	inode_nohighmem(inode);
	inode->i_mapping->a_ops = &btrfs_aops;
	btrfs_i_size_write(BTRFS_I(inode), name_len);
	inode_set_bytes(inode, name_len);

	new_inode_args.inode = inode;
	err = btrfs_new_inode_prepare(&new_inode_args, &trans_num_items);
	if (err)
		goto out_inode;
	/* 1 additional item for the inline extent */
	trans_num_items++;

	trans = btrfs_start_transaction(root, trans_num_items);
	if (IS_ERR(trans)) {
		err = PTR_ERR(trans);
		goto out_new_inode_args;
	}

	err = btrfs_create_new_inode(trans, &new_inode_args);
	if (err)
		goto out;

	path = btrfs_alloc_path();
	if (!path) {
		err = -ENOMEM;
		btrfs_abort_transaction(trans, err);
		discard_new_inode(inode);
		inode = NULL;
		goto out;
	}
	key.objectid = btrfs_ino(BTRFS_I(inode));
	key.offset = 0;
	key.type = BTRFS_EXTENT_DATA_KEY;
	datasize = btrfs_file_extent_calc_inline_size(name_len);
	err = btrfs_insert_empty_item(trans, root, path, &key,
				      datasize);
	if (err) {
		btrfs_abort_transaction(trans, err);
		btrfs_free_path(path);
		discard_new_inode(inode);
		inode = NULL;
		goto out;
	}
	leaf = path->nodes[0];
	ei = btrfs_item_ptr(leaf, path->slots[0],
			    struct btrfs_file_extent_item);
	btrfs_set_file_extent_generation(leaf, ei, trans->transid);
	btrfs_set_file_extent_type(leaf, ei,
				   BTRFS_FILE_EXTENT_INLINE);
	btrfs_set_file_extent_encryption(leaf, ei, 0);
	btrfs_set_file_extent_compression(leaf, ei, 0);
	btrfs_set_file_extent_other_encoding(leaf, ei, 0);
	btrfs_set_file_extent_ram_bytes(leaf, ei, name_len);

	ptr = btrfs_file_extent_inline_start(ei);
	write_extent_buffer(leaf, symname, ptr, name_len);
	btrfs_mark_buffer_dirty(trans, leaf);
	btrfs_free_path(path);

	d_instantiate_new(dentry, inode);
	err = 0;
out:
	btrfs_end_transaction(trans);
	btrfs_btree_balance_dirty(fs_info);
out_new_inode_args:
	btrfs_new_inode_args_destroy(&new_inode_args);
out_inode:
	if (err)
		iput(inode);
	return err;
}

static struct btrfs_trans_handle *insert_prealloc_file_extent(
				       struct btrfs_trans_handle *trans_in,
				       struct btrfs_inode *inode,
				       struct btrfs_key *ins,
				       u64 file_offset)
{
	struct btrfs_file_extent_item stack_fi;
	struct btrfs_replace_extent_info extent_info;
	struct btrfs_trans_handle *trans = trans_in;
	struct btrfs_path *path;
	u64 start = ins->objectid;
	u64 len = ins->offset;
	u64 qgroup_released = 0;
	int ret;

	memset(&stack_fi, 0, sizeof(stack_fi));

	btrfs_set_stack_file_extent_type(&stack_fi, BTRFS_FILE_EXTENT_PREALLOC);
	btrfs_set_stack_file_extent_disk_bytenr(&stack_fi, start);
	btrfs_set_stack_file_extent_disk_num_bytes(&stack_fi, len);
	btrfs_set_stack_file_extent_num_bytes(&stack_fi, len);
	btrfs_set_stack_file_extent_ram_bytes(&stack_fi, len);
	btrfs_set_stack_file_extent_compression(&stack_fi, BTRFS_COMPRESS_NONE);
	/* Encryption and other encoding is reserved and all 0 */

	ret = btrfs_qgroup_release_data(inode, file_offset, len, &qgroup_released);
	if (ret < 0)
		return ERR_PTR(ret);

	if (trans) {
		ret = insert_reserved_file_extent(trans, inode,
						  file_offset, &stack_fi,
						  true, qgroup_released);
		if (ret)
			goto free_qgroup;
		return trans;
	}

	extent_info.disk_offset = start;
	extent_info.disk_len = len;
	extent_info.data_offset = 0;
	extent_info.data_len = len;
	extent_info.file_offset = file_offset;
	extent_info.extent_buf = (char *)&stack_fi;
	extent_info.is_new_extent = true;
	extent_info.update_times = true;
	extent_info.qgroup_reserved = qgroup_released;
	extent_info.insertions = 0;

	path = btrfs_alloc_path();
	if (!path) {
		ret = -ENOMEM;
		goto free_qgroup;
	}

	ret = btrfs_replace_file_extents(inode, path, file_offset,
				     file_offset + len - 1, &extent_info,
				     &trans);
	btrfs_free_path(path);
	if (ret)
		goto free_qgroup;
	return trans;

free_qgroup:
	/*
	 * We have released qgroup data range at the beginning of the function,
	 * and normally qgroup_released bytes will be freed when committing
	 * transaction.
	 * But if we error out early, we have to free what we have released
	 * or we leak qgroup data reservation.
	 */
	btrfs_qgroup_free_refroot(inode->root->fs_info,
			btrfs_root_id(inode->root), qgroup_released,
			BTRFS_QGROUP_RSV_DATA);
	return ERR_PTR(ret);
}

static int __btrfs_prealloc_file_range(struct inode *inode, int mode,
				       u64 start, u64 num_bytes, u64 min_size,
				       loff_t actual_len, u64 *alloc_hint,
				       struct btrfs_trans_handle *trans)
{
	struct btrfs_fs_info *fs_info = inode_to_fs_info(inode);
	struct extent_map *em;
	struct btrfs_root *root = BTRFS_I(inode)->root;
	struct btrfs_key ins;
	u64 cur_offset = start;
	u64 clear_offset = start;
	u64 i_size;
	u64 cur_bytes;
	u64 last_alloc = (u64)-1;
	int ret = 0;
	bool own_trans = true;
	u64 end = start + num_bytes - 1;

	if (trans)
		own_trans = false;
	while (num_bytes > 0) {
		cur_bytes = min_t(u64, num_bytes, SZ_256M);
		cur_bytes = max(cur_bytes, min_size);
		/*
		 * If we are severely fragmented we could end up with really
		 * small allocations, so if the allocator is returning small
		 * chunks lets make its job easier by only searching for those
		 * sized chunks.
		 */
		cur_bytes = min(cur_bytes, last_alloc);
		ret = btrfs_reserve_extent(root, cur_bytes, cur_bytes,
				min_size, 0, *alloc_hint, &ins, 1, 0);
		if (ret)
			break;

		/*
		 * We've reserved this space, and thus converted it from
		 * ->bytes_may_use to ->bytes_reserved.  Any error that happens
		 * from here on out we will only need to clear our reservation
		 * for the remaining unreserved area, so advance our
		 * clear_offset by our extent size.
		 */
		clear_offset += ins.offset;

		last_alloc = ins.offset;
		trans = insert_prealloc_file_extent(trans, BTRFS_I(inode),
						    &ins, cur_offset);
		/*
		 * Now that we inserted the prealloc extent we can finally
		 * decrement the number of reservations in the block group.
		 * If we did it before, we could race with relocation and have
		 * relocation miss the reserved extent, making it fail later.
		 */
		btrfs_dec_block_group_reservations(fs_info, ins.objectid);
		if (IS_ERR(trans)) {
			ret = PTR_ERR(trans);
			btrfs_free_reserved_extent(fs_info, ins.objectid,
						   ins.offset, 0);
			break;
		}

		em = alloc_extent_map();
		if (!em) {
			btrfs_drop_extent_map_range(BTRFS_I(inode), cur_offset,
					    cur_offset + ins.offset - 1, false);
			btrfs_set_inode_full_sync(BTRFS_I(inode));
			goto next;
		}

		em->start = cur_offset;
		em->len = ins.offset;
		em->disk_bytenr = ins.objectid;
		em->offset = 0;
		em->disk_num_bytes = ins.offset;
		em->ram_bytes = ins.offset;
		em->flags |= EXTENT_FLAG_PREALLOC;
		em->generation = trans->transid;

		ret = btrfs_replace_extent_map_range(BTRFS_I(inode), em, true);
		free_extent_map(em);
next:
		num_bytes -= ins.offset;
		cur_offset += ins.offset;
		*alloc_hint = ins.objectid + ins.offset;

		inode_inc_iversion(inode);
		inode_set_ctime_current(inode);
		BTRFS_I(inode)->flags |= BTRFS_INODE_PREALLOC;
		if (!(mode & FALLOC_FL_KEEP_SIZE) &&
		    (actual_len > inode->i_size) &&
		    (cur_offset > inode->i_size)) {
			if (cur_offset > actual_len)
				i_size = actual_len;
			else
				i_size = cur_offset;
			i_size_write(inode, i_size);
			btrfs_inode_safe_disk_i_size_write(BTRFS_I(inode), 0);
		}

		ret = btrfs_update_inode(trans, BTRFS_I(inode));

		if (ret) {
			btrfs_abort_transaction(trans, ret);
			if (own_trans)
				btrfs_end_transaction(trans);
			break;
		}

		if (own_trans) {
			btrfs_end_transaction(trans);
			trans = NULL;
		}
	}
	if (clear_offset < end)
		btrfs_free_reserved_data_space(BTRFS_I(inode), NULL, clear_offset,
			end - clear_offset + 1);
	return ret;
}

int btrfs_prealloc_file_range(struct inode *inode, int mode,
			      u64 start, u64 num_bytes, u64 min_size,
			      loff_t actual_len, u64 *alloc_hint)
{
	return __btrfs_prealloc_file_range(inode, mode, start, num_bytes,
					   min_size, actual_len, alloc_hint,
					   NULL);
}

int btrfs_prealloc_file_range_trans(struct inode *inode,
				    struct btrfs_trans_handle *trans, int mode,
				    u64 start, u64 num_bytes, u64 min_size,
				    loff_t actual_len, u64 *alloc_hint)
{
	return __btrfs_prealloc_file_range(inode, mode, start, num_bytes,
					   min_size, actual_len, alloc_hint, trans);
}

static int btrfs_permission(struct mnt_idmap *idmap,
			    struct inode *inode, int mask)
{
	struct btrfs_root *root = BTRFS_I(inode)->root;
	umode_t mode = inode->i_mode;

	if (mask & MAY_WRITE &&
	    (S_ISREG(mode) || S_ISDIR(mode) || S_ISLNK(mode))) {
		if (btrfs_root_readonly(root))
			return -EROFS;
		if (BTRFS_I(inode)->flags & BTRFS_INODE_READONLY)
			return -EACCES;
	}
	return generic_permission(idmap, inode, mask);
}

static int btrfs_tmpfile(struct mnt_idmap *idmap, struct inode *dir,
			 struct file *file, umode_t mode)
{
	struct btrfs_fs_info *fs_info = inode_to_fs_info(dir);
	struct btrfs_trans_handle *trans;
	struct btrfs_root *root = BTRFS_I(dir)->root;
	struct inode *inode;
	struct btrfs_new_inode_args new_inode_args = {
		.dir = dir,
		.dentry = file->f_path.dentry,
		.orphan = true,
	};
	unsigned int trans_num_items;
	int ret;

	inode = new_inode(dir->i_sb);
	if (!inode)
		return -ENOMEM;
	inode_init_owner(idmap, inode, dir, mode);
	inode->i_fop = &btrfs_file_operations;
	inode->i_op = &btrfs_file_inode_operations;
	inode->i_mapping->a_ops = &btrfs_aops;

	new_inode_args.inode = inode;
	ret = btrfs_new_inode_prepare(&new_inode_args, &trans_num_items);
	if (ret)
		goto out_inode;

	trans = btrfs_start_transaction(root, trans_num_items);
	if (IS_ERR(trans)) {
		ret = PTR_ERR(trans);
		goto out_new_inode_args;
	}

	ret = btrfs_create_new_inode(trans, &new_inode_args);

	/*
	 * We set number of links to 0 in btrfs_create_new_inode(), and here we
	 * set it to 1 because d_tmpfile() will issue a warning if the count is
	 * 0, through:
	 *
	 *    d_tmpfile() -> inode_dec_link_count() -> drop_nlink()
	 */
	set_nlink(inode, 1);

	if (!ret) {
		d_tmpfile(file, inode);
		unlock_new_inode(inode);
		mark_inode_dirty(inode);
	}

	btrfs_end_transaction(trans);
	btrfs_btree_balance_dirty(fs_info);
out_new_inode_args:
	btrfs_new_inode_args_destroy(&new_inode_args);
out_inode:
	if (ret)
		iput(inode);
	return finish_open_simple(file, ret);
}

void btrfs_set_range_writeback(struct btrfs_inode *inode, u64 start, u64 end)
{
	struct btrfs_fs_info *fs_info = inode->root->fs_info;
	unsigned long index = start >> PAGE_SHIFT;
	unsigned long end_index = end >> PAGE_SHIFT;
	struct page *page;
	u32 len;

	ASSERT(end + 1 - start <= U32_MAX);
	len = end + 1 - start;
	while (index <= end_index) {
		page = find_get_page(inode->vfs_inode.i_mapping, index);
		ASSERT(page); /* Pages should be in the extent_io_tree */

		/* This is for data, which doesn't yet support larger folio. */
		ASSERT(folio_order(page_folio(page)) == 0);
		btrfs_folio_set_writeback(fs_info, page_folio(page), start, len);
		put_page(page);
		index++;
	}
}

int btrfs_encoded_io_compression_from_extent(struct btrfs_fs_info *fs_info,
					     int compress_type)
{
	switch (compress_type) {
	case BTRFS_COMPRESS_NONE:
		return BTRFS_ENCODED_IO_COMPRESSION_NONE;
	case BTRFS_COMPRESS_ZLIB:
		return BTRFS_ENCODED_IO_COMPRESSION_ZLIB;
	case BTRFS_COMPRESS_LZO:
		/*
		 * The LZO format depends on the sector size. 64K is the maximum
		 * sector size that we support.
		 */
		if (fs_info->sectorsize < SZ_4K || fs_info->sectorsize > SZ_64K)
			return -EINVAL;
		return BTRFS_ENCODED_IO_COMPRESSION_LZO_4K +
		       (fs_info->sectorsize_bits - 12);
	case BTRFS_COMPRESS_ZSTD:
		return BTRFS_ENCODED_IO_COMPRESSION_ZSTD;
	default:
		return -EUCLEAN;
	}
}

static ssize_t btrfs_encoded_read_inline(
				struct kiocb *iocb,
				struct iov_iter *iter, u64 start,
				u64 lockend,
				struct extent_state **cached_state,
				u64 extent_start, size_t count,
				struct btrfs_ioctl_encoded_io_args *encoded,
				bool *unlocked)
{
	struct btrfs_inode *inode = BTRFS_I(file_inode(iocb->ki_filp));
	struct btrfs_root *root = inode->root;
	struct btrfs_fs_info *fs_info = root->fs_info;
	struct extent_io_tree *io_tree = &inode->io_tree;
	struct btrfs_path *path;
	struct extent_buffer *leaf;
	struct btrfs_file_extent_item *item;
	u64 ram_bytes;
	unsigned long ptr;
	void *tmp;
	ssize_t ret;

	path = btrfs_alloc_path();
	if (!path) {
		ret = -ENOMEM;
		goto out;
	}
	ret = btrfs_lookup_file_extent(NULL, root, path, btrfs_ino(inode),
				       extent_start, 0);
	if (ret) {
		if (ret > 0) {
			/* The extent item disappeared? */
			ret = -EIO;
		}
		goto out;
	}
	leaf = path->nodes[0];
	item = btrfs_item_ptr(leaf, path->slots[0], struct btrfs_file_extent_item);

	ram_bytes = btrfs_file_extent_ram_bytes(leaf, item);
	ptr = btrfs_file_extent_inline_start(item);

	encoded->len = min_t(u64, extent_start + ram_bytes,
			     inode->vfs_inode.i_size) - iocb->ki_pos;
	ret = btrfs_encoded_io_compression_from_extent(fs_info,
				 btrfs_file_extent_compression(leaf, item));
	if (ret < 0)
		goto out;
	encoded->compression = ret;
	if (encoded->compression) {
		size_t inline_size;

		inline_size = btrfs_file_extent_inline_item_len(leaf,
								path->slots[0]);
		if (inline_size > count) {
			ret = -ENOBUFS;
			goto out;
		}
		count = inline_size;
		encoded->unencoded_len = ram_bytes;
		encoded->unencoded_offset = iocb->ki_pos - extent_start;
	} else {
		count = min_t(u64, count, encoded->len);
		encoded->len = count;
		encoded->unencoded_len = count;
		ptr += iocb->ki_pos - extent_start;
	}

	tmp = kmalloc(count, GFP_NOFS);
	if (!tmp) {
		ret = -ENOMEM;
		goto out;
	}
	read_extent_buffer(leaf, tmp, ptr, count);
	btrfs_release_path(path);
	unlock_extent(io_tree, start, lockend, cached_state);
	btrfs_inode_unlock(inode, BTRFS_ILOCK_SHARED);
	*unlocked = true;

	ret = copy_to_iter(tmp, count, iter);
	if (ret != count)
		ret = -EFAULT;
	kfree(tmp);
out:
	btrfs_free_path(path);
	return ret;
}

struct btrfs_encoded_read_private {
	wait_queue_head_t wait;
	atomic_t pending;
	blk_status_t status;
};

static void btrfs_encoded_read_endio(struct btrfs_bio *bbio)
{
	struct btrfs_encoded_read_private *priv = bbio->private;

	if (bbio->bio.bi_status) {
		/*
		 * The memory barrier implied by the atomic_dec_return() here
		 * pairs with the memory barrier implied by the
		 * atomic_dec_return() or io_wait_event() in
		 * btrfs_encoded_read_regular_fill_pages() to ensure that this
		 * write is observed before the load of status in
		 * btrfs_encoded_read_regular_fill_pages().
		 */
		WRITE_ONCE(priv->status, bbio->bio.bi_status);
	}
	if (!atomic_dec_return(&priv->pending))
		wake_up(&priv->wait);
	bio_put(&bbio->bio);
}

int btrfs_encoded_read_regular_fill_pages(struct btrfs_inode *inode,
					  u64 file_offset, u64 disk_bytenr,
					  u64 disk_io_size, struct page **pages)
{
	struct btrfs_fs_info *fs_info = inode->root->fs_info;
	struct btrfs_encoded_read_private priv = {
		.pending = ATOMIC_INIT(1),
	};
	unsigned long i = 0;
	struct btrfs_bio *bbio;

	init_waitqueue_head(&priv.wait);

	bbio = btrfs_bio_alloc(BIO_MAX_VECS, REQ_OP_READ, fs_info,
			       btrfs_encoded_read_endio, &priv);
	bbio->bio.bi_iter.bi_sector = disk_bytenr >> SECTOR_SHIFT;
	bbio->inode = inode;

	do {
		size_t bytes = min_t(u64, disk_io_size, PAGE_SIZE);

		if (bio_add_page(&bbio->bio, pages[i], bytes, 0) < bytes) {
			atomic_inc(&priv.pending);
			btrfs_submit_bio(bbio, 0);

			bbio = btrfs_bio_alloc(BIO_MAX_VECS, REQ_OP_READ, fs_info,
					       btrfs_encoded_read_endio, &priv);
			bbio->bio.bi_iter.bi_sector = disk_bytenr >> SECTOR_SHIFT;
			bbio->inode = inode;
			continue;
		}

		i++;
		disk_bytenr += bytes;
		disk_io_size -= bytes;
	} while (disk_io_size);

	atomic_inc(&priv.pending);
	btrfs_submit_bio(bbio, 0);

	if (atomic_dec_return(&priv.pending))
		io_wait_event(priv.wait, !atomic_read(&priv.pending));
	/* See btrfs_encoded_read_endio() for ordering. */
	return blk_status_to_errno(READ_ONCE(priv.status));
}

static ssize_t btrfs_encoded_read_regular(struct kiocb *iocb,
					  struct iov_iter *iter,
					  u64 start, u64 lockend,
					  struct extent_state **cached_state,
					  u64 disk_bytenr, u64 disk_io_size,
					  size_t count, bool compressed,
					  bool *unlocked)
{
	struct btrfs_inode *inode = BTRFS_I(file_inode(iocb->ki_filp));
	struct extent_io_tree *io_tree = &inode->io_tree;
	struct page **pages;
	unsigned long nr_pages, i;
	u64 cur;
	size_t page_offset;
	ssize_t ret;

	nr_pages = DIV_ROUND_UP(disk_io_size, PAGE_SIZE);
	pages = kcalloc(nr_pages, sizeof(struct page *), GFP_NOFS);
	if (!pages)
		return -ENOMEM;
	ret = btrfs_alloc_page_array(nr_pages, pages, false);
	if (ret) {
		ret = -ENOMEM;
		goto out;
		}

	ret = btrfs_encoded_read_regular_fill_pages(inode, start, disk_bytenr,
						    disk_io_size, pages);
	if (ret)
		goto out;

	unlock_extent(io_tree, start, lockend, cached_state);
	btrfs_inode_unlock(inode, BTRFS_ILOCK_SHARED);
	*unlocked = true;

	if (compressed) {
		i = 0;
		page_offset = 0;
	} else {
		i = (iocb->ki_pos - start) >> PAGE_SHIFT;
		page_offset = (iocb->ki_pos - start) & (PAGE_SIZE - 1);
	}
	cur = 0;
	while (cur < count) {
		size_t bytes = min_t(size_t, count - cur,
				     PAGE_SIZE - page_offset);

		if (copy_page_to_iter(pages[i], page_offset, bytes,
				      iter) != bytes) {
			ret = -EFAULT;
			goto out;
		}
		i++;
		cur += bytes;
		page_offset = 0;
	}
	ret = count;
out:
	for (i = 0; i < nr_pages; i++) {
		if (pages[i])
			__free_page(pages[i]);
	}
	kfree(pages);
	return ret;
}

ssize_t btrfs_encoded_read(struct kiocb *iocb, struct iov_iter *iter,
			   struct btrfs_ioctl_encoded_io_args *encoded)
{
	struct btrfs_inode *inode = BTRFS_I(file_inode(iocb->ki_filp));
	struct btrfs_fs_info *fs_info = inode->root->fs_info;
	struct extent_io_tree *io_tree = &inode->io_tree;
	ssize_t ret;
	size_t count = iov_iter_count(iter);
	u64 start, lockend, disk_bytenr, disk_io_size;
	struct extent_state *cached_state = NULL;
	struct extent_map *em;
	bool unlocked = false;

	file_accessed(iocb->ki_filp);

	btrfs_inode_lock(inode, BTRFS_ILOCK_SHARED);

	if (iocb->ki_pos >= inode->vfs_inode.i_size) {
		btrfs_inode_unlock(inode, BTRFS_ILOCK_SHARED);
		return 0;
	}
	start = ALIGN_DOWN(iocb->ki_pos, fs_info->sectorsize);
	/*
	 * We don't know how long the extent containing iocb->ki_pos is, but if
	 * it's compressed we know that it won't be longer than this.
	 */
	lockend = start + BTRFS_MAX_UNCOMPRESSED - 1;

	for (;;) {
		struct btrfs_ordered_extent *ordered;

		ret = btrfs_wait_ordered_range(inode, start,
					       lockend - start + 1);
		if (ret)
			goto out_unlock_inode;
		lock_extent(io_tree, start, lockend, &cached_state);
		ordered = btrfs_lookup_ordered_range(inode, start,
						     lockend - start + 1);
		if (!ordered)
			break;
		btrfs_put_ordered_extent(ordered);
		unlock_extent(io_tree, start, lockend, &cached_state);
		cond_resched();
	}

	em = btrfs_get_extent(inode, NULL, start, lockend - start + 1);
	if (IS_ERR(em)) {
		ret = PTR_ERR(em);
		goto out_unlock_extent;
	}

	if (em->disk_bytenr == EXTENT_MAP_INLINE) {
		u64 extent_start = em->start;

		/*
		 * For inline extents we get everything we need out of the
		 * extent item.
		 */
		free_extent_map(em);
		em = NULL;
		ret = btrfs_encoded_read_inline(iocb, iter, start, lockend,
						&cached_state, extent_start,
						count, encoded, &unlocked);
		goto out;
	}

	/*
	 * We only want to return up to EOF even if the extent extends beyond
	 * that.
	 */
	encoded->len = min_t(u64, extent_map_end(em),
			     inode->vfs_inode.i_size) - iocb->ki_pos;
	if (em->disk_bytenr == EXTENT_MAP_HOLE ||
	    (em->flags & EXTENT_FLAG_PREALLOC)) {
		disk_bytenr = EXTENT_MAP_HOLE;
		count = min_t(u64, count, encoded->len);
		encoded->len = count;
		encoded->unencoded_len = count;
	} else if (extent_map_is_compressed(em)) {
		disk_bytenr = em->disk_bytenr;
		/*
		 * Bail if the buffer isn't large enough to return the whole
		 * compressed extent.
		 */
		if (em->disk_num_bytes > count) {
			ret = -ENOBUFS;
			goto out_em;
		}
		disk_io_size = em->disk_num_bytes;
		count = em->disk_num_bytes;
		encoded->unencoded_len = em->ram_bytes;
		encoded->unencoded_offset = iocb->ki_pos - (em->start - em->offset);
		ret = btrfs_encoded_io_compression_from_extent(fs_info,
							       extent_map_compression(em));
		if (ret < 0)
			goto out_em;
		encoded->compression = ret;
	} else {
		disk_bytenr = extent_map_block_start(em) + (start - em->start);
		if (encoded->len > count)
			encoded->len = count;
		/*
		 * Don't read beyond what we locked. This also limits the page
		 * allocations that we'll do.
		 */
		disk_io_size = min(lockend + 1, iocb->ki_pos + encoded->len) - start;
		count = start + disk_io_size - iocb->ki_pos;
		encoded->len = count;
		encoded->unencoded_len = count;
		disk_io_size = ALIGN(disk_io_size, fs_info->sectorsize);
	}
	free_extent_map(em);
	em = NULL;

	if (disk_bytenr == EXTENT_MAP_HOLE) {
		unlock_extent(io_tree, start, lockend, &cached_state);
		btrfs_inode_unlock(inode, BTRFS_ILOCK_SHARED);
		unlocked = true;
		ret = iov_iter_zero(count, iter);
		if (ret != count)
			ret = -EFAULT;
	} else {
		ret = btrfs_encoded_read_regular(iocb, iter, start, lockend,
						 &cached_state, disk_bytenr,
						 disk_io_size, count,
						 encoded->compression,
						 &unlocked);
	}

out:
	if (ret >= 0)
		iocb->ki_pos += encoded->len;
out_em:
	free_extent_map(em);
out_unlock_extent:
	if (!unlocked)
		unlock_extent(io_tree, start, lockend, &cached_state);
out_unlock_inode:
	if (!unlocked)
		btrfs_inode_unlock(inode, BTRFS_ILOCK_SHARED);
	return ret;
}

ssize_t btrfs_do_encoded_write(struct kiocb *iocb, struct iov_iter *from,
			       const struct btrfs_ioctl_encoded_io_args *encoded)
{
	struct btrfs_inode *inode = BTRFS_I(file_inode(iocb->ki_filp));
	struct btrfs_root *root = inode->root;
	struct btrfs_fs_info *fs_info = root->fs_info;
	struct extent_io_tree *io_tree = &inode->io_tree;
	struct extent_changeset *data_reserved = NULL;
	struct extent_state *cached_state = NULL;
	struct btrfs_ordered_extent *ordered;
	struct btrfs_file_extent file_extent;
	int compression;
	size_t orig_count;
	u64 start, end;
	u64 num_bytes, ram_bytes, disk_num_bytes;
	unsigned long nr_folios, i;
	struct folio **folios;
	struct btrfs_key ins;
	bool extent_reserved = false;
	struct extent_map *em;
	ssize_t ret;

	switch (encoded->compression) {
	case BTRFS_ENCODED_IO_COMPRESSION_ZLIB:
		compression = BTRFS_COMPRESS_ZLIB;
		break;
	case BTRFS_ENCODED_IO_COMPRESSION_ZSTD:
		compression = BTRFS_COMPRESS_ZSTD;
		break;
	case BTRFS_ENCODED_IO_COMPRESSION_LZO_4K:
	case BTRFS_ENCODED_IO_COMPRESSION_LZO_8K:
	case BTRFS_ENCODED_IO_COMPRESSION_LZO_16K:
	case BTRFS_ENCODED_IO_COMPRESSION_LZO_32K:
	case BTRFS_ENCODED_IO_COMPRESSION_LZO_64K:
		/* The sector size must match for LZO. */
		if (encoded->compression -
		    BTRFS_ENCODED_IO_COMPRESSION_LZO_4K + 12 !=
		    fs_info->sectorsize_bits)
			return -EINVAL;
		compression = BTRFS_COMPRESS_LZO;
		break;
	default:
		return -EINVAL;
	}
	if (encoded->encryption != BTRFS_ENCODED_IO_ENCRYPTION_NONE)
		return -EINVAL;

	/*
	 * Compressed extents should always have checksums, so error out if we
	 * have a NOCOW file or inode was created while mounted with NODATASUM.
	 */
	if (inode->flags & BTRFS_INODE_NODATASUM)
		return -EINVAL;

	orig_count = iov_iter_count(from);

	/* The extent size must be sane. */
	if (encoded->unencoded_len > BTRFS_MAX_UNCOMPRESSED ||
	    orig_count > BTRFS_MAX_COMPRESSED || orig_count == 0)
		return -EINVAL;

	/*
	 * The compressed data must be smaller than the decompressed data.
	 *
	 * It's of course possible for data to compress to larger or the same
	 * size, but the buffered I/O path falls back to no compression for such
	 * data, and we don't want to break any assumptions by creating these
	 * extents.
	 *
	 * Note that this is less strict than the current check we have that the
	 * compressed data must be at least one sector smaller than the
	 * decompressed data. We only want to enforce the weaker requirement
	 * from old kernels that it is at least one byte smaller.
	 */
	if (orig_count >= encoded->unencoded_len)
		return -EINVAL;

	/* The extent must start on a sector boundary. */
	start = iocb->ki_pos;
	if (!IS_ALIGNED(start, fs_info->sectorsize))
		return -EINVAL;

	/*
	 * The extent must end on a sector boundary. However, we allow a write
	 * which ends at or extends i_size to have an unaligned length; we round
	 * up the extent size and set i_size to the unaligned end.
	 */
	if (start + encoded->len < inode->vfs_inode.i_size &&
	    !IS_ALIGNED(start + encoded->len, fs_info->sectorsize))
		return -EINVAL;

	/* Finally, the offset in the unencoded data must be sector-aligned. */
	if (!IS_ALIGNED(encoded->unencoded_offset, fs_info->sectorsize))
		return -EINVAL;

	num_bytes = ALIGN(encoded->len, fs_info->sectorsize);
	ram_bytes = ALIGN(encoded->unencoded_len, fs_info->sectorsize);
	end = start + num_bytes - 1;

	/*
	 * If the extent cannot be inline, the compressed data on disk must be
	 * sector-aligned. For convenience, we extend it with zeroes if it
	 * isn't.
	 */
	disk_num_bytes = ALIGN(orig_count, fs_info->sectorsize);
	nr_folios = DIV_ROUND_UP(disk_num_bytes, PAGE_SIZE);
	folios = kvcalloc(nr_folios, sizeof(struct page *), GFP_KERNEL_ACCOUNT);
	if (!folios)
		return -ENOMEM;
	for (i = 0; i < nr_folios; i++) {
		size_t bytes = min_t(size_t, PAGE_SIZE, iov_iter_count(from));
		char *kaddr;

		folios[i] = folio_alloc(GFP_KERNEL_ACCOUNT, 0);
		if (!folios[i]) {
			ret = -ENOMEM;
			goto out_folios;
		}
		kaddr = kmap_local_folio(folios[i], 0);
		if (copy_from_iter(kaddr, bytes, from) != bytes) {
			kunmap_local(kaddr);
			ret = -EFAULT;
			goto out_folios;
		}
		if (bytes < PAGE_SIZE)
			memset(kaddr + bytes, 0, PAGE_SIZE - bytes);
		kunmap_local(kaddr);
	}

	for (;;) {
		struct btrfs_ordered_extent *ordered;

		ret = btrfs_wait_ordered_range(inode, start, num_bytes);
		if (ret)
			goto out_folios;
		ret = invalidate_inode_pages2_range(inode->vfs_inode.i_mapping,
						    start >> PAGE_SHIFT,
						    end >> PAGE_SHIFT);
		if (ret)
			goto out_folios;
		lock_extent(io_tree, start, end, &cached_state);
		ordered = btrfs_lookup_ordered_range(inode, start, num_bytes);
		if (!ordered &&
		    !filemap_range_has_page(inode->vfs_inode.i_mapping, start, end))
			break;
		if (ordered)
			btrfs_put_ordered_extent(ordered);
		unlock_extent(io_tree, start, end, &cached_state);
		cond_resched();
	}

	/*
	 * We don't use the higher-level delalloc space functions because our
	 * num_bytes and disk_num_bytes are different.
	 */
	ret = btrfs_alloc_data_chunk_ondemand(inode, disk_num_bytes);
	if (ret)
		goto out_unlock;
	ret = btrfs_qgroup_reserve_data(inode, &data_reserved, start, num_bytes);
	if (ret)
		goto out_free_data_space;
	ret = btrfs_delalloc_reserve_metadata(inode, num_bytes, disk_num_bytes,
					      false);
	if (ret)
		goto out_qgroup_free_data;

	/* Try an inline extent first. */
	if (encoded->unencoded_len == encoded->len &&
	    encoded->unencoded_offset == 0 &&
	    can_cow_file_range_inline(inode, start, encoded->len, orig_count)) {
		ret = __cow_file_range_inline(inode, start, encoded->len,
					      orig_count, compression, folios[0],
					      true);
		if (ret <= 0) {
			if (ret == 0)
				ret = orig_count;
			goto out_delalloc_release;
		}
	}

	ret = btrfs_reserve_extent(root, disk_num_bytes, disk_num_bytes,
				   disk_num_bytes, 0, 0, &ins, 1, 1);
	if (ret)
		goto out_delalloc_release;
	extent_reserved = true;

	file_extent.disk_bytenr = ins.objectid;
	file_extent.disk_num_bytes = ins.offset;
	file_extent.num_bytes = num_bytes;
	file_extent.ram_bytes = ram_bytes;
	file_extent.offset = encoded->unencoded_offset;
	file_extent.compression = compression;
	em = btrfs_create_io_em(inode, start, &file_extent, BTRFS_ORDERED_COMPRESSED);
	if (IS_ERR(em)) {
		ret = PTR_ERR(em);
		goto out_free_reserved;
	}
	free_extent_map(em);

	ordered = btrfs_alloc_ordered_extent(inode, start, &file_extent,
				       (1 << BTRFS_ORDERED_ENCODED) |
				       (1 << BTRFS_ORDERED_COMPRESSED));
	if (IS_ERR(ordered)) {
		btrfs_drop_extent_map_range(inode, start, end, false);
		ret = PTR_ERR(ordered);
		goto out_free_reserved;
	}
	btrfs_dec_block_group_reservations(fs_info, ins.objectid);

	if (start + encoded->len > inode->vfs_inode.i_size)
		i_size_write(&inode->vfs_inode, start + encoded->len);

	unlock_extent(io_tree, start, end, &cached_state);

	btrfs_delalloc_release_extents(inode, num_bytes);

	btrfs_submit_compressed_write(ordered, folios, nr_folios, 0, false);
	ret = orig_count;
	goto out;

out_free_reserved:
	btrfs_dec_block_group_reservations(fs_info, ins.objectid);
	btrfs_free_reserved_extent(fs_info, ins.objectid, ins.offset, 1);
out_delalloc_release:
	btrfs_delalloc_release_extents(inode, num_bytes);
	btrfs_delalloc_release_metadata(inode, disk_num_bytes, ret < 0);
out_qgroup_free_data:
	if (ret < 0)
		btrfs_qgroup_free_data(inode, data_reserved, start, num_bytes, NULL);
out_free_data_space:
	/*
	 * If btrfs_reserve_extent() succeeded, then we already decremented
	 * bytes_may_use.
	 */
	if (!extent_reserved)
		btrfs_free_reserved_data_space_noquota(fs_info, disk_num_bytes);
out_unlock:
	unlock_extent(io_tree, start, end, &cached_state);
out_folios:
	for (i = 0; i < nr_folios; i++) {
		if (folios[i])
			folio_put(folios[i]);
	}
	kvfree(folios);
out:
	if (ret >= 0)
		iocb->ki_pos += encoded->len;
	return ret;
}

#ifdef CONFIG_SWAP
/*
 * Add an entry indicating a block group or device which is pinned by a
 * swapfile. Returns 0 on success, 1 if there is already an entry for it, or a
 * negative errno on failure.
 */
static int btrfs_add_swapfile_pin(struct inode *inode, void *ptr,
				  bool is_block_group)
{
	struct btrfs_fs_info *fs_info = BTRFS_I(inode)->root->fs_info;
	struct btrfs_swapfile_pin *sp, *entry;
	struct rb_node **p;
	struct rb_node *parent = NULL;

	sp = kmalloc(sizeof(*sp), GFP_NOFS);
	if (!sp)
		return -ENOMEM;
	sp->ptr = ptr;
	sp->inode = inode;
	sp->is_block_group = is_block_group;
	sp->bg_extent_count = 1;

	spin_lock(&fs_info->swapfile_pins_lock);
	p = &fs_info->swapfile_pins.rb_node;
	while (*p) {
		parent = *p;
		entry = rb_entry(parent, struct btrfs_swapfile_pin, node);
		if (sp->ptr < entry->ptr ||
		    (sp->ptr == entry->ptr && sp->inode < entry->inode)) {
			p = &(*p)->rb_left;
		} else if (sp->ptr > entry->ptr ||
			   (sp->ptr == entry->ptr && sp->inode > entry->inode)) {
			p = &(*p)->rb_right;
		} else {
			if (is_block_group)
				entry->bg_extent_count++;
			spin_unlock(&fs_info->swapfile_pins_lock);
			kfree(sp);
			return 1;
		}
	}
	rb_link_node(&sp->node, parent, p);
	rb_insert_color(&sp->node, &fs_info->swapfile_pins);
	spin_unlock(&fs_info->swapfile_pins_lock);
	return 0;
}

/* Free all of the entries pinned by this swapfile. */
static void btrfs_free_swapfile_pins(struct inode *inode)
{
	struct btrfs_fs_info *fs_info = BTRFS_I(inode)->root->fs_info;
	struct btrfs_swapfile_pin *sp;
	struct rb_node *node, *next;

	spin_lock(&fs_info->swapfile_pins_lock);
	node = rb_first(&fs_info->swapfile_pins);
	while (node) {
		next = rb_next(node);
		sp = rb_entry(node, struct btrfs_swapfile_pin, node);
		if (sp->inode == inode) {
			rb_erase(&sp->node, &fs_info->swapfile_pins);
			if (sp->is_block_group) {
				btrfs_dec_block_group_swap_extents(sp->ptr,
							   sp->bg_extent_count);
				btrfs_put_block_group(sp->ptr);
			}
			kfree(sp);
		}
		node = next;
	}
	spin_unlock(&fs_info->swapfile_pins_lock);
}

struct btrfs_swap_info {
	u64 start;
	u64 block_start;
	u64 block_len;
	u64 lowest_ppage;
	u64 highest_ppage;
	unsigned long nr_pages;
	int nr_extents;
};

static int btrfs_add_swap_extent(struct swap_info_struct *sis,
				 struct btrfs_swap_info *bsi)
{
	unsigned long nr_pages;
	unsigned long max_pages;
	u64 first_ppage, first_ppage_reported, next_ppage;
	int ret;

	/*
	 * Our swapfile may have had its size extended after the swap header was
	 * written. In that case activating the swapfile should not go beyond
	 * the max size set in the swap header.
	 */
	if (bsi->nr_pages >= sis->max)
		return 0;

	max_pages = sis->max - bsi->nr_pages;
	first_ppage = PAGE_ALIGN(bsi->block_start) >> PAGE_SHIFT;
	next_ppage = PAGE_ALIGN_DOWN(bsi->block_start + bsi->block_len) >> PAGE_SHIFT;

	if (first_ppage >= next_ppage)
		return 0;
	nr_pages = next_ppage - first_ppage;
	nr_pages = min(nr_pages, max_pages);

	first_ppage_reported = first_ppage;
	if (bsi->start == 0)
		first_ppage_reported++;
	if (bsi->lowest_ppage > first_ppage_reported)
		bsi->lowest_ppage = first_ppage_reported;
	if (bsi->highest_ppage < (next_ppage - 1))
		bsi->highest_ppage = next_ppage - 1;

	ret = add_swap_extent(sis, bsi->nr_pages, nr_pages, first_ppage);
	if (ret < 0)
		return ret;
	bsi->nr_extents += ret;
	bsi->nr_pages += nr_pages;
	return 0;
}

static void btrfs_swap_deactivate(struct file *file)
{
	struct inode *inode = file_inode(file);

	btrfs_free_swapfile_pins(inode);
	atomic_dec(&BTRFS_I(inode)->root->nr_swapfiles);
}

static int btrfs_swap_activate(struct swap_info_struct *sis, struct file *file,
			       sector_t *span)
{
	struct inode *inode = file_inode(file);
	struct btrfs_root *root = BTRFS_I(inode)->root;
	struct btrfs_fs_info *fs_info = root->fs_info;
	struct extent_io_tree *io_tree = &BTRFS_I(inode)->io_tree;
	struct extent_state *cached_state = NULL;
	struct extent_map *em = NULL;
	struct btrfs_chunk_map *map = NULL;
	struct btrfs_device *device = NULL;
	struct btrfs_swap_info bsi = {
		.lowest_ppage = (sector_t)-1ULL,
	};
	int ret = 0;
	u64 isize;
	u64 start;

	/*
	 * If the swap file was just created, make sure delalloc is done. If the
	 * file changes again after this, the user is doing something stupid and
	 * we don't really care.
	 */
	ret = btrfs_wait_ordered_range(BTRFS_I(inode), 0, (u64)-1);
	if (ret)
		return ret;

	/*
	 * The inode is locked, so these flags won't change after we check them.
	 */
	if (BTRFS_I(inode)->flags & BTRFS_INODE_COMPRESS) {
		btrfs_warn(fs_info, "swapfile must not be compressed");
		return -EINVAL;
	}
	if (!(BTRFS_I(inode)->flags & BTRFS_INODE_NODATACOW)) {
		btrfs_warn(fs_info, "swapfile must not be copy-on-write");
		return -EINVAL;
	}
	if (!(BTRFS_I(inode)->flags & BTRFS_INODE_NODATASUM)) {
		btrfs_warn(fs_info, "swapfile must not be checksummed");
		return -EINVAL;
	}

	/*
	 * Balance or device remove/replace/resize can move stuff around from
	 * under us. The exclop protection makes sure they aren't running/won't
	 * run concurrently while we are mapping the swap extents, and
	 * fs_info->swapfile_pins prevents them from running while the swap
	 * file is active and moving the extents. Note that this also prevents
	 * a concurrent device add which isn't actually necessary, but it's not
	 * really worth the trouble to allow it.
	 */
	if (!btrfs_exclop_start(fs_info, BTRFS_EXCLOP_SWAP_ACTIVATE)) {
		btrfs_warn(fs_info,
	   "cannot activate swapfile while exclusive operation is running");
		return -EBUSY;
	}

	/*
	 * Prevent snapshot creation while we are activating the swap file.
	 * We do not want to race with snapshot creation. If snapshot creation
	 * already started before we bumped nr_swapfiles from 0 to 1 and
	 * completes before the first write into the swap file after it is
	 * activated, than that write would fallback to COW.
	 */
	if (!btrfs_drew_try_write_lock(&root->snapshot_lock)) {
		btrfs_exclop_finish(fs_info);
		btrfs_warn(fs_info,
	   "cannot activate swapfile because snapshot creation is in progress");
		return -EINVAL;
	}
	/*
	 * Snapshots can create extents which require COW even if NODATACOW is
	 * set. We use this counter to prevent snapshots. We must increment it
	 * before walking the extents because we don't want a concurrent
	 * snapshot to run after we've already checked the extents.
	 *
	 * It is possible that subvolume is marked for deletion but still not
	 * removed yet. To prevent this race, we check the root status before
	 * activating the swapfile.
	 */
	spin_lock(&root->root_item_lock);
	if (btrfs_root_dead(root)) {
		spin_unlock(&root->root_item_lock);

		btrfs_exclop_finish(fs_info);
		btrfs_warn(fs_info,
		"cannot activate swapfile because subvolume %llu is being deleted",
			btrfs_root_id(root));
		return -EPERM;
	}
	atomic_inc(&root->nr_swapfiles);
	spin_unlock(&root->root_item_lock);

	isize = ALIGN_DOWN(inode->i_size, fs_info->sectorsize);

	lock_extent(io_tree, 0, isize - 1, &cached_state);
	start = 0;
	while (start < isize) {
		u64 logical_block_start, physical_block_start;
		struct btrfs_block_group *bg;
		u64 len = isize - start;

		em = btrfs_get_extent(BTRFS_I(inode), NULL, start, len);
		if (IS_ERR(em)) {
			ret = PTR_ERR(em);
			goto out;
		}

		if (em->disk_bytenr == EXTENT_MAP_HOLE) {
			btrfs_warn(fs_info, "swapfile must not have holes");
			ret = -EINVAL;
			goto out;
		}
		if (em->disk_bytenr == EXTENT_MAP_INLINE) {
			/*
			 * It's unlikely we'll ever actually find ourselves
			 * here, as a file small enough to fit inline won't be
			 * big enough to store more than the swap header, but in
			 * case something changes in the future, let's catch it
			 * here rather than later.
			 */
			btrfs_warn(fs_info, "swapfile must not be inline");
			ret = -EINVAL;
			goto out;
		}
		if (extent_map_is_compressed(em)) {
			btrfs_warn(fs_info, "swapfile must not be compressed");
			ret = -EINVAL;
			goto out;
		}

		logical_block_start = extent_map_block_start(em) + (start - em->start);
		len = min(len, em->len - (start - em->start));
		free_extent_map(em);
		em = NULL;

		ret = can_nocow_extent(inode, start, &len, NULL, false, true);
		if (ret < 0) {
			goto out;
		} else if (ret) {
			ret = 0;
		} else {
			btrfs_warn(fs_info,
				   "swapfile must not be copy-on-write");
			ret = -EINVAL;
			goto out;
		}

		map = btrfs_get_chunk_map(fs_info, logical_block_start, len);
		if (IS_ERR(map)) {
			ret = PTR_ERR(map);
			goto out;
		}

		if (map->type & BTRFS_BLOCK_GROUP_PROFILE_MASK) {
			btrfs_warn(fs_info,
				   "swapfile must have single data profile");
			ret = -EINVAL;
			goto out;
		}

		if (device == NULL) {
			device = map->stripes[0].dev;
			ret = btrfs_add_swapfile_pin(inode, device, false);
			if (ret == 1)
				ret = 0;
			else if (ret)
				goto out;
		} else if (device != map->stripes[0].dev) {
			btrfs_warn(fs_info, "swapfile must be on one device");
			ret = -EINVAL;
			goto out;
		}

		physical_block_start = (map->stripes[0].physical +
					(logical_block_start - map->start));
		len = min(len, map->chunk_len - (logical_block_start - map->start));
		btrfs_free_chunk_map(map);
		map = NULL;

		bg = btrfs_lookup_block_group(fs_info, logical_block_start);
		if (!bg) {
			btrfs_warn(fs_info,
			   "could not find block group containing swapfile");
			ret = -EINVAL;
			goto out;
		}

		if (!btrfs_inc_block_group_swap_extents(bg)) {
			btrfs_warn(fs_info,
			   "block group for swapfile at %llu is read-only%s",
			   bg->start,
			   atomic_read(&fs_info->scrubs_running) ?
				       " (scrub running)" : "");
			btrfs_put_block_group(bg);
			ret = -EINVAL;
			goto out;
		}

		ret = btrfs_add_swapfile_pin(inode, bg, true);
		if (ret) {
			btrfs_put_block_group(bg);
			if (ret == 1)
				ret = 0;
			else
				goto out;
		}

		if (bsi.block_len &&
		    bsi.block_start + bsi.block_len == physical_block_start) {
			bsi.block_len += len;
		} else {
			if (bsi.block_len) {
				ret = btrfs_add_swap_extent(sis, &bsi);
				if (ret)
					goto out;
			}
			bsi.start = start;
			bsi.block_start = physical_block_start;
			bsi.block_len = len;
		}

		start += len;
	}

	if (bsi.block_len)
		ret = btrfs_add_swap_extent(sis, &bsi);

out:
	if (!IS_ERR_OR_NULL(em))
		free_extent_map(em);
	if (!IS_ERR_OR_NULL(map))
		btrfs_free_chunk_map(map);

	unlock_extent(io_tree, 0, isize - 1, &cached_state);

	if (ret)
		btrfs_swap_deactivate(file);

	btrfs_drew_write_unlock(&root->snapshot_lock);

	btrfs_exclop_finish(fs_info);

	if (ret)
		return ret;

	if (device)
		sis->bdev = device->bdev;
	*span = bsi.highest_ppage - bsi.lowest_ppage + 1;
	sis->max = bsi.nr_pages;
	sis->pages = bsi.nr_pages - 1;
	sis->highest_bit = bsi.nr_pages - 1;
	return bsi.nr_extents;
}
#else
static void btrfs_swap_deactivate(struct file *file)
{
}

static int btrfs_swap_activate(struct swap_info_struct *sis, struct file *file,
			       sector_t *span)
{
	return -EOPNOTSUPP;
}
#endif

/*
 * Update the number of bytes used in the VFS' inode. When we replace extents in
 * a range (clone, dedupe, fallocate's zero range), we must update the number of
 * bytes used by the inode in an atomic manner, so that concurrent stat(2) calls
 * always get a correct value.
 */
void btrfs_update_inode_bytes(struct btrfs_inode *inode,
			      const u64 add_bytes,
			      const u64 del_bytes)
{
	if (add_bytes == del_bytes)
		return;

	spin_lock(&inode->lock);
	if (del_bytes > 0)
		inode_sub_bytes(&inode->vfs_inode, del_bytes);
	if (add_bytes > 0)
		inode_add_bytes(&inode->vfs_inode, add_bytes);
	spin_unlock(&inode->lock);
}

/*
 * Verify that there are no ordered extents for a given file range.
 *
 * @inode:   The target inode.
 * @start:   Start offset of the file range, should be sector size aligned.
 * @end:     End offset (inclusive) of the file range, its value +1 should be
 *           sector size aligned.
 *
 * This should typically be used for cases where we locked an inode's VFS lock in
 * exclusive mode, we have also locked the inode's i_mmap_lock in exclusive mode,
 * we have flushed all delalloc in the range, we have waited for all ordered
 * extents in the range to complete and finally we have locked the file range in
 * the inode's io_tree.
 */
void btrfs_assert_inode_range_clean(struct btrfs_inode *inode, u64 start, u64 end)
{
	struct btrfs_root *root = inode->root;
	struct btrfs_ordered_extent *ordered;

	if (!IS_ENABLED(CONFIG_BTRFS_ASSERT))
		return;

	ordered = btrfs_lookup_first_ordered_range(inode, start, end + 1 - start);
	if (ordered) {
		btrfs_err(root->fs_info,
"found unexpected ordered extent in file range [%llu, %llu] for inode %llu root %llu (ordered range [%llu, %llu])",
			  start, end, btrfs_ino(inode), btrfs_root_id(root),
			  ordered->file_offset,
			  ordered->file_offset + ordered->num_bytes - 1);
		btrfs_put_ordered_extent(ordered);
	}

	ASSERT(ordered == NULL);
}

/*
 * Find the first inode with a minimum number.
 *
 * @root:	The root to search for.
 * @min_ino:	The minimum inode number.
 *
 * Find the first inode in the @root with a number >= @min_ino and return it.
 * Returns NULL if no such inode found.
 */
struct btrfs_inode *btrfs_find_first_inode(struct btrfs_root *root, u64 min_ino)
{
	struct btrfs_inode *inode;
	unsigned long from = min_ino;

	xa_lock(&root->inodes);
	while (true) {
		inode = xa_find(&root->inodes, &from, ULONG_MAX, XA_PRESENT);
		if (!inode)
			break;
		if (igrab(&inode->vfs_inode))
			break;

		from = btrfs_ino(inode) + 1;
		cond_resched_lock(&root->inodes.xa_lock);
	}
	xa_unlock(&root->inodes);

	return inode;
}

static const struct inode_operations btrfs_dir_inode_operations = {
	.getattr	= btrfs_getattr,
	.lookup		= btrfs_lookup,
	.create		= btrfs_create,
	.unlink		= btrfs_unlink,
	.link		= btrfs_link,
	.mkdir		= btrfs_mkdir,
	.rmdir		= btrfs_rmdir,
	.rename		= btrfs_rename2,
	.symlink	= btrfs_symlink,
	.setattr	= btrfs_setattr,
	.mknod		= btrfs_mknod,
	.listxattr	= btrfs_listxattr,
	.permission	= btrfs_permission,
	.get_inode_acl	= btrfs_get_acl,
	.set_acl	= btrfs_set_acl,
	.update_time	= btrfs_update_time,
	.tmpfile        = btrfs_tmpfile,
	.fileattr_get	= btrfs_fileattr_get,
	.fileattr_set	= btrfs_fileattr_set,
};

static const struct file_operations btrfs_dir_file_operations = {
	.llseek		= btrfs_dir_llseek,
	.read		= generic_read_dir,
	.iterate_shared	= btrfs_real_readdir,
	.open		= btrfs_opendir,
	.unlocked_ioctl	= btrfs_ioctl,
#ifdef CONFIG_COMPAT
	.compat_ioctl	= btrfs_compat_ioctl,
#endif
	.release        = btrfs_release_file,
	.fsync		= btrfs_sync_file,
};

/*
 * btrfs doesn't support the bmap operation because swapfiles
 * use bmap to make a mapping of extents in the file.  They assume
 * these extents won't change over the life of the file and they
 * use the bmap result to do IO directly to the drive.
 *
 * the btrfs bmap call would return logical addresses that aren't
 * suitable for IO and they also will change frequently as COW
 * operations happen.  So, swapfile + btrfs == corruption.
 *
 * For now we're avoiding this by dropping bmap.
 */
static const struct address_space_operations btrfs_aops = {
	.read_folio	= btrfs_read_folio,
	.writepages	= btrfs_writepages,
	.readahead	= btrfs_readahead,
	.invalidate_folio = btrfs_invalidate_folio,
	.release_folio	= btrfs_release_folio,
	.migrate_folio	= btrfs_migrate_folio,
	.dirty_folio	= filemap_dirty_folio,
	.error_remove_folio = generic_error_remove_folio,
	.swap_activate	= btrfs_swap_activate,
	.swap_deactivate = btrfs_swap_deactivate,
};

static const struct inode_operations btrfs_file_inode_operations = {
	.getattr	= btrfs_getattr,
	.setattr	= btrfs_setattr,
	.listxattr      = btrfs_listxattr,
	.permission	= btrfs_permission,
	.fiemap		= btrfs_fiemap,
	.get_inode_acl	= btrfs_get_acl,
	.set_acl	= btrfs_set_acl,
	.update_time	= btrfs_update_time,
	.fileattr_get	= btrfs_fileattr_get,
	.fileattr_set	= btrfs_fileattr_set,
};
static const struct inode_operations btrfs_special_inode_operations = {
	.getattr	= btrfs_getattr,
	.setattr	= btrfs_setattr,
	.permission	= btrfs_permission,
	.listxattr	= btrfs_listxattr,
	.get_inode_acl	= btrfs_get_acl,
	.set_acl	= btrfs_set_acl,
	.update_time	= btrfs_update_time,
};
static const struct inode_operations btrfs_symlink_inode_operations = {
	.get_link	= page_get_link,
	.getattr	= btrfs_getattr,
	.setattr	= btrfs_setattr,
	.permission	= btrfs_permission,
	.listxattr	= btrfs_listxattr,
	.update_time	= btrfs_update_time,
};

const struct dentry_operations btrfs_dentry_operations = {
	.d_delete	= btrfs_dentry_delete,
};<|MERGE_RESOLUTION|>--- conflicted
+++ resolved
@@ -5551,11 +5551,7 @@
 	args.ino = ino;
 	args.root = root;
 
-<<<<<<< HEAD
-	inode = iget5_locked_rcu(s, hashval, btrfs_find_actor,
-=======
-	inode = iget5_locked(root->fs_info->sb, hashval, btrfs_find_actor,
->>>>>>> 8e786054
+	inode = iget5_locked_rcu(root->fs_info->sb, hashval, btrfs_find_actor,
 			     btrfs_init_locked_inode,
 			     (void *)&args);
 	return inode;
