// SPDX-License-Identifier: GPL-2.0-only
/*
 *  linux/fs/exec.c
 *
 *  Copyright (C) 1991, 1992  Linus Torvalds
 */

/*
 * #!-checking implemented by tytso.
 */
/*
 * Demand-loading implemented 01.12.91 - no need to read anything but
 * the header into memory. The inode of the executable is put into
 * "current->executable", and page faults do the actual loading. Clean.
 *
 * Once more I can proudly say that linux stood up to being changed: it
 * was less than 2 hours work to get demand-loading completely implemented.
 *
 * Demand loading changed July 1993 by Eric Youngdale.   Use mmap instead,
 * current->executable is only used by the procfs.  This allows a dispatch
 * table to check for several different types  of binary formats.  We keep
 * trying until we recognize the file or we run out of supported binary
 * formats.
 */

#include <linux/kernel_read_file.h>
#include <linux/slab.h>
#include <linux/file.h>
#include <linux/fdtable.h>
#include <linux/mm.h>
#include <linux/stat.h>
#include <linux/fcntl.h>
#include <linux/swap.h>
#include <linux/string.h>
#include <linux/init.h>
#include <linux/sched/mm.h>
#include <linux/sched/coredump.h>
#include <linux/sched/signal.h>
#include <linux/sched/numa_balancing.h>
#include <linux/sched/task.h>
#include <linux/pagemap.h>
#include <linux/perf_event.h>
#include <linux/highmem.h>
#include <linux/spinlock.h>
#include <linux/key.h>
#include <linux/personality.h>
#include <linux/binfmts.h>
#include <linux/utsname.h>
#include <linux/pid_namespace.h>
#include <linux/module.h>
#include <linux/namei.h>
#include <linux/mount.h>
#include <linux/security.h>
#include <linux/syscalls.h>
#include <linux/tsacct_kern.h>
#include <linux/cn_proc.h>
#include <linux/audit.h>
#include <linux/kmod.h>
#include <linux/fsnotify.h>
#include <linux/fs_struct.h>
#include <linux/oom.h>
#include <linux/compat.h>
#include <linux/vmalloc.h>
#include <linux/io_uring.h>
#include <linux/syscall_user_dispatch.h>
#include <linux/coredump.h>
#include <linux/time_namespace.h>
#include <linux/user_events.h>
#include <linux/rseq.h>
#include <linux/ksm.h>

#include <linux/uaccess.h>
#include <asm/mmu_context.h>
#include <asm/tlb.h>

#include <trace/events/task.h>
#include "internal.h"

#include <trace/events/sched.h>

static int bprm_creds_from_file(struct linux_binprm *bprm);

int suid_dumpable = 0;

static LIST_HEAD(formats);
static DEFINE_RWLOCK(binfmt_lock);

void __register_binfmt(struct linux_binfmt * fmt, int insert)
{
	write_lock(&binfmt_lock);
	insert ? list_add(&fmt->lh, &formats) :
		 list_add_tail(&fmt->lh, &formats);
	write_unlock(&binfmt_lock);
}

EXPORT_SYMBOL(__register_binfmt);

void unregister_binfmt(struct linux_binfmt * fmt)
{
	write_lock(&binfmt_lock);
	list_del(&fmt->lh);
	write_unlock(&binfmt_lock);
}

EXPORT_SYMBOL(unregister_binfmt);

static inline void put_binfmt(struct linux_binfmt * fmt)
{
	module_put(fmt->module);
}

bool path_noexec(const struct path *path)
{
	return (path->mnt->mnt_flags & MNT_NOEXEC) ||
	       (path->mnt->mnt_sb->s_iflags & SB_I_NOEXEC);
}

#ifdef CONFIG_USELIB
/*
 * Note that a shared library must be both readable and executable due to
 * security reasons.
 *
 * Also note that we take the address to load from the file itself.
 */
SYSCALL_DEFINE1(uselib, const char __user *, library)
{
	struct linux_binfmt *fmt;
	struct file *file;
	struct filename *tmp = getname(library);
	int error = PTR_ERR(tmp);
	static const struct open_flags uselib_flags = {
		.open_flag = O_LARGEFILE | O_RDONLY,
		.acc_mode = MAY_READ | MAY_EXEC,
		.intent = LOOKUP_OPEN,
		.lookup_flags = LOOKUP_FOLLOW,
	};

	if (IS_ERR(tmp))
		goto out;

	file = do_filp_open(AT_FDCWD, tmp, &uselib_flags);
	putname(tmp);
	error = PTR_ERR(file);
	if (IS_ERR(file))
		goto out;

	/*
	 * Check do_open_execat() for an explanation.
	 */
	error = -EACCES;
	if (WARN_ON_ONCE(!S_ISREG(file_inode(file)->i_mode)) ||
	    path_noexec(&file->f_path))
		goto exit;

	error = -ENOEXEC;

	read_lock(&binfmt_lock);
	list_for_each_entry(fmt, &formats, lh) {
		if (!fmt->load_shlib)
			continue;
		if (!try_module_get(fmt->module))
			continue;
		read_unlock(&binfmt_lock);
		error = fmt->load_shlib(file);
		read_lock(&binfmt_lock);
		put_binfmt(fmt);
		if (error != -ENOEXEC)
			break;
	}
	read_unlock(&binfmt_lock);
exit:
	fput(file);
out:
	return error;
}
#endif /* #ifdef CONFIG_USELIB */

#ifdef CONFIG_MMU
/*
 * The nascent bprm->mm is not visible until exec_mmap() but it can
 * use a lot of memory, account these pages in current->mm temporary
 * for oom_badness()->get_mm_rss(). Once exec succeeds or fails, we
 * change the counter back via acct_arg_size(0).
 */
static void acct_arg_size(struct linux_binprm *bprm, unsigned long pages)
{
	struct mm_struct *mm = current->mm;
	long diff = (long)(pages - bprm->vma_pages);

	if (!mm || !diff)
		return;

	bprm->vma_pages = pages;
	add_mm_counter(mm, MM_ANONPAGES, diff);
}

static struct page *get_arg_page(struct linux_binprm *bprm, unsigned long pos,
		int write)
{
	struct page *page;
	struct vm_area_struct *vma = bprm->vma;
	struct mm_struct *mm = bprm->mm;
	int ret;

	/*
	 * Avoid relying on expanding the stack down in GUP (which
	 * does not work for STACK_GROWSUP anyway), and just do it
	 * by hand ahead of time.
	 */
	if (write && pos < vma->vm_start) {
		mmap_write_lock(mm);
		ret = expand_downwards(vma, pos);
		if (unlikely(ret < 0)) {
			mmap_write_unlock(mm);
			return NULL;
		}
		mmap_write_downgrade(mm);
	} else
		mmap_read_lock(mm);

	/*
	 * We are doing an exec().  'current' is the process
	 * doing the exec and 'mm' is the new process's mm.
	 */
	ret = get_user_pages_remote(mm, pos, 1,
			write ? FOLL_WRITE : 0,
			&page, NULL);
	mmap_read_unlock(mm);
	if (ret <= 0)
		return NULL;

	if (write)
		acct_arg_size(bprm, vma_pages(vma));

	return page;
}

static void put_arg_page(struct page *page)
{
	put_page(page);
}

static void free_arg_pages(struct linux_binprm *bprm)
{
}

static void flush_arg_page(struct linux_binprm *bprm, unsigned long pos,
		struct page *page)
{
	flush_cache_page(bprm->vma, pos, page_to_pfn(page));
}

static int __bprm_mm_init(struct linux_binprm *bprm)
{
	int err;
	struct vm_area_struct *vma = NULL;
	struct mm_struct *mm = bprm->mm;

	bprm->vma = vma = vm_area_alloc(mm);
	if (!vma)
		return -ENOMEM;
	vma_set_anonymous(vma);

	if (mmap_write_lock_killable(mm)) {
		err = -EINTR;
		goto err_free;
	}

	/*
	 * Need to be called with mmap write lock
	 * held, to avoid race with ksmd.
	 */
	err = ksm_execve(mm);
	if (err)
		goto err_ksm;

	/*
	 * Place the stack at the largest stack address the architecture
	 * supports. Later, we'll move this to an appropriate place. We don't
	 * use STACK_TOP because that can depend on attributes which aren't
	 * configured yet.
	 */
	BUILD_BUG_ON(VM_STACK_FLAGS & VM_STACK_INCOMPLETE_SETUP);
	vma->vm_end = STACK_TOP_MAX;
	vma->vm_start = vma->vm_end - PAGE_SIZE;
	vm_flags_init(vma, VM_SOFTDIRTY | VM_STACK_FLAGS | VM_STACK_INCOMPLETE_SETUP);
	vma->vm_page_prot = vm_get_page_prot(vma->vm_flags);

	err = insert_vm_struct(mm, vma);
	if (err)
		goto err;

	mm->stack_vm = mm->total_vm = 1;
	mmap_write_unlock(mm);
	bprm->p = vma->vm_end - sizeof(void *);
	return 0;
err:
	ksm_exit(mm);
err_ksm:
	mmap_write_unlock(mm);
err_free:
	bprm->vma = NULL;
	vm_area_free(vma);
	return err;
}

static bool valid_arg_len(struct linux_binprm *bprm, long len)
{
	return len <= MAX_ARG_STRLEN;
}

#else

static inline void acct_arg_size(struct linux_binprm *bprm, unsigned long pages)
{
}

static struct page *get_arg_page(struct linux_binprm *bprm, unsigned long pos,
		int write)
{
	struct page *page;

	page = bprm->page[pos / PAGE_SIZE];
	if (!page && write) {
		page = alloc_page(GFP_HIGHUSER|__GFP_ZERO);
		if (!page)
			return NULL;
		bprm->page[pos / PAGE_SIZE] = page;
	}

	return page;
}

static void put_arg_page(struct page *page)
{
}

static void free_arg_page(struct linux_binprm *bprm, int i)
{
	if (bprm->page[i]) {
		__free_page(bprm->page[i]);
		bprm->page[i] = NULL;
	}
}

static void free_arg_pages(struct linux_binprm *bprm)
{
	int i;

	for (i = 0; i < MAX_ARG_PAGES; i++)
		free_arg_page(bprm, i);
}

static void flush_arg_page(struct linux_binprm *bprm, unsigned long pos,
		struct page *page)
{
}

static int __bprm_mm_init(struct linux_binprm *bprm)
{
	bprm->p = PAGE_SIZE * MAX_ARG_PAGES - sizeof(void *);
	return 0;
}

static bool valid_arg_len(struct linux_binprm *bprm, long len)
{
	return len <= bprm->p;
}

#endif /* CONFIG_MMU */

/*
 * Create a new mm_struct and populate it with a temporary stack
 * vm_area_struct.  We don't have enough context at this point to set the stack
 * flags, permissions, and offset, so we use temporary values.  We'll update
 * them later in setup_arg_pages().
 */
static int bprm_mm_init(struct linux_binprm *bprm)
{
	int err;
	struct mm_struct *mm = NULL;

	bprm->mm = mm = mm_alloc();
	err = -ENOMEM;
	if (!mm)
		goto err;

	/* Save current stack limit for all calculations made during exec. */
	task_lock(current->group_leader);
	bprm->rlim_stack = current->signal->rlim[RLIMIT_STACK];
	task_unlock(current->group_leader);

	err = __bprm_mm_init(bprm);
	if (err)
		goto err;

	return 0;

err:
	if (mm) {
		bprm->mm = NULL;
		mmdrop(mm);
	}

	return err;
}

struct user_arg_ptr {
#ifdef CONFIG_COMPAT
	bool is_compat;
#endif
	union {
		const char __user *const __user *native;
#ifdef CONFIG_COMPAT
		const compat_uptr_t __user *compat;
#endif
	} ptr;
};

static const char __user *get_user_arg_ptr(struct user_arg_ptr argv, int nr)
{
	const char __user *native;

#ifdef CONFIG_COMPAT
	if (unlikely(argv.is_compat)) {
		compat_uptr_t compat;

		if (get_user(compat, argv.ptr.compat + nr))
			return ERR_PTR(-EFAULT);

		return compat_ptr(compat);
	}
#endif

	if (get_user(native, argv.ptr.native + nr))
		return ERR_PTR(-EFAULT);

	return native;
}

/*
 * count() counts the number of strings in array ARGV.
 */
static int count(struct user_arg_ptr argv, int max)
{
	int i = 0;

	if (argv.ptr.native != NULL) {
		for (;;) {
			const char __user *p = get_user_arg_ptr(argv, i);

			if (!p)
				break;

			if (IS_ERR(p))
				return -EFAULT;

			if (i >= max)
				return -E2BIG;
			++i;

			if (fatal_signal_pending(current))
				return -ERESTARTNOHAND;
			cond_resched();
		}
	}
	return i;
}

static int count_strings_kernel(const char *const *argv)
{
	int i;

	if (!argv)
		return 0;

	for (i = 0; argv[i]; ++i) {
		if (i >= MAX_ARG_STRINGS)
			return -E2BIG;
		if (fatal_signal_pending(current))
			return -ERESTARTNOHAND;
		cond_resched();
	}
	return i;
}

static inline int bprm_set_stack_limit(struct linux_binprm *bprm,
				       unsigned long limit)
{
#ifdef CONFIG_MMU
	/* Avoid a pathological bprm->p. */
	if (bprm->p < limit)
		return -E2BIG;
	bprm->argmin = bprm->p - limit;
#endif
	return 0;
}
static inline bool bprm_hit_stack_limit(struct linux_binprm *bprm)
{
#ifdef CONFIG_MMU
	return bprm->p < bprm->argmin;
#else
	return false;
#endif
}

/*
 * Calculate bprm->argmin from:
 * - _STK_LIM
 * - ARG_MAX
 * - bprm->rlim_stack.rlim_cur
 * - bprm->argc
 * - bprm->envc
 * - bprm->p
 */
static int bprm_stack_limits(struct linux_binprm *bprm)
{
	unsigned long limit, ptr_size;

	/*
	 * Limit to 1/4 of the max stack size or 3/4 of _STK_LIM
	 * (whichever is smaller) for the argv+env strings.
	 * This ensures that:
	 *  - the remaining binfmt code will not run out of stack space,
	 *  - the program will have a reasonable amount of stack left
	 *    to work from.
	 */
	limit = _STK_LIM / 4 * 3;
	limit = min(limit, bprm->rlim_stack.rlim_cur / 4);
	/*
	 * We've historically supported up to 32 pages (ARG_MAX)
	 * of argument strings even with small stacks
	 */
	limit = max_t(unsigned long, limit, ARG_MAX);
	/* Reject totally pathological counts. */
	if (bprm->argc < 0 || bprm->envc < 0)
		return -E2BIG;
	/*
	 * We must account for the size of all the argv and envp pointers to
	 * the argv and envp strings, since they will also take up space in
	 * the stack. They aren't stored until much later when we can't
	 * signal to the parent that the child has run out of stack space.
	 * Instead, calculate it here so it's possible to fail gracefully.
	 *
	 * In the case of argc = 0, make sure there is space for adding a
	 * empty string (which will bump argc to 1), to ensure confused
	 * userspace programs don't start processing from argv[1], thinking
	 * argc can never be 0, to keep them from walking envp by accident.
	 * See do_execveat_common().
	 */
	if (check_add_overflow(max(bprm->argc, 1), bprm->envc, &ptr_size) ||
	    check_mul_overflow(ptr_size, sizeof(void *), &ptr_size))
		return -E2BIG;
	if (limit <= ptr_size)
		return -E2BIG;
	limit -= ptr_size;

	return bprm_set_stack_limit(bprm, limit);
}

/*
 * 'copy_strings()' copies argument/environment strings from the old
 * processes's memory to the new process's stack.  The call to get_user_pages()
 * ensures the destination page is created and not swapped out.
 */
static int copy_strings(int argc, struct user_arg_ptr argv,
			struct linux_binprm *bprm)
{
	struct page *kmapped_page = NULL;
	char *kaddr = NULL;
	unsigned long kpos = 0;
	int ret;

	while (argc-- > 0) {
		const char __user *str;
		int len;
		unsigned long pos;

		ret = -EFAULT;
		str = get_user_arg_ptr(argv, argc);
		if (IS_ERR(str))
			goto out;

		len = strnlen_user(str, MAX_ARG_STRLEN);
		if (!len)
			goto out;

		ret = -E2BIG;
		if (!valid_arg_len(bprm, len))
			goto out;

		/* We're going to work our way backwards. */
		pos = bprm->p;
		str += len;
		bprm->p -= len;
		if (bprm_hit_stack_limit(bprm))
			goto out;

		while (len > 0) {
			int offset, bytes_to_copy;

			if (fatal_signal_pending(current)) {
				ret = -ERESTARTNOHAND;
				goto out;
			}
			cond_resched();

			offset = pos % PAGE_SIZE;
			if (offset == 0)
				offset = PAGE_SIZE;

			bytes_to_copy = offset;
			if (bytes_to_copy > len)
				bytes_to_copy = len;

			offset -= bytes_to_copy;
			pos -= bytes_to_copy;
			str -= bytes_to_copy;
			len -= bytes_to_copy;

			if (!kmapped_page || kpos != (pos & PAGE_MASK)) {
				struct page *page;

				page = get_arg_page(bprm, pos, 1);
				if (!page) {
					ret = -E2BIG;
					goto out;
				}

				if (kmapped_page) {
					flush_dcache_page(kmapped_page);
					kunmap_local(kaddr);
					put_arg_page(kmapped_page);
				}
				kmapped_page = page;
				kaddr = kmap_local_page(kmapped_page);
				kpos = pos & PAGE_MASK;
				flush_arg_page(bprm, kpos, kmapped_page);
			}
			if (copy_from_user(kaddr+offset, str, bytes_to_copy)) {
				ret = -EFAULT;
				goto out;
			}
		}
	}
	ret = 0;
out:
	if (kmapped_page) {
		flush_dcache_page(kmapped_page);
		kunmap_local(kaddr);
		put_arg_page(kmapped_page);
	}
	return ret;
}

/*
 * Copy and argument/environment string from the kernel to the processes stack.
 */
int copy_string_kernel(const char *arg, struct linux_binprm *bprm)
{
	int len = strnlen(arg, MAX_ARG_STRLEN) + 1 /* terminating NUL */;
	unsigned long pos = bprm->p;

	if (len == 0)
		return -EFAULT;
	if (!valid_arg_len(bprm, len))
		return -E2BIG;

	/* We're going to work our way backwards. */
	arg += len;
	bprm->p -= len;
	if (bprm_hit_stack_limit(bprm))
		return -E2BIG;

	while (len > 0) {
		unsigned int bytes_to_copy = min_t(unsigned int, len,
				min_not_zero(offset_in_page(pos), PAGE_SIZE));
		struct page *page;

		pos -= bytes_to_copy;
		arg -= bytes_to_copy;
		len -= bytes_to_copy;

		page = get_arg_page(bprm, pos, 1);
		if (!page)
			return -E2BIG;
		flush_arg_page(bprm, pos & PAGE_MASK, page);
		memcpy_to_page(page, offset_in_page(pos), arg, bytes_to_copy);
		put_arg_page(page);
	}

	return 0;
}
EXPORT_SYMBOL(copy_string_kernel);

static int copy_strings_kernel(int argc, const char *const *argv,
			       struct linux_binprm *bprm)
{
	while (argc-- > 0) {
		int ret = copy_string_kernel(argv[argc], bprm);
		if (ret < 0)
			return ret;
		if (fatal_signal_pending(current))
			return -ERESTARTNOHAND;
		cond_resched();
	}
	return 0;
}

#ifdef CONFIG_MMU

/*
 * During bprm_mm_init(), we create a temporary stack at STACK_TOP_MAX.  Once
 * the binfmt code determines where the new stack should reside, we shift it to
 * its final location.  The process proceeds as follows:
 *
 * 1) Use shift to calculate the new vma endpoints.
 * 2) Extend vma to cover both the old and new ranges.  This ensures the
 *    arguments passed to subsequent functions are consistent.
 * 3) Move vma's page tables to the new range.
 * 4) Free up any cleared pgd range.
 * 5) Shrink the vma to cover only the new range.
 */
static int shift_arg_pages(struct vm_area_struct *vma, unsigned long shift)
{
	struct mm_struct *mm = vma->vm_mm;
	unsigned long old_start = vma->vm_start;
	unsigned long old_end = vma->vm_end;
	unsigned long length = old_end - old_start;
	unsigned long new_start = old_start - shift;
	unsigned long new_end = old_end - shift;
	VMA_ITERATOR(vmi, mm, new_start);
	struct vm_area_struct *next;
	struct mmu_gather tlb;

	BUG_ON(new_start > new_end);

	/*
	 * ensure there are no vmas between where we want to go
	 * and where we are
	 */
	if (vma != vma_next(&vmi))
		return -EFAULT;

	vma_iter_prev_range(&vmi);
	/*
	 * cover the whole range: [new_start, old_end)
	 */
	if (vma_expand(&vmi, vma, new_start, old_end, vma->vm_pgoff, NULL))
		return -ENOMEM;

	/*
	 * move the page tables downwards, on failure we rely on
	 * process cleanup to remove whatever mess we made.
	 */
	if (length != move_page_tables(vma, old_start,
				       vma, new_start, length, false, true))
		return -ENOMEM;

	lru_add_drain();
	tlb_gather_mmu(&tlb, mm);
	next = vma_next(&vmi);
	if (new_end > old_start) {
		/*
		 * when the old and new regions overlap clear from new_end.
		 */
		free_pgd_range(&tlb, new_end, old_end, new_end,
			next ? next->vm_start : USER_PGTABLES_CEILING);
	} else {
		/*
		 * otherwise, clean from old_start; this is done to not touch
		 * the address space in [new_end, old_start) some architectures
		 * have constraints on va-space that make this illegal (IA64) -
		 * for the others its just a little faster.
		 */
		free_pgd_range(&tlb, old_start, old_end, new_end,
			next ? next->vm_start : USER_PGTABLES_CEILING);
	}
	tlb_finish_mmu(&tlb);

	vma_prev(&vmi);
	/* Shrink the vma to just the new range */
	return vma_shrink(&vmi, vma, new_start, new_end, vma->vm_pgoff);
}

/*
 * Finalizes the stack vm_area_struct. The flags and permissions are updated,
 * the stack is optionally relocated, and some extra space is added.
 */
int setup_arg_pages(struct linux_binprm *bprm,
		    unsigned long stack_top,
		    int executable_stack)
{
	unsigned long ret;
	unsigned long stack_shift;
	struct mm_struct *mm = current->mm;
	struct vm_area_struct *vma = bprm->vma;
	struct vm_area_struct *prev = NULL;
	unsigned long vm_flags;
	unsigned long stack_base;
	unsigned long stack_size;
	unsigned long stack_expand;
	unsigned long rlim_stack;
	struct mmu_gather tlb;
	struct vma_iterator vmi;

#ifdef CONFIG_STACK_GROWSUP
	/* Limit stack size */
	stack_base = bprm->rlim_stack.rlim_max;

	stack_base = calc_max_stack_size(stack_base);

	/* Add space for stack randomization. */
	stack_base += (STACK_RND_MASK << PAGE_SHIFT);

	/* Make sure we didn't let the argument array grow too large. */
	if (vma->vm_end - vma->vm_start > stack_base)
		return -ENOMEM;

	stack_base = PAGE_ALIGN(stack_top - stack_base);

	stack_shift = vma->vm_start - stack_base;
	mm->arg_start = bprm->p - stack_shift;
	bprm->p = vma->vm_end - stack_shift;
#else
	stack_top = arch_align_stack(stack_top);
	stack_top = PAGE_ALIGN(stack_top);

	if (unlikely(stack_top < mmap_min_addr) ||
	    unlikely(vma->vm_end - vma->vm_start >= stack_top - mmap_min_addr))
		return -ENOMEM;

	stack_shift = vma->vm_end - stack_top;

	bprm->p -= stack_shift;
	mm->arg_start = bprm->p;
#endif

	if (bprm->loader)
		bprm->loader -= stack_shift;
	bprm->exec -= stack_shift;

	if (mmap_write_lock_killable(mm))
		return -EINTR;

	vm_flags = VM_STACK_FLAGS;

	/*
	 * Adjust stack execute permissions; explicitly enable for
	 * EXSTACK_ENABLE_X, disable for EXSTACK_DISABLE_X and leave alone
	 * (arch default) otherwise.
	 */
	if (unlikely(executable_stack == EXSTACK_ENABLE_X))
		vm_flags |= VM_EXEC;
	else if (executable_stack == EXSTACK_DISABLE_X)
		vm_flags &= ~VM_EXEC;
	vm_flags |= mm->def_flags;
	vm_flags |= VM_STACK_INCOMPLETE_SETUP;

	vma_iter_init(&vmi, mm, vma->vm_start);

	tlb_gather_mmu(&tlb, mm);
	ret = mprotect_fixup(&vmi, &tlb, vma, &prev, vma->vm_start, vma->vm_end,
			vm_flags);
	tlb_finish_mmu(&tlb);

	if (ret)
		goto out_unlock;
	BUG_ON(prev != vma);

	if (unlikely(vm_flags & VM_EXEC)) {
		pr_warn_once("process '%pD4' started with executable stack\n",
			     bprm->file);
	}

	/* Move stack pages down in memory. */
	if (stack_shift) {
		ret = shift_arg_pages(vma, stack_shift);
		if (ret)
			goto out_unlock;
	}

	/* mprotect_fixup is overkill to remove the temporary stack flags */
	vm_flags_clear(vma, VM_STACK_INCOMPLETE_SETUP);

	stack_expand = 131072UL; /* randomly 32*4k (or 2*64k) pages */
	stack_size = vma->vm_end - vma->vm_start;
	/*
	 * Align this down to a page boundary as expand_stack
	 * will align it up.
	 */
	rlim_stack = bprm->rlim_stack.rlim_cur & PAGE_MASK;

	stack_expand = min(rlim_stack, stack_size + stack_expand);

#ifdef CONFIG_STACK_GROWSUP
	stack_base = vma->vm_start + stack_expand;
#else
	stack_base = vma->vm_end - stack_expand;
#endif
	current->mm->start_stack = bprm->p;
	ret = expand_stack_locked(vma, stack_base);
	if (ret)
		ret = -EFAULT;

out_unlock:
	mmap_write_unlock(mm);
	return ret;
}
EXPORT_SYMBOL(setup_arg_pages);

#else

/*
 * Transfer the program arguments and environment from the holding pages
 * onto the stack. The provided stack pointer is adjusted accordingly.
 */
int transfer_args_to_stack(struct linux_binprm *bprm,
			   unsigned long *sp_location)
{
	unsigned long index, stop, sp;
	int ret = 0;

	stop = bprm->p >> PAGE_SHIFT;
	sp = *sp_location;

	for (index = MAX_ARG_PAGES - 1; index >= stop; index--) {
		unsigned int offset = index == stop ? bprm->p & ~PAGE_MASK : 0;
		char *src = kmap_local_page(bprm->page[index]) + offset;
		sp -= PAGE_SIZE - offset;
		if (copy_to_user((void *) sp, src, PAGE_SIZE - offset) != 0)
			ret = -EFAULT;
		kunmap_local(src);
		if (ret)
			goto out;
	}

	bprm->exec += *sp_location - MAX_ARG_PAGES * PAGE_SIZE;
	*sp_location = sp;

out:
	return ret;
}
EXPORT_SYMBOL(transfer_args_to_stack);

#endif /* CONFIG_MMU */

/*
 * On success, caller must call do_close_execat() on the returned
 * struct file to close it.
 */
static struct file *do_open_execat(int fd, struct filename *name, int flags)
{
	struct file *file;
	struct open_flags open_exec_flags = {
		.open_flag = O_LARGEFILE | O_RDONLY | __FMODE_EXEC,
		.acc_mode = MAY_EXEC,
		.intent = LOOKUP_OPEN,
		.lookup_flags = LOOKUP_FOLLOW,
	};

	if ((flags & ~(AT_SYMLINK_NOFOLLOW | AT_EMPTY_PATH)) != 0)
		return ERR_PTR(-EINVAL);
	if (flags & AT_SYMLINK_NOFOLLOW)
		open_exec_flags.lookup_flags &= ~LOOKUP_FOLLOW;
	if (flags & AT_EMPTY_PATH)
		open_exec_flags.lookup_flags |= LOOKUP_EMPTY;

	file = do_filp_open(fd, name, &open_exec_flags);
	if (IS_ERR(file))
		return file;

	/*
	 * In the past the regular type check was here. It moved to may_open() in
	 * 633fb6ac3980 ("exec: move S_ISREG() check earlier"). Since then it is
	 * an invariant that all non-regular files error out before we get here.
	 */
	if (WARN_ON_ONCE(!S_ISREG(file_inode(file)->i_mode)) ||
	    path_noexec(&file->f_path)) {
		fput(file);
		return ERR_PTR(-EACCES);
	}

<<<<<<< HEAD
	err = deny_write_access(file);
	if (err)
		goto exit;

out:
=======
>>>>>>> 35219bc5
	return file;
}

/**
 * open_exec - Open a path name for execution
 *
 * @name: path name to open with the intent of executing it.
 *
 * Returns ERR_PTR on failure or allocated struct file on success.
 *
 * As this is a wrapper for the internal do_open_execat(), callers
 * must call allow_write_access() before fput() on release. Also see
 * do_close_execat().
 */
struct file *open_exec(const char *name)
{
	struct filename *filename = getname_kernel(name);
	struct file *f = ERR_CAST(filename);

	if (!IS_ERR(filename)) {
		f = do_open_execat(AT_FDCWD, filename, 0);
		putname(filename);
	}
	return f;
}
EXPORT_SYMBOL(open_exec);

#if defined(CONFIG_BINFMT_FLAT) || defined(CONFIG_BINFMT_ELF_FDPIC)
ssize_t read_code(struct file *file, unsigned long addr, loff_t pos, size_t len)
{
	ssize_t res = vfs_read(file, (void __user *)addr, len, &pos);
	if (res > 0)
		flush_icache_user_range(addr, addr + len);
	return res;
}
EXPORT_SYMBOL(read_code);
#endif

/*
 * Maps the mm_struct mm into the current task struct.
 * On success, this function returns with exec_update_lock
 * held for writing.
 */
static int exec_mmap(struct mm_struct *mm)
{
	struct task_struct *tsk;
	struct mm_struct *old_mm, *active_mm;
	int ret;

	/* Notify parent that we're no longer interested in the old VM */
	tsk = current;
	old_mm = current->mm;
	exec_mm_release(tsk, old_mm);

	ret = down_write_killable(&tsk->signal->exec_update_lock);
	if (ret)
		return ret;

	if (old_mm) {
		/*
		 * If there is a pending fatal signal perhaps a signal
		 * whose default action is to create a coredump get
		 * out and die instead of going through with the exec.
		 */
		ret = mmap_read_lock_killable(old_mm);
		if (ret) {
			up_write(&tsk->signal->exec_update_lock);
			return ret;
		}
	}

	task_lock(tsk);
	membarrier_exec_mmap(mm);

	local_irq_disable();
	active_mm = tsk->active_mm;
	tsk->active_mm = mm;
	tsk->mm = mm;
	mm_init_cid(mm);
	/*
	 * This prevents preemption while active_mm is being loaded and
	 * it and mm are being updated, which could cause problems for
	 * lazy tlb mm refcounting when these are updated by context
	 * switches. Not all architectures can handle irqs off over
	 * activate_mm yet.
	 */
	if (!IS_ENABLED(CONFIG_ARCH_WANT_IRQS_OFF_ACTIVATE_MM))
		local_irq_enable();
	activate_mm(active_mm, mm);
	if (IS_ENABLED(CONFIG_ARCH_WANT_IRQS_OFF_ACTIVATE_MM))
		local_irq_enable();
	lru_gen_add_mm(mm);
	task_unlock(tsk);
	lru_gen_use_mm(mm);
	if (old_mm) {
		mmap_read_unlock(old_mm);
		BUG_ON(active_mm != old_mm);
		setmax_mm_hiwater_rss(&tsk->signal->maxrss, old_mm);
		mm_update_next_owner(old_mm);
		mmput(old_mm);
		return 0;
	}
	mmdrop_lazy_tlb(active_mm);
	return 0;
}

static int de_thread(struct task_struct *tsk)
{
	struct signal_struct *sig = tsk->signal;
	struct sighand_struct *oldsighand = tsk->sighand;
	spinlock_t *lock = &oldsighand->siglock;

	if (thread_group_empty(tsk))
		goto no_thread_group;

	/*
	 * Kill all other threads in the thread group.
	 */
	spin_lock_irq(lock);
	if ((sig->flags & SIGNAL_GROUP_EXIT) || sig->group_exec_task) {
		/*
		 * Another group action in progress, just
		 * return so that the signal is processed.
		 */
		spin_unlock_irq(lock);
		return -EAGAIN;
	}

	sig->group_exec_task = tsk;
	sig->notify_count = zap_other_threads(tsk);
	if (!thread_group_leader(tsk))
		sig->notify_count--;

	while (sig->notify_count) {
		__set_current_state(TASK_KILLABLE);
		spin_unlock_irq(lock);
		schedule();
		if (__fatal_signal_pending(tsk))
			goto killed;
		spin_lock_irq(lock);
	}
	spin_unlock_irq(lock);

	/*
	 * At this point all other threads have exited, all we have to
	 * do is to wait for the thread group leader to become inactive,
	 * and to assume its PID:
	 */
	if (!thread_group_leader(tsk)) {
		struct task_struct *leader = tsk->group_leader;

		for (;;) {
			cgroup_threadgroup_change_begin(tsk);
			write_lock_irq(&tasklist_lock);
			/*
			 * Do this under tasklist_lock to ensure that
			 * exit_notify() can't miss ->group_exec_task
			 */
			sig->notify_count = -1;
			if (likely(leader->exit_state))
				break;
			__set_current_state(TASK_KILLABLE);
			write_unlock_irq(&tasklist_lock);
			cgroup_threadgroup_change_end(tsk);
			schedule();
			if (__fatal_signal_pending(tsk))
				goto killed;
		}

		/*
		 * The only record we have of the real-time age of a
		 * process, regardless of execs it's done, is start_time.
		 * All the past CPU time is accumulated in signal_struct
		 * from sister threads now dead.  But in this non-leader
		 * exec, nothing survives from the original leader thread,
		 * whose birth marks the true age of this process now.
		 * When we take on its identity by switching to its PID, we
		 * also take its birthdate (always earlier than our own).
		 */
		tsk->start_time = leader->start_time;
		tsk->start_boottime = leader->start_boottime;

		BUG_ON(!same_thread_group(leader, tsk));
		/*
		 * An exec() starts a new thread group with the
		 * TGID of the previous thread group. Rehash the
		 * two threads with a switched PID, and release
		 * the former thread group leader:
		 */

		/* Become a process group leader with the old leader's pid.
		 * The old leader becomes a thread of the this thread group.
		 */
		exchange_tids(tsk, leader);
		transfer_pid(leader, tsk, PIDTYPE_TGID);
		transfer_pid(leader, tsk, PIDTYPE_PGID);
		transfer_pid(leader, tsk, PIDTYPE_SID);

		list_replace_rcu(&leader->tasks, &tsk->tasks);
		list_replace_init(&leader->sibling, &tsk->sibling);

		tsk->group_leader = tsk;
		leader->group_leader = tsk;

		tsk->exit_signal = SIGCHLD;
		leader->exit_signal = -1;

		BUG_ON(leader->exit_state != EXIT_ZOMBIE);
		leader->exit_state = EXIT_DEAD;
		/*
		 * We are going to release_task()->ptrace_unlink() silently,
		 * the tracer can sleep in do_wait(). EXIT_DEAD guarantees
		 * the tracer won't block again waiting for this thread.
		 */
		if (unlikely(leader->ptrace))
			__wake_up_parent(leader, leader->parent);
		write_unlock_irq(&tasklist_lock);
		cgroup_threadgroup_change_end(tsk);

		release_task(leader);
	}

	sig->group_exec_task = NULL;
	sig->notify_count = 0;

no_thread_group:
	/* we have changed execution domain */
	tsk->exit_signal = SIGCHLD;

	BUG_ON(!thread_group_leader(tsk));
	return 0;

killed:
	/* protects against exit_notify() and __exit_signal() */
	read_lock(&tasklist_lock);
	sig->group_exec_task = NULL;
	sig->notify_count = 0;
	read_unlock(&tasklist_lock);
	return -EAGAIN;
}


/*
 * This function makes sure the current process has its own signal table,
 * so that flush_signal_handlers can later reset the handlers without
 * disturbing other processes.  (Other processes might share the signal
 * table via the CLONE_SIGHAND option to clone().)
 */
static int unshare_sighand(struct task_struct *me)
{
	struct sighand_struct *oldsighand = me->sighand;

	if (refcount_read(&oldsighand->count) != 1) {
		struct sighand_struct *newsighand;
		/*
		 * This ->sighand is shared with the CLONE_SIGHAND
		 * but not CLONE_THREAD task, switch to the new one.
		 */
		newsighand = kmem_cache_alloc(sighand_cachep, GFP_KERNEL);
		if (!newsighand)
			return -ENOMEM;

		refcount_set(&newsighand->count, 1);

		write_lock_irq(&tasklist_lock);
		spin_lock(&oldsighand->siglock);
		memcpy(newsighand->action, oldsighand->action,
		       sizeof(newsighand->action));
		rcu_assign_pointer(me->sighand, newsighand);
		spin_unlock(&oldsighand->siglock);
		write_unlock_irq(&tasklist_lock);

		__cleanup_sighand(oldsighand);
	}
	return 0;
}

char *__get_task_comm(char *buf, size_t buf_size, struct task_struct *tsk)
{
	task_lock(tsk);
	/* Always NUL terminated and zero-padded */
	strscpy_pad(buf, tsk->comm, buf_size);
	task_unlock(tsk);
	return buf;
}
EXPORT_SYMBOL_GPL(__get_task_comm);

/*
 * These functions flushes out all traces of the currently running executable
 * so that a new one can be started
 */

void __set_task_comm(struct task_struct *tsk, const char *buf, bool exec)
{
	task_lock(tsk);
	trace_task_rename(tsk, buf);
	strscpy_pad(tsk->comm, buf, sizeof(tsk->comm));
	task_unlock(tsk);
	perf_event_comm(tsk, exec);
}

/*
 * Calling this is the point of no return. None of the failures will be
 * seen by userspace since either the process is already taking a fatal
 * signal (via de_thread() or coredump), or will have SEGV raised
 * (after exec_mmap()) by search_binary_handler (see below).
 */
int begin_new_exec(struct linux_binprm * bprm)
{
	struct task_struct *me = current;
	int retval;

	/* Once we are committed compute the creds */
	retval = bprm_creds_from_file(bprm);
	if (retval)
		return retval;

	/*
	 * This tracepoint marks the point before flushing the old exec where
	 * the current task is still unchanged, but errors are fatal (point of
	 * no return). The later "sched_process_exec" tracepoint is called after
	 * the current task has successfully switched to the new exec.
	 */
	trace_sched_prepare_exec(current, bprm);

	/*
	 * Ensure all future errors are fatal.
	 */
	bprm->point_of_no_return = true;

	/*
	 * Make this the only thread in the thread group.
	 */
	retval = de_thread(me);
	if (retval)
		goto out;

	/*
	 * Cancel any io_uring activity across execve
	 */
	io_uring_task_cancel();

	/* Ensure the files table is not shared. */
	retval = unshare_files();
	if (retval)
		goto out;

	/*
	 * Must be called _before_ exec_mmap() as bprm->mm is
	 * not visible until then. Doing it here also ensures
	 * we don't race against replace_mm_exe_file().
	 */
	retval = set_mm_exe_file(bprm->mm, bprm->file);
	if (retval)
		goto out;

	/* If the binary is not readable then enforce mm->dumpable=0 */
	would_dump(bprm, bprm->file);
	if (bprm->have_execfd)
		would_dump(bprm, bprm->executable);

	/*
	 * Release all of the old mmap stuff
	 */
	acct_arg_size(bprm, 0);
	retval = exec_mmap(bprm->mm);
	if (retval)
		goto out;

	bprm->mm = NULL;

	retval = exec_task_namespaces();
	if (retval)
		goto out_unlock;

#ifdef CONFIG_POSIX_TIMERS
	spin_lock_irq(&me->sighand->siglock);
	posix_cpu_timers_exit(me);
	spin_unlock_irq(&me->sighand->siglock);
	exit_itimers(me);
	flush_itimer_signals();
#endif

	/*
	 * Make the signal table private.
	 */
	retval = unshare_sighand(me);
	if (retval)
		goto out_unlock;

	me->flags &= ~(PF_RANDOMIZE | PF_FORKNOEXEC |
					PF_NOFREEZE | PF_NO_SETAFFINITY);
	flush_thread();
	me->personality &= ~bprm->per_clear;

	clear_syscall_work_syscall_user_dispatch(me);

	/*
	 * We have to apply CLOEXEC before we change whether the process is
	 * dumpable (in setup_new_exec) to avoid a race with a process in userspace
	 * trying to access the should-be-closed file descriptors of a process
	 * undergoing exec(2).
	 */
	do_close_on_exec(me->files);

	if (bprm->secureexec) {
		/* Make sure parent cannot signal privileged process. */
		me->pdeath_signal = 0;

		/*
		 * For secureexec, reset the stack limit to sane default to
		 * avoid bad behavior from the prior rlimits. This has to
		 * happen before arch_pick_mmap_layout(), which examines
		 * RLIMIT_STACK, but after the point of no return to avoid
		 * needing to clean up the change on failure.
		 */
		if (bprm->rlim_stack.rlim_cur > _STK_LIM)
			bprm->rlim_stack.rlim_cur = _STK_LIM;
	}

	me->sas_ss_sp = me->sas_ss_size = 0;

	/*
	 * Figure out dumpability. Note that this checking only of current
	 * is wrong, but userspace depends on it. This should be testing
	 * bprm->secureexec instead.
	 */
	if (bprm->interp_flags & BINPRM_FLAGS_ENFORCE_NONDUMP ||
	    !(uid_eq(current_euid(), current_uid()) &&
	      gid_eq(current_egid(), current_gid())))
		set_dumpable(current->mm, suid_dumpable);
	else
		set_dumpable(current->mm, SUID_DUMP_USER);

	perf_event_exec();
	__set_task_comm(me, kbasename(bprm->filename), true);

	/* An exec changes our domain. We are no longer part of the thread
	   group */
	WRITE_ONCE(me->self_exec_id, me->self_exec_id + 1);
	flush_signal_handlers(me, 0);

	retval = set_cred_ucounts(bprm->cred);
	if (retval < 0)
		goto out_unlock;

	/*
	 * install the new credentials for this executable
	 */
	security_bprm_committing_creds(bprm);

	commit_creds(bprm->cred);
	bprm->cred = NULL;

	/*
	 * Disable monitoring for regular users
	 * when executing setuid binaries. Must
	 * wait until new credentials are committed
	 * by commit_creds() above
	 */
	if (get_dumpable(me->mm) != SUID_DUMP_USER)
		perf_event_exit_task(me);
	/*
	 * cred_guard_mutex must be held at least to this point to prevent
	 * ptrace_attach() from altering our determination of the task's
	 * credentials; any time after this it may be unlocked.
	 */
	security_bprm_committed_creds(bprm);

	/* Pass the opened binary to the interpreter. */
	if (bprm->have_execfd) {
		retval = get_unused_fd_flags(0);
		if (retval < 0)
			goto out_unlock;
		fd_install(retval, bprm->executable);
		bprm->executable = NULL;
		bprm->execfd = retval;
	}
	return 0;

out_unlock:
	up_write(&me->signal->exec_update_lock);
	if (!bprm->cred)
		mutex_unlock(&me->signal->cred_guard_mutex);

out:
	return retval;
}
EXPORT_SYMBOL(begin_new_exec);

void would_dump(struct linux_binprm *bprm, struct file *file)
{
	struct inode *inode = file_inode(file);
	struct mnt_idmap *idmap = file_mnt_idmap(file);
	if (inode_permission(idmap, inode, MAY_READ) < 0) {
		struct user_namespace *old, *user_ns;
		bprm->interp_flags |= BINPRM_FLAGS_ENFORCE_NONDUMP;

		/* Ensure mm->user_ns contains the executable */
		user_ns = old = bprm->mm->user_ns;
		while ((user_ns != &init_user_ns) &&
		       !privileged_wrt_inode_uidgid(user_ns, idmap, inode))
			user_ns = user_ns->parent;

		if (old != user_ns) {
			bprm->mm->user_ns = get_user_ns(user_ns);
			put_user_ns(old);
		}
	}
}
EXPORT_SYMBOL(would_dump);

void setup_new_exec(struct linux_binprm * bprm)
{
	/* Setup things that can depend upon the personality */
	struct task_struct *me = current;

	arch_pick_mmap_layout(me->mm, &bprm->rlim_stack);

	arch_setup_new_exec();

	/* Set the new mm task size. We have to do that late because it may
	 * depend on TIF_32BIT which is only updated in flush_thread() on
	 * some architectures like powerpc
	 */
	me->mm->task_size = TASK_SIZE;
	up_write(&me->signal->exec_update_lock);
	mutex_unlock(&me->signal->cred_guard_mutex);
}
EXPORT_SYMBOL(setup_new_exec);

/* Runs immediately before start_thread() takes over. */
void finalize_exec(struct linux_binprm *bprm)
{
	/* Store any stack rlimit changes before starting thread. */
	task_lock(current->group_leader);
	current->signal->rlim[RLIMIT_STACK] = bprm->rlim_stack;
	task_unlock(current->group_leader);
}
EXPORT_SYMBOL(finalize_exec);

/*
 * Prepare credentials and lock ->cred_guard_mutex.
 * setup_new_exec() commits the new creds and drops the lock.
 * Or, if exec fails before, free_bprm() should release ->cred
 * and unlock.
 */
static int prepare_bprm_creds(struct linux_binprm *bprm)
{
	if (mutex_lock_interruptible(&current->signal->cred_guard_mutex))
		return -ERESTARTNOINTR;

	bprm->cred = prepare_exec_creds();
	if (likely(bprm->cred))
		return 0;

	mutex_unlock(&current->signal->cred_guard_mutex);
	return -ENOMEM;
}

/* Matches do_open_execat() */
static void do_close_execat(struct file *file)
{
	if (!file)
		return;
	allow_write_access(file);
	fput(file);
}

static void free_bprm(struct linux_binprm *bprm)
{
	if (bprm->mm) {
		acct_arg_size(bprm, 0);
		mmput(bprm->mm);
	}
	free_arg_pages(bprm);
	if (bprm->cred) {
		mutex_unlock(&current->signal->cred_guard_mutex);
		abort_creds(bprm->cred);
	}
	do_close_execat(bprm->file);
	if (bprm->executable)
		fput(bprm->executable);
	/* If a binfmt changed the interp, free it. */
	if (bprm->interp != bprm->filename)
		kfree(bprm->interp);
	kfree(bprm->fdpath);
	kfree(bprm);
}

static struct linux_binprm *alloc_bprm(int fd, struct filename *filename, int flags)
{
	struct linux_binprm *bprm;
	struct file *file;
	int retval = -ENOMEM;

	file = do_open_execat(fd, filename, flags);
	if (IS_ERR(file))
		return ERR_CAST(file);

	bprm = kzalloc(sizeof(*bprm), GFP_KERNEL);
	if (!bprm) {
		do_close_execat(file);
		return ERR_PTR(-ENOMEM);
	}

	bprm->file = file;

	if (fd == AT_FDCWD || filename->name[0] == '/') {
		bprm->filename = filename->name;
	} else {
		if (filename->name[0] == '\0')
			bprm->fdpath = kasprintf(GFP_KERNEL, "/dev/fd/%d", fd);
		else
			bprm->fdpath = kasprintf(GFP_KERNEL, "/dev/fd/%d/%s",
						  fd, filename->name);
		if (!bprm->fdpath)
			goto out_free;

		/*
		 * Record that a name derived from an O_CLOEXEC fd will be
		 * inaccessible after exec.  This allows the code in exec to
		 * choose to fail when the executable is not mmaped into the
		 * interpreter and an open file descriptor is not passed to
		 * the interpreter.  This makes for a better user experience
		 * than having the interpreter start and then immediately fail
		 * when it finds the executable is inaccessible.
		 */
		if (get_close_on_exec(fd))
			bprm->interp_flags |= BINPRM_FLAGS_PATH_INACCESSIBLE;

		bprm->filename = bprm->fdpath;
	}
	bprm->interp = bprm->filename;

	retval = bprm_mm_init(bprm);
	if (!retval)
		return bprm;

out_free:
	free_bprm(bprm);
	return ERR_PTR(retval);
}

int bprm_change_interp(const char *interp, struct linux_binprm *bprm)
{
	/* If a binfmt changed the interp, free it first. */
	if (bprm->interp != bprm->filename)
		kfree(bprm->interp);
	bprm->interp = kstrdup(interp, GFP_KERNEL);
	if (!bprm->interp)
		return -ENOMEM;
	return 0;
}
EXPORT_SYMBOL(bprm_change_interp);

/*
 * determine how safe it is to execute the proposed program
 * - the caller must hold ->cred_guard_mutex to protect against
 *   PTRACE_ATTACH or seccomp thread-sync
 */
static void check_unsafe_exec(struct linux_binprm *bprm)
{
	struct task_struct *p = current, *t;
	unsigned n_fs;

	if (p->ptrace)
		bprm->unsafe |= LSM_UNSAFE_PTRACE;

	/*
	 * This isn't strictly necessary, but it makes it harder for LSMs to
	 * mess up.
	 */
	if (task_no_new_privs(current))
		bprm->unsafe |= LSM_UNSAFE_NO_NEW_PRIVS;

	/*
	 * If another task is sharing our fs, we cannot safely
	 * suid exec because the differently privileged task
	 * will be able to manipulate the current directory, etc.
	 * It would be nice to force an unshare instead...
	 */
	n_fs = 1;
	spin_lock(&p->fs->lock);
	rcu_read_lock();
	for_other_threads(p, t) {
		if (t->fs == p->fs)
			n_fs++;
	}
	rcu_read_unlock();

	/* "users" and "in_exec" locked for copy_fs() */
	if (p->fs->users > n_fs)
		bprm->unsafe |= LSM_UNSAFE_SHARE;
	else
		p->fs->in_exec = 1;
	spin_unlock(&p->fs->lock);
}

static void bprm_fill_uid(struct linux_binprm *bprm, struct file *file)
{
	/* Handle suid and sgid on files */
	struct mnt_idmap *idmap;
	struct inode *inode = file_inode(file);
	unsigned int mode;
	vfsuid_t vfsuid;
	vfsgid_t vfsgid;
	int err;

	if (!mnt_may_suid(file->f_path.mnt))
		return;

	if (task_no_new_privs(current))
		return;

	mode = READ_ONCE(inode->i_mode);
	if (!(mode & (S_ISUID|S_ISGID)))
		return;

	idmap = file_mnt_idmap(file);

	/* Be careful if suid/sgid is set */
	inode_lock(inode);

	/* Atomically reload and check mode/uid/gid now that lock held. */
	mode = inode->i_mode;
	vfsuid = i_uid_into_vfsuid(idmap, inode);
	vfsgid = i_gid_into_vfsgid(idmap, inode);
	err = inode_permission(idmap, inode, MAY_EXEC);
	inode_unlock(inode);

	/* Did the exec bit vanish out from under us? Give up. */
	if (err)
		return;

	/* We ignore suid/sgid if there are no mappings for them in the ns */
	if (!vfsuid_has_mapping(bprm->cred->user_ns, vfsuid) ||
	    !vfsgid_has_mapping(bprm->cred->user_ns, vfsgid))
		return;

	if (mode & S_ISUID) {
		bprm->per_clear |= PER_CLEAR_ON_SETID;
		bprm->cred->euid = vfsuid_into_kuid(vfsuid);
	}

	if ((mode & (S_ISGID | S_IXGRP)) == (S_ISGID | S_IXGRP)) {
		bprm->per_clear |= PER_CLEAR_ON_SETID;
		bprm->cred->egid = vfsgid_into_kgid(vfsgid);
	}
}

/*
 * Compute brpm->cred based upon the final binary.
 */
static int bprm_creds_from_file(struct linux_binprm *bprm)
{
	/* Compute creds based on which file? */
	struct file *file = bprm->execfd_creds ? bprm->executable : bprm->file;

	bprm_fill_uid(bprm, file);
	return security_bprm_creds_from_file(bprm, file);
}

/*
 * Fill the binprm structure from the inode.
 * Read the first BINPRM_BUF_SIZE bytes
 *
 * This may be called multiple times for binary chains (scripts for example).
 */
static int prepare_binprm(struct linux_binprm *bprm)
{
	loff_t pos = 0;

	memset(bprm->buf, 0, BINPRM_BUF_SIZE);
	return kernel_read(bprm->file, bprm->buf, BINPRM_BUF_SIZE, &pos);
}

/*
 * Arguments are '\0' separated strings found at the location bprm->p
 * points to; chop off the first by relocating brpm->p to right after
 * the first '\0' encountered.
 */
int remove_arg_zero(struct linux_binprm *bprm)
{
	unsigned long offset;
	char *kaddr;
	struct page *page;

	if (!bprm->argc)
		return 0;

	do {
		offset = bprm->p & ~PAGE_MASK;
		page = get_arg_page(bprm, bprm->p, 0);
		if (!page)
			return -EFAULT;
		kaddr = kmap_local_page(page);

		for (; offset < PAGE_SIZE && kaddr[offset];
				offset++, bprm->p++)
			;

		kunmap_local(kaddr);
		put_arg_page(page);
	} while (offset == PAGE_SIZE);

	bprm->p++;
	bprm->argc--;

	return 0;
}
EXPORT_SYMBOL(remove_arg_zero);

#define printable(c) (((c)=='\t') || ((c)=='\n') || (0x20<=(c) && (c)<=0x7e))
/*
 * cycle the list of binary formats handler, until one recognizes the image
 */
static int search_binary_handler(struct linux_binprm *bprm)
{
	bool need_retry = IS_ENABLED(CONFIG_MODULES);
	struct linux_binfmt *fmt;
	int retval;

	retval = prepare_binprm(bprm);
	if (retval < 0)
		return retval;

	retval = security_bprm_check(bprm);
	if (retval)
		return retval;

	retval = -ENOENT;
 retry:
	read_lock(&binfmt_lock);
	list_for_each_entry(fmt, &formats, lh) {
		if (!try_module_get(fmt->module))
			continue;
		read_unlock(&binfmt_lock);

		retval = fmt->load_binary(bprm);

		read_lock(&binfmt_lock);
		put_binfmt(fmt);
		if (bprm->point_of_no_return || (retval != -ENOEXEC)) {
			read_unlock(&binfmt_lock);
			return retval;
		}
	}
	read_unlock(&binfmt_lock);

	if (need_retry) {
		if (printable(bprm->buf[0]) && printable(bprm->buf[1]) &&
		    printable(bprm->buf[2]) && printable(bprm->buf[3]))
			return retval;
		if (request_module("binfmt-%04x", *(ushort *)(bprm->buf + 2)) < 0)
			return retval;
		need_retry = false;
		goto retry;
	}

	return retval;
}

/* binfmt handlers will call back into begin_new_exec() on success. */
static int exec_binprm(struct linux_binprm *bprm)
{
	pid_t old_pid, old_vpid;
	int ret, depth;

	/* Need to fetch pid before load_binary changes it */
	old_pid = current->pid;
	rcu_read_lock();
	old_vpid = task_pid_nr_ns(current, task_active_pid_ns(current->parent));
	rcu_read_unlock();

	/* This allows 4 levels of binfmt rewrites before failing hard. */
	for (depth = 0;; depth++) {
		struct file *exec;
		if (depth > 5)
			return -ELOOP;

		ret = search_binary_handler(bprm);
		if (ret < 0)
			return ret;
		if (!bprm->interpreter)
			break;

		exec = bprm->file;
		bprm->file = bprm->interpreter;
		bprm->interpreter = NULL;

		allow_write_access(exec);
		if (unlikely(bprm->have_execfd)) {
			if (bprm->executable) {
				fput(exec);
				return -ENOEXEC;
			}
			bprm->executable = exec;
		} else
			fput(exec);
	}

	audit_bprm(bprm);
	trace_sched_process_exec(current, old_pid, bprm);
	ptrace_event(PTRACE_EVENT_EXEC, old_vpid);
	proc_exec_connector(current);
	return 0;
}

static int bprm_execve(struct linux_binprm *bprm)
{
	int retval;

	retval = prepare_bprm_creds(bprm);
	if (retval)
		return retval;

	/*
	 * Check for unsafe execution states before exec_binprm(), which
	 * will call back into begin_new_exec(), into bprm_creds_from_file(),
	 * where setuid-ness is evaluated.
	 */
	check_unsafe_exec(bprm);
	current->in_execve = 1;
	sched_mm_cid_before_execve(current);

	sched_exec();

	/* Set the unchanging part of bprm->cred */
	retval = security_bprm_creds_for_exec(bprm);
	if (retval)
		goto out;

	retval = exec_binprm(bprm);
	if (retval < 0)
		goto out;

	sched_mm_cid_after_execve(current);
	/* execve succeeded */
	current->fs->in_exec = 0;
	current->in_execve = 0;
	rseq_execve(current);
	user_events_execve(current);
	acct_update_integrals(current);
	task_numa_free(current, false);
	return retval;

out:
	/*
	 * If past the point of no return ensure the code never
	 * returns to the userspace process.  Use an existing fatal
	 * signal if present otherwise terminate the process with
	 * SIGSEGV.
	 */
	if (bprm->point_of_no_return && !fatal_signal_pending(current))
		force_fatal_sig(SIGSEGV);

	sched_mm_cid_after_execve(current);
	current->fs->in_exec = 0;
	current->in_execve = 0;

	return retval;
}

static int do_execveat_common(int fd, struct filename *filename,
			      struct user_arg_ptr argv,
			      struct user_arg_ptr envp,
			      int flags)
{
	struct linux_binprm *bprm;
	int retval;

	if (IS_ERR(filename))
		return PTR_ERR(filename);

	/*
	 * We move the actual failure in case of RLIMIT_NPROC excess from
	 * set*uid() to execve() because too many poorly written programs
	 * don't check setuid() return code.  Here we additionally recheck
	 * whether NPROC limit is still exceeded.
	 */
	if ((current->flags & PF_NPROC_EXCEEDED) &&
	    is_rlimit_overlimit(current_ucounts(), UCOUNT_RLIMIT_NPROC, rlimit(RLIMIT_NPROC))) {
		retval = -EAGAIN;
		goto out_ret;
	}

	/* We're below the limit (still or again), so we don't want to make
	 * further execve() calls fail. */
	current->flags &= ~PF_NPROC_EXCEEDED;

	bprm = alloc_bprm(fd, filename, flags);
	if (IS_ERR(bprm)) {
		retval = PTR_ERR(bprm);
		goto out_ret;
	}

	retval = count(argv, MAX_ARG_STRINGS);
	if (retval == 0)
		pr_warn_once("process '%s' launched '%s' with NULL argv: empty string added\n",
			     current->comm, bprm->filename);
	if (retval < 0)
		goto out_free;
	bprm->argc = retval;

	retval = count(envp, MAX_ARG_STRINGS);
	if (retval < 0)
		goto out_free;
	bprm->envc = retval;

	retval = bprm_stack_limits(bprm);
	if (retval < 0)
		goto out_free;

	retval = copy_string_kernel(bprm->filename, bprm);
	if (retval < 0)
		goto out_free;
	bprm->exec = bprm->p;

	retval = copy_strings(bprm->envc, envp, bprm);
	if (retval < 0)
		goto out_free;

	retval = copy_strings(bprm->argc, argv, bprm);
	if (retval < 0)
		goto out_free;

	/*
	 * When argv is empty, add an empty string ("") as argv[0] to
	 * ensure confused userspace programs that start processing
	 * from argv[1] won't end up walking envp. See also
	 * bprm_stack_limits().
	 */
	if (bprm->argc == 0) {
		retval = copy_string_kernel("", bprm);
		if (retval < 0)
			goto out_free;
		bprm->argc = 1;
	}

	retval = bprm_execve(bprm);
out_free:
	free_bprm(bprm);

out_ret:
	putname(filename);
	return retval;
}

int kernel_execve(const char *kernel_filename,
		  const char *const *argv, const char *const *envp)
{
	struct filename *filename;
	struct linux_binprm *bprm;
	int fd = AT_FDCWD;
	int retval;

	/* It is non-sense for kernel threads to call execve */
	if (WARN_ON_ONCE(current->flags & PF_KTHREAD))
		return -EINVAL;

	filename = getname_kernel(kernel_filename);
	if (IS_ERR(filename))
		return PTR_ERR(filename);

	bprm = alloc_bprm(fd, filename, 0);
	if (IS_ERR(bprm)) {
		retval = PTR_ERR(bprm);
		goto out_ret;
	}

	retval = count_strings_kernel(argv);
	if (WARN_ON_ONCE(retval == 0))
		retval = -EINVAL;
	if (retval < 0)
		goto out_free;
	bprm->argc = retval;

	retval = count_strings_kernel(envp);
	if (retval < 0)
		goto out_free;
	bprm->envc = retval;

	retval = bprm_stack_limits(bprm);
	if (retval < 0)
		goto out_free;

	retval = copy_string_kernel(bprm->filename, bprm);
	if (retval < 0)
		goto out_free;
	bprm->exec = bprm->p;

	retval = copy_strings_kernel(bprm->envc, envp, bprm);
	if (retval < 0)
		goto out_free;

	retval = copy_strings_kernel(bprm->argc, argv, bprm);
	if (retval < 0)
		goto out_free;

	retval = bprm_execve(bprm);
out_free:
	free_bprm(bprm);
out_ret:
	putname(filename);
	return retval;
}

static int do_execve(struct filename *filename,
	const char __user *const __user *__argv,
	const char __user *const __user *__envp)
{
	struct user_arg_ptr argv = { .ptr.native = __argv };
	struct user_arg_ptr envp = { .ptr.native = __envp };
	return do_execveat_common(AT_FDCWD, filename, argv, envp, 0);
}

static int do_execveat(int fd, struct filename *filename,
		const char __user *const __user *__argv,
		const char __user *const __user *__envp,
		int flags)
{
	struct user_arg_ptr argv = { .ptr.native = __argv };
	struct user_arg_ptr envp = { .ptr.native = __envp };

	return do_execveat_common(fd, filename, argv, envp, flags);
}

#ifdef CONFIG_COMPAT
static int compat_do_execve(struct filename *filename,
	const compat_uptr_t __user *__argv,
	const compat_uptr_t __user *__envp)
{
	struct user_arg_ptr argv = {
		.is_compat = true,
		.ptr.compat = __argv,
	};
	struct user_arg_ptr envp = {
		.is_compat = true,
		.ptr.compat = __envp,
	};
	return do_execveat_common(AT_FDCWD, filename, argv, envp, 0);
}

static int compat_do_execveat(int fd, struct filename *filename,
			      const compat_uptr_t __user *__argv,
			      const compat_uptr_t __user *__envp,
			      int flags)
{
	struct user_arg_ptr argv = {
		.is_compat = true,
		.ptr.compat = __argv,
	};
	struct user_arg_ptr envp = {
		.is_compat = true,
		.ptr.compat = __envp,
	};
	return do_execveat_common(fd, filename, argv, envp, flags);
}
#endif

void set_binfmt(struct linux_binfmt *new)
{
	struct mm_struct *mm = current->mm;

	if (mm->binfmt)
		module_put(mm->binfmt->module);

	mm->binfmt = new;
	if (new)
		__module_get(new->module);
}
EXPORT_SYMBOL(set_binfmt);

/*
 * set_dumpable stores three-value SUID_DUMP_* into mm->flags.
 */
void set_dumpable(struct mm_struct *mm, int value)
{
	if (WARN_ON((unsigned)value > SUID_DUMP_ROOT))
		return;

	set_mask_bits(&mm->flags, MMF_DUMPABLE_MASK, value);
}

SYSCALL_DEFINE3(execve,
		const char __user *, filename,
		const char __user *const __user *, argv,
		const char __user *const __user *, envp)
{
	return do_execve(getname(filename), argv, envp);
}

SYSCALL_DEFINE5(execveat,
		int, fd, const char __user *, filename,
		const char __user *const __user *, argv,
		const char __user *const __user *, envp,
		int, flags)
{
	return do_execveat(fd,
			   getname_uflags(filename, flags),
			   argv, envp, flags);
}

#ifdef CONFIG_COMPAT
COMPAT_SYSCALL_DEFINE3(execve, const char __user *, filename,
	const compat_uptr_t __user *, argv,
	const compat_uptr_t __user *, envp)
{
	return compat_do_execve(getname(filename), argv, envp);
}

COMPAT_SYSCALL_DEFINE5(execveat, int, fd,
		       const char __user *, filename,
		       const compat_uptr_t __user *, argv,
		       const compat_uptr_t __user *, envp,
		       int,  flags)
{
	return compat_do_execveat(fd,
				  getname_uflags(filename, flags),
				  argv, envp, flags);
}
#endif

#ifdef CONFIG_SYSCTL

static int proc_dointvec_minmax_coredump(const struct ctl_table *table, int write,
		void *buffer, size_t *lenp, loff_t *ppos)
{
	int error = proc_dointvec_minmax(table, write, buffer, lenp, ppos);

	if (!error)
		validate_coredump_safety();
	return error;
}

static struct ctl_table fs_exec_sysctls[] = {
	{
		.procname	= "suid_dumpable",
		.data		= &suid_dumpable,
		.maxlen		= sizeof(int),
		.mode		= 0644,
		.proc_handler	= proc_dointvec_minmax_coredump,
		.extra1		= SYSCTL_ZERO,
		.extra2		= SYSCTL_TWO,
	},
};

static int __init init_fs_exec_sysctls(void)
{
	register_sysctl_init("fs", fs_exec_sysctls);
	return 0;
}

fs_initcall(init_fs_exec_sysctls);
#endif /* CONFIG_SYSCTL */

#ifdef CONFIG_EXEC_KUNIT_TEST
#include "tests/exec_kunit.c"
#endif<|MERGE_RESOLUTION|>--- conflicted
+++ resolved
@@ -952,6 +952,7 @@
 static struct file *do_open_execat(int fd, struct filename *name, int flags)
 {
 	struct file *file;
+	int err;
 	struct open_flags open_exec_flags = {
 		.open_flag = O_LARGEFILE | O_RDONLY | __FMODE_EXEC,
 		.acc_mode = MAY_EXEC,
@@ -981,14 +982,12 @@
 		return ERR_PTR(-EACCES);
 	}
 
-<<<<<<< HEAD
 	err = deny_write_access(file);
-	if (err)
-		goto exit;
-
-out:
-=======
->>>>>>> 35219bc5
+	if (err) {
+		fput(file);
+		return ERR_PTR(err);
+	}
+
 	return file;
 }
 
