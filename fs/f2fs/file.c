--- conflicted
+++ resolved
@@ -3043,17 +3043,6 @@
 	if (!F2FS_FITS_IN_INODE(ri, fi->i_extra_isize, i_projid))
 		return -EOVERFLOW;
 
-<<<<<<< HEAD
-=======
-	if (!F2FS_FITS_IN_INODE(F2FS_INODE(ipage), fi->i_extra_isize,
-								i_projid)) {
-		err = -EOVERFLOW;
-		f2fs_put_page(ipage, 1);
-		return err;
-	}
-	f2fs_put_page(ipage, 1);
-
->>>>>>> aed23654
 	err = f2fs_dquot_initialize(inode);
 	if (err)
 		return err;
