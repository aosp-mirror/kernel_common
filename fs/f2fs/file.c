--- conflicted
+++ resolved
@@ -34,6 +34,7 @@
 #include "gc.h"
 #include "iostat.h"
 #include <trace/events/f2fs.h>
+#include <trace/events/android_fs.h>
 #include <uapi/linux/f2fs.h>
 
 static vm_fault_t f2fs_filemap_fault(struct vm_fault *vmf)
@@ -4289,6 +4290,16 @@
 		return 0; /* skip atime update */
 
 	trace_f2fs_direct_IO_enter(inode, iocb, count, READ);
+	if (trace_android_fs_dataread_start_enabled()) {
+		char *path, pathbuf[MAX_TRACE_PATHBUF_LEN];
+
+		path = android_fstrace_get_pathname(pathbuf,
+						    MAX_TRACE_PATHBUF_LEN,
+						    inode);
+		trace_android_fs_dataread_start(inode, pos,
+						count, current->pid, path,
+						current->comm);
+	}
 
 	if (iocb->ki_flags & IOCB_NOWAIT) {
 		if (!down_read_trylock(&fi->i_gc_rwsem[READ])) {
@@ -4319,6 +4330,8 @@
 
 	file_accessed(file);
 out:
+	if (trace_android_fs_dataread_start_enabled())
+		trace_android_fs_dataread_end(inode, pos, count);
 	trace_f2fs_direct_IO_exit(inode, pos, count, READ, ret);
 	return ret;
 }
@@ -4455,87 +4468,6 @@
 	return ret;
 }
 
-<<<<<<< HEAD
-/*
- * Preallocate blocks for a write request, if it is possible and helpful to do
- * so.  Returns a positive number if blocks may have been preallocated, 0 if no
- * blocks were preallocated, or a negative errno value if something went
- * seriously wrong.  Also sets FI_PREALLOCATED_ALL on the inode if *all* the
- * requested blocks (not just some of them) have been allocated.
- */
-static int f2fs_preallocate_blocks(struct kiocb *iocb, struct iov_iter *iter)
-{
-	struct inode *inode = file_inode(iocb->ki_filp);
-	struct f2fs_sb_info *sbi = F2FS_I_SB(inode);
-	const loff_t pos = iocb->ki_pos;
-	const size_t count = iov_iter_count(iter);
-	struct f2fs_map_blocks map = {};
-	bool dio = (iocb->ki_flags & IOCB_DIRECT) &&
-		   !f2fs_force_buffered_io(inode, iocb, iter);
-	int flag;
-	int ret;
-
-	/* If it will be an out-of-place direct write, don't bother. */
-	if (dio && f2fs_lfs_mode(sbi))
-		return 0;
-	/*
-	 * Don't preallocate holes aligned to DIO_SKIP_HOLES which turns into
-	 * buffered IO, if DIO meets any holes.
-	 */
-	if (dio && i_size_read(inode) &&
-		(F2FS_BYTES_TO_BLK(pos) < F2FS_BLK_ALIGN(i_size_read(inode))))
-		return 0;
-
-	/* No-wait I/O can't allocate blocks. */
-	if (iocb->ki_flags & IOCB_NOWAIT)
-		return 0;
-
-	/* If it will be a short write, don't bother. */
-	if (fault_in_iov_iter_readable(iter, count))
-		return 0;
-
-	if (f2fs_has_inline_data(inode)) {
-		/* If the data will fit inline, don't bother. */
-		if (pos + count <= MAX_INLINE_DATA(inode))
-			return 0;
-		ret = f2fs_convert_inline_inode(inode);
-		if (ret)
-			return ret;
-	}
-
-	/* Do not preallocate blocks that will be written partially in 4KB. */
-	map.m_lblk = F2FS_BLK_ALIGN(pos);
-	map.m_len = F2FS_BYTES_TO_BLK(pos + count);
-	if (map.m_len > map.m_lblk)
-		map.m_len -= map.m_lblk;
-	else
-		map.m_len = 0;
-	map.m_may_create = true;
-	if (dio) {
-		map.m_seg_type = f2fs_rw_hint_to_seg_type(inode->i_write_hint);
-		flag = F2FS_GET_BLOCK_PRE_DIO;
-	} else {
-		map.m_seg_type = NO_CHECK_TYPE;
-		flag = F2FS_GET_BLOCK_PRE_AIO;
-	}
-
-	ret = f2fs_map_blocks(inode, &map, 1, flag);
-	/* -ENOSPC|-EDQUOT are fine to report the number of allocated blocks. */
-	if (ret < 0 && !((ret == -ENOSPC || ret == -EDQUOT) && map.m_len > 0))
-		return ret;
-	if (ret == 0)
-		set_inode_flag(inode, FI_PREALLOCATED_ALL);
-	return map.m_len;
-}
-
-static ssize_t f2fs_file_write_iter(struct kiocb *iocb, struct iov_iter *from)
-{
-	struct file *file = iocb->ki_filp;
-	struct inode *inode = file_inode(file);
-	const loff_t orig_pos = iocb->ki_pos;
-	const size_t orig_count = iov_iter_count(from);
-	loff_t target_size;
-=======
 static int f2fs_dio_write_end_io(struct kiocb *iocb, ssize_t size, int error,
 				 unsigned int flags)
 {
@@ -4569,6 +4501,16 @@
 	ssize_t ret;
 
 	trace_f2fs_direct_IO_enter(inode, iocb, count, WRITE);
+	if (trace_android_fs_datawrite_start_enabled()) {
+		char *path, pathbuf[MAX_TRACE_PATHBUF_LEN];
+
+		path = android_fstrace_get_pathname(pathbuf,
+						    MAX_TRACE_PATHBUF_LEN,
+						    inode);
+		trace_android_fs_datawrite_start(inode, pos, count,
+						 current->pid, path,
+						 current->comm);
+	}
 
 	if (iocb->ki_flags & IOCB_NOWAIT) {
 		/* f2fs_convert_inline_inode() and block allocation can block */
@@ -4671,6 +4613,8 @@
 		*may_need_sync = false;
 	}
 out:
+	if (trace_android_fs_datawrite_start_enabled())
+		trace_android_fs_datawrite_end(inode, pos, count);
 	trace_f2fs_direct_IO_exit(inode, pos, count, WRITE, ret);
 	return ret;
 }
@@ -4683,7 +4627,6 @@
 	loff_t target_size;
 	bool dio;
 	bool may_need_sync = true;
->>>>>>> 1d1df41c
 	int preallocated;
 	ssize_t ret;
 
@@ -4706,43 +4649,23 @@
 		inode_lock(inode);
 	}
 
-<<<<<<< HEAD
-	if (unlikely(IS_IMMUTABLE(inode))) {
-		ret = -EPERM;
-		goto out_unlock;
-	}
-
-	if (is_inode_flag_set(inode, FI_COMPRESS_RELEASED)) {
-		ret = -EPERM;
-		goto out_unlock;
-	}
-
-	ret = generic_write_checks(iocb, from);
+	ret = f2fs_write_checks(iocb, from);
 	if (ret <= 0)
 		goto out_unlock;
 
-	if (iocb->ki_flags & IOCB_NOWAIT) {
-		if (!f2fs_overwrite_io(inode, iocb->ki_pos,
-					iov_iter_count(from)) ||
-				f2fs_has_inline_data(inode) ||
-				f2fs_force_buffered_io(inode, iocb, from)) {
-			ret = -EAGAIN;
-			goto out_unlock;
-		}
-	}
-
-	if (iocb->ki_flags & IOCB_DIRECT) {
-		ret = f2fs_convert_inline_inode(inode);
-		if (ret)
-			goto out_unlock;
-	}
+	/* Determine whether we will do a direct write or a buffered write. */
+	dio = f2fs_should_use_dio(inode, iocb, from);
+
 	/* Possibly preallocate the blocks for the write. */
 	target_size = iocb->ki_pos + iov_iter_count(from);
-	preallocated = f2fs_preallocate_blocks(iocb, from);
+	preallocated = f2fs_preallocate_blocks(iocb, from, dio);
 	if (preallocated < 0)
 		ret = preallocated;
 	else
-		ret = __generic_file_write_iter(iocb, from);
+		/* Do the actual write. */
+		ret = dio ?
+			f2fs_dio_write_iter(iocb, from, &may_need_sync):
+			f2fs_buffered_write_iter(iocb, from);
 
 	/* Don't leave any preallocated blocks around past i_size. */
 	if (preallocated && i_size_read(inode) < target_size) {
@@ -4757,52 +4680,11 @@
 	}
 
 	clear_inode_flag(inode, FI_PREALLOCATED_ALL);
-
-	if (ret > 0)
-		f2fs_update_iostat(F2FS_I_SB(inode), APP_WRITE_IO, ret);
-
-=======
-	ret = f2fs_write_checks(iocb, from);
-	if (ret <= 0)
-		goto out_unlock;
-
-	/* Determine whether we will do a direct write or a buffered write. */
-	dio = f2fs_should_use_dio(inode, iocb, from);
-
-	/* Possibly preallocate the blocks for the write. */
-	target_size = iocb->ki_pos + iov_iter_count(from);
-	preallocated = f2fs_preallocate_blocks(iocb, from, dio);
-	if (preallocated < 0)
-		ret = preallocated;
-	else
-		/* Do the actual write. */
-		ret = dio ?
-			f2fs_dio_write_iter(iocb, from, &may_need_sync):
-			f2fs_buffered_write_iter(iocb, from);
-
-	/* Don't leave any preallocated blocks around past i_size. */
-	if (preallocated && i_size_read(inode) < target_size) {
-		down_write(&F2FS_I(inode)->i_gc_rwsem[WRITE]);
-		filemap_invalidate_lock(inode->i_mapping);
-		if (!f2fs_truncate(inode))
-			file_dont_truncate(inode);
-		filemap_invalidate_unlock(inode->i_mapping);
-		up_write(&F2FS_I(inode)->i_gc_rwsem[WRITE]);
-	} else {
-		file_dont_truncate(inode);
-	}
-
-	clear_inode_flag(inode, FI_PREALLOCATED_ALL);
->>>>>>> 1d1df41c
 out_unlock:
 	inode_unlock(inode);
 out:
 	trace_f2fs_file_write_iter(inode, orig_pos, orig_count, ret);
-<<<<<<< HEAD
-	if (ret > 0)
-=======
 	if (ret > 0 && may_need_sync)
->>>>>>> 1d1df41c
 		ret = generic_write_sync(iocb, ret);
 	return ret;
 }
