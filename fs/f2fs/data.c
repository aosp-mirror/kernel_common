--- conflicted
+++ resolved
@@ -440,14 +440,10 @@
 	struct page *page = fio->encrypted_page ?
 			fio->encrypted_page : fio->page;
 
-<<<<<<< HEAD
-	verify_block_addr(fio, fio->new_blkaddr);
-=======
 	if (!f2fs_is_valid_blkaddr(fio->sbi, fio->new_blkaddr,
 			__is_meta_io(fio) ? META_GENERIC : DATA_GENERIC))
 		return -EFAULT;
 
->>>>>>> 7152401a
 	trace_f2fs_submit_page_bio(page, fio);
 	f2fs_trace_ios(fio, 0);
 
@@ -492,11 +488,7 @@
 		spin_unlock(&io->io_lock);
 	}
 
-<<<<<<< HEAD
-	if (fio->old_blkaddr != NEW_ADDR)
-=======
 	if (__is_valid_data_blkaddr(fio->old_blkaddr))
->>>>>>> 7152401a
 		verify_block_addr(fio, fio->old_blkaddr);
 	verify_block_addr(fio, fio->new_blkaddr);
 
