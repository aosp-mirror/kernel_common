--- conflicted
+++ resolved
@@ -307,7 +307,6 @@
 		return;
 	}
 
-<<<<<<< HEAD
 	if (first_page != NULL &&
 		__read_io_type(first_page) == F2FS_RD_DATA) {
 		trace_android_fs_dataread_end(first_page->mapping->host,
@@ -315,10 +314,7 @@
 						bio->bi_iter.bi_size);
 	}
 
-	__read_end_io(bio);
-=======
 	__f2fs_read_end_io(bio, false, false);
->>>>>>> 2945d197
 }
 
 static void f2fs_write_end_io(struct bio *bio)
@@ -531,7 +527,6 @@
 	submit_bio(bio);
 }
 
-<<<<<<< HEAD
 static void __f2fs_submit_read_bio(struct f2fs_sb_info *sbi,
 				struct bio *bio, enum page_type type)
 {
@@ -555,11 +550,12 @@
 				current->comm);
 		}
 	}
-=======
+	__submit_bio(sbi, bio, type);
+}
+
 void f2fs_submit_bio(struct f2fs_sb_info *sbi,
 				struct bio *bio, enum page_type type)
 {
->>>>>>> 2945d197
 	__submit_bio(sbi, bio, type);
 }
 
