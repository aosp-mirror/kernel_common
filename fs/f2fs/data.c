--- conflicted
+++ resolved
@@ -3401,11 +3401,7 @@
 
 		*fsdata = NULL;
 
-<<<<<<< HEAD
 		if (len == PAGE_SIZE)
-=======
-		if (len == PAGE_SIZE && !(f2fs_is_atomic_file(inode)))
->>>>>>> 3238bffa
 			goto repeat;
 
 		ret = f2fs_prepare_compress_overwrite(inode, pagep,
