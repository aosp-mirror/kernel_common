--- conflicted
+++ resolved
@@ -841,13 +841,9 @@
 					le32_to_cpu(de->ino), d_type))
 			return 1;
 
-<<<<<<< HEAD
 		if (sbi->readdir_ra == 1)
 			ra_node_page(sbi, le32_to_cpu(de->ino));
 
-		bit_pos += GET_DENTRY_SLOTS(le16_to_cpu(de->name_len));
-=======
->>>>>>> ca4f2c56
 		ctx->pos = start_pos + bit_pos;
 	}
 	return 0;
