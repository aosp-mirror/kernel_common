--- conflicted
+++ resolved
@@ -1321,13 +1321,8 @@
 }
 
 const struct inode_operations f2fs_encrypted_symlink_inode_operations = {
-<<<<<<< HEAD
 	.get_link	= f2fs_encrypted_get_link,
-	.getattr	= f2fs_getattr,
-=======
-	.get_link       = f2fs_encrypted_get_link,
 	.getattr	= f2fs_encrypted_symlink_getattr,
->>>>>>> a0f68fb5
 	.setattr	= f2fs_setattr,
 	.listxattr	= f2fs_listxattr,
 };
