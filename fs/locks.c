/*
 *  linux/fs/locks.c
 *
 *  Provide support for fcntl()'s F_GETLK, F_SETLK, and F_SETLKW calls.
 *  Doug Evans (dje@spiff.uucp), August 07, 1992
 *
 *  Deadlock detection added.
 *  FIXME: one thing isn't handled yet:
 *	- mandatory locks (requires lots of changes elsewhere)
 *  Kelly Carmichael (kelly@[142.24.8.65]), September 17, 1994.
 *
 *  Miscellaneous edits, and a total rewrite of posix_lock_file() code.
 *  Kai Petzke (wpp@marie.physik.tu-berlin.de), 1994
 *  
 *  Converted file_lock_table to a linked list from an array, which eliminates
 *  the limits on how many active file locks are open.
 *  Chad Page (pageone@netcom.com), November 27, 1994
 * 
 *  Removed dependency on file descriptors. dup()'ed file descriptors now
 *  get the same locks as the original file descriptors, and a close() on
 *  any file descriptor removes ALL the locks on the file for the current
 *  process. Since locks still depend on the process id, locks are inherited
 *  after an exec() but not after a fork(). This agrees with POSIX, and both
 *  BSD and SVR4 practice.
 *  Andy Walker (andy@lysaker.kvaerner.no), February 14, 1995
 *
 *  Scrapped free list which is redundant now that we allocate locks
 *  dynamically with kmalloc()/kfree().
 *  Andy Walker (andy@lysaker.kvaerner.no), February 21, 1995
 *
 *  Implemented two lock personalities - FL_FLOCK and FL_POSIX.
 *
 *  FL_POSIX locks are created with calls to fcntl() and lockf() through the
 *  fcntl() system call. They have the semantics described above.
 *
 *  FL_FLOCK locks are created with calls to flock(), through the flock()
 *  system call, which is new. Old C libraries implement flock() via fcntl()
 *  and will continue to use the old, broken implementation.
 *
 *  FL_FLOCK locks follow the 4.4 BSD flock() semantics. They are associated
 *  with a file pointer (filp). As a result they can be shared by a parent
 *  process and its children after a fork(). They are removed when the last
 *  file descriptor referring to the file pointer is closed (unless explicitly
 *  unlocked). 
 *
 *  FL_FLOCK locks never deadlock, an existing lock is always removed before
 *  upgrading from shared to exclusive (or vice versa). When this happens
 *  any processes blocked by the current lock are woken up and allowed to
 *  run before the new lock is applied.
 *  Andy Walker (andy@lysaker.kvaerner.no), June 09, 1995
 *
 *  Removed some race conditions in flock_lock_file(), marked other possible
 *  races. Just grep for FIXME to see them. 
 *  Dmitry Gorodchanin (pgmdsg@ibi.com), February 09, 1996.
 *
 *  Addressed Dmitry's concerns. Deadlock checking no longer recursive.
 *  Lock allocation changed to GFP_ATOMIC as we can't afford to sleep
 *  once we've checked for blocking and deadlocking.
 *  Andy Walker (andy@lysaker.kvaerner.no), April 03, 1996.
 *
 *  Initial implementation of mandatory locks. SunOS turned out to be
 *  a rotten model, so I implemented the "obvious" semantics.
 *  See 'Documentation/filesystems/mandatory-locking.txt' for details.
 *  Andy Walker (andy@lysaker.kvaerner.no), April 06, 1996.
 *
 *  Don't allow mandatory locks on mmap()'ed files. Added simple functions to
 *  check if a file has mandatory locks, used by mmap(), open() and creat() to
 *  see if system call should be rejected. Ref. HP-UX/SunOS/Solaris Reference
 *  Manual, Section 2.
 *  Andy Walker (andy@lysaker.kvaerner.no), April 09, 1996.
 *
 *  Tidied up block list handling. Added '/proc/locks' interface.
 *  Andy Walker (andy@lysaker.kvaerner.no), April 24, 1996.
 *
 *  Fixed deadlock condition for pathological code that mixes calls to
 *  flock() and fcntl().
 *  Andy Walker (andy@lysaker.kvaerner.no), April 29, 1996.
 *
 *  Allow only one type of locking scheme (FL_POSIX or FL_FLOCK) to be in use
 *  for a given file at a time. Changed the CONFIG_LOCK_MANDATORY scheme to
 *  guarantee sensible behaviour in the case where file system modules might
 *  be compiled with different options than the kernel itself.
 *  Andy Walker (andy@lysaker.kvaerner.no), May 15, 1996.
 *
 *  Added a couple of missing wake_up() calls. Thanks to Thomas Meckel
 *  (Thomas.Meckel@mni.fh-giessen.de) for spotting this.
 *  Andy Walker (andy@lysaker.kvaerner.no), May 15, 1996.
 *
 *  Changed FL_POSIX locks to use the block list in the same way as FL_FLOCK
 *  locks. Changed process synchronisation to avoid dereferencing locks that
 *  have already been freed.
 *  Andy Walker (andy@lysaker.kvaerner.no), Sep 21, 1996.
 *
 *  Made the block list a circular list to minimise searching in the list.
 *  Andy Walker (andy@lysaker.kvaerner.no), Sep 25, 1996.
 *
 *  Made mandatory locking a mount option. Default is not to allow mandatory
 *  locking.
 *  Andy Walker (andy@lysaker.kvaerner.no), Oct 04, 1996.
 *
 *  Some adaptations for NFS support.
 *  Olaf Kirch (okir@monad.swb.de), Dec 1996,
 *
 *  Fixed /proc/locks interface so that we can't overrun the buffer we are handed.
 *  Andy Walker (andy@lysaker.kvaerner.no), May 12, 1997.
 *
 *  Use slab allocator instead of kmalloc/kfree.
 *  Use generic list implementation from <linux/list.h>.
 *  Sped up posix_locks_deadlock by only considering blocked locks.
 *  Matthew Wilcox <willy@debian.org>, March, 2000.
 *
 *  Leases and LOCK_MAND
 *  Matthew Wilcox <willy@debian.org>, June, 2000.
 *  Stephen Rothwell <sfr@canb.auug.org.au>, June, 2000.
 */

#include <linux/capability.h>
#include <linux/file.h>
#include <linux/fdtable.h>
#include <linux/fs.h>
#include <linux/init.h>
#include <linux/module.h>
#include <linux/security.h>
#include <linux/slab.h>
#include <linux/syscalls.h>
#include <linux/time.h>
#include <linux/rcupdate.h>
#include <linux/pid_namespace.h>
#include <linux/hashtable.h>
#include <linux/percpu.h>
#include <linux/lglock.h>

#define CREATE_TRACE_POINTS
#include <trace/events/filelock.h>

#include <asm/uaccess.h>

#define IS_POSIX(fl)	(fl->fl_flags & FL_POSIX)
#define IS_FLOCK(fl)	(fl->fl_flags & FL_FLOCK)
#define IS_LEASE(fl)	(fl->fl_flags & (FL_LEASE|FL_DELEG))
#define IS_OFDLCK(fl)	(fl->fl_flags & FL_OFDLCK)

static bool lease_breaking(struct file_lock *fl)
{
	return fl->fl_flags & (FL_UNLOCK_PENDING | FL_DOWNGRADE_PENDING);
}

static int target_leasetype(struct file_lock *fl)
{
	if (fl->fl_flags & FL_UNLOCK_PENDING)
		return F_UNLCK;
	if (fl->fl_flags & FL_DOWNGRADE_PENDING)
		return F_RDLCK;
	return fl->fl_type;
}

int leases_enable = 1;
int lease_break_time = 45;

#define for_each_lock(inode, lockp) \
	for (lockp = &inode->i_flock; *lockp != NULL; lockp = &(*lockp)->fl_next)

/*
 * The global file_lock_list is only used for displaying /proc/locks, so we
 * keep a list on each CPU, with each list protected by its own spinlock via
 * the file_lock_lglock. Note that alterations to the list also require that
 * the relevant i_lock is held.
 */
DEFINE_STATIC_LGLOCK(file_lock_lglock);
static DEFINE_PER_CPU(struct hlist_head, file_lock_list);

/*
 * The blocked_hash is used to find POSIX lock loops for deadlock detection.
 * It is protected by blocked_lock_lock.
 *
 * We hash locks by lockowner in order to optimize searching for the lock a
 * particular lockowner is waiting on.
 *
 * FIXME: make this value scale via some heuristic? We generally will want more
 * buckets when we have more lockowners holding locks, but that's a little
 * difficult to determine without knowing what the workload will look like.
 */
#define BLOCKED_HASH_BITS	7
static DEFINE_HASHTABLE(blocked_hash, BLOCKED_HASH_BITS);

/*
 * This lock protects the blocked_hash. Generally, if you're accessing it, you
 * want to be holding this lock.
 *
 * In addition, it also protects the fl->fl_block list, and the fl->fl_next
 * pointer for file_lock structures that are acting as lock requests (in
 * contrast to those that are acting as records of acquired locks).
 *
 * Note that when we acquire this lock in order to change the above fields,
 * we often hold the i_lock as well. In certain cases, when reading the fields
 * protected by this lock, we can skip acquiring it iff we already hold the
 * i_lock.
 *
 * In particular, adding an entry to the fl_block list requires that you hold
 * both the i_lock and the blocked_lock_lock (acquired in that order). Deleting
 * an entry from the list however only requires the file_lock_lock.
 */
static DEFINE_SPINLOCK(blocked_lock_lock);

static struct kmem_cache *filelock_cache __read_mostly;

static void locks_init_lock_heads(struct file_lock *fl)
{
	INIT_HLIST_NODE(&fl->fl_link);
	INIT_LIST_HEAD(&fl->fl_block);
	init_waitqueue_head(&fl->fl_wait);
}

/* Allocate an empty lock structure. */
struct file_lock *locks_alloc_lock(void)
{
	struct file_lock *fl = kmem_cache_zalloc(filelock_cache, GFP_KERNEL);

	if (fl)
		locks_init_lock_heads(fl);

	return fl;
}
EXPORT_SYMBOL_GPL(locks_alloc_lock);

void locks_release_private(struct file_lock *fl)
{
	if (fl->fl_ops) {
		if (fl->fl_ops->fl_release_private)
			fl->fl_ops->fl_release_private(fl);
		fl->fl_ops = NULL;
	}

	if (fl->fl_lmops) {
		if (fl->fl_lmops->lm_put_owner)
			fl->fl_lmops->lm_put_owner(fl);
		fl->fl_lmops = NULL;
	}
}
EXPORT_SYMBOL_GPL(locks_release_private);

/* Free a lock which is not in use. */
void locks_free_lock(struct file_lock *fl)
{
	BUG_ON(waitqueue_active(&fl->fl_wait));
	BUG_ON(!list_empty(&fl->fl_block));
	BUG_ON(!hlist_unhashed(&fl->fl_link));

	locks_release_private(fl);
	kmem_cache_free(filelock_cache, fl);
}
EXPORT_SYMBOL(locks_free_lock);

static void
locks_dispose_list(struct list_head *dispose)
{
	struct file_lock *fl;

	while (!list_empty(dispose)) {
		fl = list_first_entry(dispose, struct file_lock, fl_block);
		list_del_init(&fl->fl_block);
		locks_free_lock(fl);
	}
}

void locks_init_lock(struct file_lock *fl)
{
	memset(fl, 0, sizeof(struct file_lock));
	locks_init_lock_heads(fl);
}

EXPORT_SYMBOL(locks_init_lock);

/*
 * Initialize a new lock from an existing file_lock structure.
 */
void locks_copy_conflock(struct file_lock *new, struct file_lock *fl)
{
	new->fl_owner = fl->fl_owner;
	new->fl_pid = fl->fl_pid;
	new->fl_file = NULL;
	new->fl_flags = fl->fl_flags;
	new->fl_type = fl->fl_type;
	new->fl_start = fl->fl_start;
	new->fl_end = fl->fl_end;
	new->fl_lmops = fl->fl_lmops;
	new->fl_ops = NULL;

	if (fl->fl_lmops) {
		if (fl->fl_lmops->lm_get_owner)
			fl->fl_lmops->lm_get_owner(new, fl);
	}
}
EXPORT_SYMBOL(locks_copy_conflock);

void locks_copy_lock(struct file_lock *new, struct file_lock *fl)
{
	/* "new" must be a freshly-initialized lock */
	WARN_ON_ONCE(new->fl_ops);

	locks_copy_conflock(new, fl);

	new->fl_file = fl->fl_file;
	new->fl_ops = fl->fl_ops;

	if (fl->fl_ops) {
		if (fl->fl_ops->fl_copy_lock)
			fl->fl_ops->fl_copy_lock(new, fl);
	}
}

EXPORT_SYMBOL(locks_copy_lock);

static inline int flock_translate_cmd(int cmd) {
	if (cmd & LOCK_MAND)
		return cmd & (LOCK_MAND | LOCK_RW);
	switch (cmd) {
	case LOCK_SH:
		return F_RDLCK;
	case LOCK_EX:
		return F_WRLCK;
	case LOCK_UN:
		return F_UNLCK;
	}
	return -EINVAL;
}

/* Fill in a file_lock structure with an appropriate FLOCK lock. */
static struct file_lock *
flock_make_lock(struct file *filp, unsigned int cmd)
{
	struct file_lock *fl;
	int type = flock_translate_cmd(cmd);

	if (type < 0)
		return ERR_PTR(type);
	
	fl = locks_alloc_lock();
	if (fl == NULL)
		return ERR_PTR(-ENOMEM);

	fl->fl_file = filp;
	fl->fl_owner = filp;
	fl->fl_pid = current->tgid;
	fl->fl_flags = FL_FLOCK;
	fl->fl_type = type;
	fl->fl_end = OFFSET_MAX;
	
	return fl;
}

static int assign_type(struct file_lock *fl, long type)
{
	switch (type) {
	case F_RDLCK:
	case F_WRLCK:
	case F_UNLCK:
		fl->fl_type = type;
		break;
	default:
		return -EINVAL;
	}
	return 0;
}

static int flock64_to_posix_lock(struct file *filp, struct file_lock *fl,
				 struct flock64 *l)
{
	switch (l->l_whence) {
	case SEEK_SET:
		fl->fl_start = 0;
		break;
	case SEEK_CUR:
		fl->fl_start = filp->f_pos;
		break;
	case SEEK_END:
		fl->fl_start = i_size_read(file_inode(filp));
		break;
	default:
		return -EINVAL;
	}
	if (l->l_start > OFFSET_MAX - fl->fl_start)
		return -EOVERFLOW;
	fl->fl_start += l->l_start;
	if (fl->fl_start < 0)
		return -EINVAL;

	/* POSIX-1996 leaves the case l->l_len < 0 undefined;
	   POSIX-2001 defines it. */
	if (l->l_len > 0) {
		if (l->l_len - 1 > OFFSET_MAX - fl->fl_start)
			return -EOVERFLOW;
		fl->fl_end = fl->fl_start + l->l_len - 1;

	} else if (l->l_len < 0) {
		if (fl->fl_start + l->l_len < 0)
			return -EINVAL;
		fl->fl_end = fl->fl_start - 1;
		fl->fl_start += l->l_len;
	} else
		fl->fl_end = OFFSET_MAX;

	fl->fl_owner = current->files;
	fl->fl_pid = current->tgid;
	fl->fl_file = filp;
	fl->fl_flags = FL_POSIX;
	fl->fl_ops = NULL;
	fl->fl_lmops = NULL;

	return assign_type(fl, l->l_type);
}

/* Verify a "struct flock" and copy it to a "struct file_lock" as a POSIX
 * style lock.
 */
static int flock_to_posix_lock(struct file *filp, struct file_lock *fl,
			       struct flock *l)
{
	struct flock64 ll = {
		.l_type = l->l_type,
		.l_whence = l->l_whence,
		.l_start = l->l_start,
		.l_len = l->l_len,
	};

	return flock64_to_posix_lock(filp, fl, &ll);
}

/* default lease lock manager operations */
static bool
lease_break_callback(struct file_lock *fl)
{
	kill_fasync(&fl->fl_fasync, SIGIO, POLL_MSG);
	return false;
}

static void
lease_setup(struct file_lock *fl, void **priv)
{
	struct file *filp = fl->fl_file;
	struct fasync_struct *fa = *priv;

	/*
	 * fasync_insert_entry() returns the old entry if any. If there was no
	 * old entry, then it used "priv" and inserted it into the fasync list.
	 * Clear the pointer to indicate that it shouldn't be freed.
	 */
	if (!fasync_insert_entry(fa->fa_fd, filp, &fl->fl_fasync, fa))
		*priv = NULL;

	__f_setown(filp, task_pid(current), PIDTYPE_PID, 0);
}

static const struct lock_manager_operations lease_manager_ops = {
	.lm_break = lease_break_callback,
	.lm_change = lease_modify,
	.lm_setup = lease_setup,
};

/*
 * Initialize a lease, use the default lock manager operations
 */
static int lease_init(struct file *filp, long type, struct file_lock *fl)
 {
	if (assign_type(fl, type) != 0)
		return -EINVAL;

	fl->fl_owner = filp;
	fl->fl_pid = current->tgid;

	fl->fl_file = filp;
	fl->fl_flags = FL_LEASE;
	fl->fl_start = 0;
	fl->fl_end = OFFSET_MAX;
	fl->fl_ops = NULL;
	fl->fl_lmops = &lease_manager_ops;
	return 0;
}

/* Allocate a file_lock initialised to this type of lease */
static struct file_lock *lease_alloc(struct file *filp, long type)
{
	struct file_lock *fl = locks_alloc_lock();
	int error = -ENOMEM;

	if (fl == NULL)
		return ERR_PTR(error);

	error = lease_init(filp, type, fl);
	if (error) {
		locks_free_lock(fl);
		return ERR_PTR(error);
	}
	return fl;
}

/* Check if two locks overlap each other.
 */
static inline int locks_overlap(struct file_lock *fl1, struct file_lock *fl2)
{
	return ((fl1->fl_end >= fl2->fl_start) &&
		(fl2->fl_end >= fl1->fl_start));
}

/*
 * Check whether two locks have the same owner.
 */
static int posix_same_owner(struct file_lock *fl1, struct file_lock *fl2)
{
	if (fl1->fl_lmops && fl1->fl_lmops->lm_compare_owner)
		return fl2->fl_lmops == fl1->fl_lmops &&
			fl1->fl_lmops->lm_compare_owner(fl1, fl2);
	return fl1->fl_owner == fl2->fl_owner;
}

/* Must be called with the i_lock held! */
static void locks_insert_global_locks(struct file_lock *fl)
{
	lg_local_lock(&file_lock_lglock);
	fl->fl_link_cpu = smp_processor_id();
	hlist_add_head(&fl->fl_link, this_cpu_ptr(&file_lock_list));
	lg_local_unlock(&file_lock_lglock);
}

/* Must be called with the i_lock held! */
static void locks_delete_global_locks(struct file_lock *fl)
{
	/*
	 * Avoid taking lock if already unhashed. This is safe since this check
	 * is done while holding the i_lock, and new insertions into the list
	 * also require that it be held.
	 */
	if (hlist_unhashed(&fl->fl_link))
		return;
	lg_local_lock_cpu(&file_lock_lglock, fl->fl_link_cpu);
	hlist_del_init(&fl->fl_link);
	lg_local_unlock_cpu(&file_lock_lglock, fl->fl_link_cpu);
}

static unsigned long
posix_owner_key(struct file_lock *fl)
{
	if (fl->fl_lmops && fl->fl_lmops->lm_owner_key)
		return fl->fl_lmops->lm_owner_key(fl);
	return (unsigned long)fl->fl_owner;
}

static void locks_insert_global_blocked(struct file_lock *waiter)
{
	hash_add(blocked_hash, &waiter->fl_link, posix_owner_key(waiter));
}

static void locks_delete_global_blocked(struct file_lock *waiter)
{
	hash_del(&waiter->fl_link);
}

/* Remove waiter from blocker's block list.
 * When blocker ends up pointing to itself then the list is empty.
 *
 * Must be called with blocked_lock_lock held.
 */
static void __locks_delete_block(struct file_lock *waiter)
{
	locks_delete_global_blocked(waiter);
	list_del_init(&waiter->fl_block);
	waiter->fl_next = NULL;
}

static void locks_delete_block(struct file_lock *waiter)
{
	spin_lock(&blocked_lock_lock);
	__locks_delete_block(waiter);
	spin_unlock(&blocked_lock_lock);
}

/* Insert waiter into blocker's block list.
 * We use a circular list so that processes can be easily woken up in
 * the order they blocked. The documentation doesn't require this but
 * it seems like the reasonable thing to do.
 *
 * Must be called with both the i_lock and blocked_lock_lock held. The fl_block
 * list itself is protected by the blocked_lock_lock, but by ensuring that the
 * i_lock is also held on insertions we can avoid taking the blocked_lock_lock
 * in some cases when we see that the fl_block list is empty.
 */
static void __locks_insert_block(struct file_lock *blocker,
					struct file_lock *waiter)
{
	BUG_ON(!list_empty(&waiter->fl_block));
	waiter->fl_next = blocker;
	list_add_tail(&waiter->fl_block, &blocker->fl_block);
	if (IS_POSIX(blocker) && !IS_OFDLCK(blocker))
		locks_insert_global_blocked(waiter);
}

/* Must be called with i_lock held. */
static void locks_insert_block(struct file_lock *blocker,
					struct file_lock *waiter)
{
	spin_lock(&blocked_lock_lock);
	__locks_insert_block(blocker, waiter);
	spin_unlock(&blocked_lock_lock);
}

/*
 * Wake up processes blocked waiting for blocker.
 *
 * Must be called with the inode->i_lock held!
 */
static void locks_wake_up_blocks(struct file_lock *blocker)
{
	/*
	 * Avoid taking global lock if list is empty. This is safe since new
	 * blocked requests are only added to the list under the i_lock, and
	 * the i_lock is always held here. Note that removal from the fl_block
	 * list does not require the i_lock, so we must recheck list_empty()
	 * after acquiring the blocked_lock_lock.
	 */
	if (list_empty(&blocker->fl_block))
		return;

	spin_lock(&blocked_lock_lock);
	while (!list_empty(&blocker->fl_block)) {
		struct file_lock *waiter;

		waiter = list_first_entry(&blocker->fl_block,
				struct file_lock, fl_block);
		__locks_delete_block(waiter);
		if (waiter->fl_lmops && waiter->fl_lmops->lm_notify)
			waiter->fl_lmops->lm_notify(waiter);
		else
			wake_up(&waiter->fl_wait);
	}
	spin_unlock(&blocked_lock_lock);
}

/* Insert file lock fl into an inode's lock list at the position indicated
 * by pos. At the same time add the lock to the global file lock list.
 *
 * Must be called with the i_lock held!
 */
static void locks_insert_lock(struct file_lock **pos, struct file_lock *fl)
{
	fl->fl_nspid = get_pid(task_tgid(current));

	/* insert into file's list */
	fl->fl_next = *pos;
	*pos = fl;

	locks_insert_global_locks(fl);
}

/**
 * locks_delete_lock - Delete a lock and then free it.
 * @thisfl_p: pointer that points to the fl_next field of the previous
 * 	      inode->i_flock list entry
 *
 * Unlink a lock from all lists and free the namespace reference, but don't
 * free it yet. Wake up processes that are blocked waiting for this lock and
 * notify the FS that the lock has been cleared.
 *
 * Must be called with the i_lock held!
 */
static void locks_unlink_lock(struct file_lock **thisfl_p)
{
	struct file_lock *fl = *thisfl_p;

	locks_delete_global_locks(fl);

	*thisfl_p = fl->fl_next;
	fl->fl_next = NULL;

	if (fl->fl_nspid) {
		put_pid(fl->fl_nspid);
		fl->fl_nspid = NULL;
	}

	locks_wake_up_blocks(fl);
}

/*
 * Unlink a lock from all lists and free it.
 *
 * Must be called with i_lock held!
 */
static void locks_delete_lock(struct file_lock **thisfl_p,
			      struct list_head *dispose)
{
	struct file_lock *fl = *thisfl_p;

	locks_unlink_lock(thisfl_p);
	if (dispose)
		list_add(&fl->fl_block, dispose);
	else
		locks_free_lock(fl);
}

/* Determine if lock sys_fl blocks lock caller_fl. Common functionality
 * checks for shared/exclusive status of overlapping locks.
 */
static int locks_conflict(struct file_lock *caller_fl, struct file_lock *sys_fl)
{
	if (sys_fl->fl_type == F_WRLCK)
		return 1;
	if (caller_fl->fl_type == F_WRLCK)
		return 1;
	return 0;
}

/* Determine if lock sys_fl blocks lock caller_fl. POSIX specific
 * checking before calling the locks_conflict().
 */
static int posix_locks_conflict(struct file_lock *caller_fl, struct file_lock *sys_fl)
{
	/* POSIX locks owned by the same process do not conflict with
	 * each other.
	 */
	if (!IS_POSIX(sys_fl) || posix_same_owner(caller_fl, sys_fl))
		return (0);

	/* Check whether they overlap */
	if (!locks_overlap(caller_fl, sys_fl))
		return 0;

	return (locks_conflict(caller_fl, sys_fl));
}

/* Determine if lock sys_fl blocks lock caller_fl. FLOCK specific
 * checking before calling the locks_conflict().
 */
static int flock_locks_conflict(struct file_lock *caller_fl, struct file_lock *sys_fl)
{
	/* FLOCK locks referring to the same filp do not conflict with
	 * each other.
	 */
	if (!IS_FLOCK(sys_fl) || (caller_fl->fl_file == sys_fl->fl_file))
		return (0);
	if ((caller_fl->fl_type & LOCK_MAND) || (sys_fl->fl_type & LOCK_MAND))
		return 0;

	return (locks_conflict(caller_fl, sys_fl));
}

void
posix_test_lock(struct file *filp, struct file_lock *fl)
{
	struct file_lock *cfl;
	struct inode *inode = file_inode(filp);

	spin_lock(&inode->i_lock);
	for (cfl = file_inode(filp)->i_flock; cfl; cfl = cfl->fl_next) {
		if (!IS_POSIX(cfl))
			continue;
		if (posix_locks_conflict(fl, cfl))
			break;
	}
	if (cfl) {
		locks_copy_conflock(fl, cfl);
		if (cfl->fl_nspid)
			fl->fl_pid = pid_vnr(cfl->fl_nspid);
	} else
		fl->fl_type = F_UNLCK;
	spin_unlock(&inode->i_lock);
	return;
}
EXPORT_SYMBOL(posix_test_lock);

/*
 * Deadlock detection:
 *
 * We attempt to detect deadlocks that are due purely to posix file
 * locks.
 *
 * We assume that a task can be waiting for at most one lock at a time.
 * So for any acquired lock, the process holding that lock may be
 * waiting on at most one other lock.  That lock in turns may be held by
 * someone waiting for at most one other lock.  Given a requested lock
 * caller_fl which is about to wait for a conflicting lock block_fl, we
 * follow this chain of waiters to ensure we are not about to create a
 * cycle.
 *
 * Since we do this before we ever put a process to sleep on a lock, we
 * are ensured that there is never a cycle; that is what guarantees that
 * the while() loop in posix_locks_deadlock() eventually completes.
 *
 * Note: the above assumption may not be true when handling lock
 * requests from a broken NFS client. It may also fail in the presence
 * of tasks (such as posix threads) sharing the same open file table.
 * To handle those cases, we just bail out after a few iterations.
 *
 * For FL_OFDLCK locks, the owner is the filp, not the files_struct.
 * Because the owner is not even nominally tied to a thread of
 * execution, the deadlock detection below can't reasonably work well. Just
 * skip it for those.
 *
 * In principle, we could do a more limited deadlock detection on FL_OFDLCK
 * locks that just checks for the case where two tasks are attempting to
 * upgrade from read to write locks on the same inode.
 */

#define MAX_DEADLK_ITERATIONS 10

/* Find a lock that the owner of the given block_fl is blocking on. */
static struct file_lock *what_owner_is_waiting_for(struct file_lock *block_fl)
{
	struct file_lock *fl;

	hash_for_each_possible(blocked_hash, fl, fl_link, posix_owner_key(block_fl)) {
		if (posix_same_owner(fl, block_fl))
			return fl->fl_next;
	}
	return NULL;
}

/* Must be called with the blocked_lock_lock held! */
static int posix_locks_deadlock(struct file_lock *caller_fl,
				struct file_lock *block_fl)
{
	int i = 0;

	/*
	 * This deadlock detector can't reasonably detect deadlocks with
	 * FL_OFDLCK locks, since they aren't owned by a process, per-se.
	 */
	if (IS_OFDLCK(caller_fl))
		return 0;

	while ((block_fl = what_owner_is_waiting_for(block_fl))) {
		if (i++ > MAX_DEADLK_ITERATIONS)
			return 0;
		if (posix_same_owner(caller_fl, block_fl))
			return 1;
	}
	return 0;
}

/* Try to create a FLOCK lock on filp. We always insert new FLOCK locks
 * after any leases, but before any posix locks.
 *
 * Note that if called with an FL_EXISTS argument, the caller may determine
 * whether or not a lock was successfully freed by testing the return
 * value for -ENOENT.
 */
static int flock_lock_file(struct file *filp, struct file_lock *request)
{
	struct file_lock *new_fl = NULL;
	struct file_lock **before;
	struct inode * inode = file_inode(filp);
	int error = 0;
	int found = 0;
	LIST_HEAD(dispose);

	if (!(request->fl_flags & FL_ACCESS) && (request->fl_type != F_UNLCK)) {
		new_fl = locks_alloc_lock();
		if (!new_fl)
			return -ENOMEM;
	}

	spin_lock(&inode->i_lock);
	if (request->fl_flags & FL_ACCESS)
		goto find_conflict;

	for_each_lock(inode, before) {
		struct file_lock *fl = *before;
		if (IS_POSIX(fl))
			break;
		if (IS_LEASE(fl))
			continue;
		if (filp != fl->fl_file)
			continue;
		if (request->fl_type == fl->fl_type)
			goto out;
		found = 1;
		locks_delete_lock(before, &dispose);
		break;
	}

	if (request->fl_type == F_UNLCK) {
		if ((request->fl_flags & FL_EXISTS) && !found)
			error = -ENOENT;
		goto out;
	}

	/*
	 * If a higher-priority process was blocked on the old file lock,
	 * give it the opportunity to lock the file.
	 */
	if (found) {
		spin_unlock(&inode->i_lock);
		cond_resched();
		spin_lock(&inode->i_lock);
	}

find_conflict:
	for_each_lock(inode, before) {
		struct file_lock *fl = *before;
		if (IS_POSIX(fl))
			break;
		if (IS_LEASE(fl))
			continue;
		if (!flock_locks_conflict(request, fl))
			continue;
		error = -EAGAIN;
		if (!(request->fl_flags & FL_SLEEP))
			goto out;
		error = FILE_LOCK_DEFERRED;
		locks_insert_block(fl, request);
		goto out;
	}
	if (request->fl_flags & FL_ACCESS)
		goto out;
	locks_copy_lock(new_fl, request);
	locks_insert_lock(before, new_fl);
	new_fl = NULL;
	error = 0;

out:
	spin_unlock(&inode->i_lock);
	if (new_fl)
		locks_free_lock(new_fl);
	locks_dispose_list(&dispose);
	return error;
}

static int __posix_lock_file(struct inode *inode, struct file_lock *request, struct file_lock *conflock)
{
	struct file_lock *fl;
	struct file_lock *new_fl = NULL;
	struct file_lock *new_fl2 = NULL;
	struct file_lock *left = NULL;
	struct file_lock *right = NULL;
	struct file_lock **before;
	int error;
	bool added = false;
	LIST_HEAD(dispose);

	/*
	 * We may need two file_lock structures for this operation,
	 * so we get them in advance to avoid races.
	 *
	 * In some cases we can be sure, that no new locks will be needed
	 */
	if (!(request->fl_flags & FL_ACCESS) &&
	    (request->fl_type != F_UNLCK ||
	     request->fl_start != 0 || request->fl_end != OFFSET_MAX)) {
		new_fl = locks_alloc_lock();
		new_fl2 = locks_alloc_lock();
	}

	spin_lock(&inode->i_lock);
	/*
	 * New lock request. Walk all POSIX locks and look for conflicts. If
	 * there are any, either return error or put the request on the
	 * blocker's list of waiters and the global blocked_hash.
	 */
	if (request->fl_type != F_UNLCK) {
		for_each_lock(inode, before) {
			fl = *before;
			if (!IS_POSIX(fl))
				continue;
			if (!posix_locks_conflict(request, fl))
				continue;
			if (conflock)
				locks_copy_conflock(conflock, fl);
			error = -EAGAIN;
			if (!(request->fl_flags & FL_SLEEP))
				goto out;
			/*
			 * Deadlock detection and insertion into the blocked
			 * locks list must be done while holding the same lock!
			 */
			error = -EDEADLK;
			spin_lock(&blocked_lock_lock);
			if (likely(!posix_locks_deadlock(request, fl))) {
				error = FILE_LOCK_DEFERRED;
				__locks_insert_block(fl, request);
			}
			spin_unlock(&blocked_lock_lock);
			goto out;
  		}
  	}

	/* If we're just looking for a conflict, we're done. */
	error = 0;
	if (request->fl_flags & FL_ACCESS)
		goto out;

	/*
	 * Find the first old lock with the same owner as the new lock.
	 */
	
	before = &inode->i_flock;

	/* First skip locks owned by other processes.  */
	while ((fl = *before) && (!IS_POSIX(fl) ||
				  !posix_same_owner(request, fl))) {
		before = &fl->fl_next;
	}

	/* Process locks with this owner. */
	while ((fl = *before) && posix_same_owner(request, fl)) {
		/* Detect adjacent or overlapping regions (if same lock type)
		 */
		if (request->fl_type == fl->fl_type) {
			/* In all comparisons of start vs end, use
			 * "start - 1" rather than "end + 1". If end
			 * is OFFSET_MAX, end + 1 will become negative.
			 */
			if (fl->fl_end < request->fl_start - 1)
				goto next_lock;
			/* If the next lock in the list has entirely bigger
			 * addresses than the new one, insert the lock here.
			 */
			if (fl->fl_start - 1 > request->fl_end)
				break;

			/* If we come here, the new and old lock are of the
			 * same type and adjacent or overlapping. Make one
			 * lock yielding from the lower start address of both
			 * locks to the higher end address.
			 */
			if (fl->fl_start > request->fl_start)
				fl->fl_start = request->fl_start;
			else
				request->fl_start = fl->fl_start;
			if (fl->fl_end < request->fl_end)
				fl->fl_end = request->fl_end;
			else
				request->fl_end = fl->fl_end;
			if (added) {
				locks_delete_lock(before, &dispose);
				continue;
			}
			request = fl;
			added = true;
		}
		else {
			/* Processing for different lock types is a bit
			 * more complex.
			 */
			if (fl->fl_end < request->fl_start)
				goto next_lock;
			if (fl->fl_start > request->fl_end)
				break;
			if (request->fl_type == F_UNLCK)
				added = true;
			if (fl->fl_start < request->fl_start)
				left = fl;
			/* If the next lock in the list has a higher end
			 * address than the new one, insert the new one here.
			 */
			if (fl->fl_end > request->fl_end) {
				right = fl;
				break;
			}
			if (fl->fl_start >= request->fl_start) {
				/* The new lock completely replaces an old
				 * one (This may happen several times).
				 */
				if (added) {
					locks_delete_lock(before, &dispose);
					continue;
				}
				/*
				 * Replace the old lock with new_fl, and
				 * remove the old one. It's safe to do the
				 * insert here since we know that we won't be
				 * using new_fl later, and that the lock is
				 * just replacing an existing lock.
				 */
				error = -ENOLCK;
				if (!new_fl)
					goto out;
				locks_copy_lock(new_fl, request);
				request = new_fl;
				new_fl = NULL;
				locks_delete_lock(before, &dispose);
				locks_insert_lock(before, request);
				added = true;
			}
		}
		/* Go on to next lock.
		 */
	next_lock:
		before = &fl->fl_next;
	}

	/*
	 * The above code only modifies existing locks in case of merging or
	 * replacing. If new lock(s) need to be inserted all modifications are
	 * done below this, so it's safe yet to bail out.
	 */
	error = -ENOLCK; /* "no luck" */
	if (right && left == right && !new_fl2)
		goto out;

	error = 0;
	if (!added) {
		if (request->fl_type == F_UNLCK) {
			if (request->fl_flags & FL_EXISTS)
				error = -ENOENT;
			goto out;
		}

		if (!new_fl) {
			error = -ENOLCK;
			goto out;
		}
		locks_copy_lock(new_fl, request);
		locks_insert_lock(before, new_fl);
		new_fl = NULL;
	}
	if (right) {
		if (left == right) {
			/* The new lock breaks the old one in two pieces,
			 * so we have to use the second new lock.
			 */
			left = new_fl2;
			new_fl2 = NULL;
			locks_copy_lock(left, right);
			locks_insert_lock(before, left);
		}
		right->fl_start = request->fl_end + 1;
		locks_wake_up_blocks(right);
	}
	if (left) {
		left->fl_end = request->fl_start - 1;
		locks_wake_up_blocks(left);
	}
 out:
	spin_unlock(&inode->i_lock);
	/*
	 * Free any unused locks.
	 */
	if (new_fl)
		locks_free_lock(new_fl);
	if (new_fl2)
		locks_free_lock(new_fl2);
	locks_dispose_list(&dispose);
	return error;
}

/**
 * posix_lock_file - Apply a POSIX-style lock to a file
 * @filp: The file to apply the lock to
 * @fl: The lock to be applied
 * @conflock: Place to return a copy of the conflicting lock, if found.
 *
 * Add a POSIX style lock to a file.
 * We merge adjacent & overlapping locks whenever possible.
 * POSIX locks are sorted by owner task, then by starting address
 *
 * Note that if called with an FL_EXISTS argument, the caller may determine
 * whether or not a lock was successfully freed by testing the return
 * value for -ENOENT.
 */
int posix_lock_file(struct file *filp, struct file_lock *fl,
			struct file_lock *conflock)
{
	return __posix_lock_file(file_inode(filp), fl, conflock);
}
EXPORT_SYMBOL(posix_lock_file);

/**
 * posix_lock_file_wait - Apply a POSIX-style lock to a file
 * @filp: The file to apply the lock to
 * @fl: The lock to be applied
 *
 * Add a POSIX style lock to a file.
 * We merge adjacent & overlapping locks whenever possible.
 * POSIX locks are sorted by owner task, then by starting address
 */
int posix_lock_file_wait(struct file *filp, struct file_lock *fl)
{
	int error;
	might_sleep ();
	for (;;) {
		error = posix_lock_file(filp, fl, NULL);
		if (error != FILE_LOCK_DEFERRED)
			break;
		error = wait_event_interruptible(fl->fl_wait, !fl->fl_next);
		if (!error)
			continue;

		locks_delete_block(fl);
		break;
	}
	return error;
}
EXPORT_SYMBOL(posix_lock_file_wait);

/**
 * locks_mandatory_locked - Check for an active lock
 * @file: the file to check
 *
 * Searches the inode's list of locks to find any POSIX locks which conflict.
 * This function is called from locks_verify_locked() only.
 */
int locks_mandatory_locked(struct file *file)
{
	struct inode *inode = file_inode(file);
	struct file_lock *fl;

	/*
	 * Search the lock list for this inode for any POSIX locks.
	 */
	spin_lock(&inode->i_lock);
	for (fl = inode->i_flock; fl != NULL; fl = fl->fl_next) {
		if (!IS_POSIX(fl))
			continue;
		if (fl->fl_owner != current->files &&
		    fl->fl_owner != file)
			break;
	}
	spin_unlock(&inode->i_lock);
	return fl ? -EAGAIN : 0;
}

/**
 * locks_mandatory_area - Check for a conflicting lock
 * @read_write: %FLOCK_VERIFY_WRITE for exclusive access, %FLOCK_VERIFY_READ
 *		for shared
 * @inode:      the file to check
 * @filp:       how the file was opened (if it was)
 * @offset:     start of area to check
 * @count:      length of area to check
 *
 * Searches the inode's list of locks to find any POSIX locks which conflict.
 * This function is called from rw_verify_area() and
 * locks_verify_truncate().
 */
int locks_mandatory_area(int read_write, struct inode *inode,
			 struct file *filp, loff_t offset,
			 size_t count)
{
	struct file_lock fl;
	int error;
	bool sleep = false;

	locks_init_lock(&fl);
	fl.fl_pid = current->tgid;
	fl.fl_file = filp;
	fl.fl_flags = FL_POSIX | FL_ACCESS;
	if (filp && !(filp->f_flags & O_NONBLOCK))
		sleep = true;
	fl.fl_type = (read_write == FLOCK_VERIFY_WRITE) ? F_WRLCK : F_RDLCK;
	fl.fl_start = offset;
	fl.fl_end = offset + count - 1;

	for (;;) {
		if (filp) {
			fl.fl_owner = filp;
			fl.fl_flags &= ~FL_SLEEP;
			error = __posix_lock_file(inode, &fl, NULL);
			if (!error)
				break;
		}

		if (sleep)
			fl.fl_flags |= FL_SLEEP;
		fl.fl_owner = current->files;
		error = __posix_lock_file(inode, &fl, NULL);
		if (error != FILE_LOCK_DEFERRED)
			break;
		error = wait_event_interruptible(fl.fl_wait, !fl.fl_next);
		if (!error) {
			/*
			 * If we've been sleeping someone might have
			 * changed the permissions behind our back.
			 */
			if (__mandatory_lock(inode))
				continue;
		}

		locks_delete_block(&fl);
		break;
	}

	return error;
}

EXPORT_SYMBOL(locks_mandatory_area);

static void lease_clear_pending(struct file_lock *fl, int arg)
{
	switch (arg) {
	case F_UNLCK:
		fl->fl_flags &= ~FL_UNLOCK_PENDING;
		/* fall through: */
	case F_RDLCK:
		fl->fl_flags &= ~FL_DOWNGRADE_PENDING;
	}
}

/* We already had a lease on this file; just change its type */
int lease_modify(struct file_lock **before, int arg, struct list_head *dispose)
{
	struct file_lock *fl = *before;
	int error = assign_type(fl, arg);

	if (error)
		return error;
	lease_clear_pending(fl, arg);
	locks_wake_up_blocks(fl);
	if (arg == F_UNLCK) {
		struct file *filp = fl->fl_file;

		f_delown(filp);
		filp->f_owner.signum = 0;
		fasync_helper(0, fl->fl_file, 0, &fl->fl_fasync);
		if (fl->fl_fasync != NULL) {
			printk(KERN_ERR "locks_delete_lock: fasync == %p\n", fl->fl_fasync);
			fl->fl_fasync = NULL;
		}
		locks_delete_lock(before, dispose);
	}
	return 0;
}
EXPORT_SYMBOL(lease_modify);

static bool past_time(unsigned long then)
{
	if (!then)
		/* 0 is a special value meaning "this never expires": */
		return false;
	return time_after(jiffies, then);
}

static void time_out_leases(struct inode *inode, struct list_head *dispose)
{
	struct file_lock **before;
	struct file_lock *fl;

	lockdep_assert_held(&inode->i_lock);

	before = &inode->i_flock;
	while ((fl = *before) && IS_LEASE(fl) && lease_breaking(fl)) {
		trace_time_out_leases(inode, fl);
		if (past_time(fl->fl_downgrade_time))
			lease_modify(before, F_RDLCK, dispose);
		if (past_time(fl->fl_break_time))
			lease_modify(before, F_UNLCK, dispose);
		if (fl == *before)	/* lease_modify may have freed fl */
			before = &fl->fl_next;
	}
}

static bool leases_conflict(struct file_lock *lease, struct file_lock *breaker)
{
	if ((breaker->fl_flags & FL_DELEG) && (lease->fl_flags & FL_LEASE))
		return false;
	return locks_conflict(breaker, lease);
}

static bool
any_leases_conflict(struct inode *inode, struct file_lock *breaker)
{
	struct file_lock *fl;

	lockdep_assert_held(&inode->i_lock);

	for (fl = inode->i_flock ; fl && IS_LEASE(fl); fl = fl->fl_next) {
		if (leases_conflict(fl, breaker))
			return true;
	}
	return false;
}

/**
 *	__break_lease	-	revoke all outstanding leases on file
 *	@inode: the inode of the file to return
 *	@mode: O_RDONLY: break only write leases; O_WRONLY or O_RDWR:
 *	    break all leases
 *	@type: FL_LEASE: break leases and delegations; FL_DELEG: break
 *	    only delegations
 *
 *	break_lease (inlined for speed) has checked there already is at least
 *	some kind of lock (maybe a lease) on this file.  Leases are broken on
 *	a call to open() or truncate().  This function can sleep unless you
 *	specified %O_NONBLOCK to your open().
 */
int __break_lease(struct inode *inode, unsigned int mode, unsigned int type)
{
	int error = 0;
	struct file_lock *new_fl;
	struct file_lock *fl, **before;
	unsigned long break_time;
	int want_write = (mode & O_ACCMODE) != O_RDONLY;
	LIST_HEAD(dispose);

	new_fl = lease_alloc(NULL, want_write ? F_WRLCK : F_RDLCK);
	if (IS_ERR(new_fl))
		return PTR_ERR(new_fl);
	new_fl->fl_flags = type;

	spin_lock(&inode->i_lock);

	time_out_leases(inode, &dispose);

	if (!any_leases_conflict(inode, new_fl))
		goto out;

	break_time = 0;
	if (lease_break_time > 0) {
		break_time = jiffies + lease_break_time * HZ;
		if (break_time == 0)
			break_time++;	/* so that 0 means no break time */
	}

	for (before = &inode->i_flock;
			((fl = *before) != NULL) && IS_LEASE(fl);
			before = &fl->fl_next) {
		if (!leases_conflict(fl, new_fl))
			continue;
		if (want_write) {
			if (fl->fl_flags & FL_UNLOCK_PENDING)
				continue;
			fl->fl_flags |= FL_UNLOCK_PENDING;
			fl->fl_break_time = break_time;
		} else {
			if (lease_breaking(inode->i_flock))
				continue;
			fl->fl_flags |= FL_DOWNGRADE_PENDING;
			fl->fl_downgrade_time = break_time;
		}
		if (fl->fl_lmops->lm_break(fl))
			locks_delete_lock(before, &dispose);
	}

	fl = inode->i_flock;
	if (!fl || !IS_LEASE(fl))
		goto out;

	if (mode & O_NONBLOCK) {
		trace_break_lease_noblock(inode, new_fl);
		error = -EWOULDBLOCK;
		goto out;
	}

restart:
	break_time = inode->i_flock->fl_break_time;
	if (break_time != 0)
		break_time -= jiffies;
	if (break_time == 0)
		break_time++;
	locks_insert_block(inode->i_flock, new_fl);
	trace_break_lease_block(inode, new_fl);
	spin_unlock(&inode->i_lock);
	locks_dispose_list(&dispose);
	error = wait_event_interruptible_timeout(new_fl->fl_wait,
						!new_fl->fl_next, break_time);
	spin_lock(&inode->i_lock);
	trace_break_lease_unblock(inode, new_fl);
	locks_delete_block(new_fl);
	if (error >= 0) {
		/*
		 * Wait for the next conflicting lease that has not been
		 * broken yet
		 */
		if (error == 0)
			time_out_leases(inode, &dispose);
		if (any_leases_conflict(inode, new_fl))
			goto restart;

		error = 0;
	}

out:
	spin_unlock(&inode->i_lock);
	locks_dispose_list(&dispose);
	locks_free_lock(new_fl);
	return error;
}

EXPORT_SYMBOL(__break_lease);

/**
 *	lease_get_mtime - get the last modified time of an inode
 *	@inode: the inode
 *      @time:  pointer to a timespec which will contain the last modified time
 *
 * This is to force NFS clients to flush their caches for files with
 * exclusive leases.  The justification is that if someone has an
 * exclusive lease, then they could be modifying it.
 */
void lease_get_mtime(struct inode *inode, struct timespec *time)
{
	bool has_lease = false;
	struct file_lock *flock;

	if (inode->i_flock) {
		spin_lock(&inode->i_lock);
		flock = inode->i_flock;
		if (flock && IS_LEASE(flock) && (flock->fl_type == F_WRLCK))
			has_lease = true;
		spin_unlock(&inode->i_lock);
	}

	if (has_lease)
		*time = current_fs_time(inode->i_sb);
	else
		*time = inode->i_mtime;
}

EXPORT_SYMBOL(lease_get_mtime);

/**
 *	fcntl_getlease - Enquire what lease is currently active
 *	@filp: the file
 *
 *	The value returned by this function will be one of
 *	(if no lease break is pending):
 *
 *	%F_RDLCK to indicate a shared lease is held.
 *
 *	%F_WRLCK to indicate an exclusive lease is held.
 *
 *	%F_UNLCK to indicate no lease is held.
 *
 *	(if a lease break is pending):
 *
 *	%F_RDLCK to indicate an exclusive lease needs to be
 *		changed to a shared lease (or removed).
 *
 *	%F_UNLCK to indicate the lease needs to be removed.
 *
 *	XXX: sfr & willy disagree over whether F_INPROGRESS
 *	should be returned to userspace.
 */
int fcntl_getlease(struct file *filp)
{
	struct file_lock *fl;
	struct inode *inode = file_inode(filp);
	int type = F_UNLCK;
	LIST_HEAD(dispose);

	spin_lock(&inode->i_lock);
	time_out_leases(file_inode(filp), &dispose);
	for (fl = file_inode(filp)->i_flock; fl && IS_LEASE(fl);
			fl = fl->fl_next) {
		if (fl->fl_file == filp) {
			type = target_leasetype(fl);
			break;
		}
	}
	spin_unlock(&inode->i_lock);
	locks_dispose_list(&dispose);
	return type;
}

/**
 * check_conflicting_open - see if the given dentry points to a file that has
 * 			    an existing open that would conflict with the
 * 			    desired lease.
 * @dentry:	dentry to check
 * @arg:	type of lease that we're trying to acquire
 *
 * Check to see if there's an existing open fd on this file that would
 * conflict with the lease we're trying to set.
 */
static int
check_conflicting_open(const struct dentry *dentry, const long arg)
{
	int ret = 0;
	struct inode *inode = dentry->d_inode;

	if ((arg == F_RDLCK) && (atomic_read(&inode->i_writecount) > 0))
		return -EAGAIN;

	if ((arg == F_WRLCK) && ((d_count(dentry) > 1) ||
	    (atomic_read(&inode->i_count) > 1)))
		ret = -EAGAIN;

	return ret;
}

static int
generic_add_lease(struct file *filp, long arg, struct file_lock **flp, void **priv)
{
	struct file_lock *fl, **before, **my_before = NULL, *lease;
	struct dentry *dentry = filp->f_path.dentry;
	struct inode *inode = dentry->d_inode;
	bool is_deleg = (*flp)->fl_flags & FL_DELEG;
	int error;
	LIST_HEAD(dispose);

	lease = *flp;
	trace_generic_add_lease(inode, lease);

	/*
	 * In the delegation case we need mutual exclusion with
	 * a number of operations that take the i_mutex.  We trylock
	 * because delegations are an optional optimization, and if
	 * there's some chance of a conflict--we'd rather not
	 * bother, maybe that's a sign this just isn't a good file to
	 * hand out a delegation on.
	 */
	if (is_deleg && !mutex_trylock(&inode->i_mutex))
		return -EAGAIN;

	if (is_deleg && arg == F_WRLCK) {
		/* Write delegations are not currently supported: */
		mutex_unlock(&inode->i_mutex);
		WARN_ON_ONCE(1);
		return -EINVAL;
	}

	spin_lock(&inode->i_lock);
	time_out_leases(inode, &dispose);
	error = check_conflicting_open(dentry, arg);
	if (error)
		goto out;

	/*
	 * At this point, we know that if there is an exclusive
	 * lease on this file, then we hold it on this filp
	 * (otherwise our open of this file would have blocked).
	 * And if we are trying to acquire an exclusive lease,
	 * then the file is not open by anyone (including us)
	 * except for this filp.
	 */
	error = -EAGAIN;
	for (before = &inode->i_flock;
			((fl = *before) != NULL) && IS_LEASE(fl);
			before = &fl->fl_next) {
		if (fl->fl_file == filp) {
			my_before = before;
			continue;
		}
		/*
		 * No exclusive leases if someone else has a lease on
		 * this file:
		 */
		if (arg == F_WRLCK)
			goto out;
		/*
		 * Modifying our existing lease is OK, but no getting a
		 * new lease if someone else is opening for write:
		 */
		if (fl->fl_flags & FL_UNLOCK_PENDING)
			goto out;
	}

	if (my_before != NULL) {
		lease = *my_before;
		error = lease->fl_lmops->lm_change(my_before, arg, &dispose);
		if (error)
			goto out;
		goto out_setup;
	}

	error = -EINVAL;
	if (!leases_enable)
		goto out;

	locks_insert_lock(before, lease);
	/*
	 * The check in break_lease() is lockless. It's possible for another
	 * open to race in after we did the earlier check for a conflicting
	 * open but before the lease was inserted. Check again for a
	 * conflicting open and cancel the lease if there is one.
	 *
	 * We also add a barrier here to ensure that the insertion of the lock
	 * precedes these checks.
	 */
	smp_mb();
	error = check_conflicting_open(dentry, arg);
	if (error)
<<<<<<< HEAD
		locks_unlink_lock(before);
=======
		goto out_unlink;

out_setup:
	if (lease->fl_lmops->lm_setup)
		lease->fl_lmops->lm_setup(lease, priv);
>>>>>>> 1b2b32dc
out:
	spin_unlock(&inode->i_lock);
	locks_dispose_list(&dispose);
	if (is_deleg)
		mutex_unlock(&inode->i_mutex);
	if (!error && !my_before)
		*flp = NULL;
	return error;
out_unlink:
	locks_unlink_lock(before);
	goto out;
}

static int generic_delete_lease(struct file *filp)
{
	int error = -EAGAIN;
	struct file_lock *fl, **before;
	struct dentry *dentry = filp->f_path.dentry;
	struct inode *inode = dentry->d_inode;
	LIST_HEAD(dispose);

	spin_lock(&inode->i_lock);
	time_out_leases(inode, &dispose);
	for (before = &inode->i_flock;
			((fl = *before) != NULL) && IS_LEASE(fl);
			before = &fl->fl_next) {
		if (fl->fl_file == filp)
			break;
	}
	trace_generic_delete_lease(inode, fl);
	if (fl)
		error = fl->fl_lmops->lm_change(before, F_UNLCK, &dispose);
	spin_unlock(&inode->i_lock);
	locks_dispose_list(&dispose);
	return error;
}

/**
 *	generic_setlease	-	sets a lease on an open file
 *	@filp:	file pointer
 *	@arg:	type of lease to obtain
 *	@flp:	input - file_lock to use, output - file_lock inserted
 *	@priv:	private data for lm_setup (may be NULL if lm_setup
 *		doesn't require it)
 *
 *	The (input) flp->fl_lmops->lm_break function is required
 *	by break_lease().
 */
int generic_setlease(struct file *filp, long arg, struct file_lock **flp,
			void **priv)
{
	struct dentry *dentry = filp->f_path.dentry;
	struct inode *inode = dentry->d_inode;
	int error;

	if ((!uid_eq(current_fsuid(), inode->i_uid)) && !capable(CAP_LEASE))
		return -EACCES;
	if (!S_ISREG(inode->i_mode))
		return -EINVAL;
	error = security_file_lock(filp, arg);
	if (error)
		return error;

	switch (arg) {
	case F_UNLCK:
		return generic_delete_lease(filp);
	case F_RDLCK:
	case F_WRLCK:
		if (!(*flp)->fl_lmops->lm_break) {
			WARN_ON_ONCE(1);
			return -ENOLCK;
		}
		return generic_add_lease(filp, arg, flp, priv);
	default:
		return -EINVAL;
	}
}
EXPORT_SYMBOL(generic_setlease);

/**
 * vfs_setlease        -       sets a lease on an open file
 * @filp:	file pointer
 * @arg:	type of lease to obtain
 * @lease:	file_lock to use when adding a lease
 * @priv:	private info for lm_setup when adding a lease (may be
 * 		NULL if lm_setup doesn't require it)
 *
 * Call this to establish a lease on the file. The "lease" argument is not
 * used for F_UNLCK requests and may be NULL. For commands that set or alter
 * an existing lease, the (*lease)->fl_lmops->lm_break operation must be set;
 * if not, this function will return -ENOLCK (and generate a scary-looking
 * stack trace).
 *
 * The "priv" pointer is passed directly to the lm_setup function as-is. It
 * may be NULL if the lm_setup operation doesn't require it.
 */
int
vfs_setlease(struct file *filp, long arg, struct file_lock **lease, void **priv)
{
	if (filp->f_op->setlease)
		return filp->f_op->setlease(filp, arg, lease, priv);
	else
		return generic_setlease(filp, arg, lease, priv);
}
EXPORT_SYMBOL_GPL(vfs_setlease);

static int do_fcntl_add_lease(unsigned int fd, struct file *filp, long arg)
{
	struct file_lock *fl;
	struct fasync_struct *new;
	int error;

	fl = lease_alloc(filp, arg);
	if (IS_ERR(fl))
		return PTR_ERR(fl);

	new = fasync_alloc();
	if (!new) {
		locks_free_lock(fl);
		return -ENOMEM;
	}
	new->fa_fd = fd;

	error = vfs_setlease(filp, arg, &fl, (void **)&new);
	if (fl)
		locks_free_lock(fl);
	if (new)
		fasync_free(new);
	return error;
}

/**
 *	fcntl_setlease	-	sets a lease on an open file
 *	@fd: open file descriptor
 *	@filp: file pointer
 *	@arg: type of lease to obtain
 *
 *	Call this fcntl to establish a lease on the file.
 *	Note that you also need to call %F_SETSIG to
 *	receive a signal when the lease is broken.
 */
int fcntl_setlease(unsigned int fd, struct file *filp, long arg)
{
	if (arg == F_UNLCK)
		return vfs_setlease(filp, F_UNLCK, NULL, NULL);
	return do_fcntl_add_lease(fd, filp, arg);
}

/**
 * flock_lock_file_wait - Apply a FLOCK-style lock to a file
 * @filp: The file to apply the lock to
 * @fl: The lock to be applied
 *
 * Add a FLOCK style lock to a file.
 */
int flock_lock_file_wait(struct file *filp, struct file_lock *fl)
{
	int error;
	might_sleep();
	for (;;) {
		error = flock_lock_file(filp, fl);
		if (error != FILE_LOCK_DEFERRED)
			break;
		error = wait_event_interruptible(fl->fl_wait, !fl->fl_next);
		if (!error)
			continue;

		locks_delete_block(fl);
		break;
	}
	return error;
}

EXPORT_SYMBOL(flock_lock_file_wait);

/**
 *	sys_flock: - flock() system call.
 *	@fd: the file descriptor to lock.
 *	@cmd: the type of lock to apply.
 *
 *	Apply a %FL_FLOCK style lock to an open file descriptor.
 *	The @cmd can be one of
 *
 *	%LOCK_SH -- a shared lock.
 *
 *	%LOCK_EX -- an exclusive lock.
 *
 *	%LOCK_UN -- remove an existing lock.
 *
 *	%LOCK_MAND -- a `mandatory' flock.  This exists to emulate Windows Share Modes.
 *
 *	%LOCK_MAND can be combined with %LOCK_READ or %LOCK_WRITE to allow other
 *	processes read and write access respectively.
 */
SYSCALL_DEFINE2(flock, unsigned int, fd, unsigned int, cmd)
{
	struct fd f = fdget(fd);
	struct file_lock *lock;
	int can_sleep, unlock;
	int error;

	error = -EBADF;
	if (!f.file)
		goto out;

	can_sleep = !(cmd & LOCK_NB);
	cmd &= ~LOCK_NB;
	unlock = (cmd == LOCK_UN);

	if (!unlock && !(cmd & LOCK_MAND) &&
	    !(f.file->f_mode & (FMODE_READ|FMODE_WRITE)))
		goto out_putf;

	lock = flock_make_lock(f.file, cmd);
	if (IS_ERR(lock)) {
		error = PTR_ERR(lock);
		goto out_putf;
	}

	if (can_sleep)
		lock->fl_flags |= FL_SLEEP;

	error = security_file_lock(f.file, lock->fl_type);
	if (error)
		goto out_free;

	if (f.file->f_op->flock)
		error = f.file->f_op->flock(f.file,
					  (can_sleep) ? F_SETLKW : F_SETLK,
					  lock);
	else
		error = flock_lock_file_wait(f.file, lock);

 out_free:
	locks_free_lock(lock);

 out_putf:
	fdput(f);
 out:
	return error;
}

/**
 * vfs_test_lock - test file byte range lock
 * @filp: The file to test lock for
 * @fl: The lock to test; also used to hold result
 *
 * Returns -ERRNO on failure.  Indicates presence of conflicting lock by
 * setting conf->fl_type to something other than F_UNLCK.
 */
int vfs_test_lock(struct file *filp, struct file_lock *fl)
{
	if (filp->f_op->lock)
		return filp->f_op->lock(filp, F_GETLK, fl);
	posix_test_lock(filp, fl);
	return 0;
}
EXPORT_SYMBOL_GPL(vfs_test_lock);

static int posix_lock_to_flock(struct flock *flock, struct file_lock *fl)
{
	flock->l_pid = IS_OFDLCK(fl) ? -1 : fl->fl_pid;
#if BITS_PER_LONG == 32
	/*
	 * Make sure we can represent the posix lock via
	 * legacy 32bit flock.
	 */
	if (fl->fl_start > OFFT_OFFSET_MAX)
		return -EOVERFLOW;
	if (fl->fl_end != OFFSET_MAX && fl->fl_end > OFFT_OFFSET_MAX)
		return -EOVERFLOW;
#endif
	flock->l_start = fl->fl_start;
	flock->l_len = fl->fl_end == OFFSET_MAX ? 0 :
		fl->fl_end - fl->fl_start + 1;
	flock->l_whence = 0;
	flock->l_type = fl->fl_type;
	return 0;
}

#if BITS_PER_LONG == 32
static void posix_lock_to_flock64(struct flock64 *flock, struct file_lock *fl)
{
	flock->l_pid = IS_OFDLCK(fl) ? -1 : fl->fl_pid;
	flock->l_start = fl->fl_start;
	flock->l_len = fl->fl_end == OFFSET_MAX ? 0 :
		fl->fl_end - fl->fl_start + 1;
	flock->l_whence = 0;
	flock->l_type = fl->fl_type;
}
#endif

/* Report the first existing lock that would conflict with l.
 * This implements the F_GETLK command of fcntl().
 */
int fcntl_getlk(struct file *filp, unsigned int cmd, struct flock __user *l)
{
	struct file_lock file_lock;
	struct flock flock;
	int error;

	error = -EFAULT;
	if (copy_from_user(&flock, l, sizeof(flock)))
		goto out;
	error = -EINVAL;
	if ((flock.l_type != F_RDLCK) && (flock.l_type != F_WRLCK))
		goto out;

	error = flock_to_posix_lock(filp, &file_lock, &flock);
	if (error)
		goto out;

	if (cmd == F_OFD_GETLK) {
		error = -EINVAL;
		if (flock.l_pid != 0)
			goto out;

		cmd = F_GETLK;
		file_lock.fl_flags |= FL_OFDLCK;
		file_lock.fl_owner = filp;
	}

	error = vfs_test_lock(filp, &file_lock);
	if (error)
		goto out;
 
	flock.l_type = file_lock.fl_type;
	if (file_lock.fl_type != F_UNLCK) {
		error = posix_lock_to_flock(&flock, &file_lock);
		if (error)
			goto rel_priv;
	}
	error = -EFAULT;
	if (!copy_to_user(l, &flock, sizeof(flock)))
		error = 0;
rel_priv:
	locks_release_private(&file_lock);
out:
	return error;
}

/**
 * vfs_lock_file - file byte range lock
 * @filp: The file to apply the lock to
 * @cmd: type of locking operation (F_SETLK, F_GETLK, etc.)
 * @fl: The lock to be applied
 * @conf: Place to return a copy of the conflicting lock, if found.
 *
 * A caller that doesn't care about the conflicting lock may pass NULL
 * as the final argument.
 *
 * If the filesystem defines a private ->lock() method, then @conf will
 * be left unchanged; so a caller that cares should initialize it to
 * some acceptable default.
 *
 * To avoid blocking kernel daemons, such as lockd, that need to acquire POSIX
 * locks, the ->lock() interface may return asynchronously, before the lock has
 * been granted or denied by the underlying filesystem, if (and only if)
 * lm_grant is set. Callers expecting ->lock() to return asynchronously
 * will only use F_SETLK, not F_SETLKW; they will set FL_SLEEP if (and only if)
 * the request is for a blocking lock. When ->lock() does return asynchronously,
 * it must return FILE_LOCK_DEFERRED, and call ->lm_grant() when the lock
 * request completes.
 * If the request is for non-blocking lock the file system should return
 * FILE_LOCK_DEFERRED then try to get the lock and call the callback routine
 * with the result. If the request timed out the callback routine will return a
 * nonzero return code and the file system should release the lock. The file
 * system is also responsible to keep a corresponding posix lock when it
 * grants a lock so the VFS can find out which locks are locally held and do
 * the correct lock cleanup when required.
 * The underlying filesystem must not drop the kernel lock or call
 * ->lm_grant() before returning to the caller with a FILE_LOCK_DEFERRED
 * return code.
 */
int vfs_lock_file(struct file *filp, unsigned int cmd, struct file_lock *fl, struct file_lock *conf)
{
	if (filp->f_op->lock)
		return filp->f_op->lock(filp, cmd, fl);
	else
		return posix_lock_file(filp, fl, conf);
}
EXPORT_SYMBOL_GPL(vfs_lock_file);

static int do_lock_file_wait(struct file *filp, unsigned int cmd,
			     struct file_lock *fl)
{
	int error;

	error = security_file_lock(filp, fl->fl_type);
	if (error)
		return error;

	for (;;) {
		error = vfs_lock_file(filp, cmd, fl, NULL);
		if (error != FILE_LOCK_DEFERRED)
			break;
		error = wait_event_interruptible(fl->fl_wait, !fl->fl_next);
		if (!error)
			continue;

		locks_delete_block(fl);
		break;
	}

	return error;
}

/* Ensure that fl->fl_filp has compatible f_mode for F_SETLK calls */
static int
check_fmode_for_setlk(struct file_lock *fl)
{
	switch (fl->fl_type) {
	case F_RDLCK:
		if (!(fl->fl_file->f_mode & FMODE_READ))
			return -EBADF;
		break;
	case F_WRLCK:
		if (!(fl->fl_file->f_mode & FMODE_WRITE))
			return -EBADF;
	}
	return 0;
}

/* Apply the lock described by l to an open file descriptor.
 * This implements both the F_SETLK and F_SETLKW commands of fcntl().
 */
int fcntl_setlk(unsigned int fd, struct file *filp, unsigned int cmd,
		struct flock __user *l)
{
	struct file_lock *file_lock = locks_alloc_lock();
	struct flock flock;
	struct inode *inode;
	struct file *f;
	int error;

	if (file_lock == NULL)
		return -ENOLCK;

	/*
	 * This might block, so we do it before checking the inode.
	 */
	error = -EFAULT;
	if (copy_from_user(&flock, l, sizeof(flock)))
		goto out;

	inode = file_inode(filp);

	/* Don't allow mandatory locks on files that may be memory mapped
	 * and shared.
	 */
	if (mandatory_lock(inode) && mapping_writably_mapped(filp->f_mapping)) {
		error = -EAGAIN;
		goto out;
	}

again:
	error = flock_to_posix_lock(filp, file_lock, &flock);
	if (error)
		goto out;

	error = check_fmode_for_setlk(file_lock);
	if (error)
		goto out;

	/*
	 * If the cmd is requesting file-private locks, then set the
	 * FL_OFDLCK flag and override the owner.
	 */
	switch (cmd) {
	case F_OFD_SETLK:
		error = -EINVAL;
		if (flock.l_pid != 0)
			goto out;

		cmd = F_SETLK;
		file_lock->fl_flags |= FL_OFDLCK;
		file_lock->fl_owner = filp;
		break;
	case F_OFD_SETLKW:
		error = -EINVAL;
		if (flock.l_pid != 0)
			goto out;

		cmd = F_SETLKW;
		file_lock->fl_flags |= FL_OFDLCK;
		file_lock->fl_owner = filp;
		/* Fallthrough */
	case F_SETLKW:
		file_lock->fl_flags |= FL_SLEEP;
	}

	error = do_lock_file_wait(filp, cmd, file_lock);

	/*
	 * Attempt to detect a close/fcntl race and recover by
	 * releasing the lock that was just acquired.
	 */
	/*
	 * we need that spin_lock here - it prevents reordering between
	 * update of inode->i_flock and check for it done in close().
	 * rcu_read_lock() wouldn't do.
	 */
	spin_lock(&current->files->file_lock);
	f = fcheck(fd);
	spin_unlock(&current->files->file_lock);
	if (!error && f != filp && flock.l_type != F_UNLCK) {
		flock.l_type = F_UNLCK;
		goto again;
	}

out:
	locks_free_lock(file_lock);
	return error;
}

#if BITS_PER_LONG == 32
/* Report the first existing lock that would conflict with l.
 * This implements the F_GETLK command of fcntl().
 */
int fcntl_getlk64(struct file *filp, unsigned int cmd, struct flock64 __user *l)
{
	struct file_lock file_lock;
	struct flock64 flock;
	int error;

	error = -EFAULT;
	if (copy_from_user(&flock, l, sizeof(flock)))
		goto out;
	error = -EINVAL;
	if ((flock.l_type != F_RDLCK) && (flock.l_type != F_WRLCK))
		goto out;

	error = flock64_to_posix_lock(filp, &file_lock, &flock);
	if (error)
		goto out;

	if (cmd == F_OFD_GETLK) {
		error = -EINVAL;
		if (flock.l_pid != 0)
			goto out;

		cmd = F_GETLK64;
		file_lock.fl_flags |= FL_OFDLCK;
		file_lock.fl_owner = filp;
	}

	error = vfs_test_lock(filp, &file_lock);
	if (error)
		goto out;

	flock.l_type = file_lock.fl_type;
	if (file_lock.fl_type != F_UNLCK)
		posix_lock_to_flock64(&flock, &file_lock);

	error = -EFAULT;
	if (!copy_to_user(l, &flock, sizeof(flock)))
		error = 0;

	locks_release_private(&file_lock);
out:
	return error;
}

/* Apply the lock described by l to an open file descriptor.
 * This implements both the F_SETLK and F_SETLKW commands of fcntl().
 */
int fcntl_setlk64(unsigned int fd, struct file *filp, unsigned int cmd,
		struct flock64 __user *l)
{
	struct file_lock *file_lock = locks_alloc_lock();
	struct flock64 flock;
	struct inode *inode;
	struct file *f;
	int error;

	if (file_lock == NULL)
		return -ENOLCK;

	/*
	 * This might block, so we do it before checking the inode.
	 */
	error = -EFAULT;
	if (copy_from_user(&flock, l, sizeof(flock)))
		goto out;

	inode = file_inode(filp);

	/* Don't allow mandatory locks on files that may be memory mapped
	 * and shared.
	 */
	if (mandatory_lock(inode) && mapping_writably_mapped(filp->f_mapping)) {
		error = -EAGAIN;
		goto out;
	}

again:
	error = flock64_to_posix_lock(filp, file_lock, &flock);
	if (error)
		goto out;

	error = check_fmode_for_setlk(file_lock);
	if (error)
		goto out;

	/*
	 * If the cmd is requesting file-private locks, then set the
	 * FL_OFDLCK flag and override the owner.
	 */
	switch (cmd) {
	case F_OFD_SETLK:
		error = -EINVAL;
		if (flock.l_pid != 0)
			goto out;

		cmd = F_SETLK64;
		file_lock->fl_flags |= FL_OFDLCK;
		file_lock->fl_owner = filp;
		break;
	case F_OFD_SETLKW:
		error = -EINVAL;
		if (flock.l_pid != 0)
			goto out;

		cmd = F_SETLKW64;
		file_lock->fl_flags |= FL_OFDLCK;
		file_lock->fl_owner = filp;
		/* Fallthrough */
	case F_SETLKW64:
		file_lock->fl_flags |= FL_SLEEP;
	}

	error = do_lock_file_wait(filp, cmd, file_lock);

	/*
	 * Attempt to detect a close/fcntl race and recover by
	 * releasing the lock that was just acquired.
	 */
	spin_lock(&current->files->file_lock);
	f = fcheck(fd);
	spin_unlock(&current->files->file_lock);
	if (!error && f != filp && flock.l_type != F_UNLCK) {
		flock.l_type = F_UNLCK;
		goto again;
	}

out:
	locks_free_lock(file_lock);
	return error;
}
#endif /* BITS_PER_LONG == 32 */

/*
 * This function is called when the file is being removed
 * from the task's fd array.  POSIX locks belonging to this task
 * are deleted at this time.
 */
void locks_remove_posix(struct file *filp, fl_owner_t owner)
{
	struct file_lock lock;

	/*
	 * If there are no locks held on this file, we don't need to call
	 * posix_lock_file().  Another process could be setting a lock on this
	 * file at the same time, but we wouldn't remove that lock anyway.
	 */
	if (!file_inode(filp)->i_flock)
		return;

	lock.fl_type = F_UNLCK;
	lock.fl_flags = FL_POSIX | FL_CLOSE;
	lock.fl_start = 0;
	lock.fl_end = OFFSET_MAX;
	lock.fl_owner = owner;
	lock.fl_pid = current->tgid;
	lock.fl_file = filp;
	lock.fl_ops = NULL;
	lock.fl_lmops = NULL;

	vfs_lock_file(filp, F_SETLK, &lock, NULL);

	if (lock.fl_ops && lock.fl_ops->fl_release_private)
		lock.fl_ops->fl_release_private(&lock);
}

EXPORT_SYMBOL(locks_remove_posix);

/*
 * This function is called on the last close of an open file.
 */
void locks_remove_file(struct file *filp)
{
	struct inode * inode = file_inode(filp);
	struct file_lock *fl;
	struct file_lock **before;
	LIST_HEAD(dispose);

	if (!inode->i_flock)
		return;

	locks_remove_posix(filp, filp);

	if (filp->f_op->flock) {
		struct file_lock fl = {
			.fl_owner = filp,
			.fl_pid = current->tgid,
			.fl_file = filp,
			.fl_flags = FL_FLOCK,
			.fl_type = F_UNLCK,
			.fl_end = OFFSET_MAX,
		};
		filp->f_op->flock(filp, F_SETLKW, &fl);
		if (fl.fl_ops && fl.fl_ops->fl_release_private)
			fl.fl_ops->fl_release_private(&fl);
	}

	spin_lock(&inode->i_lock);
	before = &inode->i_flock;

	while ((fl = *before) != NULL) {
		if (fl->fl_file == filp) {
			if (IS_LEASE(fl)) {
				lease_modify(before, F_UNLCK, &dispose);
				continue;
			}

			/*
			 * There's a leftover lock on the list of a type that
			 * we didn't expect to see. Most likely a classic
			 * POSIX lock that ended up not getting released
			 * properly, or that raced onto the list somehow. Log
			 * some info about it and then just remove it from
			 * the list.
			 */
			WARN(!IS_FLOCK(fl),
				"leftover lock: dev=%u:%u ino=%lu type=%hhd flags=0x%x start=%lld end=%lld\n",
				MAJOR(inode->i_sb->s_dev),
				MINOR(inode->i_sb->s_dev), inode->i_ino,
				fl->fl_type, fl->fl_flags,
				fl->fl_start, fl->fl_end);

			locks_delete_lock(before, &dispose);
			continue;
 		}
		before = &fl->fl_next;
	}
	spin_unlock(&inode->i_lock);
	locks_dispose_list(&dispose);
}

/**
 *	posix_unblock_lock - stop waiting for a file lock
 *	@waiter: the lock which was waiting
 *
 *	lockd needs to block waiting for locks.
 */
int
posix_unblock_lock(struct file_lock *waiter)
{
	int status = 0;

	spin_lock(&blocked_lock_lock);
	if (waiter->fl_next)
		__locks_delete_block(waiter);
	else
		status = -ENOENT;
	spin_unlock(&blocked_lock_lock);
	return status;
}
EXPORT_SYMBOL(posix_unblock_lock);

/**
 * vfs_cancel_lock - file byte range unblock lock
 * @filp: The file to apply the unblock to
 * @fl: The lock to be unblocked
 *
 * Used by lock managers to cancel blocked requests
 */
int vfs_cancel_lock(struct file *filp, struct file_lock *fl)
{
	if (filp->f_op->lock)
		return filp->f_op->lock(filp, F_CANCELLK, fl);
	return 0;
}

EXPORT_SYMBOL_GPL(vfs_cancel_lock);

#ifdef CONFIG_PROC_FS
#include <linux/proc_fs.h>
#include <linux/seq_file.h>

struct locks_iterator {
	int	li_cpu;
	loff_t	li_pos;
};

static void lock_get_status(struct seq_file *f, struct file_lock *fl,
			    loff_t id, char *pfx)
{
	struct inode *inode = NULL;
	unsigned int fl_pid;

	if (fl->fl_nspid)
		fl_pid = pid_vnr(fl->fl_nspid);
	else
		fl_pid = fl->fl_pid;

	if (fl->fl_file != NULL)
		inode = file_inode(fl->fl_file);

	seq_printf(f, "%lld:%s ", id, pfx);
	if (IS_POSIX(fl)) {
		if (fl->fl_flags & FL_ACCESS)
			seq_puts(f, "ACCESS");
		else if (IS_OFDLCK(fl))
			seq_puts(f, "OFDLCK");
		else
			seq_puts(f, "POSIX ");

		seq_printf(f, " %s ",
			     (inode == NULL) ? "*NOINODE*" :
			     mandatory_lock(inode) ? "MANDATORY" : "ADVISORY ");
	} else if (IS_FLOCK(fl)) {
		if (fl->fl_type & LOCK_MAND) {
			seq_puts(f, "FLOCK  MSNFS     ");
		} else {
			seq_puts(f, "FLOCK  ADVISORY  ");
		}
	} else if (IS_LEASE(fl)) {
		if (fl->fl_flags & FL_DELEG)
			seq_puts(f, "DELEG  ");
		else
			seq_puts(f, "LEASE  ");

		if (lease_breaking(fl))
			seq_puts(f, "BREAKING  ");
		else if (fl->fl_file)
			seq_puts(f, "ACTIVE    ");
		else
			seq_puts(f, "BREAKER   ");
	} else {
		seq_puts(f, "UNKNOWN UNKNOWN  ");
	}
	if (fl->fl_type & LOCK_MAND) {
		seq_printf(f, "%s ",
			       (fl->fl_type & LOCK_READ)
			       ? (fl->fl_type & LOCK_WRITE) ? "RW   " : "READ "
			       : (fl->fl_type & LOCK_WRITE) ? "WRITE" : "NONE ");
	} else {
		seq_printf(f, "%s ",
			       (lease_breaking(fl))
			       ? (fl->fl_type == F_UNLCK) ? "UNLCK" : "READ "
			       : (fl->fl_type == F_WRLCK) ? "WRITE" : "READ ");
	}
	if (inode) {
#ifdef WE_CAN_BREAK_LSLK_NOW
		seq_printf(f, "%d %s:%ld ", fl_pid,
				inode->i_sb->s_id, inode->i_ino);
#else
		/* userspace relies on this representation of dev_t ;-( */
		seq_printf(f, "%d %02x:%02x:%ld ", fl_pid,
				MAJOR(inode->i_sb->s_dev),
				MINOR(inode->i_sb->s_dev), inode->i_ino);
#endif
	} else {
		seq_printf(f, "%d <none>:0 ", fl_pid);
	}
	if (IS_POSIX(fl)) {
		if (fl->fl_end == OFFSET_MAX)
			seq_printf(f, "%Ld EOF\n", fl->fl_start);
		else
			seq_printf(f, "%Ld %Ld\n", fl->fl_start, fl->fl_end);
	} else {
		seq_puts(f, "0 EOF\n");
	}
}

static int locks_show(struct seq_file *f, void *v)
{
	struct locks_iterator *iter = f->private;
	struct file_lock *fl, *bfl;

	fl = hlist_entry(v, struct file_lock, fl_link);

	lock_get_status(f, fl, iter->li_pos, "");

	list_for_each_entry(bfl, &fl->fl_block, fl_block)
		lock_get_status(f, bfl, iter->li_pos, " ->");

	return 0;
}

static void *locks_start(struct seq_file *f, loff_t *pos)
	__acquires(&blocked_lock_lock)
{
	struct locks_iterator *iter = f->private;

	iter->li_pos = *pos + 1;
	lg_global_lock(&file_lock_lglock);
	spin_lock(&blocked_lock_lock);
	return seq_hlist_start_percpu(&file_lock_list, &iter->li_cpu, *pos);
}

static void *locks_next(struct seq_file *f, void *v, loff_t *pos)
{
	struct locks_iterator *iter = f->private;

	++iter->li_pos;
	return seq_hlist_next_percpu(v, &file_lock_list, &iter->li_cpu, pos);
}

static void locks_stop(struct seq_file *f, void *v)
	__releases(&blocked_lock_lock)
{
	spin_unlock(&blocked_lock_lock);
	lg_global_unlock(&file_lock_lglock);
}

static const struct seq_operations locks_seq_operations = {
	.start	= locks_start,
	.next	= locks_next,
	.stop	= locks_stop,
	.show	= locks_show,
};

static int locks_open(struct inode *inode, struct file *filp)
{
	return seq_open_private(filp, &locks_seq_operations,
					sizeof(struct locks_iterator));
}

static const struct file_operations proc_locks_operations = {
	.open		= locks_open,
	.read		= seq_read,
	.llseek		= seq_lseek,
	.release	= seq_release_private,
};

static int __init proc_locks_init(void)
{
	proc_create("locks", 0, NULL, &proc_locks_operations);
	return 0;
}
module_init(proc_locks_init);
#endif

static int __init filelock_init(void)
{
	int i;

	filelock_cache = kmem_cache_create("file_lock_cache",
			sizeof(struct file_lock), 0, SLAB_PANIC, NULL);

	lg_lock_init(&file_lock_lglock, "file_lock_lglock");

	for_each_possible_cpu(i)
		INIT_HLIST_HEAD(per_cpu_ptr(&file_lock_list, i));

	return 0;
}

core_initcall(filelock_init);<|MERGE_RESOLUTION|>--- conflicted
+++ resolved
@@ -1667,15 +1667,11 @@
 	smp_mb();
 	error = check_conflicting_open(dentry, arg);
 	if (error)
-<<<<<<< HEAD
-		locks_unlink_lock(before);
-=======
 		goto out_unlink;
 
 out_setup:
 	if (lease->fl_lmops->lm_setup)
 		lease->fl_lmops->lm_setup(lease, priv);
->>>>>>> 1b2b32dc
 out:
 	spin_unlock(&inode->i_lock);
 	locks_dispose_list(&dispose);
