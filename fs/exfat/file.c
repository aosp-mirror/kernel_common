--- conflicted
+++ resolved
@@ -28,7 +28,6 @@
 	ret = inode_newsize_ok(inode, size);
 	if (ret)
 		return ret;
-<<<<<<< HEAD
 
 	num_clusters = EXFAT_B_TO_CLU_ROUND_UP(ei->i_size_ondisk, sbi);
 	new_num_clusters = EXFAT_B_TO_CLU_ROUND_UP(size, sbi);
@@ -52,7 +51,7 @@
 	clu.flags = ei->flags;
 
 	ret = exfat_alloc_cluster(inode, new_num_clusters - num_clusters,
-			&clu, IS_DIRSYNC(inode));
+			&clu, inode_needs_sync(inode));
 	if (ret)
 		return ret;
 
@@ -78,68 +77,11 @@
 	ei->i_size_aligned = round_up(size, sb->s_blocksize);
 	ei->i_size_ondisk = ei->i_size_aligned;
 	inode->i_blocks = round_up(size, sbi->cluster_size) >> 9;
-
-	if (IS_DIRSYNC(inode))
-		return write_inode_now(inode, 1);
-
-	mark_inode_dirty(inode);
-
-=======
-
-	num_clusters = EXFAT_B_TO_CLU_ROUND_UP(ei->i_size_ondisk, sbi);
-	new_num_clusters = EXFAT_B_TO_CLU_ROUND_UP(size, sbi);
-
-	if (new_num_clusters == num_clusters)
-		goto out;
-
-	if (num_clusters) {
-		exfat_chain_set(&clu, ei->start_clu, num_clusters, ei->flags);
-		ret = exfat_find_last_cluster(sb, &clu, &last_clu);
-		if (ret)
-			return ret;
-
-		clu.dir = last_clu + 1;
-	} else {
-		last_clu = EXFAT_EOF_CLUSTER;
-		clu.dir = EXFAT_EOF_CLUSTER;
-	}
-
-	clu.size = 0;
-	clu.flags = ei->flags;
-
-	ret = exfat_alloc_cluster(inode, new_num_clusters - num_clusters,
-			&clu, inode_needs_sync(inode));
-	if (ret)
-		return ret;
-
-	/* Append new clusters to chain */
-	if (num_clusters) {
-		if (clu.flags != ei->flags)
-			if (exfat_chain_cont_cluster(sb, ei->start_clu, num_clusters))
-				goto free_clu;
-
-		if (clu.flags == ALLOC_FAT_CHAIN)
-			if (exfat_ent_set(sb, last_clu, clu.dir))
-				goto free_clu;
-	} else
-		ei->start_clu = clu.dir;
-
-	ei->flags = clu.flags;
-
-out:
-	inode_set_mtime_to_ts(inode, inode_set_ctime_current(inode));
-	/* Expanded range not zeroed, do not update valid_size */
-	i_size_write(inode, size);
-
-	ei->i_size_aligned = round_up(size, sb->s_blocksize);
-	ei->i_size_ondisk = ei->i_size_aligned;
-	inode->i_blocks = round_up(size, sbi->cluster_size) >> 9;
 	mark_inode_dirty(inode);
 
 	if (IS_SYNC(inode))
 		return write_inode_now(inode, 1);
 
->>>>>>> f4053f5b
 	return 0;
 
 free_clu:
@@ -401,10 +343,7 @@
 	if (attr->ia_valid & ATTR_SIZE)
 		inode_set_mtime_to_ts(inode, inode_set_ctime_current(inode));
 
-<<<<<<< HEAD
-=======
 	setattr_copy(&nop_mnt_idmap, inode, attr);
->>>>>>> f4053f5b
 	exfat_truncate_inode_atime(inode);
 
 	if (attr->ia_valid & ATTR_SIZE) {
