--- conflicted
+++ resolved
@@ -56,29 +56,18 @@
 			&ep->dentry.file.create_time,
 			&ep->dentry.file.create_date,
 			&ep->dentry.file.create_time_cs);
-<<<<<<< HEAD
-=======
 	ts = inode_get_mtime(inode);
->>>>>>> f4053f5b
 	exfat_set_entry_time(sbi, &ts,
 			     &ep->dentry.file.modify_tz,
 			     &ep->dentry.file.modify_time,
 			     &ep->dentry.file.modify_date,
 			     &ep->dentry.file.modify_time_cs);
-<<<<<<< HEAD
-	inode_set_mtime_to_ts(inode, ts);
-=======
 	ts = inode_get_atime(inode);
->>>>>>> f4053f5b
 	exfat_set_entry_time(sbi, &ts,
 			     &ep->dentry.file.access_tz,
 			     &ep->dentry.file.access_time,
 			     &ep->dentry.file.access_date,
 			     NULL);
-<<<<<<< HEAD
-	inode_set_atime_to_ts(inode, ts);
-=======
->>>>>>> f4053f5b
 
 	/* File size should be zero if there is no cluster allocated */
 	on_disk_size = i_size_read(inode);
