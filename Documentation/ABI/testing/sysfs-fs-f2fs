--- conflicted
+++ resolved
@@ -410,14 +410,11 @@
 		and set the I/O priority within valid range of it. "," delimiter
 		is necessary in between I/O class and priority number.
 
-<<<<<<< HEAD
-=======
 What:		/sys/fs/f2fs/<disk>/ovp_segments
 Date:		March 2021
 Contact:	"Jaegeuk Kim" <jaegeuk@kernel.org>
 Description:	Shows the number of overprovision segments.
 
->>>>>>> 76081a5f
 What:		/sys/fs/f2fs/<disk>/compr_written_block
 Date:		March 2021
 Contact:	"Daeho Jeong" <daehojeong@google.com>
@@ -440,9 +437,6 @@
 Description:	Show the count of inode newly enabled for compression since mount.
 		Note that when the compression is disabled for the files, this count
 		doesn't decrease. If you write "0" here, you can initialize
-<<<<<<< HEAD
-		compr_new_inode to "0".
-=======
 		compr_new_inode to "0".
 
 What:		/sys/fs/f2fs/<disk>/atgc_candidate_ratio
@@ -471,5 +465,4 @@
 Contact:	"Chao Yu" <yuchao0@huawei.com>
 Description:	When ATGC is on, it controls age threshold to bypass GCing young
 		candidates whose age is not beyond the threshold, by default it was
-		initialized as 604800 seconds (equals to 7 days).
->>>>>>> 76081a5f
+		initialized as 604800 seconds (equals to 7 days).