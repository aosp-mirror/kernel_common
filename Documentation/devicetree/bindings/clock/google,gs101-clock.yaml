# SPDX-License-Identifier: (GPL-2.0-only OR BSD-2-Clause)
%YAML 1.2
---
$id: http://devicetree.org/schemas/clock/google,gs101-clock.yaml#
$schema: http://devicetree.org/meta-schemas/core.yaml#

title: Google GS101 SoC clock controller

maintainers:
  - Peter Griffin <peter.griffin@linaro.org>

description: |
  Google GS101 clock controller is comprised of several CMU units, generating
  clocks for different domains. Those CMU units are modeled as separate device
  tree nodes, and might depend on each other. The root clock in that clock tree
  is OSCCLK (24.576 MHz). That external clock must be defined as a fixed-rate
  clock in dts.

  CMU_TOP is a top-level CMU, where all base clocks are prepared using PLLs and
  dividers; all other leaf clocks (other CMUs) are usually derived from CMU_TOP.

  Each clock is assigned an identifier and client nodes can use this identifier
  to specify the clock which they consume. All clocks available for usage
  in clock consumer nodes are defined as preprocessor macros in
  'dt-bindings/clock/gs101.h' header.

properties:
  compatible:
    enum:
      - google,gs101-cmu-top
      - google,gs101-cmu-apm
      - google,gs101-cmu-misc
      - google,gs101-cmu-peric0
      - google,gs101-cmu-peric1

  clocks:
    minItems: 1
    maxItems: 3

  clock-names:
    minItems: 1
    maxItems: 3

  "#clock-cells":
    const: 1

  reg:
    maxItems: 1

required:
  - compatible
  - "#clock-cells"
  - clocks
  - clock-names
  - reg

allOf:
  - if:
      properties:
        compatible:
          contains:
            enum:
              - google,gs101-cmu-top
              - google,gs101-cmu-apm
    then:
      properties:
        clocks:
          items:
            - description: External reference clock (24.576 MHz)

        clock-names:
          items:
            - const: oscclk

  - if:
      properties:
        compatible:
          contains:
            const: google,gs101-cmu-misc

    then:
      properties:
        clocks:
          items:
            - description: Misc bus clock (from CMU_TOP)
            - description: Misc sss clock (from CMU_TOP)

        clock-names:
          items:
            - const: bus
            - const: sss
<<<<<<< HEAD
=======

  - if:
      properties:
        compatible:
          contains:
            enum:
              - google,gs101-cmu-peric0
              - google,gs101-cmu-peric1

    then:
      properties:
        clocks:
          items:
            - description: External reference clock (24.576 MHz)
            - description: Connectivity Peripheral 0/1 bus clock (from CMU_TOP)
            - description: Connectivity Peripheral 0/1 IP clock (from CMU_TOP)

        clock-names:
          items:
            - const: oscclk
            - const: bus
            - const: ip
>>>>>>> f6cef5f8

additionalProperties: false

examples:
  # Clock controller node for CMU_TOP
  - |
    #include <dt-bindings/clock/google,gs101.h>

    cmu_top: clock-controller@1e080000 {
        compatible = "google,gs101-cmu-top";
        reg = <0x1e080000 0x8000>;
        #clock-cells = <1>;
        clocks = <&ext_24_5m>;
        clock-names = "oscclk";
    };

...<|MERGE_RESOLUTION|>--- conflicted
+++ resolved
@@ -89,8 +89,6 @@
           items:
             - const: bus
             - const: sss
-<<<<<<< HEAD
-=======
 
   - if:
       properties:
@@ -113,7 +111,6 @@
             - const: oscclk
             - const: bus
             - const: ip
->>>>>>> f6cef5f8
 
 additionalProperties: false
 
