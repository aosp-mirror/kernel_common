// SPDX-License-Identifier: GPL-2.0-only
/*
 *  linux/mm/memory.c
 *
 *  Copyright (C) 1991, 1992, 1993, 1994  Linus Torvalds
 */

/*
 * demand-loading started 01.12.91 - seems it is high on the list of
 * things wanted, and it should be easy to implement. - Linus
 */

/*
 * Ok, demand-loading was easy, shared pages a little bit tricker. Shared
 * pages started 02.12.91, seems to work. - Linus.
 *
 * Tested sharing by executing about 30 /bin/sh: under the old kernel it
 * would have taken more than the 6M I have free, but it worked well as
 * far as I could see.
 *
 * Also corrected some "invalidate()"s - I wasn't doing enough of them.
 */

/*
 * Real VM (paging to/from disk) started 18.12.91. Much more work and
 * thought has to go into this. Oh, well..
 * 19.12.91  -  works, somewhat. Sometimes I get faults, don't know why.
 *		Found it. Everything seems to work now.
 * 20.12.91  -  Ok, making the swap-device changeable like the root.
 */

/*
 * 05.04.94  -  Multi-page memory management added for v1.1.
 *              Idea by Alex Bligh (alex@cconcepts.co.uk)
 *
 * 16.07.99  -  Support of BIGMEM added by Gerhard Wichert, Siemens AG
 *		(Gerhard.Wichert@pdb.siemens.de)
 *
 * Aug/Sep 2004 Changed to four level page tables (Andi Kleen)
 */

#include <linux/kernel_stat.h>
#include <linux/mm.h>
#include <linux/sched/mm.h>
#include <linux/sched/coredump.h>
#include <linux/sched/numa_balancing.h>
#include <linux/sched/task.h>
#include <linux/hugetlb.h>
#include <linux/mman.h>
#include <linux/swap.h>
#include <linux/highmem.h>
#include <linux/pagemap.h>
#include <linux/memremap.h>
#include <linux/ksm.h>
#include <linux/rmap.h>
#include <linux/export.h>
#include <linux/delayacct.h>
#include <linux/init.h>
#include <linux/pfn_t.h>
#include <linux/writeback.h>
#include <linux/memcontrol.h>
#include <linux/mmu_notifier.h>
#include <linux/swapops.h>
#include <linux/elf.h>
#include <linux/gfp.h>
#include <linux/migrate.h>
#include <linux/string.h>
#include <linux/debugfs.h>
#include <linux/userfaultfd_k.h>
#include <linux/dax.h>
#include <linux/oom.h>
#include <linux/numa.h>
#include <linux/perf_event.h>
#include <linux/ptrace.h>
#include <linux/vmalloc.h>
#include <trace/hooks/mm.h>

#include <trace/events/kmem.h>

#include <asm/io.h>
#include <asm/mmu_context.h>
#include <asm/pgalloc.h>
#include <linux/uaccess.h>
#include <asm/tlb.h>
#include <asm/tlbflush.h>

#include "pgalloc-track.h"
#include "internal.h"

#define CREATE_TRACE_POINTS
#include <trace/events/pagefault.h>

#if defined(LAST_CPUPID_NOT_IN_PAGE_FLAGS) && !defined(CONFIG_COMPILE_TEST)
#warning Unfortunate NUMA and NUMA Balancing config, growing page-frame for last_cpupid.
#endif

#ifndef CONFIG_NEED_MULTIPLE_NODES
/* use the per-pgdat data instead for discontigmem - mbligh */
unsigned long max_mapnr;
EXPORT_SYMBOL(max_mapnr);

struct page *mem_map;
EXPORT_SYMBOL(mem_map);
#endif

/*
 * A number of key systems in x86 including ioremap() rely on the assumption
 * that high_memory defines the upper bound on direct map memory, then end
 * of ZONE_NORMAL.  Under CONFIG_DISCONTIG this means that max_low_pfn and
 * highstart_pfn must be the same; there must be no gap between ZONE_NORMAL
 * and ZONE_HIGHMEM.
 */
void *high_memory;
EXPORT_SYMBOL(high_memory);

/*
 * Randomize the address space (stacks, mmaps, brk, etc.).
 *
 * ( When CONFIG_COMPAT_BRK=y we exclude brk from randomization,
 *   as ancient (libc5 based) binaries can segfault. )
 */
int randomize_va_space __read_mostly =
#ifdef CONFIG_COMPAT_BRK
					1;
#else
					2;
#endif

#ifndef arch_faults_on_old_pte
static inline bool arch_faults_on_old_pte(void)
{
	/*
	 * Those arches which don't have hw access flag feature need to
	 * implement their own helper. By default, "true" means pagefault
	 * will be hit on old pte.
	 */
	return true;
}
#endif

#ifndef arch_wants_old_prefaulted_pte
static inline bool arch_wants_old_prefaulted_pte(void)
{
	/*
	 * Transitioning a PTE from 'old' to 'young' can be expensive on
	 * some architectures, even if it's performed in hardware. By
	 * default, "false" means prefaulted entries will be 'young'.
	 */
	return false;
}
#endif

static int __init disable_randmaps(char *s)
{
	randomize_va_space = 0;
	return 1;
}
__setup("norandmaps", disable_randmaps);

unsigned long zero_pfn __read_mostly;
EXPORT_SYMBOL(zero_pfn);

unsigned long highest_memmap_pfn __read_mostly;

/*
 * CONFIG_MMU architectures set up ZERO_PAGE in their paging_init()
 */
static int __init init_zero_pfn(void)
{
	zero_pfn = page_to_pfn(ZERO_PAGE(0));
	return 0;
}
early_initcall(init_zero_pfn);

/*
 * Only trace rss_stat when there is a 512kb cross over.
 * Smaller changes may be lost unless every small change is
 * crossing into or returning to a 512kb boundary.
 */
#define TRACE_MM_COUNTER_THRESHOLD 128

void mm_trace_rss_stat(struct mm_struct *mm, int member, long count,
		       long value)
{
	long thresh_mask = ~(TRACE_MM_COUNTER_THRESHOLD - 1);

	/* Threshold roll-over, trace it */
	if ((count & thresh_mask) != ((count - value) & thresh_mask))
		trace_rss_stat(mm, member, count);
}
EXPORT_SYMBOL_GPL(mm_trace_rss_stat);

#if defined(SPLIT_RSS_COUNTING)

void sync_mm_rss(struct mm_struct *mm)
{
	int i;

	for (i = 0; i < NR_MM_COUNTERS; i++) {
		if (current->rss_stat.count[i]) {
			add_mm_counter(mm, i, current->rss_stat.count[i]);
			current->rss_stat.count[i] = 0;
		}
	}
	current->rss_stat.events = 0;
}

static void add_mm_counter_fast(struct mm_struct *mm, int member, int val)
{
	struct task_struct *task = current;

	if (likely(task->mm == mm))
		task->rss_stat.count[member] += val;
	else
		add_mm_counter(mm, member, val);
}
#define inc_mm_counter_fast(mm, member) add_mm_counter_fast(mm, member, 1)
#define dec_mm_counter_fast(mm, member) add_mm_counter_fast(mm, member, -1)

/* sync counter once per 64 page faults */
#define TASK_RSS_EVENTS_THRESH	(64)
static void check_sync_rss_stat(struct task_struct *task)
{
	if (unlikely(task != current))
		return;
	if (unlikely(task->rss_stat.events++ > TASK_RSS_EVENTS_THRESH))
		sync_mm_rss(task->mm);
}
#else /* SPLIT_RSS_COUNTING */

#define inc_mm_counter_fast(mm, member) inc_mm_counter(mm, member)
#define dec_mm_counter_fast(mm, member) dec_mm_counter(mm, member)

static void check_sync_rss_stat(struct task_struct *task)
{
}

#endif /* SPLIT_RSS_COUNTING */

/*
 * Note: this doesn't free the actual pages themselves. That
 * has been handled earlier when unmapping all the memory regions.
 */
static void free_pte_range(struct mmu_gather *tlb, pmd_t *pmd,
			   unsigned long addr)
{
	pgtable_t token = pmd_pgtable(*pmd);
	pmd_clear(pmd);
	pte_free_tlb(tlb, token, addr);
	mm_dec_nr_ptes(tlb->mm);
}

static inline void free_pmd_range(struct mmu_gather *tlb, pud_t *pud,
				unsigned long addr, unsigned long end,
				unsigned long floor, unsigned long ceiling)
{
	pmd_t *pmd;
	unsigned long next;
	unsigned long start;

	start = addr;
	pmd = pmd_offset(pud, addr);
	do {
		next = pmd_addr_end(addr, end);
		if (pmd_none_or_clear_bad(pmd))
			continue;
		free_pte_range(tlb, pmd, addr);
	} while (pmd++, addr = next, addr != end);

	start &= PUD_MASK;
	if (start < floor)
		return;
	if (ceiling) {
		ceiling &= PUD_MASK;
		if (!ceiling)
			return;
	}
	if (end - 1 > ceiling - 1)
		return;

	pmd = pmd_offset(pud, start);
	pud_clear(pud);
	pmd_free_tlb(tlb, pmd, start);
	mm_dec_nr_pmds(tlb->mm);
}

static inline void free_pud_range(struct mmu_gather *tlb, p4d_t *p4d,
				unsigned long addr, unsigned long end,
				unsigned long floor, unsigned long ceiling)
{
	pud_t *pud;
	unsigned long next;
	unsigned long start;

	start = addr;
	pud = pud_offset(p4d, addr);
	do {
		next = pud_addr_end(addr, end);
		if (pud_none_or_clear_bad(pud))
			continue;
		free_pmd_range(tlb, pud, addr, next, floor, ceiling);
	} while (pud++, addr = next, addr != end);

	start &= P4D_MASK;
	if (start < floor)
		return;
	if (ceiling) {
		ceiling &= P4D_MASK;
		if (!ceiling)
			return;
	}
	if (end - 1 > ceiling - 1)
		return;

	pud = pud_offset(p4d, start);
	p4d_clear(p4d);
	pud_free_tlb(tlb, pud, start);
	mm_dec_nr_puds(tlb->mm);
}

static inline void free_p4d_range(struct mmu_gather *tlb, pgd_t *pgd,
				unsigned long addr, unsigned long end,
				unsigned long floor, unsigned long ceiling)
{
	p4d_t *p4d;
	unsigned long next;
	unsigned long start;

	start = addr;
	p4d = p4d_offset(pgd, addr);
	do {
		next = p4d_addr_end(addr, end);
		if (p4d_none_or_clear_bad(p4d))
			continue;
		free_pud_range(tlb, p4d, addr, next, floor, ceiling);
	} while (p4d++, addr = next, addr != end);

	start &= PGDIR_MASK;
	if (start < floor)
		return;
	if (ceiling) {
		ceiling &= PGDIR_MASK;
		if (!ceiling)
			return;
	}
	if (end - 1 > ceiling - 1)
		return;

	p4d = p4d_offset(pgd, start);
	pgd_clear(pgd);
	p4d_free_tlb(tlb, p4d, start);
}

/*
 * This function frees user-level page tables of a process.
 */
void free_pgd_range(struct mmu_gather *tlb,
			unsigned long addr, unsigned long end,
			unsigned long floor, unsigned long ceiling)
{
	pgd_t *pgd;
	unsigned long next;

	/*
	 * The next few lines have given us lots of grief...
	 *
	 * Why are we testing PMD* at this top level?  Because often
	 * there will be no work to do at all, and we'd prefer not to
	 * go all the way down to the bottom just to discover that.
	 *
	 * Why all these "- 1"s?  Because 0 represents both the bottom
	 * of the address space and the top of it (using -1 for the
	 * top wouldn't help much: the masks would do the wrong thing).
	 * The rule is that addr 0 and floor 0 refer to the bottom of
	 * the address space, but end 0 and ceiling 0 refer to the top
	 * Comparisons need to use "end - 1" and "ceiling - 1" (though
	 * that end 0 case should be mythical).
	 *
	 * Wherever addr is brought up or ceiling brought down, we must
	 * be careful to reject "the opposite 0" before it confuses the
	 * subsequent tests.  But what about where end is brought down
	 * by PMD_SIZE below? no, end can't go down to 0 there.
	 *
	 * Whereas we round start (addr) and ceiling down, by different
	 * masks at different levels, in order to test whether a table
	 * now has no other vmas using it, so can be freed, we don't
	 * bother to round floor or end up - the tests don't need that.
	 */

	addr &= PMD_MASK;
	if (addr < floor) {
		addr += PMD_SIZE;
		if (!addr)
			return;
	}
	if (ceiling) {
		ceiling &= PMD_MASK;
		if (!ceiling)
			return;
	}
	if (end - 1 > ceiling - 1)
		end -= PMD_SIZE;
	if (addr > end - 1)
		return;
	/*
	 * We add page table cache pages with PAGE_SIZE,
	 * (see pte_free_tlb()), flush the tlb if we need
	 */
	tlb_change_page_size(tlb, PAGE_SIZE);
	pgd = pgd_offset(tlb->mm, addr);
	do {
		next = pgd_addr_end(addr, end);
		if (pgd_none_or_clear_bad(pgd))
			continue;
		free_p4d_range(tlb, pgd, addr, next, floor, ceiling);
	} while (pgd++, addr = next, addr != end);
}

void free_pgtables(struct mmu_gather *tlb, struct vm_area_struct *vma,
		unsigned long floor, unsigned long ceiling)
{
	while (vma) {
		struct vm_area_struct *next = vma->vm_next;
		unsigned long addr = vma->vm_start;

		/*
		 * Hide vma from rmap and truncate_pagecache before freeing
		 * pgtables
		 */
		vm_write_begin(vma);
		unlink_anon_vmas(vma);
		vm_write_end(vma);
		unlink_file_vma(vma);

		if (is_vm_hugetlb_page(vma)) {
			hugetlb_free_pgd_range(tlb, addr, vma->vm_end,
				floor, next ? next->vm_start : ceiling);
		} else {
			/*
			 * Optimization: gather nearby vmas into one call down
			 */
			while (next && next->vm_start <= vma->vm_end + PMD_SIZE
			       && !is_vm_hugetlb_page(next)) {
				vma = next;
				next = vma->vm_next;
				vm_write_begin(vma);
				unlink_anon_vmas(vma);
				vm_write_end(vma);
				unlink_file_vma(vma);
			}
			free_pgd_range(tlb, addr, vma->vm_end,
				floor, next ? next->vm_start : ceiling);
		}
		vma = next;
	}
}

int __pte_alloc(struct mm_struct *mm, pmd_t *pmd)
{
	spinlock_t *ptl;
	pgtable_t new = pte_alloc_one(mm);
	if (!new)
		return -ENOMEM;

	/*
	 * Ensure all pte setup (eg. pte page lock and page clearing) are
	 * visible before the pte is made visible to other CPUs by being
	 * put into page tables.
	 *
	 * The other side of the story is the pointer chasing in the page
	 * table walking code (when walking the page table without locking;
	 * ie. most of the time). Fortunately, these data accesses consist
	 * of a chain of data-dependent loads, meaning most CPUs (alpha
	 * being the notable exception) will already guarantee loads are
	 * seen in-order. See the alpha page table accessors for the
	 * smp_rmb() barriers in page table walking code.
	 */
	smp_wmb(); /* Could be smp_wmb__xxx(before|after)_spin_lock */

	ptl = pmd_lock(mm, pmd);
	if (likely(pmd_none(*pmd))) {	/* Has another populated it ? */
		mm_inc_nr_ptes(mm);
		pmd_populate(mm, pmd, new);
		new = NULL;
	}
	spin_unlock(ptl);
	if (new)
		pte_free(mm, new);
	return 0;
}

int __pte_alloc_kernel(pmd_t *pmd)
{
	pte_t *new = pte_alloc_one_kernel(&init_mm);
	if (!new)
		return -ENOMEM;

	smp_wmb(); /* See comment in __pte_alloc */

	spin_lock(&init_mm.page_table_lock);
	if (likely(pmd_none(*pmd))) {	/* Has another populated it ? */
		pmd_populate_kernel(&init_mm, pmd, new);
		new = NULL;
	}
	spin_unlock(&init_mm.page_table_lock);
	if (new)
		pte_free_kernel(&init_mm, new);
	return 0;
}

static inline void init_rss_vec(int *rss)
{
	memset(rss, 0, sizeof(int) * NR_MM_COUNTERS);
}

static inline void add_mm_rss_vec(struct mm_struct *mm, int *rss)
{
	int i;

	if (current->mm == mm)
		sync_mm_rss(mm);
	for (i = 0; i < NR_MM_COUNTERS; i++)
		if (rss[i])
			add_mm_counter(mm, i, rss[i]);
}

/*
 * This function is called to print an error when a bad pte
 * is found. For example, we might have a PFN-mapped pte in
 * a region that doesn't allow it.
 *
 * The calling function must still handle the error.
 */
static void print_bad_pte(struct vm_area_struct *vma, unsigned long addr,
			  pte_t pte, struct page *page)
{
	pgd_t *pgd = pgd_offset(vma->vm_mm, addr);
	p4d_t *p4d = p4d_offset(pgd, addr);
	pud_t *pud = pud_offset(p4d, addr);
	pmd_t *pmd = pmd_offset(pud, addr);
	struct address_space *mapping;
	pgoff_t index;
	static unsigned long resume;
	static unsigned long nr_shown;
	static unsigned long nr_unshown;

	/*
	 * Allow a burst of 60 reports, then keep quiet for that minute;
	 * or allow a steady drip of one report per second.
	 */
	if (nr_shown == 60) {
		if (time_before(jiffies, resume)) {
			nr_unshown++;
			return;
		}
		if (nr_unshown) {
			pr_alert("BUG: Bad page map: %lu messages suppressed\n",
				 nr_unshown);
			nr_unshown = 0;
		}
		nr_shown = 0;
	}
	if (nr_shown++ == 0)
		resume = jiffies + 60 * HZ;

	mapping = vma->vm_file ? vma->vm_file->f_mapping : NULL;
	index = linear_page_index(vma, addr);

	pr_alert("BUG: Bad page map in process %s  pte:%08llx pmd:%08llx\n",
		 current->comm,
		 (long long)pte_val(pte), (long long)pmd_val(*pmd));
	if (page)
		dump_page(page, "bad pte");
	pr_alert("addr:%px vm_flags:%08lx anon_vma:%px mapping:%px index:%lx\n",
		 (void *)addr, READ_ONCE(vma->vm_flags), vma->anon_vma, mapping, index);
	pr_alert("file:%pD fault:%ps mmap:%ps readpage:%ps\n",
		 vma->vm_file,
		 vma->vm_ops ? vma->vm_ops->fault : NULL,
		 vma->vm_file ? vma->vm_file->f_op->mmap : NULL,
		 mapping ? mapping->a_ops->readpage : NULL);
	dump_stack();
	add_taint(TAINT_BAD_PAGE, LOCKDEP_NOW_UNRELIABLE);
}

/*
 * __vm_normal_page -- This function gets the "struct page" associated with
 * a pte.
 *
 * "Special" mappings do not wish to be associated with a "struct page" (either
 * it doesn't exist, or it exists but they don't want to touch it). In this
 * case, NULL is returned here. "Normal" mappings do have a struct page.
 *
 * There are 2 broad cases. Firstly, an architecture may define a pte_special()
 * pte bit, in which case this function is trivial. Secondly, an architecture
 * may not have a spare pte bit, which requires a more complicated scheme,
 * described below.
 *
 * A raw VM_PFNMAP mapping (ie. one that is not COWed) is always considered a
 * special mapping (even if there are underlying and valid "struct pages").
 * COWed pages of a VM_PFNMAP are always normal.
 *
 * The way we recognize COWed pages within VM_PFNMAP mappings is through the
 * rules set up by "remap_pfn_range()": the vma will have the VM_PFNMAP bit
 * set, and the vm_pgoff will point to the first PFN mapped: thus every special
 * mapping will always honor the rule
 *
 *	pfn_of_page == vma->vm_pgoff + ((addr - vma->vm_start) >> PAGE_SHIFT)
 *
 * And for normal mappings this is false.
 *
 * This restricts such mappings to be a linear translation from virtual address
 * to pfn. To get around this restriction, we allow arbitrary mappings so long
 * as the vma is not a COW mapping; in that case, we know that all ptes are
 * special (because none can have been COWed).
 *
 *
 * In order to support COW of arbitrary special mappings, we have VM_MIXEDMAP.
 *
 * VM_MIXEDMAP mappings can likewise contain memory with or without "struct
 * page" backing, however the difference is that _all_ pages with a struct
 * page (that is, those where pfn_valid is true) are refcounted and considered
 * normal pages by the VM. The disadvantage is that pages are refcounted
 * (which can be slower and simply not an option for some PFNMAP users). The
 * advantage is that we don't have to follow the strict linearity rule of
 * PFNMAP mappings in order to support COWable mappings.
 *
 */
struct page *_vm_normal_page(struct vm_area_struct *vma, unsigned long addr,
			      pte_t pte, unsigned long vma_flags)
{
	unsigned long pfn = pte_pfn(pte);

	if (IS_ENABLED(CONFIG_ARCH_HAS_PTE_SPECIAL)) {
		if (likely(!pte_special(pte)))
			goto check_pfn;
		if (vma->vm_ops && vma->vm_ops->find_special_page)
			return vma->vm_ops->find_special_page(vma, addr);
		if (vma_flags & (VM_PFNMAP | VM_MIXEDMAP))
			return NULL;
		if (is_zero_pfn(pfn))
			return NULL;
		if (pte_devmap(pte))
			return NULL;

		print_bad_pte(vma, addr, pte, NULL);
		return NULL;
	}

	/* !CONFIG_ARCH_HAS_PTE_SPECIAL case follows: */
	/*
	 * This part should never get called when CONFIG_SPECULATIVE_PAGE_FAULT
	 * is set. This is mainly because we can't rely on vm_start.
	 */

	if (unlikely(vma_flags & (VM_PFNMAP|VM_MIXEDMAP))) {
		if (vma_flags & VM_MIXEDMAP) {
			if (!pfn_valid(pfn))
				return NULL;
			goto out;
		} else {
			unsigned long off;
			off = (addr - vma->vm_start) >> PAGE_SHIFT;
			if (pfn == vma->vm_pgoff + off)
				return NULL;
			if (!is_cow_mapping(vma_flags))
				return NULL;
		}
	}

	if (is_zero_pfn(pfn))
		return NULL;

check_pfn:
	if (unlikely(pfn > highest_memmap_pfn)) {
		print_bad_pte(vma, addr, pte, NULL);
		return NULL;
	}

	/*
	 * NOTE! We still have PageReserved() pages in the page tables.
	 * eg. VDSO mappings can cause them to exist.
	 */
out:
	return pfn_to_page(pfn);
}

#ifdef CONFIG_TRANSPARENT_HUGEPAGE
struct page *vm_normal_page_pmd(struct vm_area_struct *vma, unsigned long addr,
				pmd_t pmd)
{
	unsigned long pfn = pmd_pfn(pmd);

	/*
	 * There is no pmd_special() but there may be special pmds, e.g.
	 * in a direct-access (dax) mapping, so let's just replicate the
	 * !CONFIG_ARCH_HAS_PTE_SPECIAL case from vm_normal_page() here.
	 */
	if (unlikely(vma->vm_flags & (VM_PFNMAP|VM_MIXEDMAP))) {
		if (vma->vm_flags & VM_MIXEDMAP) {
			if (!pfn_valid(pfn))
				return NULL;
			goto out;
		} else {
			unsigned long off;
			off = (addr - vma->vm_start) >> PAGE_SHIFT;
			if (pfn == vma->vm_pgoff + off)
				return NULL;
			if (!is_cow_mapping(vma->vm_flags))
				return NULL;
		}
	}

	if (pmd_devmap(pmd))
		return NULL;
	if (is_huge_zero_pmd(pmd))
		return NULL;
	if (unlikely(pfn > highest_memmap_pfn))
		return NULL;

	/*
	 * NOTE! We still have PageReserved() pages in the page tables.
	 * eg. VDSO mappings can cause them to exist.
	 */
out:
	return pfn_to_page(pfn);
}
#endif

/*
 * copy one vm_area from one task to the other. Assumes the page tables
 * already present in the new task to be cleared in the whole range
 * covered by this vma.
 */

static unsigned long
copy_nonpresent_pte(struct mm_struct *dst_mm, struct mm_struct *src_mm,
		pte_t *dst_pte, pte_t *src_pte, struct vm_area_struct *vma,
		unsigned long addr, int *rss)
{
	unsigned long vm_flags = vma->vm_flags;
	pte_t pte = *src_pte;
	struct page *page;
	swp_entry_t entry = pte_to_swp_entry(pte);

	if (likely(!non_swap_entry(entry))) {
		if (swap_duplicate(entry) < 0)
			return entry.val;

		/* make sure dst_mm is on swapoff's mmlist. */
		if (unlikely(list_empty(&dst_mm->mmlist))) {
			spin_lock(&mmlist_lock);
			if (list_empty(&dst_mm->mmlist))
				list_add(&dst_mm->mmlist,
						&src_mm->mmlist);
			spin_unlock(&mmlist_lock);
		}
		rss[MM_SWAPENTS]++;
	} else if (is_migration_entry(entry)) {
		page = migration_entry_to_page(entry);

		rss[mm_counter(page)]++;

		if (is_write_migration_entry(entry) &&
				is_cow_mapping(vm_flags)) {
			/*
			 * COW mappings require pages in both
			 * parent and child to be set to read.
			 */
			make_migration_entry_read(&entry);
			pte = swp_entry_to_pte(entry);
			if (pte_swp_soft_dirty(*src_pte))
				pte = pte_swp_mksoft_dirty(pte);
			if (pte_swp_uffd_wp(*src_pte))
				pte = pte_swp_mkuffd_wp(pte);
			set_pte_at(src_mm, addr, src_pte, pte);
		}
	} else if (is_device_private_entry(entry)) {
		page = device_private_entry_to_page(entry);

		/*
		 * Update rss count even for unaddressable pages, as
		 * they should treated just like normal pages in this
		 * respect.
		 *
		 * We will likely want to have some new rss counters
		 * for unaddressable pages, at some point. But for now
		 * keep things as they are.
		 */
		get_page(page);
		rss[mm_counter(page)]++;
		page_dup_rmap(page, false);

		/*
		 * We do not preserve soft-dirty information, because so
		 * far, checkpoint/restore is the only feature that
		 * requires that. And checkpoint/restore does not work
		 * when a device driver is involved (you cannot easily
		 * save and restore device driver state).
		 */
		if (is_write_device_private_entry(entry) &&
		    is_cow_mapping(vm_flags)) {
			make_device_private_entry_read(&entry);
			pte = swp_entry_to_pte(entry);
			if (pte_swp_uffd_wp(*src_pte))
				pte = pte_swp_mkuffd_wp(pte);
			set_pte_at(src_mm, addr, src_pte, pte);
		}
	}
	set_pte_at(dst_mm, addr, dst_pte, pte);
	return 0;
}

/*
 * Copy a present and normal page if necessary.
 *
 * NOTE! The usual case is that this doesn't need to do
 * anything, and can just return a positive value. That
 * will let the caller know that it can just increase
 * the page refcount and re-use the pte the traditional
 * way.
 *
 * But _if_ we need to copy it because it needs to be
 * pinned in the parent (and the child should get its own
 * copy rather than just a reference to the same page),
 * we'll do that here and return zero to let the caller
 * know we're done.
 *
 * And if we need a pre-allocated page but don't yet have
 * one, return a negative error to let the preallocation
 * code know so that it can do so outside the page table
 * lock.
 */
static inline int
copy_present_page(struct vm_area_struct *dst_vma, struct vm_area_struct *src_vma,
		  pte_t *dst_pte, pte_t *src_pte, unsigned long addr, int *rss,
		  struct page **prealloc, pte_t pte, struct page *page)
{
	struct mm_struct *src_mm = src_vma->vm_mm;
	struct page *new_page;

	if (!is_cow_mapping(src_vma->vm_flags))
		return 1;

	/*
	 * What we want to do is to check whether this page may
	 * have been pinned by the parent process.  If so,
	 * instead of wrprotect the pte on both sides, we copy
	 * the page immediately so that we'll always guarantee
	 * the pinned page won't be randomly replaced in the
	 * future.
	 *
	 * The page pinning checks are just "has this mm ever
	 * seen pinning", along with the (inexact) check of
	 * the page count. That might give false positives for
	 * for pinning, but it will work correctly.
	 */
	if (likely(!atomic_read(&src_mm->has_pinned)))
		return 1;
	if (likely(!page_maybe_dma_pinned(page)))
		return 1;

	new_page = *prealloc;
	if (!new_page)
		return -EAGAIN;

	/*
	 * We have a prealloc page, all good!  Take it
	 * over and copy the page & arm it.
	 */
	*prealloc = NULL;
	copy_user_highpage(new_page, page, addr, src_vma);
	__SetPageUptodate(new_page);
	page_add_new_anon_rmap(new_page, dst_vma, addr, false);
	lru_cache_add_inactive_or_unevictable(new_page, dst_vma);
	rss[mm_counter(new_page)]++;

	/* All done, just insert the new page copy in the child */
	pte = mk_pte(new_page, dst_vma->vm_page_prot);
	pte = maybe_mkwrite(pte_mkdirty(pte), dst_vma->vm_flags);
	set_pte_at(dst_vma->vm_mm, addr, dst_pte, pte);
	return 0;
}

/*
 * Copy one pte.  Returns 0 if succeeded, or -EAGAIN if one preallocated page
 * is required to copy this pte.
 */
static inline int
copy_present_pte(struct vm_area_struct *dst_vma, struct vm_area_struct *src_vma,
		 pte_t *dst_pte, pte_t *src_pte, unsigned long addr, int *rss,
		 struct page **prealloc)
{
	struct mm_struct *src_mm = src_vma->vm_mm;
	unsigned long vm_flags = src_vma->vm_flags;
	pte_t pte = *src_pte;
	struct page *page;

	page = vm_normal_page(src_vma, addr, pte);
	if (page) {
		int retval;

		retval = copy_present_page(dst_vma, src_vma, dst_pte, src_pte,
					   addr, rss, prealloc, pte, page);
		if (retval <= 0)
			return retval;

		get_page(page);
		page_dup_rmap(page, false);
		rss[mm_counter(page)]++;
	}

	/*
	 * If it's a COW mapping, write protect it both
	 * in the parent and the child
	 */
	if (is_cow_mapping(vm_flags) && pte_write(pte)) {
		ptep_set_wrprotect(src_mm, addr, src_pte);
		pte = pte_wrprotect(pte);
	}

	/*
	 * If it's a shared mapping, mark it clean in
	 * the child
	 */
	if (vm_flags & VM_SHARED)
		pte = pte_mkclean(pte);
	pte = pte_mkold(pte);

	/*
	 * Make sure the _PAGE_UFFD_WP bit is cleared if the new VMA
	 * does not have the VM_UFFD_WP, which means that the uffd
	 * fork event is not enabled.
	 */
	if (!(vm_flags & VM_UFFD_WP))
		pte = pte_clear_uffd_wp(pte);

	set_pte_at(dst_vma->vm_mm, addr, dst_pte, pte);
	return 0;
}

static inline struct page *
page_copy_prealloc(struct mm_struct *src_mm, struct vm_area_struct *vma,
		   unsigned long addr)
{
	struct page *new_page;

	new_page = alloc_page_vma(GFP_HIGHUSER_MOVABLE, vma, addr);
	if (!new_page)
		return NULL;

	if (mem_cgroup_charge(new_page, src_mm, GFP_KERNEL)) {
		put_page(new_page);
		return NULL;
	}
	cgroup_throttle_swaprate(new_page, GFP_KERNEL);

	return new_page;
}

static int
copy_pte_range(struct vm_area_struct *dst_vma, struct vm_area_struct *src_vma,
	       pmd_t *dst_pmd, pmd_t *src_pmd, unsigned long addr,
	       unsigned long end)
{
	struct mm_struct *dst_mm = dst_vma->vm_mm;
	struct mm_struct *src_mm = src_vma->vm_mm;
	pte_t *orig_src_pte, *orig_dst_pte;
	pte_t *src_pte, *dst_pte;
	spinlock_t *src_ptl, *dst_ptl;
	int progress, ret = 0;
	int rss[NR_MM_COUNTERS];
	swp_entry_t entry = (swp_entry_t){0};
	struct page *prealloc = NULL;

again:
	progress = 0;
	init_rss_vec(rss);

	dst_pte = pte_alloc_map_lock(dst_mm, dst_pmd, addr, &dst_ptl);
	if (!dst_pte) {
		ret = -ENOMEM;
		goto out;
	}
	src_pte = pte_offset_map(src_pmd, addr);
	src_ptl = pte_lockptr(src_mm, src_pmd);
	spin_lock_nested(src_ptl, SINGLE_DEPTH_NESTING);
	orig_src_pte = src_pte;
	orig_dst_pte = dst_pte;
	arch_enter_lazy_mmu_mode();

	do {
		/*
		 * We are holding two locks at this point - either of them
		 * could generate latencies in another task on another CPU.
		 */
		if (progress >= 32) {
			progress = 0;
			if (need_resched() ||
			    spin_needbreak(src_ptl) || spin_needbreak(dst_ptl))
				break;
		}
		if (pte_none(*src_pte)) {
			progress++;
			continue;
		}
		if (unlikely(!pte_present(*src_pte))) {
			entry.val = copy_nonpresent_pte(dst_mm, src_mm,
							dst_pte, src_pte,
							src_vma, addr, rss);
			if (entry.val)
				break;
			progress += 8;
			continue;
		}
		/* copy_present_pte() will clear `*prealloc' if consumed */
		ret = copy_present_pte(dst_vma, src_vma, dst_pte, src_pte,
				       addr, rss, &prealloc);
		/*
		 * If we need a pre-allocated page for this pte, drop the
		 * locks, allocate, and try again.
		 */
		if (unlikely(ret == -EAGAIN))
			break;
		if (unlikely(prealloc)) {
			/*
			 * pre-alloc page cannot be reused by next time so as
			 * to strictly follow mempolicy (e.g., alloc_page_vma()
			 * will allocate page according to address).  This
			 * could only happen if one pinned pte changed.
			 */
			put_page(prealloc);
			prealloc = NULL;
		}
		progress += 8;
	} while (dst_pte++, src_pte++, addr += PAGE_SIZE, addr != end);

	arch_leave_lazy_mmu_mode();
	spin_unlock(src_ptl);
	pte_unmap(orig_src_pte);
	add_mm_rss_vec(dst_mm, rss);
	pte_unmap_unlock(orig_dst_pte, dst_ptl);
	cond_resched();

	if (entry.val) {
		if (add_swap_count_continuation(entry, GFP_KERNEL) < 0) {
			ret = -ENOMEM;
			goto out;
		}
		entry.val = 0;
	} else if (ret) {
		WARN_ON_ONCE(ret != -EAGAIN);
		prealloc = page_copy_prealloc(src_mm, src_vma, addr);
		if (!prealloc)
			return -ENOMEM;
		/* We've captured and resolved the error. Reset, try again. */
		ret = 0;
	}
	if (addr != end)
		goto again;
out:
	if (unlikely(prealloc))
		put_page(prealloc);
	return ret;
}

static inline int
copy_pmd_range(struct vm_area_struct *dst_vma, struct vm_area_struct *src_vma,
	       pud_t *dst_pud, pud_t *src_pud, unsigned long addr,
	       unsigned long end)
{
	struct mm_struct *dst_mm = dst_vma->vm_mm;
	struct mm_struct *src_mm = src_vma->vm_mm;
	pmd_t *src_pmd, *dst_pmd;
	unsigned long next;

	dst_pmd = pmd_alloc(dst_mm, dst_pud, addr);
	if (!dst_pmd)
		return -ENOMEM;
	src_pmd = pmd_offset(src_pud, addr);
	do {
		next = pmd_addr_end(addr, end);
		if (is_swap_pmd(*src_pmd) || pmd_trans_huge(*src_pmd)
			|| pmd_devmap(*src_pmd)) {
			int err;
			VM_BUG_ON_VMA(next-addr != HPAGE_PMD_SIZE, src_vma);
			err = copy_huge_pmd(dst_mm, src_mm,
					    dst_pmd, src_pmd, addr, src_vma);
			if (err == -ENOMEM)
				return -ENOMEM;
			if (!err)
				continue;
			/* fall through */
		}
		if (pmd_none_or_clear_bad(src_pmd))
			continue;
		if (copy_pte_range(dst_vma, src_vma, dst_pmd, src_pmd,
				   addr, next))
			return -ENOMEM;
	} while (dst_pmd++, src_pmd++, addr = next, addr != end);
	return 0;
}

static inline int
copy_pud_range(struct vm_area_struct *dst_vma, struct vm_area_struct *src_vma,
	       p4d_t *dst_p4d, p4d_t *src_p4d, unsigned long addr,
	       unsigned long end)
{
	struct mm_struct *dst_mm = dst_vma->vm_mm;
	struct mm_struct *src_mm = src_vma->vm_mm;
	pud_t *src_pud, *dst_pud;
	unsigned long next;

	dst_pud = pud_alloc(dst_mm, dst_p4d, addr);
	if (!dst_pud)
		return -ENOMEM;
	src_pud = pud_offset(src_p4d, addr);
	do {
		next = pud_addr_end(addr, end);
		if (pud_trans_huge(*src_pud) || pud_devmap(*src_pud)) {
			int err;

			VM_BUG_ON_VMA(next-addr != HPAGE_PUD_SIZE, src_vma);
			err = copy_huge_pud(dst_mm, src_mm,
					    dst_pud, src_pud, addr, src_vma);
			if (err == -ENOMEM)
				return -ENOMEM;
			if (!err)
				continue;
			/* fall through */
		}
		if (pud_none_or_clear_bad(src_pud))
			continue;
		if (copy_pmd_range(dst_vma, src_vma, dst_pud, src_pud,
				   addr, next))
			return -ENOMEM;
	} while (dst_pud++, src_pud++, addr = next, addr != end);
	return 0;
}

static inline int
copy_p4d_range(struct vm_area_struct *dst_vma, struct vm_area_struct *src_vma,
	       pgd_t *dst_pgd, pgd_t *src_pgd, unsigned long addr,
	       unsigned long end)
{
	struct mm_struct *dst_mm = dst_vma->vm_mm;
	p4d_t *src_p4d, *dst_p4d;
	unsigned long next;

	dst_p4d = p4d_alloc(dst_mm, dst_pgd, addr);
	if (!dst_p4d)
		return -ENOMEM;
	src_p4d = p4d_offset(src_pgd, addr);
	do {
		next = p4d_addr_end(addr, end);
		if (p4d_none_or_clear_bad(src_p4d))
			continue;
		if (copy_pud_range(dst_vma, src_vma, dst_p4d, src_p4d,
				   addr, next))
			return -ENOMEM;
	} while (dst_p4d++, src_p4d++, addr = next, addr != end);
	return 0;
}

int
copy_page_range(struct vm_area_struct *dst_vma, struct vm_area_struct *src_vma)
{
	pgd_t *src_pgd, *dst_pgd;
	unsigned long next;
	unsigned long addr = src_vma->vm_start;
	unsigned long end = src_vma->vm_end;
	struct mm_struct *dst_mm = dst_vma->vm_mm;
	struct mm_struct *src_mm = src_vma->vm_mm;
	struct mmu_notifier_range range;
	bool is_cow;
	int ret;

	/*
	 * Don't copy ptes where a page fault will fill them correctly.
	 * Fork becomes much lighter when there are big shared or private
	 * readonly mappings. The tradeoff is that copy_page_range is more
	 * efficient than faulting.
	 */
	if (!(src_vma->vm_flags & (VM_HUGETLB | VM_PFNMAP | VM_MIXEDMAP)) &&
	    !src_vma->anon_vma)
		return 0;

	if (is_vm_hugetlb_page(src_vma))
		return copy_hugetlb_page_range(dst_mm, src_mm, src_vma);

	if (unlikely(src_vma->vm_flags & VM_PFNMAP)) {
		/*
		 * We do not free on error cases below as remove_vma
		 * gets called on error from higher level routine
		 */
		ret = track_pfn_copy(src_vma);
		if (ret)
			return ret;
	}

	/*
	 * We need to invalidate the secondary MMU mappings only when
	 * there could be a permission downgrade on the ptes of the
	 * parent mm. And a permission downgrade will only happen if
	 * is_cow_mapping() returns true.
	 */
	is_cow = is_cow_mapping(src_vma->vm_flags);

	if (is_cow) {
		mmu_notifier_range_init(&range, MMU_NOTIFY_PROTECTION_PAGE,
					0, src_vma, src_mm, addr, end);
		mmu_notifier_invalidate_range_start(&range);
		/*
		 * Disabling preemption is not needed for the write side, as
		 * the read side doesn't spin, but goes to the mmap_lock.
		 *
		 * Use the raw variant of the seqcount_t write API to avoid
		 * lockdep complaining about preemptibility.
		 */
		mmap_assert_write_locked(src_mm);
		raw_write_seqcount_begin(&src_mm->write_protect_seq);
	}

	ret = 0;
	dst_pgd = pgd_offset(dst_mm, addr);
	src_pgd = pgd_offset(src_mm, addr);
	do {
		next = pgd_addr_end(addr, end);
		if (pgd_none_or_clear_bad(src_pgd))
			continue;
		if (unlikely(copy_p4d_range(dst_vma, src_vma, dst_pgd, src_pgd,
					    addr, next))) {
			ret = -ENOMEM;
			break;
		}
	} while (dst_pgd++, src_pgd++, addr = next, addr != end);

	if (is_cow) {
		raw_write_seqcount_end(&src_mm->write_protect_seq);
		mmu_notifier_invalidate_range_end(&range);
	}
	return ret;
}

static unsigned long zap_pte_range(struct mmu_gather *tlb,
				struct vm_area_struct *vma, pmd_t *pmd,
				unsigned long addr, unsigned long end,
				struct zap_details *details)
{
	struct mm_struct *mm = tlb->mm;
	int force_flush = 0;
	int rss[NR_MM_COUNTERS];
	spinlock_t *ptl;
	pte_t *start_pte;
	pte_t *pte;
	swp_entry_t entry;

	tlb_change_page_size(tlb, PAGE_SIZE);
again:
	init_rss_vec(rss);
	start_pte = pte_offset_map_lock(mm, pmd, addr, &ptl);
	pte = start_pte;
	flush_tlb_batched_pending(mm);
	arch_enter_lazy_mmu_mode();
	do {
		pte_t ptent = *pte;
		if (pte_none(ptent))
			continue;

		if (need_resched())
			break;

		if (pte_present(ptent)) {
			struct page *page;

			page = vm_normal_page(vma, addr, ptent);
			if (unlikely(details) && page) {
				/*
				 * unmap_shared_mapping_pages() wants to
				 * invalidate cache without truncating:
				 * unmap shared but keep private pages.
				 */
				if (details->check_mapping &&
				    details->check_mapping != page_rmapping(page))
					continue;
			}
			ptent = ptep_get_and_clear_full(mm, addr, pte,
							tlb->fullmm);
			tlb_remove_tlb_entry(tlb, pte, addr);
			if (unlikely(!page))
				continue;

			if (!PageAnon(page)) {
				if (pte_dirty(ptent)) {
					force_flush = 1;
					set_page_dirty(page);
				}
				if (pte_young(ptent) &&
				    likely(!(vma->vm_flags & VM_SEQ_READ)))
					mark_page_accessed(page);
			}
			rss[mm_counter(page)]--;
			page_remove_rmap(page, false);
			if (unlikely(page_mapcount(page) < 0))
				print_bad_pte(vma, addr, ptent, page);
			if (unlikely(__tlb_remove_page(tlb, page))) {
				force_flush = 1;
				addr += PAGE_SIZE;
				break;
			}
			continue;
		}

		entry = pte_to_swp_entry(ptent);
		if (is_device_private_entry(entry)) {
			struct page *page = device_private_entry_to_page(entry);

			if (unlikely(details && details->check_mapping)) {
				/*
				 * unmap_shared_mapping_pages() wants to
				 * invalidate cache without truncating:
				 * unmap shared but keep private pages.
				 */
				if (details->check_mapping !=
				    page_rmapping(page))
					continue;
			}

			pte_clear_not_present_full(mm, addr, pte, tlb->fullmm);
			rss[mm_counter(page)]--;
			page_remove_rmap(page, false);
			put_page(page);
			continue;
		}

		/* If details->check_mapping, we leave swap entries. */
		if (unlikely(details))
			continue;

		if (!non_swap_entry(entry))
			rss[MM_SWAPENTS]--;
		else if (is_migration_entry(entry)) {
			struct page *page;

			page = migration_entry_to_page(entry);
			rss[mm_counter(page)]--;
		}
		if (unlikely(!free_swap_and_cache(entry)))
			print_bad_pte(vma, addr, ptent, NULL);
		pte_clear_not_present_full(mm, addr, pte, tlb->fullmm);
	} while (pte++, addr += PAGE_SIZE, addr != end);

	add_mm_rss_vec(mm, rss);
	arch_leave_lazy_mmu_mode();

	/* Do the actual TLB flush before dropping ptl */
	if (force_flush)
		tlb_flush_mmu_tlbonly(tlb);
	pte_unmap_unlock(start_pte, ptl);

	/*
	 * If we forced a TLB flush (either due to running out of
	 * batch buffers or because we needed to flush dirty TLB
	 * entries before releasing the ptl), free the batched
	 * memory too. Restart if we didn't do everything.
	 */
	if (force_flush) {
		force_flush = 0;
		tlb_flush_mmu(tlb);
	}

	if (addr != end) {
		cond_resched();
		goto again;
	}

	return addr;
}

static inline unsigned long zap_pmd_range(struct mmu_gather *tlb,
				struct vm_area_struct *vma, pud_t *pud,
				unsigned long addr, unsigned long end,
				struct zap_details *details)
{
	pmd_t *pmd;
	unsigned long next;

	pmd = pmd_offset(pud, addr);
	do {
		next = pmd_addr_end(addr, end);
		if (is_swap_pmd(*pmd) || pmd_trans_huge(*pmd) || pmd_devmap(*pmd)) {
			if (next - addr != HPAGE_PMD_SIZE)
				__split_huge_pmd(vma, pmd, addr, false, NULL);
			else if (zap_huge_pmd(tlb, vma, pmd, addr))
				goto next;
			/* fall through */
		}
		/*
		 * Here there can be other concurrent MADV_DONTNEED or
		 * trans huge page faults running, and if the pmd is
		 * none or trans huge it can change under us. This is
		 * because MADV_DONTNEED holds the mmap_lock in read
		 * mode.
		 */
		if (pmd_none_or_trans_huge_or_clear_bad(pmd))
			goto next;
		next = zap_pte_range(tlb, vma, pmd, addr, next, details);
next:
		cond_resched();
	} while (pmd++, addr = next, addr != end);

	return addr;
}

static inline unsigned long zap_pud_range(struct mmu_gather *tlb,
				struct vm_area_struct *vma, p4d_t *p4d,
				unsigned long addr, unsigned long end,
				struct zap_details *details)
{
	pud_t *pud;
	unsigned long next;

	pud = pud_offset(p4d, addr);
	do {
		next = pud_addr_end(addr, end);
		if (pud_trans_huge(*pud) || pud_devmap(*pud)) {
			if (next - addr != HPAGE_PUD_SIZE) {
				mmap_assert_locked(tlb->mm);
				split_huge_pud(vma, pud, addr);
			} else if (zap_huge_pud(tlb, vma, pud, addr))
				goto next;
			/* fall through */
		}
		if (pud_none_or_clear_bad(pud))
			continue;
		next = zap_pmd_range(tlb, vma, pud, addr, next, details);
next:
		cond_resched();
	} while (pud++, addr = next, addr != end);

	return addr;
}

static inline unsigned long zap_p4d_range(struct mmu_gather *tlb,
				struct vm_area_struct *vma, pgd_t *pgd,
				unsigned long addr, unsigned long end,
				struct zap_details *details)
{
	p4d_t *p4d;
	unsigned long next;

	p4d = p4d_offset(pgd, addr);
	do {
		next = p4d_addr_end(addr, end);
		if (p4d_none_or_clear_bad(p4d))
			continue;
		next = zap_pud_range(tlb, vma, p4d, addr, next, details);
	} while (p4d++, addr = next, addr != end);

	return addr;
}

void unmap_page_range(struct mmu_gather *tlb,
			     struct vm_area_struct *vma,
			     unsigned long addr, unsigned long end,
			     struct zap_details *details)
{
	pgd_t *pgd;
	unsigned long next;

	BUG_ON(addr >= end);
	vm_write_begin(vma);
	tlb_start_vma(tlb, vma);
	pgd = pgd_offset(vma->vm_mm, addr);
	do {
		next = pgd_addr_end(addr, end);
		if (pgd_none_or_clear_bad(pgd))
			continue;
		next = zap_p4d_range(tlb, vma, pgd, addr, next, details);
	} while (pgd++, addr = next, addr != end);
	tlb_end_vma(tlb, vma);
	vm_write_end(vma);
}


static void unmap_single_vma(struct mmu_gather *tlb,
		struct vm_area_struct *vma, unsigned long start_addr,
		unsigned long end_addr,
		struct zap_details *details)
{
	unsigned long start = max(vma->vm_start, start_addr);
	unsigned long end;

	if (start >= vma->vm_end)
		return;
	end = min(vma->vm_end, end_addr);
	if (end <= vma->vm_start)
		return;

	if (vma->vm_file)
		uprobe_munmap(vma, start, end);

	if (unlikely(vma->vm_flags & VM_PFNMAP))
		untrack_pfn(vma, 0, 0);

	if (start != end) {
		if (unlikely(is_vm_hugetlb_page(vma))) {
			/*
			 * It is undesirable to test vma->vm_file as it
			 * should be non-null for valid hugetlb area.
			 * However, vm_file will be NULL in the error
			 * cleanup path of mmap_region. When
			 * hugetlbfs ->mmap method fails,
			 * mmap_region() nullifies vma->vm_file
			 * before calling this function to clean up.
			 * Since no pte has actually been setup, it is
			 * safe to do nothing in this case.
			 */
			if (vma->vm_file) {
				i_mmap_lock_write(vma->vm_file->f_mapping);
				__unmap_hugepage_range_final(tlb, vma, start, end, NULL);
				i_mmap_unlock_write(vma->vm_file->f_mapping);
			}
		} else
			unmap_page_range(tlb, vma, start, end, details);
	}
}

/**
 * unmap_vmas - unmap a range of memory covered by a list of vma's
 * @tlb: address of the caller's struct mmu_gather
 * @vma: the starting vma
 * @start_addr: virtual address at which to start unmapping
 * @end_addr: virtual address at which to end unmapping
 *
 * Unmap all pages in the vma list.
 *
 * Only addresses between `start' and `end' will be unmapped.
 *
 * The VMA list must be sorted in ascending virtual address order.
 *
 * unmap_vmas() assumes that the caller will flush the whole unmapped address
 * range after unmap_vmas() returns.  So the only responsibility here is to
 * ensure that any thus-far unmapped pages are flushed before unmap_vmas()
 * drops the lock and schedules.
 */
void unmap_vmas(struct mmu_gather *tlb,
		struct vm_area_struct *vma, unsigned long start_addr,
		unsigned long end_addr)
{
	struct mmu_notifier_range range;

	mmu_notifier_range_init(&range, MMU_NOTIFY_UNMAP, 0, vma, vma->vm_mm,
				start_addr, end_addr);
	mmu_notifier_invalidate_range_start(&range);
	for ( ; vma && vma->vm_start < end_addr; vma = vma->vm_next)
		unmap_single_vma(tlb, vma, start_addr, end_addr, NULL);
	mmu_notifier_invalidate_range_end(&range);
}

/**
 * zap_page_range - remove user pages in a given range
 * @vma: vm_area_struct holding the applicable pages
 * @start: starting address of pages to zap
 * @size: number of bytes to zap
 *
 * Caller must protect the VMA list
 */
void zap_page_range(struct vm_area_struct *vma, unsigned long start,
		unsigned long size)
{
	struct mmu_notifier_range range;
	struct mmu_gather tlb;

	lru_add_drain();
	mmu_notifier_range_init(&range, MMU_NOTIFY_CLEAR, 0, vma, vma->vm_mm,
				start, start + size);
	tlb_gather_mmu(&tlb, vma->vm_mm, start, range.end);
	update_hiwater_rss(vma->vm_mm);
	mmu_notifier_invalidate_range_start(&range);
	for ( ; vma && vma->vm_start < range.end; vma = vma->vm_next)
		unmap_single_vma(&tlb, vma, start, range.end, NULL);
	mmu_notifier_invalidate_range_end(&range);
	tlb_finish_mmu(&tlb, start, range.end);
}

/**
 * zap_page_range_single - remove user pages in a given range
 * @vma: vm_area_struct holding the applicable pages
 * @address: starting address of pages to zap
 * @size: number of bytes to zap
 * @details: details of shared cache invalidation
 *
 * The range must fit into one VMA.
 */
static void zap_page_range_single(struct vm_area_struct *vma, unsigned long address,
		unsigned long size, struct zap_details *details)
{
	struct mmu_notifier_range range;
	struct mmu_gather tlb;

	lru_add_drain();
	mmu_notifier_range_init(&range, MMU_NOTIFY_CLEAR, 0, vma, vma->vm_mm,
				address, address + size);
	tlb_gather_mmu(&tlb, vma->vm_mm, address, range.end);
	update_hiwater_rss(vma->vm_mm);
	mmu_notifier_invalidate_range_start(&range);
	unmap_single_vma(&tlb, vma, address, range.end, details);
	mmu_notifier_invalidate_range_end(&range);
	tlb_finish_mmu(&tlb, address, range.end);
}

/**
 * zap_vma_ptes - remove ptes mapping the vma
 * @vma: vm_area_struct holding ptes to be zapped
 * @address: starting address of pages to zap
 * @size: number of bytes to zap
 *
 * This function only unmaps ptes assigned to VM_PFNMAP vmas.
 *
 * The entire address range must be fully contained within the vma.
 *
 */
void zap_vma_ptes(struct vm_area_struct *vma, unsigned long address,
		unsigned long size)
{
	if (address < vma->vm_start || address + size > vma->vm_end ||
	    		!(vma->vm_flags & VM_PFNMAP))
		return;

	zap_page_range_single(vma, address, size, NULL);
}
EXPORT_SYMBOL_GPL(zap_vma_ptes);

static pmd_t *walk_to_pmd(struct mm_struct *mm, unsigned long addr)
{
	pgd_t *pgd;
	p4d_t *p4d;
	pud_t *pud;
	pmd_t *pmd;

	pgd = pgd_offset(mm, addr);
	p4d = p4d_alloc(mm, pgd, addr);
	if (!p4d)
		return NULL;
	pud = pud_alloc(mm, p4d, addr);
	if (!pud)
		return NULL;
	pmd = pmd_alloc(mm, pud, addr);
	if (!pmd)
		return NULL;

	VM_BUG_ON(pmd_trans_huge(*pmd));
	return pmd;
}

pte_t *__get_locked_pte(struct mm_struct *mm, unsigned long addr,
			spinlock_t **ptl)
{
	pmd_t *pmd = walk_to_pmd(mm, addr);

	if (!pmd)
		return NULL;
	return pte_alloc_map_lock(mm, pmd, addr, ptl);
}

static int validate_page_before_insert(struct page *page)
{
	if (PageAnon(page) || PageSlab(page) || page_has_type(page))
		return -EINVAL;
	flush_dcache_page(page);
	return 0;
}

static int insert_page_into_pte_locked(struct mm_struct *mm, pte_t *pte,
			unsigned long addr, struct page *page, pgprot_t prot)
{
	if (!pte_none(*pte))
		return -EBUSY;
	/* Ok, finally just insert the thing.. */
	get_page(page);
	inc_mm_counter_fast(mm, mm_counter_file(page));
	page_add_file_rmap(page, false);
	set_pte_at(mm, addr, pte, mk_pte(page, prot));
	return 0;
}

/*
 * This is the old fallback for page remapping.
 *
 * For historical reasons, it only allows reserved pages. Only
 * old drivers should use this, and they needed to mark their
 * pages reserved for the old functions anyway.
 */
static int insert_page(struct vm_area_struct *vma, unsigned long addr,
			struct page *page, pgprot_t prot)
{
	struct mm_struct *mm = vma->vm_mm;
	int retval;
	pte_t *pte;
	spinlock_t *ptl;

	retval = validate_page_before_insert(page);
	if (retval)
		goto out;
	retval = -ENOMEM;
	pte = get_locked_pte(mm, addr, &ptl);
	if (!pte)
		goto out;
	retval = insert_page_into_pte_locked(mm, pte, addr, page, prot);
	pte_unmap_unlock(pte, ptl);
out:
	return retval;
}

#ifdef pte_index
static int insert_page_in_batch_locked(struct mm_struct *mm, pte_t *pte,
			unsigned long addr, struct page *page, pgprot_t prot)
{
	int err;

	if (!page_count(page))
		return -EINVAL;
	err = validate_page_before_insert(page);
	if (err)
		return err;
	return insert_page_into_pte_locked(mm, pte, addr, page, prot);
}

/* insert_pages() amortizes the cost of spinlock operations
 * when inserting pages in a loop. Arch *must* define pte_index.
 */
static int insert_pages(struct vm_area_struct *vma, unsigned long addr,
			struct page **pages, unsigned long *num, pgprot_t prot)
{
	pmd_t *pmd = NULL;
	pte_t *start_pte, *pte;
	spinlock_t *pte_lock;
	struct mm_struct *const mm = vma->vm_mm;
	unsigned long curr_page_idx = 0;
	unsigned long remaining_pages_total = *num;
	unsigned long pages_to_write_in_pmd;
	int ret;
more:
	ret = -EFAULT;
	pmd = walk_to_pmd(mm, addr);
	if (!pmd)
		goto out;

	pages_to_write_in_pmd = min_t(unsigned long,
		remaining_pages_total, PTRS_PER_PTE - pte_index(addr));

	/* Allocate the PTE if necessary; takes PMD lock once only. */
	ret = -ENOMEM;
	if (pte_alloc(mm, pmd))
		goto out;

	while (pages_to_write_in_pmd) {
		int pte_idx = 0;
		const int batch_size = min_t(int, pages_to_write_in_pmd, 8);

		start_pte = pte_offset_map_lock(mm, pmd, addr, &pte_lock);
		for (pte = start_pte; pte_idx < batch_size; ++pte, ++pte_idx) {
			int err = insert_page_in_batch_locked(mm, pte,
				addr, pages[curr_page_idx], prot);
			if (unlikely(err)) {
				pte_unmap_unlock(start_pte, pte_lock);
				ret = err;
				remaining_pages_total -= pte_idx;
				goto out;
			}
			addr += PAGE_SIZE;
			++curr_page_idx;
		}
		pte_unmap_unlock(start_pte, pte_lock);
		pages_to_write_in_pmd -= batch_size;
		remaining_pages_total -= batch_size;
	}
	if (remaining_pages_total)
		goto more;
	ret = 0;
out:
	*num = remaining_pages_total;
	return ret;
}
#endif  /* ifdef pte_index */

/**
 * vm_insert_pages - insert multiple pages into user vma, batching the pmd lock.
 * @vma: user vma to map to
 * @addr: target start user address of these pages
 * @pages: source kernel pages
 * @num: in: number of pages to map. out: number of pages that were *not*
 * mapped. (0 means all pages were successfully mapped).
 *
 * Preferred over vm_insert_page() when inserting multiple pages.
 *
 * In case of error, we may have mapped a subset of the provided
 * pages. It is the caller's responsibility to account for this case.
 *
 * The same restrictions apply as in vm_insert_page().
 */
int vm_insert_pages(struct vm_area_struct *vma, unsigned long addr,
			struct page **pages, unsigned long *num)
{
#ifdef pte_index
	const unsigned long end_addr = addr + (*num * PAGE_SIZE) - 1;

	if (addr < vma->vm_start || end_addr >= vma->vm_end)
		return -EFAULT;
	if (!(vma->vm_flags & VM_MIXEDMAP)) {
		BUG_ON(mmap_read_trylock(vma->vm_mm));
		BUG_ON(vma->vm_flags & VM_PFNMAP);
		vma->vm_flags |= VM_MIXEDMAP;
	}
	/* Defer page refcount checking till we're about to map that page. */
	return insert_pages(vma, addr, pages, num, vma->vm_page_prot);
#else
	unsigned long idx = 0, pgcount = *num;
	int err = -EINVAL;

	for (; idx < pgcount; ++idx) {
		err = vm_insert_page(vma, addr + (PAGE_SIZE * idx), pages[idx]);
		if (err)
			break;
	}
	*num = pgcount - idx;
	return err;
#endif  /* ifdef pte_index */
}
EXPORT_SYMBOL(vm_insert_pages);

/**
 * vm_insert_page - insert single page into user vma
 * @vma: user vma to map to
 * @addr: target user address of this page
 * @page: source kernel page
 *
 * This allows drivers to insert individual pages they've allocated
 * into a user vma.
 *
 * The page has to be a nice clean _individual_ kernel allocation.
 * If you allocate a compound page, you need to have marked it as
 * such (__GFP_COMP), or manually just split the page up yourself
 * (see split_page()).
 *
 * NOTE! Traditionally this was done with "remap_pfn_range()" which
 * took an arbitrary page protection parameter. This doesn't allow
 * that. Your vma protection will have to be set up correctly, which
 * means that if you want a shared writable mapping, you'd better
 * ask for a shared writable mapping!
 *
 * The page does not need to be reserved.
 *
 * Usually this function is called from f_op->mmap() handler
 * under mm->mmap_lock write-lock, so it can change vma->vm_flags.
 * Caller must set VM_MIXEDMAP on vma if it wants to call this
 * function from other places, for example from page-fault handler.
 *
 * Return: %0 on success, negative error code otherwise.
 */
int vm_insert_page(struct vm_area_struct *vma, unsigned long addr,
			struct page *page)
{
	if (addr < vma->vm_start || addr >= vma->vm_end)
		return -EFAULT;
	if (!page_count(page))
		return -EINVAL;
	if (!(vma->vm_flags & VM_MIXEDMAP)) {
		BUG_ON(mmap_read_trylock(vma->vm_mm));
		BUG_ON(vma->vm_flags & VM_PFNMAP);
		vma->vm_flags |= VM_MIXEDMAP;
	}
	return insert_page(vma, addr, page, vma->vm_page_prot);
}
EXPORT_SYMBOL(vm_insert_page);

/*
 * __vm_map_pages - maps range of kernel pages into user vma
 * @vma: user vma to map to
 * @pages: pointer to array of source kernel pages
 * @num: number of pages in page array
 * @offset: user's requested vm_pgoff
 *
 * This allows drivers to map range of kernel pages into a user vma.
 *
 * Return: 0 on success and error code otherwise.
 */
static int __vm_map_pages(struct vm_area_struct *vma, struct page **pages,
				unsigned long num, unsigned long offset)
{
	unsigned long count = vma_pages(vma);
	unsigned long uaddr = vma->vm_start;
	int ret, i;

	/* Fail if the user requested offset is beyond the end of the object */
	if (offset >= num)
		return -ENXIO;

	/* Fail if the user requested size exceeds available object size */
	if (count > num - offset)
		return -ENXIO;

	for (i = 0; i < count; i++) {
		ret = vm_insert_page(vma, uaddr, pages[offset + i]);
		if (ret < 0)
			return ret;
		uaddr += PAGE_SIZE;
	}

	return 0;
}

/**
 * vm_map_pages - maps range of kernel pages starts with non zero offset
 * @vma: user vma to map to
 * @pages: pointer to array of source kernel pages
 * @num: number of pages in page array
 *
 * Maps an object consisting of @num pages, catering for the user's
 * requested vm_pgoff
 *
 * If we fail to insert any page into the vma, the function will return
 * immediately leaving any previously inserted pages present.  Callers
 * from the mmap handler may immediately return the error as their caller
 * will destroy the vma, removing any successfully inserted pages. Other
 * callers should make their own arrangements for calling unmap_region().
 *
 * Context: Process context. Called by mmap handlers.
 * Return: 0 on success and error code otherwise.
 */
int vm_map_pages(struct vm_area_struct *vma, struct page **pages,
				unsigned long num)
{
	return __vm_map_pages(vma, pages, num, vma->vm_pgoff);
}
EXPORT_SYMBOL(vm_map_pages);

/**
 * vm_map_pages_zero - map range of kernel pages starts with zero offset
 * @vma: user vma to map to
 * @pages: pointer to array of source kernel pages
 * @num: number of pages in page array
 *
 * Similar to vm_map_pages(), except that it explicitly sets the offset
 * to 0. This function is intended for the drivers that did not consider
 * vm_pgoff.
 *
 * Context: Process context. Called by mmap handlers.
 * Return: 0 on success and error code otherwise.
 */
int vm_map_pages_zero(struct vm_area_struct *vma, struct page **pages,
				unsigned long num)
{
	return __vm_map_pages(vma, pages, num, 0);
}
EXPORT_SYMBOL(vm_map_pages_zero);

static vm_fault_t insert_pfn(struct vm_area_struct *vma, unsigned long addr,
			pfn_t pfn, pgprot_t prot, bool mkwrite)
{
	struct mm_struct *mm = vma->vm_mm;
	pte_t *pte, entry;
	spinlock_t *ptl;

	pte = get_locked_pte(mm, addr, &ptl);
	if (!pte)
		return VM_FAULT_OOM;
	if (!pte_none(*pte)) {
		if (mkwrite) {
			/*
			 * For read faults on private mappings the PFN passed
			 * in may not match the PFN we have mapped if the
			 * mapped PFN is a writeable COW page.  In the mkwrite
			 * case we are creating a writable PTE for a shared
			 * mapping and we expect the PFNs to match. If they
			 * don't match, we are likely racing with block
			 * allocation and mapping invalidation so just skip the
			 * update.
			 */
			if (pte_pfn(*pte) != pfn_t_to_pfn(pfn)) {
				WARN_ON_ONCE(!is_zero_pfn(pte_pfn(*pte)));
				goto out_unlock;
			}
			entry = pte_mkyoung(*pte);
			entry = maybe_mkwrite(pte_mkdirty(entry),
							vma->vm_flags);
			if (ptep_set_access_flags(vma, addr, pte, entry, 1))
				update_mmu_cache(vma, addr, pte);
		}
		goto out_unlock;
	}

	/* Ok, finally just insert the thing.. */
	if (pfn_t_devmap(pfn))
		entry = pte_mkdevmap(pfn_t_pte(pfn, prot));
	else
		entry = pte_mkspecial(pfn_t_pte(pfn, prot));

	if (mkwrite) {
		entry = pte_mkyoung(entry);
		entry = maybe_mkwrite(pte_mkdirty(entry), vma->vm_flags);
	}

	set_pte_at(mm, addr, pte, entry);
	update_mmu_cache(vma, addr, pte); /* XXX: why not for insert_page? */

out_unlock:
	pte_unmap_unlock(pte, ptl);
	return VM_FAULT_NOPAGE;
}

/**
 * vmf_insert_pfn_prot - insert single pfn into user vma with specified pgprot
 * @vma: user vma to map to
 * @addr: target user address of this page
 * @pfn: source kernel pfn
 * @pgprot: pgprot flags for the inserted page
 *
 * This is exactly like vmf_insert_pfn(), except that it allows drivers
 * to override pgprot on a per-page basis.
 *
 * This only makes sense for IO mappings, and it makes no sense for
 * COW mappings.  In general, using multiple vmas is preferable;
 * vmf_insert_pfn_prot should only be used if using multiple VMAs is
 * impractical.
 *
 * See vmf_insert_mixed_prot() for a discussion of the implication of using
 * a value of @pgprot different from that of @vma->vm_page_prot.
 *
 * Context: Process context.  May allocate using %GFP_KERNEL.
 * Return: vm_fault_t value.
 */
vm_fault_t vmf_insert_pfn_prot(struct vm_area_struct *vma, unsigned long addr,
			unsigned long pfn, pgprot_t pgprot)
{
	/*
	 * Technically, architectures with pte_special can avoid all these
	 * restrictions (same for remap_pfn_range).  However we would like
	 * consistency in testing and feature parity among all, so we should
	 * try to keep these invariants in place for everybody.
	 */
	BUG_ON(!(vma->vm_flags & (VM_PFNMAP|VM_MIXEDMAP)));
	BUG_ON((vma->vm_flags & (VM_PFNMAP|VM_MIXEDMAP)) ==
						(VM_PFNMAP|VM_MIXEDMAP));
	BUG_ON((vma->vm_flags & VM_PFNMAP) && is_cow_mapping(vma->vm_flags));
	BUG_ON((vma->vm_flags & VM_MIXEDMAP) && pfn_valid(pfn));

	if (addr < vma->vm_start || addr >= vma->vm_end)
		return VM_FAULT_SIGBUS;

	if (!pfn_modify_allowed(pfn, pgprot))
		return VM_FAULT_SIGBUS;

	track_pfn_insert(vma, &pgprot, __pfn_to_pfn_t(pfn, PFN_DEV));

	return insert_pfn(vma, addr, __pfn_to_pfn_t(pfn, PFN_DEV), pgprot,
			false);
}
EXPORT_SYMBOL(vmf_insert_pfn_prot);

/**
 * vmf_insert_pfn - insert single pfn into user vma
 * @vma: user vma to map to
 * @addr: target user address of this page
 * @pfn: source kernel pfn
 *
 * Similar to vm_insert_page, this allows drivers to insert individual pages
 * they've allocated into a user vma. Same comments apply.
 *
 * This function should only be called from a vm_ops->fault handler, and
 * in that case the handler should return the result of this function.
 *
 * vma cannot be a COW mapping.
 *
 * As this is called only for pages that do not currently exist, we
 * do not need to flush old virtual caches or the TLB.
 *
 * Context: Process context.  May allocate using %GFP_KERNEL.
 * Return: vm_fault_t value.
 */
vm_fault_t vmf_insert_pfn(struct vm_area_struct *vma, unsigned long addr,
			unsigned long pfn)
{
	return vmf_insert_pfn_prot(vma, addr, pfn, vma->vm_page_prot);
}
EXPORT_SYMBOL(vmf_insert_pfn);

static bool vm_mixed_ok(struct vm_area_struct *vma, pfn_t pfn)
{
	/* these checks mirror the abort conditions in vm_normal_page */
	if (vma->vm_flags & VM_MIXEDMAP)
		return true;
	if (pfn_t_devmap(pfn))
		return true;
	if (pfn_t_special(pfn))
		return true;
	if (is_zero_pfn(pfn_t_to_pfn(pfn)))
		return true;
	return false;
}

static vm_fault_t __vm_insert_mixed(struct vm_area_struct *vma,
		unsigned long addr, pfn_t pfn, pgprot_t pgprot,
		bool mkwrite)
{
	int err;

	BUG_ON(!vm_mixed_ok(vma, pfn));

	if (addr < vma->vm_start || addr >= vma->vm_end)
		return VM_FAULT_SIGBUS;

	track_pfn_insert(vma, &pgprot, pfn);

	if (!pfn_modify_allowed(pfn_t_to_pfn(pfn), pgprot))
		return VM_FAULT_SIGBUS;

	/*
	 * If we don't have pte special, then we have to use the pfn_valid()
	 * based VM_MIXEDMAP scheme (see vm_normal_page), and thus we *must*
	 * refcount the page if pfn_valid is true (hence insert_page rather
	 * than insert_pfn).  If a zero_pfn were inserted into a VM_MIXEDMAP
	 * without pte special, it would there be refcounted as a normal page.
	 */
	if (!IS_ENABLED(CONFIG_ARCH_HAS_PTE_SPECIAL) &&
	    !pfn_t_devmap(pfn) && pfn_t_valid(pfn)) {
		struct page *page;

		/*
		 * At this point we are committed to insert_page()
		 * regardless of whether the caller specified flags that
		 * result in pfn_t_has_page() == false.
		 */
		page = pfn_to_page(pfn_t_to_pfn(pfn));
		err = insert_page(vma, addr, page, pgprot);
	} else {
		return insert_pfn(vma, addr, pfn, pgprot, mkwrite);
	}

	if (err == -ENOMEM)
		return VM_FAULT_OOM;
	if (err < 0 && err != -EBUSY)
		return VM_FAULT_SIGBUS;

	return VM_FAULT_NOPAGE;
}

/**
 * vmf_insert_mixed_prot - insert single pfn into user vma with specified pgprot
 * @vma: user vma to map to
 * @addr: target user address of this page
 * @pfn: source kernel pfn
 * @pgprot: pgprot flags for the inserted page
 *
 * This is exactly like vmf_insert_mixed(), except that it allows drivers
 * to override pgprot on a per-page basis.
 *
 * Typically this function should be used by drivers to set caching- and
 * encryption bits different than those of @vma->vm_page_prot, because
 * the caching- or encryption mode may not be known at mmap() time.
 * This is ok as long as @vma->vm_page_prot is not used by the core vm
 * to set caching and encryption bits for those vmas (except for COW pages).
 * This is ensured by core vm only modifying these page table entries using
 * functions that don't touch caching- or encryption bits, using pte_modify()
 * if needed. (See for example mprotect()).
 * Also when new page-table entries are created, this is only done using the
 * fault() callback, and never using the value of vma->vm_page_prot,
 * except for page-table entries that point to anonymous pages as the result
 * of COW.
 *
 * Context: Process context.  May allocate using %GFP_KERNEL.
 * Return: vm_fault_t value.
 */
vm_fault_t vmf_insert_mixed_prot(struct vm_area_struct *vma, unsigned long addr,
				 pfn_t pfn, pgprot_t pgprot)
{
	return __vm_insert_mixed(vma, addr, pfn, pgprot, false);
}
EXPORT_SYMBOL(vmf_insert_mixed_prot);

vm_fault_t vmf_insert_mixed(struct vm_area_struct *vma, unsigned long addr,
		pfn_t pfn)
{
	return __vm_insert_mixed(vma, addr, pfn, vma->vm_page_prot, false);
}
EXPORT_SYMBOL(vmf_insert_mixed);

/*
 *  If the insertion of PTE failed because someone else already added a
 *  different entry in the mean time, we treat that as success as we assume
 *  the same entry was actually inserted.
 */
vm_fault_t vmf_insert_mixed_mkwrite(struct vm_area_struct *vma,
		unsigned long addr, pfn_t pfn)
{
	return __vm_insert_mixed(vma, addr, pfn, vma->vm_page_prot, true);
}
EXPORT_SYMBOL(vmf_insert_mixed_mkwrite);

/*
 * maps a range of physical memory into the requested pages. the old
 * mappings are removed. any references to nonexistent pages results
 * in null mappings (currently treated as "copy-on-access")
 */
static int remap_pte_range(struct mm_struct *mm, pmd_t *pmd,
			unsigned long addr, unsigned long end,
			unsigned long pfn, pgprot_t prot)
{
	pte_t *pte, *mapped_pte;
	spinlock_t *ptl;
	int err = 0;

	mapped_pte = pte = pte_alloc_map_lock(mm, pmd, addr, &ptl);
	if (!pte)
		return -ENOMEM;
	arch_enter_lazy_mmu_mode();
	do {
		BUG_ON(!pte_none(*pte));
		if (!pfn_modify_allowed(pfn, prot)) {
			err = -EACCES;
			break;
		}
		set_pte_at(mm, addr, pte, pte_mkspecial(pfn_pte(pfn, prot)));
		pfn++;
	} while (pte++, addr += PAGE_SIZE, addr != end);
	arch_leave_lazy_mmu_mode();
	pte_unmap_unlock(mapped_pte, ptl);
	return err;
}

static inline int remap_pmd_range(struct mm_struct *mm, pud_t *pud,
			unsigned long addr, unsigned long end,
			unsigned long pfn, pgprot_t prot)
{
	pmd_t *pmd;
	unsigned long next;
	int err;

	pfn -= addr >> PAGE_SHIFT;
	pmd = pmd_alloc(mm, pud, addr);
	if (!pmd)
		return -ENOMEM;
	VM_BUG_ON(pmd_trans_huge(*pmd));
	do {
		next = pmd_addr_end(addr, end);
		err = remap_pte_range(mm, pmd, addr, next,
				pfn + (addr >> PAGE_SHIFT), prot);
		if (err)
			return err;
	} while (pmd++, addr = next, addr != end);
	return 0;
}

static inline int remap_pud_range(struct mm_struct *mm, p4d_t *p4d,
			unsigned long addr, unsigned long end,
			unsigned long pfn, pgprot_t prot)
{
	pud_t *pud;
	unsigned long next;
	int err;

	pfn -= addr >> PAGE_SHIFT;
	pud = pud_alloc(mm, p4d, addr);
	if (!pud)
		return -ENOMEM;
	do {
		next = pud_addr_end(addr, end);
		err = remap_pmd_range(mm, pud, addr, next,
				pfn + (addr >> PAGE_SHIFT), prot);
		if (err)
			return err;
	} while (pud++, addr = next, addr != end);
	return 0;
}

static inline int remap_p4d_range(struct mm_struct *mm, pgd_t *pgd,
			unsigned long addr, unsigned long end,
			unsigned long pfn, pgprot_t prot)
{
	p4d_t *p4d;
	unsigned long next;
	int err;

	pfn -= addr >> PAGE_SHIFT;
	p4d = p4d_alloc(mm, pgd, addr);
	if (!p4d)
		return -ENOMEM;
	do {
		next = p4d_addr_end(addr, end);
		err = remap_pud_range(mm, p4d, addr, next,
				pfn + (addr >> PAGE_SHIFT), prot);
		if (err)
			return err;
	} while (p4d++, addr = next, addr != end);
	return 0;
}

/**
 * remap_pfn_range - remap kernel memory to userspace
 * @vma: user vma to map to
 * @addr: target page aligned user address to start at
 * @pfn: page frame number of kernel physical memory address
 * @size: size of mapping area
 * @prot: page protection flags for this mapping
 *
 * Note: this is only safe if the mm semaphore is held when called.
 *
 * Return: %0 on success, negative error code otherwise.
 */
int remap_pfn_range(struct vm_area_struct *vma, unsigned long addr,
		    unsigned long pfn, unsigned long size, pgprot_t prot)
{
	pgd_t *pgd;
	unsigned long next;
	unsigned long end = addr + PAGE_ALIGN(size);
	struct mm_struct *mm = vma->vm_mm;
	unsigned long remap_pfn = pfn;
	int err;

	if (WARN_ON_ONCE(!PAGE_ALIGNED(addr)))
		return -EINVAL;

	/*
	 * Physically remapped pages are special. Tell the
	 * rest of the world about it:
	 *   VM_IO tells people not to look at these pages
	 *	(accesses can have side effects).
	 *   VM_PFNMAP tells the core MM that the base pages are just
	 *	raw PFN mappings, and do not have a "struct page" associated
	 *	with them.
	 *   VM_DONTEXPAND
	 *      Disable vma merging and expanding with mremap().
	 *   VM_DONTDUMP
	 *      Omit vma from core dump, even when VM_IO turned off.
	 *
	 * There's a horrible special case to handle copy-on-write
	 * behaviour that some programs depend on. We mark the "original"
	 * un-COW'ed pages by matching them up with "vma->vm_pgoff".
	 * See vm_normal_page() for details.
	 */
	if (is_cow_mapping(vma->vm_flags)) {
		if (addr != vma->vm_start || end != vma->vm_end)
			return -EINVAL;
		vma->vm_pgoff = pfn;
	}

	err = track_pfn_remap(vma, &prot, remap_pfn, addr, PAGE_ALIGN(size));
	if (err)
		return -EINVAL;

	vma->vm_flags |= VM_IO | VM_PFNMAP | VM_DONTEXPAND | VM_DONTDUMP;

	BUG_ON(addr >= end);
	pfn -= addr >> PAGE_SHIFT;
	pgd = pgd_offset(mm, addr);
	flush_cache_range(vma, addr, end);
	do {
		next = pgd_addr_end(addr, end);
		err = remap_p4d_range(mm, pgd, addr, next,
				pfn + (addr >> PAGE_SHIFT), prot);
		if (err)
			break;
	} while (pgd++, addr = next, addr != end);

	if (err)
		untrack_pfn(vma, remap_pfn, PAGE_ALIGN(size));

	return err;
}
EXPORT_SYMBOL(remap_pfn_range);

/**
 * vm_iomap_memory - remap memory to userspace
 * @vma: user vma to map to
 * @start: start of the physical memory to be mapped
 * @len: size of area
 *
 * This is a simplified io_remap_pfn_range() for common driver use. The
 * driver just needs to give us the physical memory range to be mapped,
 * we'll figure out the rest from the vma information.
 *
 * NOTE! Some drivers might want to tweak vma->vm_page_prot first to get
 * whatever write-combining details or similar.
 *
 * Return: %0 on success, negative error code otherwise.
 */
int vm_iomap_memory(struct vm_area_struct *vma, phys_addr_t start, unsigned long len)
{
	unsigned long vm_len, pfn, pages;

	/* Check that the physical memory area passed in looks valid */
	if (start + len < start)
		return -EINVAL;
	/*
	 * You *really* shouldn't map things that aren't page-aligned,
	 * but we've historically allowed it because IO memory might
	 * just have smaller alignment.
	 */
	len += start & ~PAGE_MASK;
	pfn = start >> PAGE_SHIFT;
	pages = (len + ~PAGE_MASK) >> PAGE_SHIFT;
	if (pfn + pages < pfn)
		return -EINVAL;

	/* We start the mapping 'vm_pgoff' pages into the area */
	if (vma->vm_pgoff > pages)
		return -EINVAL;
	pfn += vma->vm_pgoff;
	pages -= vma->vm_pgoff;

	/* Can we fit all of the mapping? */
	vm_len = vma->vm_end - vma->vm_start;
	if (vm_len >> PAGE_SHIFT > pages)
		return -EINVAL;

	/* Ok, let it rip */
	return io_remap_pfn_range(vma, vma->vm_start, pfn, vm_len, vma->vm_page_prot);
}
EXPORT_SYMBOL(vm_iomap_memory);

static int apply_to_pte_range(struct mm_struct *mm, pmd_t *pmd,
				     unsigned long addr, unsigned long end,
				     pte_fn_t fn, void *data, bool create,
				     pgtbl_mod_mask *mask)
{
	pte_t *pte;
	int err = 0;
	spinlock_t *ptl;

	if (create) {
		pte = (mm == &init_mm) ?
			pte_alloc_kernel_track(pmd, addr, mask) :
			pte_alloc_map_lock(mm, pmd, addr, &ptl);
		if (!pte)
			return -ENOMEM;
	} else {
		pte = (mm == &init_mm) ?
			pte_offset_kernel(pmd, addr) :
			pte_offset_map_lock(mm, pmd, addr, &ptl);
	}

	BUG_ON(pmd_huge(*pmd));

	arch_enter_lazy_mmu_mode();

	if (fn) {
		do {
			if (create || !pte_none(*pte)) {
				err = fn(pte++, addr, data);
				if (err)
					break;
			}
		} while (addr += PAGE_SIZE, addr != end);
	}
	*mask |= PGTBL_PTE_MODIFIED;

	arch_leave_lazy_mmu_mode();

	if (mm != &init_mm)
		pte_unmap_unlock(pte-1, ptl);
	return err;
}

static int apply_to_pmd_range(struct mm_struct *mm, pud_t *pud,
				     unsigned long addr, unsigned long end,
				     pte_fn_t fn, void *data, bool create,
				     pgtbl_mod_mask *mask)
{
	pmd_t *pmd;
	unsigned long next;
	int err = 0;

	BUG_ON(pud_huge(*pud));

	if (create) {
		pmd = pmd_alloc_track(mm, pud, addr, mask);
		if (!pmd)
			return -ENOMEM;
	} else {
		pmd = pmd_offset(pud, addr);
	}
	do {
		next = pmd_addr_end(addr, end);
		if (create || !pmd_none_or_clear_bad(pmd)) {
			err = apply_to_pte_range(mm, pmd, addr, next, fn, data,
						 create, mask);
			if (err)
				break;
		}
	} while (pmd++, addr = next, addr != end);
	return err;
}

static int apply_to_pud_range(struct mm_struct *mm, p4d_t *p4d,
				     unsigned long addr, unsigned long end,
				     pte_fn_t fn, void *data, bool create,
				     pgtbl_mod_mask *mask)
{
	pud_t *pud;
	unsigned long next;
	int err = 0;

	if (create) {
		pud = pud_alloc_track(mm, p4d, addr, mask);
		if (!pud)
			return -ENOMEM;
	} else {
		pud = pud_offset(p4d, addr);
	}
	do {
		next = pud_addr_end(addr, end);
		if (create || !pud_none_or_clear_bad(pud)) {
			err = apply_to_pmd_range(mm, pud, addr, next, fn, data,
						 create, mask);
			if (err)
				break;
		}
	} while (pud++, addr = next, addr != end);
	return err;
}

static int apply_to_p4d_range(struct mm_struct *mm, pgd_t *pgd,
				     unsigned long addr, unsigned long end,
				     pte_fn_t fn, void *data, bool create,
				     pgtbl_mod_mask *mask)
{
	p4d_t *p4d;
	unsigned long next;
	int err = 0;

	if (create) {
		p4d = p4d_alloc_track(mm, pgd, addr, mask);
		if (!p4d)
			return -ENOMEM;
	} else {
		p4d = p4d_offset(pgd, addr);
	}
	do {
		next = p4d_addr_end(addr, end);
		if (create || !p4d_none_or_clear_bad(p4d)) {
			err = apply_to_pud_range(mm, p4d, addr, next, fn, data,
						 create, mask);
			if (err)
				break;
		}
	} while (p4d++, addr = next, addr != end);
	return err;
}

static int __apply_to_page_range(struct mm_struct *mm, unsigned long addr,
				 unsigned long size, pte_fn_t fn,
				 void *data, bool create)
{
	pgd_t *pgd;
	unsigned long start = addr, next;
	unsigned long end = addr + size;
	pgtbl_mod_mask mask = 0;
	int err = 0;

	if (WARN_ON(addr >= end))
		return -EINVAL;

	pgd = pgd_offset(mm, addr);
	do {
		next = pgd_addr_end(addr, end);
		if (!create && pgd_none_or_clear_bad(pgd))
			continue;
		err = apply_to_p4d_range(mm, pgd, addr, next, fn, data, create, &mask);
		if (err)
			break;
	} while (pgd++, addr = next, addr != end);

	if (mask & ARCH_PAGE_TABLE_SYNC_MASK)
		arch_sync_kernel_mappings(start, start + size);

	return err;
}

/*
 * Scan a region of virtual memory, filling in page tables as necessary
 * and calling a provided function on each leaf page table.
 */
int apply_to_page_range(struct mm_struct *mm, unsigned long addr,
			unsigned long size, pte_fn_t fn, void *data)
{
	return __apply_to_page_range(mm, addr, size, fn, data, true);
}
EXPORT_SYMBOL_GPL(apply_to_page_range);

#ifdef CONFIG_SPECULATIVE_PAGE_FAULT
static bool pte_spinlock(struct vm_fault *vmf)
{
	bool ret = false;
#ifdef CONFIG_TRANSPARENT_HUGEPAGE
	pmd_t pmdval;
#endif

	/* Check if vma is still valid */
	if (!(vmf->flags & FAULT_FLAG_SPECULATIVE)) {
		vmf->ptl = pte_lockptr(vmf->vma->vm_mm, vmf->pmd);
		spin_lock(vmf->ptl);
		return true;
	}

	local_irq_disable();
	if (vma_has_changed(vmf)) {
		trace_spf_vma_changed(_RET_IP_, vmf->vma, vmf->address);
		goto out;
	}

#ifdef CONFIG_TRANSPARENT_HUGEPAGE
	/*
	 * We check if the pmd value is still the same to ensure that there
	 * is not a huge collapse operation in progress in our back.
	 */
	pmdval = READ_ONCE(*vmf->pmd);
	if (!pmd_same(pmdval, vmf->orig_pmd)) {
		trace_spf_pmd_changed(_RET_IP_, vmf->vma, vmf->address);
		goto out;
	}
#endif

	vmf->ptl = pte_lockptr(vmf->vma->vm_mm, vmf->pmd);
	if (unlikely(!spin_trylock(vmf->ptl))) {
		trace_spf_pte_lock(_RET_IP_, vmf->vma, vmf->address);
		goto out;
	}

	if (vma_has_changed(vmf)) {
		spin_unlock(vmf->ptl);
		trace_spf_vma_changed(_RET_IP_, vmf->vma, vmf->address);
		goto out;
	}

	ret = true;
out:
	local_irq_enable();
	return ret;
}

<<<<<<< HEAD
static bool pte_map_lock(struct vm_fault *vmf)
=======
static bool __pte_map_lock_speculative(struct vm_fault *vmf, unsigned long addr)
>>>>>>> 76081a5f
{
	bool ret = false;
	pte_t *pte;
	spinlock_t *ptl;
#ifdef CONFIG_TRANSPARENT_HUGEPAGE
	pmd_t pmdval;
#endif

<<<<<<< HEAD
	if (!(vmf->flags & FAULT_FLAG_SPECULATIVE)) {
		vmf->pte = pte_offset_map_lock(vmf->vma->vm_mm, vmf->pmd,
					       vmf->address, &vmf->ptl);
		return true;
	}

=======
>>>>>>> 76081a5f
	/*
	 * The first vma_has_changed() guarantees the page-tables are still
	 * valid, having IRQs disabled ensures they stay around, hence the
	 * second vma_has_changed() to make sure they are still valid once
	 * we've got the lock. After that a concurrent zap_pte_range() will
	 * block on the PTL and thus we're safe.
	 */
	local_irq_disable();
	if (vma_has_changed(vmf)) {
<<<<<<< HEAD
		trace_spf_vma_changed(_RET_IP_, vmf->vma, vmf->address);
=======
		trace_spf_vma_changed(_RET_IP_, vmf->vma, addr);
>>>>>>> 76081a5f
		goto out;
	}

#ifdef CONFIG_TRANSPARENT_HUGEPAGE
	/*
	 * We check if the pmd value is still the same to ensure that there
	 * is not a huge collapse operation in progress in our back.
	 */
	pmdval = READ_ONCE(*vmf->pmd);
	if (!pmd_same(pmdval, vmf->orig_pmd)) {
<<<<<<< HEAD
		trace_spf_pmd_changed(_RET_IP_, vmf->vma, vmf->address);
=======
		trace_spf_pmd_changed(_RET_IP_, vmf->vma, addr);
>>>>>>> 76081a5f
		goto out;
	}
#endif

	/*
	 * Same as pte_offset_map_lock() except that we call
	 * spin_trylock() in place of spin_lock() to avoid race with
	 * unmap path which may have the lock and wait for this CPU
	 * to invalidate TLB but this CPU has irq disabled.
	 * Since we are in a speculative patch, accept it could fail
	 */
	ptl = pte_lockptr(vmf->vma->vm_mm, vmf->pmd);
<<<<<<< HEAD
	pte = pte_offset_map(vmf->pmd, vmf->address);
	if (unlikely(!spin_trylock(ptl))) {
		pte_unmap(pte);
		trace_spf_pte_lock(_RET_IP_, vmf->vma, vmf->address);
=======
	pte = pte_offset_map(vmf->pmd, addr);
	if (unlikely(!spin_trylock(ptl))) {
		pte_unmap(pte);
		trace_spf_pte_lock(_RET_IP_, vmf->vma, addr);
>>>>>>> 76081a5f
		goto out;
	}

	if (vma_has_changed(vmf)) {
		pte_unmap_unlock(pte, ptl);
<<<<<<< HEAD
		trace_spf_vma_changed(_RET_IP_, vmf->vma, vmf->address);
=======
		trace_spf_vma_changed(_RET_IP_, vmf->vma, addr);
>>>>>>> 76081a5f
		goto out;
	}

	vmf->pte = pte;
	vmf->ptl = ptl;
	ret = true;
out:
	local_irq_enable();
	return ret;
}
<<<<<<< HEAD
=======

static bool pte_map_lock(struct vm_fault *vmf)
{
	if (!(vmf->flags & FAULT_FLAG_SPECULATIVE)) {
		vmf->pte = pte_offset_map_lock(vmf->vma->vm_mm, vmf->pmd,
					       vmf->address, &vmf->ptl);
		return true;
	}

	return __pte_map_lock_speculative(vmf, vmf->address);
}

bool pte_map_lock_addr(struct vm_fault *vmf, unsigned long addr)
{
	if (!(vmf->flags & FAULT_FLAG_SPECULATIVE)) {
		vmf->pte = pte_offset_map_lock(vmf->vma->vm_mm, vmf->pmd,
					       addr, &vmf->ptl);
		return true;
	}

	return __pte_map_lock_speculative(vmf, addr);
}

static bool __read_mostly allow_file_spec_access;
static int __init allow_file_spec_access_setup(char *str)
{
	allow_file_spec_access = true;
	return 1;
}
__setup("allow_file_spec_access", allow_file_spec_access_setup);

static bool vmf_allows_speculation(struct vm_fault *vmf)
{
	if (vma_is_anonymous(vmf->vma)) {
		/*
		 * __anon_vma_prepare() requires the mmap_sem to be held
		 * because vm_next and vm_prev must be safe. This can't be
		 * guaranteed in the speculative path.
		 */
		if (!vmf->vma->anon_vma) {
			trace_spf_vma_notsup(_RET_IP_, vmf->vma, vmf->address);
			return false;
		}
		return true;
	}

	if (!allow_file_spec_access) {
		/*
		 * Can't call vm_ops service has we don't know what they would
		 * do with the VMA.
		 * This include huge page from hugetlbfs.
		 */
		trace_spf_vma_notsup(_RET_IP_, vmf->vma, vmf->address);
		return false;
	}

	if (!(vmf->vma->vm_flags & VM_SHARED) &&
		(vmf->flags & FAULT_FLAG_WRITE) &&
		!vmf->vma->anon_vma) {
		/*
		 * non-anonymous private COW without anon_vma.
		 * See above.
		 */
		trace_spf_vma_notsup(_RET_IP_, vmf->vma, vmf->address);
		return false;
	}

	if (vmf->vma->vm_ops->allow_speculation &&
		vmf->vma->vm_ops->allow_speculation()) {
		return true;
	}

	trace_spf_vma_notsup(_RET_IP_, vmf->vma, vmf->address);
	return false;
}

>>>>>>> 76081a5f
#else
static inline bool pte_spinlock(struct vm_fault *vmf)
{
	vmf->ptl = pte_lockptr(vmf->vma->vm_mm, vmf->pmd);
	spin_lock(vmf->ptl);
	return true;
}

static inline bool pte_map_lock(struct vm_fault *vmf)
{
	vmf->pte = pte_offset_map_lock(vmf->vma->vm_mm, vmf->pmd,
				       vmf->address, &vmf->ptl);
	return true;
}
<<<<<<< HEAD
=======

inline bool pte_map_lock_addr(struct vm_fault *vmf, unsigned long addr)
{
	vmf->pte = pte_offset_map_lock(vmf->vma->vm_mm, vmf->pmd,
					addr, &vmf->ptl);
	return true;
}

static inline bool vmf_allows_speculation(struct vm_fault *vmf)
{
	return false;
}
>>>>>>> 76081a5f
#endif /* CONFIG_SPECULATIVE_PAGE_FAULT */

/*
 * Scan a region of virtual memory, calling a provided function on
 * each leaf page table where it exists.
 *
 * Unlike apply_to_page_range, this does _not_ fill in page tables
 * where they are absent.
 */
int apply_to_existing_page_range(struct mm_struct *mm, unsigned long addr,
				 unsigned long size, pte_fn_t fn, void *data)
{
	return __apply_to_page_range(mm, addr, size, fn, data, false);
}
EXPORT_SYMBOL_GPL(apply_to_existing_page_range);

/*
 * handle_pte_fault chooses page fault handler according to an entry which was
 * read non-atomically.  Before making any commitment, on those architectures
 * or configurations (e.g. i386 with PAE) which might give a mix of unmatched
 * parts, do_swap_page must check under lock before unmapping the pte and
 * proceeding (but do_wp_page is only called after already making such a check;
 * and do_anonymous_page can safely check later on).
 *
 * pte_unmap_same() returns:
 *	0			if the PTE are the same
 *	VM_FAULT_PTNOTSAME	if the PTE are different
 *	VM_FAULT_RETRY		if the VMA has changed in our back during
 *				a speculative page fault handling.
 */
static inline int pte_unmap_same(struct vm_fault *vmf)
{
	int ret = 0;

#if defined(CONFIG_SMP) || defined(CONFIG_PREEMPT)
	if (sizeof(pte_t) > sizeof(unsigned long)) {
		if (pte_spinlock(vmf)) {
			if (!pte_same(*vmf->pte, vmf->orig_pte))
				ret = VM_FAULT_PTNOTSAME;
			spin_unlock(vmf->ptl);
		} else
			ret = VM_FAULT_RETRY;
	}
#endif
	pte_unmap(vmf->pte);
	return ret;
}

static inline bool cow_user_page(struct page *dst, struct page *src,
				 struct vm_fault *vmf)
{
	bool ret;
	void *kaddr;
	void __user *uaddr;
	bool locked = false;
	struct vm_area_struct *vma = vmf->vma;
	struct mm_struct *mm = vma->vm_mm;
	unsigned long addr = vmf->address;

	if (likely(src)) {
		copy_user_highpage(dst, src, addr, vma);
		return true;
	}

	/*
	 * If the source page was a PFN mapping, we don't have
	 * a "struct page" for it. We do a best-effort copy by
	 * just copying from the original user address. If that
	 * fails, we just zero-fill it. Live with it.
	 */
	kaddr = kmap_atomic(dst);
	uaddr = (void __user *)(addr & PAGE_MASK);

	/*
	 * On architectures with software "accessed" bits, we would
	 * take a double page fault, so mark it accessed here.
	 */
	if (arch_faults_on_old_pte() && !pte_young(vmf->orig_pte)) {
		pte_t entry;

		vmf->pte = pte_offset_map_lock(mm, vmf->pmd, addr, &vmf->ptl);
		locked = true;
		if (!likely(pte_same(*vmf->pte, vmf->orig_pte))) {
			/*
			 * Other thread has already handled the fault
			 * and update local tlb only
			 */
			update_mmu_tlb(vma, addr, vmf->pte);
			ret = false;
			goto pte_unlock;
		}

		entry = pte_mkyoung(vmf->orig_pte);
		if (ptep_set_access_flags(vma, addr, vmf->pte, entry, 0))
			update_mmu_cache(vma, addr, vmf->pte);
	}

	/*
	 * This really shouldn't fail, because the page is there
	 * in the page tables. But it might just be unreadable,
	 * in which case we just give up and fill the result with
	 * zeroes.
	 */
	if (__copy_from_user_inatomic(kaddr, uaddr, PAGE_SIZE)) {
		if (locked)
			goto warn;

		/* Re-validate under PTL if the page is still mapped */
		vmf->pte = pte_offset_map_lock(mm, vmf->pmd, addr, &vmf->ptl);
		locked = true;
		if (!likely(pte_same(*vmf->pte, vmf->orig_pte))) {
			/* The PTE changed under us, update local tlb */
			update_mmu_tlb(vma, addr, vmf->pte);
			ret = false;
			goto pte_unlock;
		}

		/*
		 * The same page can be mapped back since last copy attempt.
		 * Try to copy again under PTL.
		 */
		if (__copy_from_user_inatomic(kaddr, uaddr, PAGE_SIZE)) {
			/*
			 * Give a warn in case there can be some obscure
			 * use-case
			 */
warn:
			WARN_ON_ONCE(1);
			clear_page(kaddr);
		}
	}

	ret = true;

pte_unlock:
	if (locked)
		pte_unmap_unlock(vmf->pte, vmf->ptl);
	kunmap_atomic(kaddr);
	flush_dcache_page(dst);

	return ret;
}

static gfp_t __get_fault_gfp_mask(struct vm_area_struct *vma)
{
	struct file *vm_file = vma->vm_file;

	if (vm_file)
		return mapping_gfp_mask(vm_file->f_mapping) | __GFP_FS | __GFP_IO;

	/*
	 * Special mappings (e.g. VDSO) do not have any file so fake
	 * a default GFP_KERNEL for them.
	 */
	return GFP_KERNEL;
}

/*
 * Notify the address space that the page is about to become writable so that
 * it can prohibit this or wait for the page to get into an appropriate state.
 *
 * We do this without the lock held, so that it can sleep if it needs to.
 */
static vm_fault_t do_page_mkwrite(struct vm_fault *vmf)
{
	vm_fault_t ret;
	struct page *page = vmf->page;
	unsigned int old_flags = vmf->flags;

	vmf->flags = FAULT_FLAG_WRITE|FAULT_FLAG_MKWRITE;

	if (vmf->vma->vm_file &&
	    IS_SWAPFILE(vmf->vma->vm_file->f_mapping->host))
		return VM_FAULT_SIGBUS;

	ret = vmf->vma->vm_ops->page_mkwrite(vmf);
	/* Restore original flags so that caller is not surprised */
	vmf->flags = old_flags;
	if (unlikely(ret & (VM_FAULT_ERROR | VM_FAULT_NOPAGE)))
		return ret;
	if (unlikely(!(ret & VM_FAULT_LOCKED))) {
		lock_page(page);
		if (!page->mapping) {
			unlock_page(page);
			return 0; /* retry */
		}
		ret |= VM_FAULT_LOCKED;
	} else
		VM_BUG_ON_PAGE(!PageLocked(page), page);
	return ret;
}

/*
 * Handle dirtying of a page in shared file mapping on a write fault.
 *
 * The function expects the page to be locked and unlocks it.
 */
static vm_fault_t fault_dirty_shared_page(struct vm_fault *vmf)
{
	struct vm_area_struct *vma = vmf->vma;
	struct address_space *mapping;
	struct page *page = vmf->page;
	bool dirtied;
	bool page_mkwrite = vma->vm_ops && vma->vm_ops->page_mkwrite;

	dirtied = set_page_dirty(page);
	VM_BUG_ON_PAGE(PageAnon(page), page);
	/*
	 * Take a local copy of the address_space - page.mapping may be zeroed
	 * by truncate after unlock_page().   The address_space itself remains
	 * pinned by vma->vm_file's reference.  We rely on unlock_page()'s
	 * release semantics to prevent the compiler from undoing this copying.
	 */
	mapping = page_rmapping(page);
	unlock_page(page);

	if (!page_mkwrite)
		file_update_time(vma->vm_file);

	/*
	 * Throttle page dirtying rate down to writeback speed.
	 *
	 * mapping may be NULL here because some device drivers do not
	 * set page.mapping but still dirty their pages
	 *
	 * Drop the mmap_lock before waiting on IO, if we can. The file
	 * is pinning the mapping, as per above.
	 */
	if ((dirtied || page_mkwrite) && mapping) {
		struct file *fpin;

		fpin = maybe_unlock_mmap_for_io(vmf, NULL);
		balance_dirty_pages_ratelimited(mapping);
		if (fpin) {
			fput(fpin);
			return VM_FAULT_RETRY;
		}
	}

	return 0;
}

/*
 * Handle write page faults for pages that can be reused in the current vma
 *
 * This can happen either due to the mapping being with the VM_SHARED flag,
 * or due to us being the last reference standing to the page. In either
 * case, all we need to do here is to mark the page as writable and update
 * any related book-keeping.
 */
static inline void wp_page_reuse(struct vm_fault *vmf)
	__releases(vmf->ptl)
{
	struct vm_area_struct *vma = vmf->vma;
	struct page *page = vmf->page;
	pte_t entry;
	/*
	 * Clear the pages cpupid information as the existing
	 * information potentially belongs to a now completely
	 * unrelated process.
	 */
	if (page)
		page_cpupid_xchg_last(page, (1 << LAST_CPUPID_SHIFT) - 1);

	flush_cache_page(vma, vmf->address, pte_pfn(vmf->orig_pte));
	entry = pte_mkyoung(vmf->orig_pte);
	entry = maybe_mkwrite(pte_mkdirty(entry), vmf->vma_flags);
	if (ptep_set_access_flags(vma, vmf->address, vmf->pte, entry, 1))
		update_mmu_cache(vma, vmf->address, vmf->pte);
	pte_unmap_unlock(vmf->pte, vmf->ptl);
	count_vm_event(PGREUSE);
}

/*
 * Handle the case of a page which we actually need to copy to a new page.
 *
 * Called with mmap_lock locked and the old page referenced, but
 * without the ptl held.
 *
 * High level logic flow:
 *
 * - Allocate a page, copy the content of the old page to the new one.
 * - Handle book keeping and accounting - cgroups, mmu-notifiers, etc.
 * - Take the PTL. If the pte changed, bail out and release the allocated page
 * - If the pte is still the way we remember it, update the page table and all
 *   relevant references. This includes dropping the reference the page-table
 *   held to the old page, as well as updating the rmap.
 * - In any case, unlock the PTL and drop the reference we took to the old page.
 */
static vm_fault_t wp_page_copy(struct vm_fault *vmf)
{
	struct vm_area_struct *vma = vmf->vma;
	struct mm_struct *mm = vma->vm_mm;
	struct page *old_page = vmf->page;
	struct page *new_page = NULL;
	pte_t entry;
	int page_copied = 0;
	struct mmu_notifier_range range;
	vm_fault_t ret = VM_FAULT_OOM;

	if (unlikely(anon_vma_prepare(vma)))
		goto out;

	if (is_zero_pfn(pte_pfn(vmf->orig_pte))) {
		new_page = alloc_zeroed_user_highpage_movable(vma,
							      vmf->address);
		if (!new_page)
			goto out;
	} else {
		new_page = alloc_page_vma(GFP_HIGHUSER_MOVABLE, vma,
				vmf->address);
		if (!new_page)
			goto out;

		if (!cow_user_page(new_page, old_page, vmf)) {
			/*
			 * COW failed, if the fault was solved by other,
			 * it's fine. If not, userspace would re-fault on
			 * the same address and we will handle the fault
			 * from the second attempt.
			 */
			put_page(new_page);
			if (old_page)
				put_page(old_page);
			return 0;
		}
	}

	if (mem_cgroup_charge(new_page, mm, GFP_KERNEL))
		goto out_free_new;
	cgroup_throttle_swaprate(new_page, GFP_KERNEL);

	__SetPageUptodate(new_page);

	mmu_notifier_range_init(&range, MMU_NOTIFY_CLEAR, 0, vma, mm,
				vmf->address & PAGE_MASK,
				(vmf->address & PAGE_MASK) + PAGE_SIZE);
	mmu_notifier_invalidate_range_start(&range);

	/*
	 * Re-check the pte - we dropped the lock
	 */
	if (!pte_map_lock(vmf)) {
		ret = VM_FAULT_RETRY;
		goto out_free_new;
	}
	if (likely(pte_same(*vmf->pte, vmf->orig_pte))) {
		if (old_page) {
			if (!PageAnon(old_page)) {
				dec_mm_counter_fast(mm,
						mm_counter_file(old_page));
				inc_mm_counter_fast(mm, MM_ANONPAGES);
			}
		} else {
			inc_mm_counter_fast(mm, MM_ANONPAGES);
		}
		flush_cache_page(vma, vmf->address, pte_pfn(vmf->orig_pte));
		entry = mk_pte(new_page, vmf->vma_page_prot);
		entry = pte_sw_mkyoung(entry);
		entry = maybe_mkwrite(pte_mkdirty(entry), vmf->vma_flags);
		/*
		 * Clear the pte entry and flush it first, before updating the
		 * pte with the new entry. This will avoid a race condition
		 * seen in the presence of one thread doing SMC and another
		 * thread doing COW.
		 */
		ptep_clear_flush_notify(vma, vmf->address, vmf->pte);
		__page_add_new_anon_rmap(new_page, vma, vmf->address, false);
		__lru_cache_add_inactive_or_unevictable(new_page, vmf->vma_flags);
		/*
		 * We call the notify macro here because, when using secondary
		 * mmu page tables (such as kvm shadow page tables), we want the
		 * new page to be mapped directly into the secondary page table.
		 */
		set_pte_at_notify(mm, vmf->address, vmf->pte, entry);
		update_mmu_cache(vma, vmf->address, vmf->pte);
		if (old_page) {
			/*
			 * Only after switching the pte to the new page may
			 * we remove the mapcount here. Otherwise another
			 * process may come and find the rmap count decremented
			 * before the pte is switched to the new page, and
			 * "reuse" the old page writing into it while our pte
			 * here still points into it and can be read by other
			 * threads.
			 *
			 * The critical issue is to order this
			 * page_remove_rmap with the ptp_clear_flush above.
			 * Those stores are ordered by (if nothing else,)
			 * the barrier present in the atomic_add_negative
			 * in page_remove_rmap.
			 *
			 * Then the TLB flush in ptep_clear_flush ensures that
			 * no process can access the old page before the
			 * decremented mapcount is visible. And the old page
			 * cannot be reused until after the decremented
			 * mapcount is visible. So transitively, TLBs to
			 * old page will be flushed before it can be reused.
			 */
			page_remove_rmap(old_page, false);
		}

		/* Free the old page.. */
		new_page = old_page;
		page_copied = 1;
	} else {
		update_mmu_tlb(vma, vmf->address, vmf->pte);
	}

	if (new_page)
		put_page(new_page);

	pte_unmap_unlock(vmf->pte, vmf->ptl);
	/*
	 * No need to double call mmu_notifier->invalidate_range() callback as
	 * the above ptep_clear_flush_notify() did already call it.
	 */
	mmu_notifier_invalidate_range_only_end(&range);
	if (old_page) {
		/*
		 * Don't let another task, with possibly unlocked vma,
		 * keep the mlocked page.
		 */
		if (page_copied && (vmf->vma_flags & VM_LOCKED)) {
			lock_page(old_page);	/* LRU manipulation */
			if (PageMlocked(old_page))
				munlock_vma_page(old_page);
			unlock_page(old_page);
		}
		put_page(old_page);
	}
	return page_copied ? VM_FAULT_WRITE : 0;
out_free_new:
	put_page(new_page);
out:
	if (old_page)
		put_page(old_page);
	return ret;
}

/**
 * finish_mkwrite_fault - finish page fault for a shared mapping, making PTE
 *			  writeable once the page is prepared
 *
 * @vmf: structure describing the fault
 *
 * This function handles all that is needed to finish a write page fault in a
 * shared mapping due to PTE being read-only once the mapped page is prepared.
 * It handles locking of PTE and modifying it.
 *
 * The function expects the page to be locked or other protection against
 * concurrent faults / writeback (such as DAX radix tree locks).
 *
 * Return: %VM_FAULT_WRITE on success, %0 when PTE got changed before
 * we acquired PTE lock.
 */
vm_fault_t finish_mkwrite_fault(struct vm_fault *vmf)
{
	WARN_ON_ONCE(!(vmf->vma_flags & VM_SHARED));
	if (!pte_map_lock(vmf))
		return VM_FAULT_RETRY;
	/*
	 * We might have raced with another page fault while we released the
	 * pte_offset_map_lock.
	 */
	if (!pte_same(*vmf->pte, vmf->orig_pte)) {
		update_mmu_tlb(vmf->vma, vmf->address, vmf->pte);
		pte_unmap_unlock(vmf->pte, vmf->ptl);
		return VM_FAULT_NOPAGE;
	}
	wp_page_reuse(vmf);
	return 0;
}

/*
 * Handle write page faults for VM_MIXEDMAP or VM_PFNMAP for a VM_SHARED
 * mapping
 */
static vm_fault_t wp_pfn_shared(struct vm_fault *vmf)
{
	struct vm_area_struct *vma = vmf->vma;

	if (vma->vm_ops && vma->vm_ops->pfn_mkwrite) {
		vm_fault_t ret;

		pte_unmap_unlock(vmf->pte, vmf->ptl);
		vmf->flags |= FAULT_FLAG_MKWRITE;
		ret = vma->vm_ops->pfn_mkwrite(vmf);
		if (ret & (VM_FAULT_ERROR | VM_FAULT_NOPAGE))
			return ret;
		return finish_mkwrite_fault(vmf);
	}
	wp_page_reuse(vmf);
	return VM_FAULT_WRITE;
}

static vm_fault_t wp_page_shared(struct vm_fault *vmf)
	__releases(vmf->ptl)
{
	struct vm_area_struct *vma = vmf->vma;
	vm_fault_t ret = VM_FAULT_WRITE;

	get_page(vmf->page);

	if (vma->vm_ops && vma->vm_ops->page_mkwrite) {
		vm_fault_t tmp;

		pte_unmap_unlock(vmf->pte, vmf->ptl);
		tmp = do_page_mkwrite(vmf);
		if (unlikely(!tmp || (tmp &
				      (VM_FAULT_ERROR | VM_FAULT_NOPAGE)))) {
			put_page(vmf->page);
			return tmp;
		}
		tmp = finish_mkwrite_fault(vmf);
		if (unlikely(tmp & (VM_FAULT_ERROR | VM_FAULT_NOPAGE))) {
			unlock_page(vmf->page);
			put_page(vmf->page);
			return tmp;
		}
	} else {
		wp_page_reuse(vmf);
		lock_page(vmf->page);
	}
	ret |= fault_dirty_shared_page(vmf);
	put_page(vmf->page);

	return ret;
}

/*
 * This routine handles present pages, when users try to write
 * to a shared page. It is done by copying the page to a new address
 * and decrementing the shared-page counter for the old page.
 *
 * Note that this routine assumes that the protection checks have been
 * done by the caller (the low-level page fault routine in most cases).
 * Thus we can safely just mark it writable once we've done any necessary
 * COW.
 *
 * We also mark the page dirty at this point even though the page will
 * change only once the write actually happens. This avoids a few races,
 * and potentially makes it more efficient.
 *
 * We enter with non-exclusive mmap_lock (to exclude vma changes,
 * but allow concurrent faults), with pte both mapped and locked.
 * We return with mmap_lock still held, but pte unmapped and unlocked.
 */
static vm_fault_t do_wp_page(struct vm_fault *vmf)
	__releases(vmf->ptl)
{
	struct vm_area_struct *vma = vmf->vma;

	if (userfaultfd_pte_wp(vma, *vmf->pte)) {
		pte_unmap_unlock(vmf->pte, vmf->ptl);
		return handle_userfault(vmf, VM_UFFD_WP);
	}

	/*
	 * Userfaultfd write-protect can defer flushes. Ensure the TLB
	 * is flushed in this case before copying.
	 */
	if (unlikely(userfaultfd_wp(vmf->vma) &&
		     mm_tlb_flush_pending(vmf->vma->vm_mm)))
		flush_tlb_page(vmf->vma, vmf->address);

	vmf->page = _vm_normal_page(vma, vmf->address, vmf->orig_pte,
					vmf->vma_flags);
	if (!vmf->page) {
		/*
		 * VM_MIXEDMAP !pfn_valid() case, or VM_SOFTDIRTY clear on a
		 * VM_PFNMAP VMA.
		 *
		 * We should not cow pages in a shared writeable mapping.
		 * Just mark the pages writable and/or call ops->pfn_mkwrite.
		 */
		if ((vmf->vma_flags & (VM_WRITE|VM_SHARED)) ==
				     (VM_WRITE|VM_SHARED))
			return wp_pfn_shared(vmf);

		pte_unmap_unlock(vmf->pte, vmf->ptl);
		return wp_page_copy(vmf);
	}

	/*
	 * Take out anonymous pages first, anonymous shared vmas are
	 * not dirty accountable.
	 */
	if (PageAnon(vmf->page)) {
		struct page *page = vmf->page;

		/* PageKsm() doesn't necessarily raise the page refcount */
		if (PageKsm(page) || page_count(page) != 1)
			goto copy;
		if (!trylock_page(page))
			goto copy;
		if (PageKsm(page) || page_mapcount(page) != 1 || page_count(page) != 1) {
			unlock_page(page);
			goto copy;
		}
		/*
		 * Ok, we've got the only map reference, and the only
		 * page count reference, and the page is locked,
		 * it's dark out, and we're wearing sunglasses. Hit it.
		 */
		unlock_page(page);
		wp_page_reuse(vmf);
		return VM_FAULT_WRITE;
	} else if (unlikely((vmf->vma_flags & (VM_WRITE|VM_SHARED)) ==
					(VM_WRITE|VM_SHARED))) {
		return wp_page_shared(vmf);
	}
copy:
	/*
	 * Ok, we need to copy. Oh, well..
	 */
	get_page(vmf->page);

	pte_unmap_unlock(vmf->pte, vmf->ptl);
	return wp_page_copy(vmf);
}

static void unmap_mapping_range_vma(struct vm_area_struct *vma,
		unsigned long start_addr, unsigned long end_addr,
		struct zap_details *details)
{
	zap_page_range_single(vma, start_addr, end_addr - start_addr, details);
}

static inline void unmap_mapping_range_tree(struct rb_root_cached *root,
					    struct zap_details *details)
{
	struct vm_area_struct *vma;
	pgoff_t vba, vea, zba, zea;

	vma_interval_tree_foreach(vma, root,
			details->first_index, details->last_index) {

		vba = vma->vm_pgoff;
		vea = vba + vma_pages(vma) - 1;
		zba = details->first_index;
		if (zba < vba)
			zba = vba;
		zea = details->last_index;
		if (zea > vea)
			zea = vea;

		unmap_mapping_range_vma(vma,
			((zba - vba) << PAGE_SHIFT) + vma->vm_start,
			((zea - vba + 1) << PAGE_SHIFT) + vma->vm_start,
				details);
	}
}

/**
 * unmap_mapping_pages() - Unmap pages from processes.
 * @mapping: The address space containing pages to be unmapped.
 * @start: Index of first page to be unmapped.
 * @nr: Number of pages to be unmapped.  0 to unmap to end of file.
 * @even_cows: Whether to unmap even private COWed pages.
 *
 * Unmap the pages in this address space from any userspace process which
 * has them mmaped.  Generally, you want to remove COWed pages as well when
 * a file is being truncated, but not when invalidating pages from the page
 * cache.
 */
void unmap_mapping_pages(struct address_space *mapping, pgoff_t start,
		pgoff_t nr, bool even_cows)
{
	struct zap_details details = { };

	details.check_mapping = even_cows ? NULL : mapping;
	details.first_index = start;
	details.last_index = start + nr - 1;
	if (details.last_index < details.first_index)
		details.last_index = ULONG_MAX;

	i_mmap_lock_write(mapping);
	if (unlikely(!RB_EMPTY_ROOT(&mapping->i_mmap.rb_root)))
		unmap_mapping_range_tree(&mapping->i_mmap, &details);
	i_mmap_unlock_write(mapping);
}

/**
 * unmap_mapping_range - unmap the portion of all mmaps in the specified
 * address_space corresponding to the specified byte range in the underlying
 * file.
 *
 * @mapping: the address space containing mmaps to be unmapped.
 * @holebegin: byte in first page to unmap, relative to the start of
 * the underlying file.  This will be rounded down to a PAGE_SIZE
 * boundary.  Note that this is different from truncate_pagecache(), which
 * must keep the partial page.  In contrast, we must get rid of
 * partial pages.
 * @holelen: size of prospective hole in bytes.  This will be rounded
 * up to a PAGE_SIZE boundary.  A holelen of zero truncates to the
 * end of the file.
 * @even_cows: 1 when truncating a file, unmap even private COWed pages;
 * but 0 when invalidating pagecache, don't throw away private data.
 */
void unmap_mapping_range(struct address_space *mapping,
		loff_t const holebegin, loff_t const holelen, int even_cows)
{
	pgoff_t hba = holebegin >> PAGE_SHIFT;
	pgoff_t hlen = (holelen + PAGE_SIZE - 1) >> PAGE_SHIFT;

	/* Check for overflow. */
	if (sizeof(holelen) > sizeof(hlen)) {
		long long holeend =
			(holebegin + holelen + PAGE_SIZE - 1) >> PAGE_SHIFT;
		if (holeend & ~(long long)ULONG_MAX)
			hlen = ULONG_MAX - hba + 1;
	}

	unmap_mapping_pages(mapping, hba, hlen, even_cows);
}
EXPORT_SYMBOL(unmap_mapping_range);

/*
 * We enter with non-exclusive mmap_lock (to exclude vma changes,
 * but allow concurrent faults), and pte mapped but not yet locked.
 * We return with pte unmapped and unlocked.
 *
 * We return with the mmap_lock locked or unlocked in the same cases
 * as does filemap_fault().
 */
vm_fault_t do_swap_page(struct vm_fault *vmf)
{
	struct vm_area_struct *vma = vmf->vma;
	struct page *page = NULL, *swapcache;
	swp_entry_t entry;
	pte_t pte;
	int locked;
	int exclusive = 0;
	vm_fault_t ret;
	void *shadow = NULL;

	ret = pte_unmap_same(vmf);
	if (ret) {
		/*
		 * If pte != orig_pte, this means another thread did the
		 * swap operation in our back.
		 * So nothing else to do.
		 */
		if (ret == VM_FAULT_PTNOTSAME)
			ret = 0;
		goto out;
	}

	entry = pte_to_swp_entry(vmf->orig_pte);
	if (unlikely(non_swap_entry(entry))) {
		if (is_migration_entry(entry)) {
			migration_entry_wait(vma->vm_mm, vmf->pmd,
					     vmf->address);
		} else if (is_device_private_entry(entry)) {
			vmf->page = device_private_entry_to_page(entry);
			ret = vmf->page->pgmap->ops->migrate_to_ram(vmf);
		} else if (is_hwpoison_entry(entry)) {
			ret = VM_FAULT_HWPOISON;
		} else {
			print_bad_pte(vma, vmf->address, vmf->orig_pte, NULL);
			ret = VM_FAULT_SIGBUS;
		}
		goto out;
	}


	delayacct_set_flag(DELAYACCT_PF_SWAPIN);
	page = lookup_swap_cache(entry, vma, vmf->address);
	swapcache = page;

	if (!page) {
		struct swap_info_struct *si = swp_swap_info(entry);

		if (data_race(si->flags & SWP_SYNCHRONOUS_IO) &&
		    __swap_count(entry) == 1) {
			/* skip swapcache */
			gfp_t flags = GFP_HIGHUSER_MOVABLE;

			trace_android_rvh_set_skip_swapcache_flags(&flags);
			page = alloc_page_vma(flags, vma, vmf->address);
			if (page) {
				int err;

				__SetPageLocked(page);
				__SetPageSwapBacked(page);
				set_page_private(page, entry.val);

				/* Tell memcg to use swap ownership records */
				SetPageSwapCache(page);
				err = mem_cgroup_charge(page, vma->vm_mm,
							GFP_KERNEL);
				ClearPageSwapCache(page);
				if (err) {
					ret = VM_FAULT_OOM;
					goto out_page;
				}

				shadow = get_shadow_from_swap_cache(entry);
				if (shadow)
					workingset_refault(page, shadow);

				lru_cache_add(page);
				swap_readpage(page, true);
			}
		} else if (vmf->flags & FAULT_FLAG_SPECULATIVE) {
			/*
			 * Don't try readahead during a speculative page fault
			 * as the VMA's boundaries may change in our back.
			 * If the page is not in the swap cache and synchronous
			 * read is disabled, fall back to the regular page fault
			 * mechanism.
			 */
			delayacct_clear_flag(DELAYACCT_PF_SWAPIN);
			ret = VM_FAULT_RETRY;
			goto out;
		} else {
			page = swapin_readahead(entry, GFP_HIGHUSER_MOVABLE,
						vmf);
			swapcache = page;
		}

		if (!page) {
			/*
			 * Back out if the VMA has changed in our back during
			 * a speculative page fault or if somebody else
			 * faulted in this pte while we released the pte lock.
			 */
			if (!pte_map_lock(vmf)) {
				delayacct_clear_flag(DELAYACCT_PF_SWAPIN);
				ret = VM_FAULT_RETRY;
				goto out;
			}

			if (likely(pte_same(*vmf->pte, vmf->orig_pte)))
				ret = VM_FAULT_OOM;
			delayacct_clear_flag(DELAYACCT_PF_SWAPIN);
			goto unlock;
		}

		/* Had to read the page from swap area: Major fault */
		ret = VM_FAULT_MAJOR;
		count_vm_event(PGMAJFAULT);
		count_memcg_event_mm(vma->vm_mm, PGMAJFAULT);
	} else if (PageHWPoison(page)) {
		/*
		 * hwpoisoned dirty swapcache pages are kept for killing
		 * owner processes (which may be unknown at hwpoison time)
		 */
		ret = VM_FAULT_HWPOISON;
		delayacct_clear_flag(DELAYACCT_PF_SWAPIN);
		goto out_release;
	}

	locked = lock_page_or_retry(page, vma->vm_mm, vmf->flags);

	delayacct_clear_flag(DELAYACCT_PF_SWAPIN);
	if (!locked) {
		ret |= VM_FAULT_RETRY;
		goto out_release;
	}

	/*
	 * Make sure try_to_free_swap or reuse_swap_page or swapoff did not
	 * release the swapcache from under us.  The page pin, and pte_same
	 * test below, are not enough to exclude that.  Even if it is still
	 * swapcache, we need to check that the page's swap has not changed.
	 */
	if (unlikely((!PageSwapCache(page) ||
			page_private(page) != entry.val)) && swapcache)
		goto out_page;

	page = ksm_might_need_to_copy(page, vma, vmf->address);
	if (unlikely(!page)) {
		ret = VM_FAULT_OOM;
		page = swapcache;
		goto out_page;
	}

	cgroup_throttle_swaprate(page, GFP_KERNEL);

	/*
	 * Back out if the VMA has changed in our back during a speculative
	 * page fault or if somebody else already faulted in this pte.
	 */
	if (!pte_map_lock(vmf)) {
		ret = VM_FAULT_RETRY;
		goto out_page;
	}
	if (unlikely(!pte_same(*vmf->pte, vmf->orig_pte)))
		goto out_nomap;

	if (unlikely(!PageUptodate(page))) {
		ret = VM_FAULT_SIGBUS;
		goto out_nomap;
	}

	/*
	 * The page isn't present yet, go ahead with the fault.
	 *
	 * Be careful about the sequence of operations here.
	 * To get its accounting right, reuse_swap_page() must be called
	 * while the page is counted on swap but not yet in mapcount i.e.
	 * before page_add_anon_rmap() and swap_free(); try_to_free_swap()
	 * must be called after the swap_free(), or it will never succeed.
	 */

	inc_mm_counter_fast(vma->vm_mm, MM_ANONPAGES);
	dec_mm_counter_fast(vma->vm_mm, MM_SWAPENTS);
	pte = mk_pte(page, vmf->vma_page_prot);
	if ((vmf->flags & FAULT_FLAG_WRITE) && reuse_swap_page(page, NULL)) {
		pte = maybe_mkwrite(pte_mkdirty(pte), vmf->vma_flags);
		vmf->flags &= ~FAULT_FLAG_WRITE;
		ret |= VM_FAULT_WRITE;
		exclusive = RMAP_EXCLUSIVE;
	}
	flush_icache_page(vma, page);
	if (pte_swp_soft_dirty(vmf->orig_pte))
		pte = pte_mksoft_dirty(pte);
	if (pte_swp_uffd_wp(vmf->orig_pte)) {
		pte = pte_mkuffd_wp(pte);
		pte = pte_wrprotect(pte);
	}
	set_pte_at(vma->vm_mm, vmf->address, vmf->pte, pte);
	arch_do_swap_page(vma->vm_mm, vma, vmf->address, pte, vmf->orig_pte);
	vmf->orig_pte = pte;

	/* ksm created a completely new copy */
	if (unlikely(page != swapcache && swapcache)) {
		__page_add_new_anon_rmap(page, vma, vmf->address, false);
		__lru_cache_add_inactive_or_unevictable(page, vmf->vma_flags);
	} else {
		do_page_add_anon_rmap(page, vma, vmf->address, exclusive);
	}

	swap_free(entry);
	if (mem_cgroup_swap_full(page) ||
	    (vmf->vma_flags & VM_LOCKED) || PageMlocked(page))
		try_to_free_swap(page);
	unlock_page(page);
	if (page != swapcache && swapcache) {
		/*
		 * Hold the lock to avoid the swap entry to be reused
		 * until we take the PT lock for the pte_same() check
		 * (to avoid false positives from pte_same). For
		 * further safety release the lock after the swap_free
		 * so that the swap count won't change under a
		 * parallel locked swapcache.
		 */
		unlock_page(swapcache);
		put_page(swapcache);
	}

	if (vmf->flags & FAULT_FLAG_WRITE) {
		ret |= do_wp_page(vmf);
		if (ret & VM_FAULT_ERROR)
			ret &= VM_FAULT_ERROR;
		goto out;
	}

	/* No need to invalidate - it was non-present before */
	update_mmu_cache(vma, vmf->address, vmf->pte);
unlock:
	pte_unmap_unlock(vmf->pte, vmf->ptl);
out:
	return ret;
out_nomap:
	pte_unmap_unlock(vmf->pte, vmf->ptl);
out_page:
	unlock_page(page);
out_release:
	put_page(page);
	if (page != swapcache && swapcache) {
		unlock_page(swapcache);
		put_page(swapcache);
	}
	return ret;
}

/*
 * We enter with non-exclusive mmap_lock (to exclude vma changes,
 * but allow concurrent faults), and pte mapped but not yet locked.
 * We return with mmap_lock still held, but pte unmapped and unlocked.
 */
static vm_fault_t do_anonymous_page(struct vm_fault *vmf)
{
	struct vm_area_struct *vma = vmf->vma;
	struct page *page;
	vm_fault_t ret = 0;
	pte_t entry;

	/* File mapping without ->vm_ops ? */
	if (vmf->vma_flags & VM_SHARED)
		return VM_FAULT_SIGBUS;

	/*
	 * Use pte_alloc() instead of pte_alloc_map().  We can't run
	 * pte_offset_map() on pmds where a huge pmd might be created
	 * from a different thread.
	 *
	 * pte_alloc_map() is safe to use under mmap_write_lock(mm) or when
	 * parallel threads are excluded by other means.
	 *
	 * Here we only have mmap_read_lock(mm).
	 */
	if (pte_alloc(vma->vm_mm, vmf->pmd))
		return VM_FAULT_OOM;

	/* See comment in handle_pte_fault() */
	if (unlikely(pmd_trans_unstable(vmf->pmd)))
		return 0;

	/* Use the zero-page for reads */
	if (!(vmf->flags & FAULT_FLAG_WRITE) &&
			!mm_forbids_zeropage(vma->vm_mm)) {
		entry = pte_mkspecial(pfn_pte(my_zero_pfn(vmf->address),
						vmf->vma_page_prot));
		if (!pte_map_lock(vmf))
			return VM_FAULT_RETRY;
		if (!pte_none(*vmf->pte)) {
			update_mmu_tlb(vma, vmf->address, vmf->pte);
			goto unlock;
		}
		ret = check_stable_address_space(vma->vm_mm);
		if (ret)
			goto unlock;
		/*
		 * Don't call the userfaultfd during the speculative path.
		 * We already checked for the VMA to not be managed through
		 * userfaultfd, but it may be set in our back once we have lock
		 * the pte. In such a case we can ignore it this time.
		 */
		if (vmf->flags & FAULT_FLAG_SPECULATIVE)
			goto setpte;
		/* Deliver the page fault to userland, check inside PT lock */
		if (userfaultfd_missing(vma)) {
			pte_unmap_unlock(vmf->pte, vmf->ptl);
			return handle_userfault(vmf, VM_UFFD_MISSING);
		}
		goto setpte;
	}

	/* Allocate our own private page. */
	if (unlikely(anon_vma_prepare(vma)))
		goto oom;
	page = alloc_zeroed_user_highpage_movable(vma, vmf->address);
	if (!page)
		goto oom;

	if (mem_cgroup_charge(page, vma->vm_mm, GFP_KERNEL))
		goto oom_free_page;
	cgroup_throttle_swaprate(page, GFP_KERNEL);

	/*
	 * The memory barrier inside __SetPageUptodate makes sure that
	 * preceding stores to the page contents become visible before
	 * the set_pte_at() write.
	 */
	__SetPageUptodate(page);

	entry = mk_pte(page, vmf->vma_page_prot);
	entry = pte_sw_mkyoung(entry);
	if (vmf->vma_flags & VM_WRITE)
		entry = pte_mkwrite(pte_mkdirty(entry));

	if (!pte_map_lock(vmf)) {
		ret = VM_FAULT_RETRY;
		goto release;
	}

	if (!pte_none(*vmf->pte)) {
		update_mmu_cache(vma, vmf->address, vmf->pte);
		goto unlock_and_release;
	}

	ret = check_stable_address_space(vma->vm_mm);
	if (ret)
		goto unlock_and_release;

	/* Deliver the page fault to userland, check inside PT lock */
	if (!(vmf->flags & FAULT_FLAG_SPECULATIVE) &&
				userfaultfd_missing(vma)) {
		pte_unmap_unlock(vmf->pte, vmf->ptl);
		put_page(page);
		return handle_userfault(vmf, VM_UFFD_MISSING);
	}

	inc_mm_counter_fast(vma->vm_mm, MM_ANONPAGES);
	__page_add_new_anon_rmap(page, vma, vmf->address, false);
	__lru_cache_add_inactive_or_unevictable(page, vmf->vma_flags);
setpte:
	set_pte_at(vma->vm_mm, vmf->address, vmf->pte, entry);

	/* No need to invalidate - it was non-present before */
	update_mmu_cache(vma, vmf->address, vmf->pte);
unlock:
	pte_unmap_unlock(vmf->pte, vmf->ptl);
	return ret;
unlock_and_release:
	pte_unmap_unlock(vmf->pte, vmf->ptl);
release:
	put_page(page);
	return ret;
oom_free_page:
	put_page(page);
oom:
	return VM_FAULT_OOM;
}

/*
 * The mmap_lock must have been held on entry, and may have been
 * released depending on flags and vma->vm_ops->fault() return value.
 * See filemap_fault() and __lock_page_retry().
 */
static vm_fault_t __do_fault(struct vm_fault *vmf)
{
	struct vm_area_struct *vma = vmf->vma;
	vm_fault_t ret;

	/*
	 * Preallocate pte before we take page_lock because this might lead to
	 * deadlocks for memcg reclaim which waits for pages under writeback:
	 *				lock_page(A)
	 *				SetPageWriteback(A)
	 *				unlock_page(A)
	 * lock_page(B)
	 *				lock_page(B)
	 * pte_alloc_one
	 *   shrink_page_list
	 *     wait_on_page_writeback(A)
	 *				SetPageWriteback(B)
	 *				unlock_page(B)
	 *				# flush A, B to clear the writeback
	 */
	if (pmd_none(*vmf->pmd) && !vmf->prealloc_pte) {
		vmf->prealloc_pte = pte_alloc_one(vma->vm_mm);
		if (!vmf->prealloc_pte)
			return VM_FAULT_OOM;
		smp_wmb(); /* See comment in __pte_alloc() */
	}

	ret = vma->vm_ops->fault(vmf);
	if (unlikely(ret & (VM_FAULT_ERROR | VM_FAULT_NOPAGE | VM_FAULT_RETRY |
			    VM_FAULT_DONE_COW)))
		return ret;

	if (unlikely(PageHWPoison(vmf->page))) {
		if (ret & VM_FAULT_LOCKED)
			unlock_page(vmf->page);
		put_page(vmf->page);
		vmf->page = NULL;
		return VM_FAULT_HWPOISON;
	}

	if (unlikely(!(ret & VM_FAULT_LOCKED)))
		lock_page(vmf->page);
	else
		VM_BUG_ON_PAGE(!PageLocked(vmf->page), vmf->page);

	return ret;
}

#ifdef CONFIG_TRANSPARENT_HUGEPAGE
static void deposit_prealloc_pte(struct vm_fault *vmf)
{
	struct vm_area_struct *vma = vmf->vma;

	pgtable_trans_huge_deposit(vma->vm_mm, vmf->pmd, vmf->prealloc_pte);
	/*
	 * We are going to consume the prealloc table,
	 * count that as nr_ptes.
	 */
	mm_inc_nr_ptes(vma->vm_mm);
	vmf->prealloc_pte = NULL;
}

vm_fault_t do_set_pmd(struct vm_fault *vmf, struct page *page)
{
	struct vm_area_struct *vma = vmf->vma;
	bool write = vmf->flags & FAULT_FLAG_WRITE;
	unsigned long haddr = vmf->address & HPAGE_PMD_MASK;
	pmd_t entry;
	int i;
	vm_fault_t ret = VM_FAULT_FALLBACK;

	if (!transhuge_vma_suitable(vma, haddr))
		return ret;

	page = compound_head(page);
	if (compound_order(page) != HPAGE_PMD_ORDER)
		return ret;

	/*
	 * Archs like ppc64 need additonal space to store information
	 * related to pte entry. Use the preallocated table for that.
	 */
	if (arch_needs_pgtable_deposit() && !vmf->prealloc_pte) {
		vmf->prealloc_pte = pte_alloc_one(vma->vm_mm);
		if (!vmf->prealloc_pte)
			return VM_FAULT_OOM;
		smp_wmb(); /* See comment in __pte_alloc() */
	}

	vmf->ptl = pmd_lock(vma->vm_mm, vmf->pmd);
	if (unlikely(!pmd_none(*vmf->pmd)))
		goto out;

	for (i = 0; i < HPAGE_PMD_NR; i++)
		flush_icache_page(vma, page + i);

	entry = mk_huge_pmd(page, vmf->vma_page_prot);
	if (write)
		entry = maybe_pmd_mkwrite(pmd_mkdirty(entry), vma);

	add_mm_counter(vma->vm_mm, mm_counter_file(page), HPAGE_PMD_NR);
	page_add_file_rmap(page, true);
	/*
	 * deposit and withdraw with pmd lock held
	 */
	if (arch_needs_pgtable_deposit())
		deposit_prealloc_pte(vmf);

	set_pmd_at(vma->vm_mm, haddr, vmf->pmd, entry);

	update_mmu_cache_pmd(vma, haddr, vmf->pmd);

	/* fault is handled */
	ret = 0;
	count_vm_event(THP_FILE_MAPPED);
out:
	spin_unlock(vmf->ptl);
	return ret;
}
#else
vm_fault_t do_set_pmd(struct vm_fault *vmf, struct page *page)
{
	return VM_FAULT_FALLBACK;
}
#endif

void do_set_pte(struct vm_fault *vmf, struct page *page, unsigned long addr)
{
	struct vm_area_struct *vma = vmf->vma;
	bool write = vmf->flags & FAULT_FLAG_WRITE;
	bool prefault = vmf->address != addr;
	pte_t entry;

	flush_icache_page(vma, page);
	entry = mk_pte(page, vmf->vma_page_prot);

	if (prefault && arch_wants_old_prefaulted_pte())
		entry = pte_mkold(entry);
	else
		entry = pte_sw_mkyoung(entry);

	if (write)
		entry = maybe_mkwrite(pte_mkdirty(entry), vmf->vma_flags);
	/* copy-on-write page */
	if (write && !(vmf->vma_flags & VM_SHARED)) {
		inc_mm_counter_fast(vma->vm_mm, MM_ANONPAGES);
		__page_add_new_anon_rmap(page, vma, addr, false);
		__lru_cache_add_inactive_or_unevictable(page, vmf->vma_flags);
	} else {
		inc_mm_counter_fast(vma->vm_mm, mm_counter_file(page));
		page_add_file_rmap(page, false);
	}
	set_pte_at(vma->vm_mm, addr, vmf->pte, entry);
}

/**
 * finish_fault - finish page fault once we have prepared the page to fault
 *
 * @vmf: structure describing the fault
 *
 * This function handles all that is needed to finish a page fault once the
 * page to fault in is prepared. It handles locking of PTEs, inserts PTE for
 * given page, adds reverse page mapping, handles memcg charges and LRU
 * addition.
 *
 * The function expects the page to be locked and on success it consumes a
 * reference of a page being mapped (for the PTE which maps it).
 *
 * Return: %0 on success, %VM_FAULT_ code in case of error.
 */
vm_fault_t finish_fault(struct vm_fault *vmf)
{
	struct vm_area_struct *vma = vmf->vma;
	struct page *page;
	vm_fault_t ret;

	/* Did we COW the page? */
	if ((vmf->flags & FAULT_FLAG_WRITE) &&
	    !(vmf->vma_flags & VM_SHARED))
		page = vmf->cow_page;
	else
		page = vmf->page;

	/*
	 * check even for read faults because we might have lost our CoWed
	 * page
	 */
	if (!(vma->vm_flags & VM_SHARED)) {
		ret = check_stable_address_space(vma->vm_mm);
		if (ret)
			return ret;
	}

	if (pmd_none(*vmf->pmd) && !(vmf->flags & FAULT_FLAG_SPECULATIVE)) {
		if (PageTransCompound(page)) {
			ret = do_set_pmd(vmf, page);
			if (ret != VM_FAULT_FALLBACK)
				return ret;
		}

		if (unlikely(pte_alloc(vma->vm_mm, vmf->pmd)))
			return VM_FAULT_OOM;
	}

	/* See comment in handle_pte_fault() */
	if (pmd_devmap_trans_unstable(vmf->pmd))
		return 0;

	if (!pte_map_lock(vmf))
		return VM_FAULT_RETRY;

	ret = 0;
	/* Re-check under ptl */
	if (likely(pte_none(*vmf->pte)))
		do_set_pte(vmf, page, vmf->address);
	else
		ret = VM_FAULT_NOPAGE;

	update_mmu_tlb(vma, vmf->address, vmf->pte);
	pte_unmap_unlock(vmf->pte, vmf->ptl);
	return ret;
}

static unsigned long fault_around_bytes __read_mostly =
	rounddown_pow_of_two(65536);

#ifdef CONFIG_DEBUG_FS
static int fault_around_bytes_get(void *data, u64 *val)
{
	*val = fault_around_bytes;
	return 0;
}

/*
 * fault_around_bytes must be rounded down to the nearest page order as it's
 * what do_fault_around() expects to see.
 */
static int fault_around_bytes_set(void *data, u64 val)
{
	if (val / PAGE_SIZE > PTRS_PER_PTE)
		return -EINVAL;
	if (val > PAGE_SIZE)
		fault_around_bytes = rounddown_pow_of_two(val);
	else
		fault_around_bytes = PAGE_SIZE; /* rounddown_pow_of_two(0) is undefined */
	return 0;
}
DEFINE_DEBUGFS_ATTRIBUTE(fault_around_bytes_fops,
		fault_around_bytes_get, fault_around_bytes_set, "%llu\n");

static int __init fault_around_debugfs(void)
{
	debugfs_create_file_unsafe("fault_around_bytes", 0644, NULL, NULL,
				   &fault_around_bytes_fops);
	return 0;
}
late_initcall(fault_around_debugfs);
#endif

/*
 * do_fault_around() tries to map few pages around the fault address. The hope
 * is that the pages will be needed soon and this will lower the number of
 * faults to handle.
 *
 * It uses vm_ops->map_pages() to map the pages, which skips the page if it's
 * not ready to be mapped: not up-to-date, locked, etc.
 *
 * This function is called with the page table lock taken. In the split ptlock
 * case the page table lock only protects only those entries which belong to
 * the page table corresponding to the fault address.
 *
 * This function doesn't cross the VMA boundaries, in order to call map_pages()
 * only once.
 *
 * fault_around_bytes defines how many bytes we'll try to map.
 * do_fault_around() expects it to be set to a power of two less than or equal
 * to PTRS_PER_PTE.
 *
 * The virtual address of the area that we map is naturally aligned to
 * fault_around_bytes rounded down to the machine page size
 * (and therefore to page order).  This way it's easier to guarantee
 * that we don't cross page table boundaries.
 */
static vm_fault_t do_fault_around(struct vm_fault *vmf)
{
	unsigned long address = vmf->address, nr_pages, mask;
	pgoff_t start_pgoff = vmf->pgoff;
	pgoff_t end_pgoff;
	int off;

	nr_pages = READ_ONCE(fault_around_bytes) >> PAGE_SHIFT;
	mask = ~(nr_pages * PAGE_SIZE - 1) & PAGE_MASK;

	address = max(address & mask, vmf->vma->vm_start);
	off = ((vmf->address - address) >> PAGE_SHIFT) & (PTRS_PER_PTE - 1);
	start_pgoff -= off;

	/*
	 *  end_pgoff is either the end of the page table, the end of
	 *  the vma or nr_pages from start_pgoff, depending what is nearest.
	 */
	end_pgoff = start_pgoff -
		((address >> PAGE_SHIFT) & (PTRS_PER_PTE - 1)) +
		PTRS_PER_PTE - 1;
	end_pgoff = min3(end_pgoff, vma_pages(vmf->vma) + vmf->vma->vm_pgoff - 1,
			start_pgoff + nr_pages - 1);

	if (pmd_none(*vmf->pmd)) {
		vmf->prealloc_pte = pte_alloc_one(vmf->vma->vm_mm);
		if (!vmf->prealloc_pte)
			return VM_FAULT_OOM;
		smp_wmb(); /* See comment in __pte_alloc() */
	}

	return vmf->vma->vm_ops->map_pages(vmf, start_pgoff, end_pgoff);
}

static vm_fault_t do_read_fault(struct vm_fault *vmf)
{
	struct vm_area_struct *vma = vmf->vma;
	vm_fault_t ret = 0;

	/*
	 * Let's call ->map_pages() first and use ->fault() as fallback
	 * if page by the offset is not ready to be mapped (cold cache or
	 * something).
	 */
	if (vma->vm_ops->map_pages && fault_around_bytes >> PAGE_SHIFT > 1) {
		if (likely(!userfaultfd_minor(vmf->vma))) {
			ret = do_fault_around(vmf);
			if (ret)
				return ret;
		}
	}

	ret = __do_fault(vmf);
	if (unlikely(ret & (VM_FAULT_ERROR | VM_FAULT_NOPAGE | VM_FAULT_RETRY)))
		return ret;

	ret |= finish_fault(vmf);
	unlock_page(vmf->page);
	if (unlikely(ret & (VM_FAULT_ERROR | VM_FAULT_NOPAGE | VM_FAULT_RETRY)))
		put_page(vmf->page);
	return ret;
}

static vm_fault_t do_cow_fault(struct vm_fault *vmf)
{
	struct vm_area_struct *vma = vmf->vma;
	vm_fault_t ret;

	if (unlikely(anon_vma_prepare(vma)))
		return VM_FAULT_OOM;

	vmf->cow_page = alloc_page_vma(GFP_HIGHUSER_MOVABLE, vma, vmf->address);
	if (!vmf->cow_page)
		return VM_FAULT_OOM;

	if (mem_cgroup_charge(vmf->cow_page, vma->vm_mm, GFP_KERNEL)) {
		put_page(vmf->cow_page);
		return VM_FAULT_OOM;
	}
	cgroup_throttle_swaprate(vmf->cow_page, GFP_KERNEL);

	ret = __do_fault(vmf);
	if (unlikely(ret & (VM_FAULT_ERROR | VM_FAULT_NOPAGE | VM_FAULT_RETRY)))
		goto uncharge_out;
	if (ret & VM_FAULT_DONE_COW)
		return ret;

	copy_user_highpage(vmf->cow_page, vmf->page, vmf->address, vma);
	__SetPageUptodate(vmf->cow_page);

	ret |= finish_fault(vmf);
	unlock_page(vmf->page);
	put_page(vmf->page);
	if (unlikely(ret & (VM_FAULT_ERROR | VM_FAULT_NOPAGE | VM_FAULT_RETRY)))
		goto uncharge_out;
	return ret;
uncharge_out:
	put_page(vmf->cow_page);
	return ret;
}

static vm_fault_t do_shared_fault(struct vm_fault *vmf)
{
	struct vm_area_struct *vma = vmf->vma;
	vm_fault_t ret, tmp;

	ret = __do_fault(vmf);
	if (unlikely(ret & (VM_FAULT_ERROR | VM_FAULT_NOPAGE | VM_FAULT_RETRY)))
		return ret;

	/*
	 * Check if the backing address space wants to know that the page is
	 * about to become writable
	 */
	if (vma->vm_ops->page_mkwrite) {
		unlock_page(vmf->page);
		tmp = do_page_mkwrite(vmf);
		if (unlikely(!tmp ||
				(tmp & (VM_FAULT_ERROR | VM_FAULT_NOPAGE)))) {
			put_page(vmf->page);
			return tmp;
		}
	}

	ret |= finish_fault(vmf);
	if (unlikely(ret & (VM_FAULT_ERROR | VM_FAULT_NOPAGE |
					VM_FAULT_RETRY))) {
		unlock_page(vmf->page);
		put_page(vmf->page);
		return ret;
	}

	ret |= fault_dirty_shared_page(vmf);
	return ret;
}

/*
 * We enter with non-exclusive mmap_lock (to exclude vma changes,
 * but allow concurrent faults).
 * The mmap_lock may have been released depending on flags and our
 * return value.  See filemap_fault() and __lock_page_or_retry().
 * If mmap_lock is released, vma may become invalid (for example
 * by other thread calling munmap()).
 */
static vm_fault_t do_fault(struct vm_fault *vmf)
{
	struct vm_area_struct *vma = vmf->vma;
	struct mm_struct *vm_mm = vma->vm_mm;
	vm_fault_t ret;

	/*
	 * The VMA was not fully populated on mmap() or missing VM_DONTEXPAND
	 */
	if (!vma->vm_ops->fault) {
		/*
		 * If we find a migration pmd entry or a none pmd entry, which
		 * should never happen, return SIGBUS
		 */
		if (unlikely(!pmd_present(*vmf->pmd)))
			ret = VM_FAULT_SIGBUS;
		else {
			vmf->pte = pte_offset_map_lock(vmf->vma->vm_mm,
						       vmf->pmd,
						       vmf->address,
						       &vmf->ptl);
			/*
			 * Make sure this is not a temporary clearing of pte
			 * by holding ptl and checking again. A R/M/W update
			 * of pte involves: take ptl, clearing the pte so that
			 * we don't have concurrent modification by hardware
			 * followed by an update.
			 */
			if (unlikely(pte_none(*vmf->pte)))
				ret = VM_FAULT_SIGBUS;
			else
				ret = VM_FAULT_NOPAGE;

			pte_unmap_unlock(vmf->pte, vmf->ptl);
		}
	} else if (!(vmf->flags & FAULT_FLAG_WRITE))
		ret = do_read_fault(vmf);
	else if (!(vmf->vma_flags & VM_SHARED))
		ret = do_cow_fault(vmf);
	else
		ret = do_shared_fault(vmf);

	/* preallocated pagetable is unused: free it */
	if (vmf->prealloc_pte) {
		pte_free(vm_mm, vmf->prealloc_pte);
		vmf->prealloc_pte = NULL;
	}
	return ret;
}

static int numa_migrate_prep(struct page *page, struct vm_area_struct *vma,
				unsigned long addr, int page_nid,
				int *flags)
{
	get_page(page);

	count_vm_numa_event(NUMA_HINT_FAULTS);
	if (page_nid == numa_node_id()) {
		count_vm_numa_event(NUMA_HINT_FAULTS_LOCAL);
		*flags |= TNF_FAULT_LOCAL;
	}

	return mpol_misplaced(page, vma, addr);
}

static vm_fault_t do_numa_page(struct vm_fault *vmf)
{
	struct vm_area_struct *vma = vmf->vma;
	struct page *page = NULL;
	int page_nid = NUMA_NO_NODE;
	int last_cpupid;
	int target_nid;
	bool migrated = false;
	pte_t pte, old_pte;
	bool was_writable = pte_savedwrite(vmf->orig_pte);
	int flags = 0;

	/*
	 * The "pte" at this point cannot be used safely without
	 * validation through pte_unmap_same(). It's of NUMA type but
	 * the pfn may be screwed if the read is non atomic.
	 */
	if (!pte_spinlock(vmf))
		return VM_FAULT_RETRY;
	if (unlikely(!pte_same(*vmf->pte, vmf->orig_pte))) {
		pte_unmap_unlock(vmf->pte, vmf->ptl);
		goto out;
	}

	/*
	 * Make it present again, Depending on how arch implementes non
	 * accessible ptes, some can allow access by kernel mode.
	 */
	old_pte = ptep_modify_prot_start(vma, vmf->address, vmf->pte);
	pte = pte_modify(old_pte, vmf->vma_page_prot);
	pte = pte_mkyoung(pte);
	if (was_writable)
		pte = pte_mkwrite(pte);
	ptep_modify_prot_commit(vma, vmf->address, vmf->pte, old_pte, pte);
	update_mmu_cache(vma, vmf->address, vmf->pte);

	page = _vm_normal_page(vma, vmf->address, pte, vmf->vma_flags);
	if (!page) {
		pte_unmap_unlock(vmf->pte, vmf->ptl);
		return 0;
	}

	/* TODO: handle PTE-mapped THP */
	if (PageCompound(page)) {
		pte_unmap_unlock(vmf->pte, vmf->ptl);
		return 0;
	}

	/*
	 * Avoid grouping on RO pages in general. RO pages shouldn't hurt as
	 * much anyway since they can be in shared cache state. This misses
	 * the case where a mapping is writable but the process never writes
	 * to it but pte_write gets cleared during protection updates and
	 * pte_dirty has unpredictable behaviour between PTE scan updates,
	 * background writeback, dirty balancing and application behaviour.
	 */
	if (!pte_write(pte))
		flags |= TNF_NO_GROUP;

	/*
	 * Flag if the page is shared between multiple address spaces. This
	 * is later used when determining whether to group tasks together
	 */
	if (page_mapcount(page) > 1 && (vmf->vma_flags & VM_SHARED))
		flags |= TNF_SHARED;

	last_cpupid = page_cpupid_last(page);
	page_nid = page_to_nid(page);
	target_nid = numa_migrate_prep(page, vma, vmf->address, page_nid,
			&flags);
	pte_unmap_unlock(vmf->pte, vmf->ptl);
	if (target_nid == NUMA_NO_NODE) {
		put_page(page);
		goto out;
	}

	/* Migrate to the requested node */
	migrated = migrate_misplaced_page(page, vmf, target_nid);
	if (migrated) {
		page_nid = target_nid;
		flags |= TNF_MIGRATED;
	} else
		flags |= TNF_MIGRATE_FAIL;

out:
	if (page_nid != NUMA_NO_NODE)
		task_numa_fault(last_cpupid, page_nid, 1, flags);
	return 0;
}

static inline vm_fault_t create_huge_pmd(struct vm_fault *vmf)
{
	if (vma_is_anonymous(vmf->vma))
		return do_huge_pmd_anonymous_page(vmf);
	if (vmf->vma->vm_ops->huge_fault)
		return vmf->vma->vm_ops->huge_fault(vmf, PE_SIZE_PMD);
	return VM_FAULT_FALLBACK;
}

/* `inline' is required to avoid gcc 4.1.2 build error */
static inline vm_fault_t wp_huge_pmd(struct vm_fault *vmf, pmd_t orig_pmd)
{
	if (vma_is_anonymous(vmf->vma)) {
		if (userfaultfd_huge_pmd_wp(vmf->vma, orig_pmd))
			return handle_userfault(vmf, VM_UFFD_WP);
		return do_huge_pmd_wp_page(vmf, orig_pmd);
	}
	if (vmf->vma->vm_ops->huge_fault) {
		vm_fault_t ret = vmf->vma->vm_ops->huge_fault(vmf, PE_SIZE_PMD);

		if (!(ret & VM_FAULT_FALLBACK))
			return ret;
	}

	/* COW or write-notify handled on pte level: split pmd. */
	__split_huge_pmd(vmf->vma, vmf->pmd, vmf->address, false, NULL);

	return VM_FAULT_FALLBACK;
}

static vm_fault_t create_huge_pud(struct vm_fault *vmf)
{
#if defined(CONFIG_TRANSPARENT_HUGEPAGE) &&			\
	defined(CONFIG_HAVE_ARCH_TRANSPARENT_HUGEPAGE_PUD)
	/* No support for anonymous transparent PUD pages yet */
	if (vma_is_anonymous(vmf->vma))
		goto split;
	if (vmf->vma->vm_ops->huge_fault) {
		vm_fault_t ret = vmf->vma->vm_ops->huge_fault(vmf, PE_SIZE_PUD);

		if (!(ret & VM_FAULT_FALLBACK))
			return ret;
	}
split:
	/* COW or write-notify not handled on PUD level: split pud.*/
	__split_huge_pud(vmf->vma, vmf->pud, vmf->address);
#endif /* CONFIG_TRANSPARENT_HUGEPAGE */
	return VM_FAULT_FALLBACK;
}

static vm_fault_t wp_huge_pud(struct vm_fault *vmf, pud_t orig_pud)
{
#ifdef CONFIG_TRANSPARENT_HUGEPAGE
	/* No support for anonymous transparent PUD pages yet */
	if (vma_is_anonymous(vmf->vma))
		return VM_FAULT_FALLBACK;
	if (vmf->vma->vm_ops->huge_fault)
		return vmf->vma->vm_ops->huge_fault(vmf, PE_SIZE_PUD);
#endif /* CONFIG_TRANSPARENT_HUGEPAGE */
	return VM_FAULT_FALLBACK;
}

/*
 * These routines also need to handle stuff like marking pages dirty
 * and/or accessed for architectures that don't do it in hardware (most
 * RISC architectures).  The early dirtying is also good on the i386.
 *
 * There is also a hook called "update_mmu_cache()" that architectures
 * with external mmu caches can use to update those (ie the Sparc or
 * PowerPC hashed page tables that act as extended TLBs).
 *
 * We enter with non-exclusive mmap_lock (to exclude vma changes, but allow
 * concurrent faults).
 *
 * The mmap_lock may have been released depending on flags and our return value.
 * See filemap_fault() and __lock_page_or_retry().
 */
static vm_fault_t handle_pte_fault(struct vm_fault *vmf)
{
	pte_t entry;
	vm_fault_t ret = 0;

	if (unlikely(pmd_none(*vmf->pmd))) {
		/*
		 * In the case of the speculative page fault handler we abort
		 * the speculative path immediately as the pmd is probably
		 * in the way to be converted in a huge one. We will try
		 * again holding the mmap_sem (which implies that the collapse
		 * operation is done).
		 */
		if (vmf->flags & FAULT_FLAG_SPECULATIVE)
			return VM_FAULT_RETRY;
		/*
		 * Leave __pte_alloc() until later: because vm_ops->fault may
		 * want to allocate huge page, and if we expose page table
		 * for an instant, it will be difficult to retract from
		 * concurrent faults and from rmap lookups.
		 */
		vmf->pte = NULL;
	} else if (!(vmf->flags & FAULT_FLAG_SPECULATIVE)) {
		/*
		 * If a huge pmd materialized under us just retry later.  Use
		 * pmd_trans_unstable() via pmd_devmap_trans_unstable() instead
		 * of pmd_trans_huge() to ensure the pmd didn't become
		 * pmd_trans_huge under us and then back to pmd_none, as a
		 * result of MADV_DONTNEED running immediately after a huge pmd
		 * fault in a different thread of this mm, in turn leading to a
		 * misleading pmd_trans_huge() retval. All we have to ensure is
		 * that it is a regular pmd that we can walk with
		 * pte_offset_map() and we can do that through an atomic read
		 * in C, which is what pmd_trans_unstable() provides.
		 */
		if (pmd_devmap_trans_unstable(vmf->pmd))
			return 0;
		/*
		 * A regular pmd is established and it can't morph into a huge
		 * pmd from under us anymore at this point because we hold the
		 * mmap_lock read mode and khugepaged takes it in write mode.
		 * So now it's safe to run pte_offset_map().
		 * This is not applicable to the speculative page fault handler
		 * but in that case, the pte is fetched earlier in
		 * handle_speculative_fault().
		 */
		vmf->pte = pte_offset_map(vmf->pmd, vmf->address);
		vmf->orig_pte = *vmf->pte;

		/*
		 * some architectures can have larger ptes than wordsize,
		 * e.g.ppc44x-defconfig has CONFIG_PTE_64BIT=y and
		 * CONFIG_32BIT=y, so READ_ONCE cannot guarantee atomic
		 * accesses.  The code below just needs a consistent view
		 * for the ifs and we later double check anyway with the
		 * ptl lock held. So here a barrier will do.
		 */
		barrier();
		if (pte_none(vmf->orig_pte)) {
			pte_unmap(vmf->pte);
			vmf->pte = NULL;
		}
	}

	if (!vmf->pte) {
		if (vma_is_anonymous(vmf->vma))
			return do_anonymous_page(vmf);
<<<<<<< HEAD
		else if (vmf->flags & FAULT_FLAG_SPECULATIVE)
=======
		else if ((vmf->flags & FAULT_FLAG_SPECULATIVE) &&
				!vmf_allows_speculation(vmf))
>>>>>>> 76081a5f
			return VM_FAULT_RETRY;
		else
			return do_fault(vmf);
	}

	if (!pte_present(vmf->orig_pte))
		return do_swap_page(vmf);

	if (pte_protnone(vmf->orig_pte) && vma_is_accessible(vmf->vma))
		return do_numa_page(vmf);

	if (!pte_spinlock(vmf))
		return VM_FAULT_RETRY;
	entry = vmf->orig_pte;
	if (unlikely(!pte_same(*vmf->pte, entry))) {
		update_mmu_tlb(vmf->vma, vmf->address, vmf->pte);
		goto unlock;
	}
	if (vmf->flags & FAULT_FLAG_WRITE) {
		if (!pte_write(entry))
			return do_wp_page(vmf);
		entry = pte_mkdirty(entry);
	}
	entry = pte_mkyoung(entry);
	if (ptep_set_access_flags(vmf->vma, vmf->address, vmf->pte, entry,
				vmf->flags & FAULT_FLAG_WRITE)) {
		update_mmu_cache(vmf->vma, vmf->address, vmf->pte);
	} else {
		/* Skip spurious TLB flush for retried page fault */
		if (vmf->flags & FAULT_FLAG_TRIED)
			goto unlock;
		if (vmf->flags & FAULT_FLAG_SPECULATIVE)
			ret = VM_FAULT_RETRY;
		/*
		 * This is needed only for protection faults but the arch code
		 * is not yet telling us if this is a protection fault or not.
		 * This still avoids useless tlb flushes for .text page faults
		 * with threads.
		 */
		if (vmf->flags & FAULT_FLAG_WRITE)
			flush_tlb_fix_spurious_fault(vmf->vma, vmf->address);
	}
unlock:
	pte_unmap_unlock(vmf->pte, vmf->ptl);
	return ret;
}

/*
 * By the time we get here, we already hold the mm semaphore
 *
 * The mmap_lock may have been released depending on flags and our
 * return value.  See filemap_fault() and __lock_page_or_retry().
 */
static vm_fault_t __handle_mm_fault(struct vm_area_struct *vma,
		unsigned long address, unsigned int flags)
{
	struct vm_fault vmf = {
		.vma = vma,
		.address = address & PAGE_MASK,
		.flags = flags,
		.pgoff = linear_page_index(vma, address),
		.gfp_mask = __get_fault_gfp_mask(vma),
		.vma_flags = vma->vm_flags,
		.vma_page_prot = vma->vm_page_prot,
	};
	unsigned int dirty = flags & FAULT_FLAG_WRITE;
	struct mm_struct *mm = vma->vm_mm;
	pgd_t *pgd;
	p4d_t *p4d;
	vm_fault_t ret;

	pgd = pgd_offset(mm, address);
	p4d = p4d_alloc(mm, pgd, address);
	if (!p4d)
		return VM_FAULT_OOM;

	vmf.pud = pud_alloc(mm, p4d, address);
	if (!vmf.pud)
		return VM_FAULT_OOM;
retry_pud:
	if (pud_none(*vmf.pud) && __transparent_hugepage_enabled(vma)) {
		ret = create_huge_pud(&vmf);
		if (!(ret & VM_FAULT_FALLBACK))
			return ret;
	} else {
		pud_t orig_pud = *vmf.pud;

		barrier();
		if (pud_trans_huge(orig_pud) || pud_devmap(orig_pud)) {

			/* NUMA case for anonymous PUDs would go here */

			if (dirty && !pud_write(orig_pud)) {
				ret = wp_huge_pud(&vmf, orig_pud);
				if (!(ret & VM_FAULT_FALLBACK))
					return ret;
			} else {
				huge_pud_set_accessed(&vmf, orig_pud);
				return 0;
			}
		}
	}

	vmf.pmd = pmd_alloc(mm, vmf.pud, address);
	if (!vmf.pmd)
		return VM_FAULT_OOM;

	/* Huge pud page fault raced with pmd_alloc? */
	if (pud_trans_unstable(vmf.pud))
		goto retry_pud;

#ifdef CONFIG_SPECULATIVE_PAGE_FAULT
	vmf.sequence = raw_read_seqcount(&vma->vm_sequence);
#endif
	if (pmd_none(*vmf.pmd) && __transparent_hugepage_enabled(vma)) {
		ret = create_huge_pmd(&vmf);
		if (!(ret & VM_FAULT_FALLBACK))
			return ret;
	} else {
		pmd_t orig_pmd = *vmf.pmd;

		barrier();
		if (unlikely(is_swap_pmd(orig_pmd))) {
			VM_BUG_ON(thp_migration_supported() &&
					  !is_pmd_migration_entry(orig_pmd));
			if (is_pmd_migration_entry(orig_pmd))
				pmd_migration_entry_wait(mm, vmf.pmd);
			return 0;
		}
		if (pmd_trans_huge(orig_pmd) || pmd_devmap(orig_pmd)) {
			if (pmd_protnone(orig_pmd) && vma_is_accessible(vma))
				return do_huge_pmd_numa_page(&vmf, orig_pmd);

			if (dirty && !pmd_write(orig_pmd)) {
				ret = wp_huge_pmd(&vmf, orig_pmd);
				if (!(ret & VM_FAULT_FALLBACK))
					return ret;
			} else {
				huge_pmd_set_accessed(&vmf, orig_pmd);
				return 0;
			}
		}
	}

	return handle_pte_fault(&vmf);
}

/**
 * mm_account_fault - Do page fault accountings
 *
 * @regs: the pt_regs struct pointer.  When set to NULL, will skip accounting
 *        of perf event counters, but we'll still do the per-task accounting to
 *        the task who triggered this page fault.
 * @address: the faulted address.
 * @flags: the fault flags.
 * @ret: the fault retcode.
 *
 * This will take care of most of the page fault accountings.  Meanwhile, it
 * will also include the PERF_COUNT_SW_PAGE_FAULTS_[MAJ|MIN] perf counter
 * updates.  However note that the handling of PERF_COUNT_SW_PAGE_FAULTS should
 * still be in per-arch page fault handlers at the entry of page fault.
 */
static inline void mm_account_fault(struct pt_regs *regs,
				    unsigned long address, unsigned int flags,
				    vm_fault_t ret)
{
	bool major;

	/*
	 * We don't do accounting for some specific faults:
	 *
	 * - Unsuccessful faults (e.g. when the address wasn't valid).  That
	 *   includes arch_vma_access_permitted() failing before reaching here.
	 *   So this is not a "this many hardware page faults" counter.  We
	 *   should use the hw profiling for that.
	 *
	 * - Incomplete faults (VM_FAULT_RETRY).  They will only be counted
	 *   once they're completed.
	 */
	if (ret & (VM_FAULT_ERROR | VM_FAULT_RETRY))
		return;

	/*
	 * We define the fault as a major fault when the final successful fault
	 * is VM_FAULT_MAJOR, or if it retried (which implies that we couldn't
	 * handle it immediately previously).
	 */
	major = (ret & VM_FAULT_MAJOR) || (flags & FAULT_FLAG_TRIED);

	if (major)
		current->maj_flt++;
	else
		current->min_flt++;

	/*
	 * If the fault is done for GUP, regs will be NULL.  We only do the
	 * accounting for the per thread fault counters who triggered the
	 * fault, and we skip the perf event updates.
	 */
	if (!regs)
		return;

	if (major)
		perf_sw_event(PERF_COUNT_SW_PAGE_FAULTS_MAJ, 1, regs, address);
	else
		perf_sw_event(PERF_COUNT_SW_PAGE_FAULTS_MIN, 1, regs, address);
}
#ifdef CONFIG_SPECULATIVE_PAGE_FAULT

#ifndef CONFIG_ARCH_HAS_PTE_SPECIAL
/* This is required by vm_normal_page() */
#error "Speculative page fault handler requires CONFIG_ARCH_HAS_PTE_SPECIAL"
#endif
/*
 * vm_normal_page() adds some processing which should be done while
 * hodling the mmap_sem.
 */

/*
 * Tries to handle the page fault in a speculative way, without grabbing the
 * mmap_sem.
 * When VM_FAULT_RETRY is returned, the vma pointer is valid and this vma must
 * be checked later when the mmap_sem has been grabbed by calling
 * can_reuse_spf_vma().
 * This is needed as the returned vma is kept in memory until the call to
 * can_reuse_spf_vma() is made.
 */
static vm_fault_t ___handle_speculative_fault(struct mm_struct *mm,
				unsigned long address, unsigned int flags,
				struct vm_area_struct *vma)
{
	struct vm_fault vmf = {
		.address = address,
		.pgoff = linear_page_index(vma, address),
		.vma = vma,
		.gfp_mask = __get_fault_gfp_mask(vma),
<<<<<<< HEAD
=======
		.flags = flags,
>>>>>>> 76081a5f
	};
#ifdef CONFIG_NUMA
	struct mempolicy *pol;
#endif
	pgd_t *pgd, pgdval;
	p4d_t *p4d, p4dval;
	pud_t pudval;
	int seq;
	vm_fault_t ret;

	/* Clear flags that may lead to release the mmap_sem to retry */
	flags &= ~(FAULT_FLAG_ALLOW_RETRY|FAULT_FLAG_KILLABLE);
	flags |= FAULT_FLAG_SPECULATIVE;

	/* rmb <-> seqlock,vma_rb_erase() */
	seq = raw_read_seqcount(&vmf.vma->vm_sequence);
	if (seq & 1) {
		trace_spf_vma_changed(_RET_IP_, vmf.vma, address);
		return VM_FAULT_RETRY;
	}

<<<<<<< HEAD
	/*
	 * Can't call vm_ops service has we don't know what they would do
	 * with the VMA.
	 * This include huge page from hugetlbfs.
	 */
	if (vmf.vma->vm_ops) {
		trace_spf_vma_notsup(_RET_IP_, vmf.vma, address);
		return VM_FAULT_RETRY;
	}

	/*
	 * __anon_vma_prepare() requires the mmap_sem to be held
	 * because vm_next and vm_prev must be safe. This can't be guaranteed
	 * in the speculative path.
	 */
	if (unlikely(!vmf.vma->anon_vma)) {
		trace_spf_vma_notsup(_RET_IP_, vmf.vma, address);
		return VM_FAULT_RETRY;
	}
=======
	if (!vmf_allows_speculation(&vmf))
		return VM_FAULT_RETRY;
>>>>>>> 76081a5f

	vmf.vma_flags = READ_ONCE(vmf.vma->vm_flags);
	vmf.vma_page_prot = READ_ONCE(vmf.vma->vm_page_prot);

	/* Can't call userland page fault handler in the speculative path */
	if (unlikely(vmf.vma_flags & VM_UFFD_MISSING)) {
		trace_spf_vma_notsup(_RET_IP_, vmf.vma, address);
		return VM_FAULT_RETRY;
	}

	if (vmf.vma_flags & VM_GROWSDOWN || vmf.vma_flags & VM_GROWSUP) {
		/*
		 * This could be detected by the check address against VMA's
		 * boundaries but we want to trace it as not supported instead
		 * of changed.
		 */
		trace_spf_vma_notsup(_RET_IP_, vmf.vma, address);
		return VM_FAULT_RETRY;
	}

	if (address < READ_ONCE(vmf.vma->vm_start)
	    || READ_ONCE(vmf.vma->vm_end) <= address) {
		trace_spf_vma_changed(_RET_IP_, vmf.vma, address);
		return VM_FAULT_RETRY;
	}

	if (!arch_vma_access_permitted(vmf.vma, flags & FAULT_FLAG_WRITE,
				       flags & FAULT_FLAG_INSTRUCTION,
				       flags & FAULT_FLAG_REMOTE))
		goto out_segv;

	/* This is one is required to check that the VMA has write access set */
	if (flags & FAULT_FLAG_WRITE) {
		if (unlikely(!(vmf.vma_flags & VM_WRITE)))
			goto out_segv;
	} else if (unlikely(!(vmf.vma_flags & (VM_READ|VM_EXEC|VM_WRITE))))
		goto out_segv;

#ifdef CONFIG_NUMA
	/*
	 * MPOL_INTERLEAVE implies additional checks in
	 * mpol_misplaced() which are not compatible with the
	 *speculative page fault processing.
	 */
	pol = __get_vma_policy(vmf.vma, address);
	if (!pol)
		pol = get_task_policy(current);
	if (!pol)
		if (pol && pol->mode == MPOL_INTERLEAVE) {
			trace_spf_vma_notsup(_RET_IP_, vmf.vma, address);
			return VM_FAULT_RETRY;
		}
#endif

	/*
	 * Do a speculative lookup of the PTE entry.
	 */
	local_irq_disable();
	pgd = pgd_offset(mm, address);
	pgdval = READ_ONCE(*pgd);
	if (pgd_none(pgdval) || unlikely(pgd_bad(pgdval)))
		goto out_walk;

	p4d = p4d_offset(pgd, address);
	p4dval = READ_ONCE(*p4d);
	if (p4d_none(p4dval) || unlikely(p4d_bad(p4dval)))
		goto out_walk;

	vmf.pud = pud_offset(p4d, address);
	pudval = READ_ONCE(*vmf.pud);
	if (pud_none(pudval) || unlikely(pud_bad(pudval)))
		goto out_walk;

	/* Huge pages at PUD level are not supported. */
	if (unlikely(pud_trans_huge(pudval)))
		goto out_walk;

	vmf.pmd = pmd_offset(vmf.pud, address);
	vmf.orig_pmd = READ_ONCE(*vmf.pmd);
	/*
	 * pmd_none could mean that a hugepage collapse is in progress
	 * in our back as collapse_huge_page() mark it before
	 * invalidating the pte (which is done once the IPI is catched
	 * by all CPU and we have interrupt disabled).
	 * For this reason we cannot handle THP in a speculative way since we
	 * can't safely indentify an in progress collapse operation done in our
	 * back on that PMD.
	 * Regarding the order of the following checks, see comment in
	 * pmd_devmap_trans_unstable()
	 */
	if (unlikely(pmd_devmap(vmf.orig_pmd) ||
		     pmd_none(vmf.orig_pmd) || pmd_trans_huge(vmf.orig_pmd) ||
		     is_swap_pmd(vmf.orig_pmd)))
		goto out_walk;

	/*
	 * The above does not allocate/instantiate page-tables because doing so
	 * would lead to the possibility of instantiating page-tables after
	 * free_pgtables() -- and consequently leaking them.
	 *
	 * The result is that we take at least one !speculative fault per PMD
	 * in order to instantiate it.
	 */

	vmf.pte = pte_offset_map(vmf.pmd, address);
	vmf.orig_pte = READ_ONCE(*vmf.pte);
	barrier(); /* See comment in handle_pte_fault() */
	if (pte_none(vmf.orig_pte)) {
		pte_unmap(vmf.pte);
		vmf.pte = NULL;
	}

	vmf.sequence = seq;
	vmf.flags = flags;

	local_irq_enable();

	/*
	 * We need to re-validate the VMA after checking the bounds, otherwise
	 * we might have a false positive on the bounds.
	 */
	if (read_seqcount_retry(&vmf.vma->vm_sequence, seq)) {
		trace_spf_vma_changed(_RET_IP_, vmf.vma, address);
		return VM_FAULT_RETRY;
	}

	mem_cgroup_enter_user_fault();
	ret = handle_pte_fault(&vmf);
	mem_cgroup_exit_user_fault();

<<<<<<< HEAD
	if (ret != VM_FAULT_RETRY)
		count_vm_event(SPECULATIVE_PGFAULT);
=======
	if (ret != VM_FAULT_RETRY) {
		if (vma_is_anonymous(vmf.vma))
			count_vm_event(SPECULATIVE_PGFAULT_ANON);
		else
			count_vm_event(SPECULATIVE_PGFAULT_FILE);
	}
>>>>>>> 76081a5f

	/*
	 * The task may have entered a memcg OOM situation but
	 * if the allocation error was handled gracefully (no
	 * VM_FAULT_OOM), there is no need to kill anything.
	 * Just clean up the OOM state peacefully.
	 */
	if (task_in_memcg_oom(current) && !(ret & VM_FAULT_OOM))
		mem_cgroup_oom_synchronize(false);
	return ret;

out_walk:
	trace_spf_vma_notsup(_RET_IP_, vmf.vma, address);
	local_irq_enable();
	return VM_FAULT_RETRY;

out_segv:
	trace_spf_vma_access(_RET_IP_, vmf.vma, address);
	return VM_FAULT_SIGSEGV;
}

vm_fault_t __handle_speculative_fault(struct mm_struct *mm,
				unsigned long address, unsigned int flags,
<<<<<<< HEAD
				struct vm_area_struct **vma)
=======
				struct vm_area_struct **vma,
				struct pt_regs *regs)
>>>>>>> 76081a5f
{
	vm_fault_t ret;

	check_sync_rss_stat(current);

	*vma = get_vma(mm, address);
	if (!*vma)
		return VM_FAULT_RETRY;

	ret = ___handle_speculative_fault(mm, address, flags, *vma);

	/*
	 * If there is no need to retry, don't return the vma to the caller.
	 */
	if (ret != VM_FAULT_RETRY) {
		put_vma(*vma);
		*vma = NULL;
<<<<<<< HEAD
=======
		mm_account_fault(regs, address, flags, ret);
>>>>>>> 76081a5f
	}

	return ret;
}

/*
 * This is used to know if the vma fetch in the speculative page fault handler
 * is still valid when trying the regular fault path while holding the
 * mmap_sem.
 * The call to put_vma(vma) must be made after checking the vma's fields, as
 * the vma may be freed by put_vma(). In such a case it is expected that false
 * is returned.
 */
bool can_reuse_spf_vma(struct vm_area_struct *vma, unsigned long address)
{
	bool ret;

	ret = !RB_EMPTY_NODE(&vma->vm_rb) &&
		vma->vm_start <= address && address < vma->vm_end;
	put_vma(vma);
	return ret;
}
#endif /* CONFIG_SPECULATIVE_PAGE_FAULT */

/*
 * By the time we get here, we already hold the mm semaphore
 *
 * The mmap_lock may have been released depending on flags and our
 * return value.  See filemap_fault() and __lock_page_or_retry().
 */
vm_fault_t handle_mm_fault(struct vm_area_struct *vma, unsigned long address,
			   unsigned int flags, struct pt_regs *regs)
{
	vm_fault_t ret;

	__set_current_state(TASK_RUNNING);

	count_vm_event(PGFAULT);
	count_memcg_event_mm(vma->vm_mm, PGFAULT);

	/* do counter updates before entering really critical section. */
	check_sync_rss_stat(current);

	if (!arch_vma_access_permitted(vma, flags & FAULT_FLAG_WRITE,
					    flags & FAULT_FLAG_INSTRUCTION,
					    flags & FAULT_FLAG_REMOTE))
		return VM_FAULT_SIGSEGV;

	/*
	 * Enable the memcg OOM handling for faults triggered in user
	 * space.  Kernel faults are handled more gracefully.
	 */
	if (flags & FAULT_FLAG_USER)
		mem_cgroup_enter_user_fault();

	if (unlikely(is_vm_hugetlb_page(vma)))
		ret = hugetlb_fault(vma->vm_mm, vma, address, flags);
	else
		ret = __handle_mm_fault(vma, address, flags);

	if (flags & FAULT_FLAG_USER) {
		mem_cgroup_exit_user_fault();
		/*
		 * The task may have entered a memcg OOM situation but
		 * if the allocation error was handled gracefully (no
		 * VM_FAULT_OOM), there is no need to kill anything.
		 * Just clean up the OOM state peacefully.
		 */
		if (task_in_memcg_oom(current) && !(ret & VM_FAULT_OOM))
			mem_cgroup_oom_synchronize(false);
	}

	mm_account_fault(regs, address, flags, ret);

	return ret;
}
EXPORT_SYMBOL_GPL(handle_mm_fault);

#ifndef __PAGETABLE_P4D_FOLDED
/*
 * Allocate p4d page table.
 * We've already handled the fast-path in-line.
 */
int __p4d_alloc(struct mm_struct *mm, pgd_t *pgd, unsigned long address)
{
	p4d_t *new = p4d_alloc_one(mm, address);
	if (!new)
		return -ENOMEM;

	smp_wmb(); /* See comment in __pte_alloc */

	spin_lock(&mm->page_table_lock);
	if (pgd_present(*pgd))		/* Another has populated it */
		p4d_free(mm, new);
	else
		pgd_populate(mm, pgd, new);
	spin_unlock(&mm->page_table_lock);
	return 0;
}
#endif /* __PAGETABLE_P4D_FOLDED */

#ifndef __PAGETABLE_PUD_FOLDED
/*
 * Allocate page upper directory.
 * We've already handled the fast-path in-line.
 */
int __pud_alloc(struct mm_struct *mm, p4d_t *p4d, unsigned long address)
{
	pud_t *new = pud_alloc_one(mm, address);
	if (!new)
		return -ENOMEM;

	smp_wmb(); /* See comment in __pte_alloc */

	spin_lock(&mm->page_table_lock);
	if (!p4d_present(*p4d)) {
		mm_inc_nr_puds(mm);
		p4d_populate(mm, p4d, new);
	} else	/* Another has populated it */
		pud_free(mm, new);
	spin_unlock(&mm->page_table_lock);
	return 0;
}
#endif /* __PAGETABLE_PUD_FOLDED */

#ifndef __PAGETABLE_PMD_FOLDED
/*
 * Allocate page middle directory.
 * We've already handled the fast-path in-line.
 */
int __pmd_alloc(struct mm_struct *mm, pud_t *pud, unsigned long address)
{
	spinlock_t *ptl;
	pmd_t *new = pmd_alloc_one(mm, address);
	if (!new)
		return -ENOMEM;

	smp_wmb(); /* See comment in __pte_alloc */

	ptl = pud_lock(mm, pud);
	if (!pud_present(*pud)) {
		mm_inc_nr_pmds(mm);
		pud_populate(mm, pud, new);
	} else	/* Another has populated it */
		pmd_free(mm, new);
	spin_unlock(ptl);
	return 0;
}
#endif /* __PAGETABLE_PMD_FOLDED */

int follow_invalidate_pte(struct mm_struct *mm, unsigned long address,
			  struct mmu_notifier_range *range, pte_t **ptepp,
			  pmd_t **pmdpp, spinlock_t **ptlp)
{
	pgd_t *pgd;
	p4d_t *p4d;
	pud_t *pud;
	pmd_t *pmd;
	pte_t *ptep;

	pgd = pgd_offset(mm, address);
	if (pgd_none(*pgd) || unlikely(pgd_bad(*pgd)))
		goto out;

	p4d = p4d_offset(pgd, address);
	if (p4d_none(*p4d) || unlikely(p4d_bad(*p4d)))
		goto out;

	pud = pud_offset(p4d, address);
	if (pud_none(*pud) || unlikely(pud_bad(*pud)))
		goto out;

	pmd = pmd_offset(pud, address);
	VM_BUG_ON(pmd_trans_huge(*pmd));

	if (pmd_huge(*pmd)) {
		if (!pmdpp)
			goto out;

		if (range) {
			mmu_notifier_range_init(range, MMU_NOTIFY_CLEAR, 0,
						NULL, mm, address & PMD_MASK,
						(address & PMD_MASK) + PMD_SIZE);
			mmu_notifier_invalidate_range_start(range);
		}
		*ptlp = pmd_lock(mm, pmd);
		if (pmd_huge(*pmd)) {
			*pmdpp = pmd;
			return 0;
		}
		spin_unlock(*ptlp);
		if (range)
			mmu_notifier_invalidate_range_end(range);
	}

	if (pmd_none(*pmd) || unlikely(pmd_bad(*pmd)))
		goto out;

	if (range) {
		mmu_notifier_range_init(range, MMU_NOTIFY_CLEAR, 0, NULL, mm,
					address & PAGE_MASK,
					(address & PAGE_MASK) + PAGE_SIZE);
		mmu_notifier_invalidate_range_start(range);
	}
	ptep = pte_offset_map_lock(mm, pmd, address, ptlp);
	if (!pte_present(*ptep))
		goto unlock;
	*ptepp = ptep;
	return 0;
unlock:
	pte_unmap_unlock(ptep, *ptlp);
	if (range)
		mmu_notifier_invalidate_range_end(range);
out:
	return -EINVAL;
}

/**
 * follow_pte - look up PTE at a user virtual address
 * @mm: the mm_struct of the target address space
 * @address: user virtual address
 * @ptepp: location to store found PTE
 * @ptlp: location to store the lock for the PTE
 *
 * On a successful return, the pointer to the PTE is stored in @ptepp;
 * the corresponding lock is taken and its location is stored in @ptlp.
 * The contents of the PTE are only stable until @ptlp is released;
 * any further use, if any, must be protected against invalidation
 * with MMU notifiers.
 *
 * Only IO mappings and raw PFN mappings are allowed.  The mmap semaphore
 * should be taken for read.
 *
 * KVM uses this function.  While it is arguably less bad than ``follow_pfn``,
 * it is not a good general-purpose API.
 *
 * Return: zero on success, -ve otherwise.
 */
int follow_pte(struct mm_struct *mm, unsigned long address,
	       pte_t **ptepp, spinlock_t **ptlp)
{
	return follow_invalidate_pte(mm, address, NULL, ptepp, NULL, ptlp);
}
EXPORT_SYMBOL_GPL(follow_pte);

/**
 * follow_pfn - look up PFN at a user virtual address
 * @vma: memory mapping
 * @address: user virtual address
 * @pfn: location to store found PFN
 *
 * Only IO mappings and raw PFN mappings are allowed.
 *
 * This function does not allow the caller to read the permissions
 * of the PTE.  Do not use it.
 *
 * Return: zero and the pfn at @pfn on success, -ve otherwise.
 */
int follow_pfn(struct vm_area_struct *vma, unsigned long address,
	unsigned long *pfn)
{
	int ret = -EINVAL;
	spinlock_t *ptl;
	pte_t *ptep;

	if (!(vma->vm_flags & (VM_IO | VM_PFNMAP)))
		return ret;

	ret = follow_pte(vma->vm_mm, address, &ptep, &ptl);
	if (ret)
		return ret;
	*pfn = pte_pfn(*ptep);
	pte_unmap_unlock(ptep, ptl);
	return 0;
}
EXPORT_SYMBOL(follow_pfn);

#ifdef CONFIG_HAVE_IOREMAP_PROT
int follow_phys(struct vm_area_struct *vma,
		unsigned long address, unsigned int flags,
		unsigned long *prot, resource_size_t *phys)
{
	int ret = -EINVAL;
	pte_t *ptep, pte;
	spinlock_t *ptl;

	if (!(vma->vm_flags & (VM_IO | VM_PFNMAP)))
		goto out;

	if (follow_pte(vma->vm_mm, address, &ptep, &ptl))
		goto out;
	pte = *ptep;

	if ((flags & FOLL_WRITE) && !pte_write(pte))
		goto unlock;

	*prot = pgprot_val(pte_pgprot(pte));
	*phys = (resource_size_t)pte_pfn(pte) << PAGE_SHIFT;

	ret = 0;
unlock:
	pte_unmap_unlock(ptep, ptl);
out:
	return ret;
}

int generic_access_phys(struct vm_area_struct *vma, unsigned long addr,
			void *buf, int len, int write)
{
	resource_size_t phys_addr;
	unsigned long prot = 0;
	void __iomem *maddr;
	int offset = addr & (PAGE_SIZE-1);

	if (follow_phys(vma, addr, write, &prot, &phys_addr))
		return -EINVAL;

	maddr = ioremap_prot(phys_addr, PAGE_ALIGN(len + offset), prot);
	if (!maddr)
		return -ENOMEM;

	if (write)
		memcpy_toio(maddr + offset, buf, len);
	else
		memcpy_fromio(buf, maddr + offset, len);
	iounmap(maddr);

	return len;
}
EXPORT_SYMBOL_GPL(generic_access_phys);
#endif

/*
 * Access another process' address space as given in mm.  If non-NULL, use the
 * given task for page fault accounting.
 */
int __access_remote_vm(struct task_struct *tsk, struct mm_struct *mm,
		unsigned long addr, void *buf, int len, unsigned int gup_flags)
{
	struct vm_area_struct *vma;
	void *old_buf = buf;
	int write = gup_flags & FOLL_WRITE;

	if (mmap_read_lock_killable(mm))
		return 0;

	/* ignore errors, just check how much was successfully transferred */
	while (len) {
		int bytes, ret, offset;
		void *maddr;
		struct page *page = NULL;

		ret = get_user_pages_remote(mm, addr, 1,
				gup_flags, &page, &vma, NULL);
		if (ret <= 0) {
#ifndef CONFIG_HAVE_IOREMAP_PROT
			break;
#else
			/*
			 * Check if this is a VM_IO | VM_PFNMAP VMA, which
			 * we can access using slightly different code.
			 */
			vma = find_vma(mm, addr);
			if (!vma || vma->vm_start > addr)
				break;
			if (vma->vm_ops && vma->vm_ops->access)
				ret = vma->vm_ops->access(vma, addr, buf,
							  len, write);
			if (ret <= 0)
				break;
			bytes = ret;
#endif
		} else {
			bytes = len;
			offset = addr & (PAGE_SIZE-1);
			if (bytes > PAGE_SIZE-offset)
				bytes = PAGE_SIZE-offset;

			maddr = kmap(page);
			if (write) {
				copy_to_user_page(vma, page, addr,
						  maddr + offset, buf, bytes);
				set_page_dirty_lock(page);
			} else {
				copy_from_user_page(vma, page, addr,
						    buf, maddr + offset, bytes);
			}
			kunmap(page);
			put_user_page(page);
		}
		len -= bytes;
		buf += bytes;
		addr += bytes;
	}
	mmap_read_unlock(mm);

	return buf - old_buf;
}

/**
 * access_remote_vm - access another process' address space
 * @mm:		the mm_struct of the target address space
 * @addr:	start address to access
 * @buf:	source or destination buffer
 * @len:	number of bytes to transfer
 * @gup_flags:	flags modifying lookup behaviour
 *
 * The caller must hold a reference on @mm.
 *
 * Return: number of bytes copied from source to destination.
 */
int access_remote_vm(struct mm_struct *mm, unsigned long addr,
		void *buf, int len, unsigned int gup_flags)
{
	return __access_remote_vm(NULL, mm, addr, buf, len, gup_flags);
}

/*
 * Access another process' address space.
 * Source/target buffer must be kernel space,
 * Do not walk the page table directly, use get_user_pages
 */
int access_process_vm(struct task_struct *tsk, unsigned long addr,
		void *buf, int len, unsigned int gup_flags)
{
	struct mm_struct *mm;
	int ret;

	mm = get_task_mm(tsk);
	if (!mm)
		return 0;

	ret = __access_remote_vm(tsk, mm, addr, buf, len, gup_flags);

	mmput(mm);

	return ret;
}
EXPORT_SYMBOL_GPL(access_process_vm);

/*
 * Print the name of a VMA.
 */
void print_vma_addr(char *prefix, unsigned long ip)
{
	struct mm_struct *mm = current->mm;
	struct vm_area_struct *vma;

	/*
	 * we might be running from an atomic context so we cannot sleep
	 */
	if (!mmap_read_trylock(mm))
		return;

	vma = find_vma(mm, ip);
	if (vma && vma->vm_file) {
		struct file *f = vma->vm_file;
		char *buf = (char *)__get_free_page(GFP_NOWAIT);
		if (buf) {
			char *p;

			p = file_path(f, buf, PAGE_SIZE);
			if (IS_ERR(p))
				p = "?";
			printk("%s%s[%lx+%lx]", prefix, kbasename(p),
					vma->vm_start,
					vma->vm_end - vma->vm_start);
			free_page((unsigned long)buf);
		}
	}
	mmap_read_unlock(mm);
}

#if defined(CONFIG_PROVE_LOCKING) || defined(CONFIG_DEBUG_ATOMIC_SLEEP)
void __might_fault(const char *file, int line)
{
	/*
	 * Some code (nfs/sunrpc) uses socket ops on kernel memory while
	 * holding the mmap_lock, this is safe because kernel memory doesn't
	 * get paged out, therefore we'll never actually fault, and the
	 * below annotations will generate false positives.
	 */
	if (uaccess_kernel())
		return;
	if (pagefault_disabled())
		return;
	__might_sleep(file, line, 0);
#if defined(CONFIG_DEBUG_ATOMIC_SLEEP)
	if (current->mm)
		might_lock_read(&current->mm->mmap_lock);
#endif
}
EXPORT_SYMBOL(__might_fault);
#endif

#if defined(CONFIG_TRANSPARENT_HUGEPAGE) || defined(CONFIG_HUGETLBFS)
/*
 * Process all subpages of the specified huge page with the specified
 * operation.  The target subpage will be processed last to keep its
 * cache lines hot.
 */
static inline void process_huge_page(
	unsigned long addr_hint, unsigned int pages_per_huge_page,
	void (*process_subpage)(unsigned long addr, int idx, void *arg),
	void *arg)
{
	int i, n, base, l;
	unsigned long addr = addr_hint &
		~(((unsigned long)pages_per_huge_page << PAGE_SHIFT) - 1);

	/* Process target subpage last to keep its cache lines hot */
	might_sleep();
	n = (addr_hint - addr) / PAGE_SIZE;
	if (2 * n <= pages_per_huge_page) {
		/* If target subpage in first half of huge page */
		base = 0;
		l = n;
		/* Process subpages at the end of huge page */
		for (i = pages_per_huge_page - 1; i >= 2 * n; i--) {
			cond_resched();
			process_subpage(addr + i * PAGE_SIZE, i, arg);
		}
	} else {
		/* If target subpage in second half of huge page */
		base = pages_per_huge_page - 2 * (pages_per_huge_page - n);
		l = pages_per_huge_page - n;
		/* Process subpages at the begin of huge page */
		for (i = 0; i < base; i++) {
			cond_resched();
			process_subpage(addr + i * PAGE_SIZE, i, arg);
		}
	}
	/*
	 * Process remaining subpages in left-right-left-right pattern
	 * towards the target subpage
	 */
	for (i = 0; i < l; i++) {
		int left_idx = base + i;
		int right_idx = base + 2 * l - 1 - i;

		cond_resched();
		process_subpage(addr + left_idx * PAGE_SIZE, left_idx, arg);
		cond_resched();
		process_subpage(addr + right_idx * PAGE_SIZE, right_idx, arg);
	}
}

static void clear_gigantic_page(struct page *page,
				unsigned long addr,
				unsigned int pages_per_huge_page)
{
	int i;
	struct page *p = page;

	might_sleep();
	for (i = 0; i < pages_per_huge_page;
	     i++, p = mem_map_next(p, page, i)) {
		cond_resched();
		clear_user_highpage(p, addr + i * PAGE_SIZE);
	}
}

static void clear_subpage(unsigned long addr, int idx, void *arg)
{
	struct page *page = arg;

	clear_user_highpage(page + idx, addr);
}

void clear_huge_page(struct page *page,
		     unsigned long addr_hint, unsigned int pages_per_huge_page)
{
	unsigned long addr = addr_hint &
		~(((unsigned long)pages_per_huge_page << PAGE_SHIFT) - 1);

	if (unlikely(pages_per_huge_page > MAX_ORDER_NR_PAGES)) {
		clear_gigantic_page(page, addr, pages_per_huge_page);
		return;
	}

	process_huge_page(addr_hint, pages_per_huge_page, clear_subpage, page);
}

static void copy_user_gigantic_page(struct page *dst, struct page *src,
				    unsigned long addr,
				    struct vm_area_struct *vma,
				    unsigned int pages_per_huge_page)
{
	int i;
	struct page *dst_base = dst;
	struct page *src_base = src;

	for (i = 0; i < pages_per_huge_page; ) {
		cond_resched();
		copy_user_highpage(dst, src, addr + i*PAGE_SIZE, vma);

		i++;
		dst = mem_map_next(dst, dst_base, i);
		src = mem_map_next(src, src_base, i);
	}
}

struct copy_subpage_arg {
	struct page *dst;
	struct page *src;
	struct vm_area_struct *vma;
};

static void copy_subpage(unsigned long addr, int idx, void *arg)
{
	struct copy_subpage_arg *copy_arg = arg;

	copy_user_highpage(copy_arg->dst + idx, copy_arg->src + idx,
			   addr, copy_arg->vma);
}

void copy_user_huge_page(struct page *dst, struct page *src,
			 unsigned long addr_hint, struct vm_area_struct *vma,
			 unsigned int pages_per_huge_page)
{
	unsigned long addr = addr_hint &
		~(((unsigned long)pages_per_huge_page << PAGE_SHIFT) - 1);
	struct copy_subpage_arg arg = {
		.dst = dst,
		.src = src,
		.vma = vma,
	};

	if (unlikely(pages_per_huge_page > MAX_ORDER_NR_PAGES)) {
		copy_user_gigantic_page(dst, src, addr, vma,
					pages_per_huge_page);
		return;
	}

	process_huge_page(addr_hint, pages_per_huge_page, copy_subpage, &arg);
}

long copy_huge_page_from_user(struct page *dst_page,
				const void __user *usr_src,
				unsigned int pages_per_huge_page,
				bool allow_pagefault)
{
	void *src = (void *)usr_src;
	void *page_kaddr;
	unsigned long i, rc = 0;
	unsigned long ret_val = pages_per_huge_page * PAGE_SIZE;
	struct page *subpage = dst_page;

	for (i = 0; i < pages_per_huge_page;
	     i++, subpage = mem_map_next(subpage, dst_page, i)) {
		if (allow_pagefault)
			page_kaddr = kmap(subpage);
		else
			page_kaddr = kmap_atomic(subpage);
		rc = copy_from_user(page_kaddr,
				(const void __user *)(src + i * PAGE_SIZE),
				PAGE_SIZE);
		if (allow_pagefault)
			kunmap(subpage);
		else
			kunmap_atomic(page_kaddr);

		ret_val -= (PAGE_SIZE - rc);
		if (rc)
			break;

		cond_resched();
	}
	return ret_val;
}
#endif /* CONFIG_TRANSPARENT_HUGEPAGE || CONFIG_HUGETLBFS */

#if USE_SPLIT_PTE_PTLOCKS && ALLOC_SPLIT_PTLOCKS

static struct kmem_cache *page_ptl_cachep;

void __init ptlock_cache_init(void)
{
	page_ptl_cachep = kmem_cache_create("page->ptl", sizeof(spinlock_t), 0,
			SLAB_PANIC, NULL);
}

bool ptlock_alloc(struct page *page)
{
	spinlock_t *ptl;

	ptl = kmem_cache_alloc(page_ptl_cachep, GFP_KERNEL);
	if (!ptl)
		return false;
	page->ptl = ptl;
	return true;
}

void ptlock_free(struct page *page)
{
	kmem_cache_free(page_ptl_cachep, page->ptl);
}
#endif<|MERGE_RESOLUTION|>--- conflicted
+++ resolved
@@ -2638,11 +2638,7 @@
 	return ret;
 }
 
-<<<<<<< HEAD
-static bool pte_map_lock(struct vm_fault *vmf)
-=======
 static bool __pte_map_lock_speculative(struct vm_fault *vmf, unsigned long addr)
->>>>>>> 76081a5f
 {
 	bool ret = false;
 	pte_t *pte;
@@ -2651,15 +2647,6 @@
 	pmd_t pmdval;
 #endif
 
-<<<<<<< HEAD
-	if (!(vmf->flags & FAULT_FLAG_SPECULATIVE)) {
-		vmf->pte = pte_offset_map_lock(vmf->vma->vm_mm, vmf->pmd,
-					       vmf->address, &vmf->ptl);
-		return true;
-	}
-
-=======
->>>>>>> 76081a5f
 	/*
 	 * The first vma_has_changed() guarantees the page-tables are still
 	 * valid, having IRQs disabled ensures they stay around, hence the
@@ -2669,11 +2656,7 @@
 	 */
 	local_irq_disable();
 	if (vma_has_changed(vmf)) {
-<<<<<<< HEAD
-		trace_spf_vma_changed(_RET_IP_, vmf->vma, vmf->address);
-=======
 		trace_spf_vma_changed(_RET_IP_, vmf->vma, addr);
->>>>>>> 76081a5f
 		goto out;
 	}
 
@@ -2684,11 +2667,7 @@
 	 */
 	pmdval = READ_ONCE(*vmf->pmd);
 	if (!pmd_same(pmdval, vmf->orig_pmd)) {
-<<<<<<< HEAD
-		trace_spf_pmd_changed(_RET_IP_, vmf->vma, vmf->address);
-=======
 		trace_spf_pmd_changed(_RET_IP_, vmf->vma, addr);
->>>>>>> 76081a5f
 		goto out;
 	}
 #endif
@@ -2701,27 +2680,16 @@
 	 * Since we are in a speculative patch, accept it could fail
 	 */
 	ptl = pte_lockptr(vmf->vma->vm_mm, vmf->pmd);
-<<<<<<< HEAD
-	pte = pte_offset_map(vmf->pmd, vmf->address);
-	if (unlikely(!spin_trylock(ptl))) {
-		pte_unmap(pte);
-		trace_spf_pte_lock(_RET_IP_, vmf->vma, vmf->address);
-=======
 	pte = pte_offset_map(vmf->pmd, addr);
 	if (unlikely(!spin_trylock(ptl))) {
 		pte_unmap(pte);
 		trace_spf_pte_lock(_RET_IP_, vmf->vma, addr);
->>>>>>> 76081a5f
 		goto out;
 	}
 
 	if (vma_has_changed(vmf)) {
 		pte_unmap_unlock(pte, ptl);
-<<<<<<< HEAD
-		trace_spf_vma_changed(_RET_IP_, vmf->vma, vmf->address);
-=======
 		trace_spf_vma_changed(_RET_IP_, vmf->vma, addr);
->>>>>>> 76081a5f
 		goto out;
 	}
 
@@ -2732,8 +2700,6 @@
 	local_irq_enable();
 	return ret;
 }
-<<<<<<< HEAD
-=======
 
 static bool pte_map_lock(struct vm_fault *vmf)
 {
@@ -2810,7 +2776,6 @@
 	return false;
 }
 
->>>>>>> 76081a5f
 #else
 static inline bool pte_spinlock(struct vm_fault *vmf)
 {
@@ -2825,8 +2790,6 @@
 				       vmf->address, &vmf->ptl);
 	return true;
 }
-<<<<<<< HEAD
-=======
 
 inline bool pte_map_lock_addr(struct vm_fault *vmf, unsigned long addr)
 {
@@ -2839,7 +2802,6 @@
 {
 	return false;
 }
->>>>>>> 76081a5f
 #endif /* CONFIG_SPECULATIVE_PAGE_FAULT */
 
 /*
@@ -4680,12 +4642,8 @@
 	if (!vmf->pte) {
 		if (vma_is_anonymous(vmf->vma))
 			return do_anonymous_page(vmf);
-<<<<<<< HEAD
-		else if (vmf->flags & FAULT_FLAG_SPECULATIVE)
-=======
 		else if ((vmf->flags & FAULT_FLAG_SPECULATIVE) &&
 				!vmf_allows_speculation(vmf))
->>>>>>> 76081a5f
 			return VM_FAULT_RETRY;
 		else
 			return do_fault(vmf);
@@ -4922,10 +4880,7 @@
 		.pgoff = linear_page_index(vma, address),
 		.vma = vma,
 		.gfp_mask = __get_fault_gfp_mask(vma),
-<<<<<<< HEAD
-=======
 		.flags = flags,
->>>>>>> 76081a5f
 	};
 #ifdef CONFIG_NUMA
 	struct mempolicy *pol;
@@ -4947,30 +4902,8 @@
 		return VM_FAULT_RETRY;
 	}
 
-<<<<<<< HEAD
-	/*
-	 * Can't call vm_ops service has we don't know what they would do
-	 * with the VMA.
-	 * This include huge page from hugetlbfs.
-	 */
-	if (vmf.vma->vm_ops) {
-		trace_spf_vma_notsup(_RET_IP_, vmf.vma, address);
-		return VM_FAULT_RETRY;
-	}
-
-	/*
-	 * __anon_vma_prepare() requires the mmap_sem to be held
-	 * because vm_next and vm_prev must be safe. This can't be guaranteed
-	 * in the speculative path.
-	 */
-	if (unlikely(!vmf.vma->anon_vma)) {
-		trace_spf_vma_notsup(_RET_IP_, vmf.vma, address);
-		return VM_FAULT_RETRY;
-	}
-=======
 	if (!vmf_allows_speculation(&vmf))
 		return VM_FAULT_RETRY;
->>>>>>> 76081a5f
 
 	vmf.vma_flags = READ_ONCE(vmf.vma->vm_flags);
 	vmf.vma_page_prot = READ_ONCE(vmf.vma->vm_page_prot);
@@ -5101,17 +5034,12 @@
 	ret = handle_pte_fault(&vmf);
 	mem_cgroup_exit_user_fault();
 
-<<<<<<< HEAD
-	if (ret != VM_FAULT_RETRY)
-		count_vm_event(SPECULATIVE_PGFAULT);
-=======
 	if (ret != VM_FAULT_RETRY) {
 		if (vma_is_anonymous(vmf.vma))
 			count_vm_event(SPECULATIVE_PGFAULT_ANON);
 		else
 			count_vm_event(SPECULATIVE_PGFAULT_FILE);
 	}
->>>>>>> 76081a5f
 
 	/*
 	 * The task may have entered a memcg OOM situation but
@@ -5135,12 +5063,8 @@
 
 vm_fault_t __handle_speculative_fault(struct mm_struct *mm,
 				unsigned long address, unsigned int flags,
-<<<<<<< HEAD
-				struct vm_area_struct **vma)
-=======
 				struct vm_area_struct **vma,
 				struct pt_regs *regs)
->>>>>>> 76081a5f
 {
 	vm_fault_t ret;
 
@@ -5158,10 +5082,7 @@
 	if (ret != VM_FAULT_RETRY) {
 		put_vma(*vma);
 		*vma = NULL;
-<<<<<<< HEAD
-=======
 		mm_account_fault(regs, address, flags, ret);
->>>>>>> 76081a5f
 	}
 
 	return ret;
