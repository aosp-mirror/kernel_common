// SPDX-License-Identifier: GPL-2.0-only
/*
 * Generic hugetlb support.
 * (C) Nadia Yvette Chambers, April 2004
 */
#include <linux/list.h>
#include <linux/init.h>
#include <linux/mm.h>
#include <linux/seq_file.h>
#include <linux/sysctl.h>
#include <linux/highmem.h>
#include <linux/mmu_notifier.h>
#include <linux/nodemask.h>
#include <linux/pagemap.h>
#include <linux/mempolicy.h>
#include <linux/compiler.h>
#include <linux/cpuset.h>
#include <linux/mutex.h>
#include <linux/memblock.h>
#include <linux/sysfs.h>
#include <linux/slab.h>
#include <linux/mmdebug.h>
#include <linux/sched/signal.h>
#include <linux/rmap.h>
#include <linux/string_helpers.h>
#include <linux/swap.h>
#include <linux/swapops.h>
#include <linux/jhash.h>
#include <linux/numa.h>
#include <linux/llist.h>

#include <asm/page.h>
#include <asm/pgtable.h>
#include <asm/tlb.h>

#include <linux/io.h>
#include <linux/hugetlb.h>
#include <linux/hugetlb_cgroup.h>
#include <linux/node.h>
#include <linux/page_owner.h>
#include "internal.h"

int hugetlb_max_hstate __read_mostly;
unsigned int default_hstate_idx;
struct hstate hstates[HUGE_MAX_HSTATE];
/*
 * Minimum page order among possible hugepage sizes, set to a proper value
 * at boot time.
 */
static unsigned int minimum_order __read_mostly = UINT_MAX;

__initdata LIST_HEAD(huge_boot_pages);

/* for command line parsing */
static struct hstate * __initdata parsed_hstate;
static unsigned long __initdata default_hstate_max_huge_pages;
static unsigned long __initdata default_hstate_size;
static bool __initdata parsed_valid_hugepagesz = true;

/*
 * Protects updates to hugepage_freelists, hugepage_activelist, nr_huge_pages,
 * free_huge_pages, and surplus_huge_pages.
 */
DEFINE_SPINLOCK(hugetlb_lock);

/*
 * Serializes faults on the same logical page.  This is used to
 * prevent spurious OOMs when the hugepage pool is fully utilized.
 */
static int num_fault_mutexes;
struct mutex *hugetlb_fault_mutex_table ____cacheline_aligned_in_smp;

static inline bool PageHugeFreed(struct page *head)
{
	return page_private(head + 4) == -1UL;
}

static inline void SetPageHugeFreed(struct page *head)
{
	set_page_private(head + 4, -1UL);
}

static inline void ClearPageHugeFreed(struct page *head)
{
	set_page_private(head + 4, 0);
}

/* Forward declaration */
static int hugetlb_acct_memory(struct hstate *h, long delta);

static inline void unlock_or_release_subpool(struct hugepage_subpool *spool)
{
	bool free = (spool->count == 0) && (spool->used_hpages == 0);

	spin_unlock(&spool->lock);

	/* If no pages are used, and no other handles to the subpool
	 * remain, give up any reservations mased on minimum size and
	 * free the subpool */
	if (free) {
		if (spool->min_hpages != -1)
			hugetlb_acct_memory(spool->hstate,
						-spool->min_hpages);
		kfree(spool);
	}
}

struct hugepage_subpool *hugepage_new_subpool(struct hstate *h, long max_hpages,
						long min_hpages)
{
	struct hugepage_subpool *spool;

	spool = kzalloc(sizeof(*spool), GFP_KERNEL);
	if (!spool)
		return NULL;

	spin_lock_init(&spool->lock);
	spool->count = 1;
	spool->max_hpages = max_hpages;
	spool->hstate = h;
	spool->min_hpages = min_hpages;

	if (min_hpages != -1 && hugetlb_acct_memory(h, min_hpages)) {
		kfree(spool);
		return NULL;
	}
	spool->rsv_hpages = min_hpages;

	return spool;
}

void hugepage_put_subpool(struct hugepage_subpool *spool)
{
	spin_lock(&spool->lock);
	BUG_ON(!spool->count);
	spool->count--;
	unlock_or_release_subpool(spool);
}

/*
 * Subpool accounting for allocating and reserving pages.
 * Return -ENOMEM if there are not enough resources to satisfy the
 * the request.  Otherwise, return the number of pages by which the
 * global pools must be adjusted (upward).  The returned value may
 * only be different than the passed value (delta) in the case where
 * a subpool minimum size must be manitained.
 */
static long hugepage_subpool_get_pages(struct hugepage_subpool *spool,
				      long delta)
{
	long ret = delta;

	if (!spool)
		return ret;

	spin_lock(&spool->lock);

	if (spool->max_hpages != -1) {		/* maximum size accounting */
		if ((spool->used_hpages + delta) <= spool->max_hpages)
			spool->used_hpages += delta;
		else {
			ret = -ENOMEM;
			goto unlock_ret;
		}
	}

	/* minimum size accounting */
	if (spool->min_hpages != -1 && spool->rsv_hpages) {
		if (delta > spool->rsv_hpages) {
			/*
			 * Asking for more reserves than those already taken on
			 * behalf of subpool.  Return difference.
			 */
			ret = delta - spool->rsv_hpages;
			spool->rsv_hpages = 0;
		} else {
			ret = 0;	/* reserves already accounted for */
			spool->rsv_hpages -= delta;
		}
	}

unlock_ret:
	spin_unlock(&spool->lock);
	return ret;
}

/*
 * Subpool accounting for freeing and unreserving pages.
 * Return the number of global page reservations that must be dropped.
 * The return value may only be different than the passed value (delta)
 * in the case where a subpool minimum size must be maintained.
 */
static long hugepage_subpool_put_pages(struct hugepage_subpool *spool,
				       long delta)
{
	long ret = delta;

	if (!spool)
		return delta;

	spin_lock(&spool->lock);

	if (spool->max_hpages != -1)		/* maximum size accounting */
		spool->used_hpages -= delta;

	 /* minimum size accounting */
	if (spool->min_hpages != -1 && spool->used_hpages < spool->min_hpages) {
		if (spool->rsv_hpages + delta <= spool->min_hpages)
			ret = 0;
		else
			ret = spool->rsv_hpages + delta - spool->min_hpages;

		spool->rsv_hpages += delta;
		if (spool->rsv_hpages > spool->min_hpages)
			spool->rsv_hpages = spool->min_hpages;
	}

	/*
	 * If hugetlbfs_put_super couldn't free spool due to an outstanding
	 * quota reference, free it now.
	 */
	unlock_or_release_subpool(spool);

	return ret;
}

static inline struct hugepage_subpool *subpool_inode(struct inode *inode)
{
	return HUGETLBFS_SB(inode->i_sb)->spool;
}

static inline struct hugepage_subpool *subpool_vma(struct vm_area_struct *vma)
{
	return subpool_inode(file_inode(vma->vm_file));
}

/*
 * Region tracking -- allows tracking of reservations and instantiated pages
 *                    across the pages in a mapping.
 *
 * The region data structures are embedded into a resv_map and protected
 * by a resv_map's lock.  The set of regions within the resv_map represent
 * reservations for huge pages, or huge pages that have already been
 * instantiated within the map.  The from and to elements are huge page
 * indicies into the associated mapping.  from indicates the starting index
 * of the region.  to represents the first index past the end of  the region.
 *
 * For example, a file region structure with from == 0 and to == 4 represents
 * four huge pages in a mapping.  It is important to note that the to element
 * represents the first element past the end of the region. This is used in
 * arithmetic as 4(to) - 0(from) = 4 huge pages in the region.
 *
 * Interval notation of the form [from, to) will be used to indicate that
 * the endpoint from is inclusive and to is exclusive.
 */
struct file_region {
	struct list_head link;
	long from;
	long to;
};

/*
 * Add the huge page range represented by [f, t) to the reserve
 * map.  In the normal case, existing regions will be expanded
 * to accommodate the specified range.  Sufficient regions should
 * exist for expansion due to the previous call to region_chg
 * with the same range.  However, it is possible that region_del
 * could have been called after region_chg and modifed the map
 * in such a way that no region exists to be expanded.  In this
 * case, pull a region descriptor from the cache associated with
 * the map and use that for the new range.
 *
 * Return the number of new huge pages added to the map.  This
 * number is greater than or equal to zero.
 */
static long region_add(struct resv_map *resv, long f, long t)
{
	struct list_head *head = &resv->regions;
	struct file_region *rg, *nrg, *trg;
	long add = 0;

	spin_lock(&resv->lock);
	/* Locate the region we are either in or before. */
	list_for_each_entry(rg, head, link)
		if (f <= rg->to)
			break;

	/*
	 * If no region exists which can be expanded to include the
	 * specified range, the list must have been modified by an
	 * interleving call to region_del().  Pull a region descriptor
	 * from the cache and use it for this range.
	 */
	if (&rg->link == head || t < rg->from) {
		VM_BUG_ON(resv->region_cache_count <= 0);

		resv->region_cache_count--;
		nrg = list_first_entry(&resv->region_cache, struct file_region,
					link);
		list_del(&nrg->link);

		nrg->from = f;
		nrg->to = t;
		list_add(&nrg->link, rg->link.prev);

		add += t - f;
		goto out_locked;
	}

	/* Round our left edge to the current segment if it encloses us. */
	if (f > rg->from)
		f = rg->from;

	/* Check for and consume any regions we now overlap with. */
	nrg = rg;
	list_for_each_entry_safe(rg, trg, rg->link.prev, link) {
		if (&rg->link == head)
			break;
		if (rg->from > t)
			break;

		/* If this area reaches higher then extend our area to
		 * include it completely.  If this is not the first area
		 * which we intend to reuse, free it. */
		if (rg->to > t)
			t = rg->to;
		if (rg != nrg) {
			/* Decrement return value by the deleted range.
			 * Another range will span this area so that by
			 * end of routine add will be >= zero
			 */
			add -= (rg->to - rg->from);
			list_del(&rg->link);
			kfree(rg);
		}
	}

	add += (nrg->from - f);		/* Added to beginning of region */
	nrg->from = f;
	add += t - nrg->to;		/* Added to end of region */
	nrg->to = t;

out_locked:
	resv->adds_in_progress--;
	spin_unlock(&resv->lock);
	VM_BUG_ON(add < 0);
	return add;
}

/*
 * Examine the existing reserve map and determine how many
 * huge pages in the specified range [f, t) are NOT currently
 * represented.  This routine is called before a subsequent
 * call to region_add that will actually modify the reserve
 * map to add the specified range [f, t).  region_chg does
 * not change the number of huge pages represented by the
 * map.  However, if the existing regions in the map can not
 * be expanded to represent the new range, a new file_region
 * structure is added to the map as a placeholder.  This is
 * so that the subsequent region_add call will have all the
 * regions it needs and will not fail.
 *
 * Upon entry, region_chg will also examine the cache of region descriptors
 * associated with the map.  If there are not enough descriptors cached, one
 * will be allocated for the in progress add operation.
 *
 * Returns the number of huge pages that need to be added to the existing
 * reservation map for the range [f, t).  This number is greater or equal to
 * zero.  -ENOMEM is returned if a new file_region structure or cache entry
 * is needed and can not be allocated.
 */
static long region_chg(struct resv_map *resv, long f, long t)
{
	struct list_head *head = &resv->regions;
	struct file_region *rg, *nrg = NULL;
	long chg = 0;

retry:
	spin_lock(&resv->lock);
retry_locked:
	resv->adds_in_progress++;

	/*
	 * Check for sufficient descriptors in the cache to accommodate
	 * the number of in progress add operations.
	 */
	if (resv->adds_in_progress > resv->region_cache_count) {
		struct file_region *trg;

		VM_BUG_ON(resv->adds_in_progress - resv->region_cache_count > 1);
		/* Must drop lock to allocate a new descriptor. */
		resv->adds_in_progress--;
		spin_unlock(&resv->lock);

		trg = kmalloc(sizeof(*trg), GFP_KERNEL);
		if (!trg) {
			kfree(nrg);
			return -ENOMEM;
		}

		spin_lock(&resv->lock);
		list_add(&trg->link, &resv->region_cache);
		resv->region_cache_count++;
		goto retry_locked;
	}

	/* Locate the region we are before or in. */
	list_for_each_entry(rg, head, link)
		if (f <= rg->to)
			break;

	/* If we are below the current region then a new region is required.
	 * Subtle, allocate a new region at the position but make it zero
	 * size such that we can guarantee to record the reservation. */
	if (&rg->link == head || t < rg->from) {
		if (!nrg) {
			resv->adds_in_progress--;
			spin_unlock(&resv->lock);
			nrg = kmalloc(sizeof(*nrg), GFP_KERNEL);
			if (!nrg)
				return -ENOMEM;

			nrg->from = f;
			nrg->to   = f;
			INIT_LIST_HEAD(&nrg->link);
			goto retry;
		}

		list_add(&nrg->link, rg->link.prev);
		chg = t - f;
		goto out_nrg;
	}

	/* Round our left edge to the current segment if it encloses us. */
	if (f > rg->from)
		f = rg->from;
	chg = t - f;

	/* Check for and consume any regions we now overlap with. */
	list_for_each_entry(rg, rg->link.prev, link) {
		if (&rg->link == head)
			break;
		if (rg->from > t)
			goto out;

		/* We overlap with this area, if it extends further than
		 * us then we must extend ourselves.  Account for its
		 * existing reservation. */
		if (rg->to > t) {
			chg += rg->to - t;
			t = rg->to;
		}
		chg -= rg->to - rg->from;
	}

out:
	spin_unlock(&resv->lock);
	/*  We already know we raced and no longer need the new region */
	kfree(nrg);
	return chg;
out_nrg:
	spin_unlock(&resv->lock);
	return chg;
}

/*
 * Abort the in progress add operation.  The adds_in_progress field
 * of the resv_map keeps track of the operations in progress between
 * calls to region_chg and region_add.  Operations are sometimes
 * aborted after the call to region_chg.  In such cases, region_abort
 * is called to decrement the adds_in_progress counter.
 *
 * NOTE: The range arguments [f, t) are not needed or used in this
 * routine.  They are kept to make reading the calling code easier as
 * arguments will match the associated region_chg call.
 */
static void region_abort(struct resv_map *resv, long f, long t)
{
	spin_lock(&resv->lock);
	VM_BUG_ON(!resv->region_cache_count);
	resv->adds_in_progress--;
	spin_unlock(&resv->lock);
}

/*
 * Delete the specified range [f, t) from the reserve map.  If the
 * t parameter is LONG_MAX, this indicates that ALL regions after f
 * should be deleted.  Locate the regions which intersect [f, t)
 * and either trim, delete or split the existing regions.
 *
 * Returns the number of huge pages deleted from the reserve map.
 * In the normal case, the return value is zero or more.  In the
 * case where a region must be split, a new region descriptor must
 * be allocated.  If the allocation fails, -ENOMEM will be returned.
 * NOTE: If the parameter t == LONG_MAX, then we will never split
 * a region and possibly return -ENOMEM.  Callers specifying
 * t == LONG_MAX do not need to check for -ENOMEM error.
 */
static long region_del(struct resv_map *resv, long f, long t)
{
	struct list_head *head = &resv->regions;
	struct file_region *rg, *trg;
	struct file_region *nrg = NULL;
	long del = 0;

retry:
	spin_lock(&resv->lock);
	list_for_each_entry_safe(rg, trg, head, link) {
		/*
		 * Skip regions before the range to be deleted.  file_region
		 * ranges are normally of the form [from, to).  However, there
		 * may be a "placeholder" entry in the map which is of the form
		 * (from, to) with from == to.  Check for placeholder entries
		 * at the beginning of the range to be deleted.
		 */
		if (rg->to <= f && (rg->to != rg->from || rg->to != f))
			continue;

		if (rg->from >= t)
			break;

		if (f > rg->from && t < rg->to) { /* Must split region */
			/*
			 * Check for an entry in the cache before dropping
			 * lock and attempting allocation.
			 */
			if (!nrg &&
			    resv->region_cache_count > resv->adds_in_progress) {
				nrg = list_first_entry(&resv->region_cache,
							struct file_region,
							link);
				list_del(&nrg->link);
				resv->region_cache_count--;
			}

			if (!nrg) {
				spin_unlock(&resv->lock);
				nrg = kmalloc(sizeof(*nrg), GFP_KERNEL);
				if (!nrg)
					return -ENOMEM;
				goto retry;
			}

			del += t - f;

			/* New entry for end of split region */
			nrg->from = t;
			nrg->to = rg->to;
			INIT_LIST_HEAD(&nrg->link);

			/* Original entry is trimmed */
			rg->to = f;

			list_add(&nrg->link, &rg->link);
			nrg = NULL;
			break;
		}

		if (f <= rg->from && t >= rg->to) { /* Remove entire region */
			del += rg->to - rg->from;
			list_del(&rg->link);
			kfree(rg);
			continue;
		}

		if (f <= rg->from) {	/* Trim beginning of region */
			del += t - rg->from;
			rg->from = t;
		} else {		/* Trim end of region */
			del += rg->to - f;
			rg->to = f;
		}
	}

	spin_unlock(&resv->lock);
	kfree(nrg);
	return del;
}

/*
 * A rare out of memory error was encountered which prevented removal of
 * the reserve map region for a page.  The huge page itself was free'ed
 * and removed from the page cache.  This routine will adjust the subpool
 * usage count, and the global reserve count if needed.  By incrementing
 * these counts, the reserve map entry which could not be deleted will
 * appear as a "reserved" entry instead of simply dangling with incorrect
 * counts.
 */
void hugetlb_fix_reserve_counts(struct inode *inode)
{
	struct hugepage_subpool *spool = subpool_inode(inode);
	long rsv_adjust;
	bool reserved = false;

	rsv_adjust = hugepage_subpool_get_pages(spool, 1);
	if (rsv_adjust > 0) {
		struct hstate *h = hstate_inode(inode);

		if (!hugetlb_acct_memory(h, 1))
			reserved = true;
	} else if (!rsv_adjust) {
		reserved = true;
	}

	if (!reserved)
		pr_warn("hugetlb: Huge Page Reserved count may go negative.\n");
}

/*
 * Count and return the number of huge pages in the reserve map
 * that intersect with the range [f, t).
 */
static long region_count(struct resv_map *resv, long f, long t)
{
	struct list_head *head = &resv->regions;
	struct file_region *rg;
	long chg = 0;

	spin_lock(&resv->lock);
	/* Locate each segment we overlap with, and count that overlap. */
	list_for_each_entry(rg, head, link) {
		long seg_from;
		long seg_to;

		if (rg->to <= f)
			continue;
		if (rg->from >= t)
			break;

		seg_from = max(rg->from, f);
		seg_to = min(rg->to, t);

		chg += seg_to - seg_from;
	}
	spin_unlock(&resv->lock);

	return chg;
}

/*
 * Convert the address within this vma to the page offset within
 * the mapping, in pagecache page units; huge pages here.
 */
static pgoff_t vma_hugecache_offset(struct hstate *h,
			struct vm_area_struct *vma, unsigned long address)
{
	return ((address - vma->vm_start) >> huge_page_shift(h)) +
			(vma->vm_pgoff >> huge_page_order(h));
}

pgoff_t linear_hugepage_index(struct vm_area_struct *vma,
				     unsigned long address)
{
	return vma_hugecache_offset(hstate_vma(vma), vma, address);
}
EXPORT_SYMBOL_GPL(linear_hugepage_index);

/*
 * Return the size of the pages allocated when backing a VMA. In the majority
 * cases this will be same size as used by the page table entries.
 */
unsigned long vma_kernel_pagesize(struct vm_area_struct *vma)
{
	if (vma->vm_ops && vma->vm_ops->pagesize)
		return vma->vm_ops->pagesize(vma);
	return PAGE_SIZE;
}
EXPORT_SYMBOL_GPL(vma_kernel_pagesize);

/*
 * Return the page size being used by the MMU to back a VMA. In the majority
 * of cases, the page size used by the kernel matches the MMU size. On
 * architectures where it differs, an architecture-specific 'strong'
 * version of this symbol is required.
 */
__weak unsigned long vma_mmu_pagesize(struct vm_area_struct *vma)
{
	return vma_kernel_pagesize(vma);
}

/*
 * Flags for MAP_PRIVATE reservations.  These are stored in the bottom
 * bits of the reservation map pointer, which are always clear due to
 * alignment.
 */
#define HPAGE_RESV_OWNER    (1UL << 0)
#define HPAGE_RESV_UNMAPPED (1UL << 1)
#define HPAGE_RESV_MASK (HPAGE_RESV_OWNER | HPAGE_RESV_UNMAPPED)

/*
 * These helpers are used to track how many pages are reserved for
 * faults in a MAP_PRIVATE mapping. Only the process that called mmap()
 * is guaranteed to have their future faults succeed.
 *
 * With the exception of reset_vma_resv_huge_pages() which is called at fork(),
 * the reserve counters are updated with the hugetlb_lock held. It is safe
 * to reset the VMA at fork() time as it is not in use yet and there is no
 * chance of the global counters getting corrupted as a result of the values.
 *
 * The private mapping reservation is represented in a subtly different
 * manner to a shared mapping.  A shared mapping has a region map associated
 * with the underlying file, this region map represents the backing file
 * pages which have ever had a reservation assigned which this persists even
 * after the page is instantiated.  A private mapping has a region map
 * associated with the original mmap which is attached to all VMAs which
 * reference it, this region map represents those offsets which have consumed
 * reservation ie. where pages have been instantiated.
 */
static unsigned long get_vma_private_data(struct vm_area_struct *vma)
{
	return (unsigned long)vma->vm_private_data;
}

static void set_vma_private_data(struct vm_area_struct *vma,
							unsigned long value)
{
	vma->vm_private_data = (void *)value;
}

struct resv_map *resv_map_alloc(void)
{
	struct resv_map *resv_map = kmalloc(sizeof(*resv_map), GFP_KERNEL);
	struct file_region *rg = kmalloc(sizeof(*rg), GFP_KERNEL);

	if (!resv_map || !rg) {
		kfree(resv_map);
		kfree(rg);
		return NULL;
	}

	kref_init(&resv_map->refs);
	spin_lock_init(&resv_map->lock);
	INIT_LIST_HEAD(&resv_map->regions);

	resv_map->adds_in_progress = 0;

	INIT_LIST_HEAD(&resv_map->region_cache);
	list_add(&rg->link, &resv_map->region_cache);
	resv_map->region_cache_count = 1;

	return resv_map;
}

void resv_map_release(struct kref *ref)
{
	struct resv_map *resv_map = container_of(ref, struct resv_map, refs);
	struct list_head *head = &resv_map->region_cache;
	struct file_region *rg, *trg;

	/* Clear out any active regions before we release the map. */
	region_del(resv_map, 0, LONG_MAX);

	/* ... and any entries left in the cache */
	list_for_each_entry_safe(rg, trg, head, link) {
		list_del(&rg->link);
		kfree(rg);
	}

	VM_BUG_ON(resv_map->adds_in_progress);

	kfree(resv_map);
}

static inline struct resv_map *inode_resv_map(struct inode *inode)
{
	/*
	 * At inode evict time, i_mapping may not point to the original
	 * address space within the inode.  This original address space
	 * contains the pointer to the resv_map.  So, always use the
	 * address space embedded within the inode.
	 * The VERY common case is inode->mapping == &inode->i_data but,
	 * this may not be true for device special inodes.
	 */
	return (struct resv_map *)(&inode->i_data)->private_data;
}

static struct resv_map *vma_resv_map(struct vm_area_struct *vma)
{
	VM_BUG_ON_VMA(!is_vm_hugetlb_page(vma), vma);
	if (vma->vm_flags & VM_MAYSHARE) {
		struct address_space *mapping = vma->vm_file->f_mapping;
		struct inode *inode = mapping->host;

		return inode_resv_map(inode);

	} else {
		return (struct resv_map *)(get_vma_private_data(vma) &
							~HPAGE_RESV_MASK);
	}
}

static void set_vma_resv_map(struct vm_area_struct *vma, struct resv_map *map)
{
	VM_BUG_ON_VMA(!is_vm_hugetlb_page(vma), vma);
	VM_BUG_ON_VMA(vma->vm_flags & VM_MAYSHARE, vma);

	set_vma_private_data(vma, (get_vma_private_data(vma) &
				HPAGE_RESV_MASK) | (unsigned long)map);
}

static void set_vma_resv_flags(struct vm_area_struct *vma, unsigned long flags)
{
	VM_BUG_ON_VMA(!is_vm_hugetlb_page(vma), vma);
	VM_BUG_ON_VMA(vma->vm_flags & VM_MAYSHARE, vma);

	set_vma_private_data(vma, get_vma_private_data(vma) | flags);
}

static int is_vma_resv_set(struct vm_area_struct *vma, unsigned long flag)
{
	VM_BUG_ON_VMA(!is_vm_hugetlb_page(vma), vma);

	return (get_vma_private_data(vma) & flag) != 0;
}

/* Reset counters to 0 and clear all HPAGE_RESV_* flags */
void reset_vma_resv_huge_pages(struct vm_area_struct *vma)
{
	VM_BUG_ON_VMA(!is_vm_hugetlb_page(vma), vma);
	if (!(vma->vm_flags & VM_MAYSHARE))
		vma->vm_private_data = (void *)0;
}

/* Returns true if the VMA has associated reserve pages */
static bool vma_has_reserves(struct vm_area_struct *vma, long chg)
{
	if (vma->vm_flags & VM_NORESERVE) {
		/*
		 * This address is already reserved by other process(chg == 0),
		 * so, we should decrement reserved count. Without decrementing,
		 * reserve count remains after releasing inode, because this
		 * allocated page will go into page cache and is regarded as
		 * coming from reserved pool in releasing step.  Currently, we
		 * don't have any other solution to deal with this situation
		 * properly, so add work-around here.
		 */
		if (vma->vm_flags & VM_MAYSHARE && chg == 0)
			return true;
		else
			return false;
	}

	/* Shared mappings always use reserves */
	if (vma->vm_flags & VM_MAYSHARE) {
		/*
		 * We know VM_NORESERVE is not set.  Therefore, there SHOULD
		 * be a region map for all pages.  The only situation where
		 * there is no region map is if a hole was punched via
		 * fallocate.  In this case, there really are no reverves to
		 * use.  This situation is indicated if chg != 0.
		 */
		if (chg)
			return false;
		else
			return true;
	}

	/*
	 * Only the process that called mmap() has reserves for
	 * private mappings.
	 */
	if (is_vma_resv_set(vma, HPAGE_RESV_OWNER)) {
		/*
		 * Like the shared case above, a hole punch or truncate
		 * could have been performed on the private mapping.
		 * Examine the value of chg to determine if reserves
		 * actually exist or were previously consumed.
		 * Very Subtle - The value of chg comes from a previous
		 * call to vma_needs_reserves().  The reserve map for
		 * private mappings has different (opposite) semantics
		 * than that of shared mappings.  vma_needs_reserves()
		 * has already taken this difference in semantics into
		 * account.  Therefore, the meaning of chg is the same
		 * as in the shared case above.  Code could easily be
		 * combined, but keeping it separate draws attention to
		 * subtle differences.
		 */
		if (chg)
			return false;
		else
			return true;
	}

	return false;
}

static void enqueue_huge_page(struct hstate *h, struct page *page)
{
	int nid = page_to_nid(page);
	list_move(&page->lru, &h->hugepage_freelists[nid]);
	h->free_huge_pages++;
	h->free_huge_pages_node[nid]++;
	SetPageHugeFreed(page);
}

static struct page *dequeue_huge_page_node_exact(struct hstate *h, int nid)
{
	struct page *page;

	list_for_each_entry(page, &h->hugepage_freelists[nid], lru)
		if (!PageHWPoison(page))
			break;
	/*
	 * if 'non-isolated free hugepage' not found on the list,
	 * the allocation fails.
	 */
	if (&h->hugepage_freelists[nid] == &page->lru)
		return NULL;
	list_move(&page->lru, &h->hugepage_activelist);
	set_page_refcounted(page);
	ClearPageHugeFreed(page);
	h->free_huge_pages--;
	h->free_huge_pages_node[nid]--;
	return page;
}

static struct page *dequeue_huge_page_nodemask(struct hstate *h, gfp_t gfp_mask, int nid,
		nodemask_t *nmask)
{
	unsigned int cpuset_mems_cookie;
	struct zonelist *zonelist;
	struct zone *zone;
	struct zoneref *z;
	int node = NUMA_NO_NODE;

	zonelist = node_zonelist(nid, gfp_mask);

retry_cpuset:
	cpuset_mems_cookie = read_mems_allowed_begin();
	for_each_zone_zonelist_nodemask(zone, z, zonelist, gfp_zone(gfp_mask), nmask) {
		struct page *page;

		if (!cpuset_zone_allowed(zone, gfp_mask))
			continue;
		/*
		 * no need to ask again on the same node. Pool is node rather than
		 * zone aware
		 */
		if (zone_to_nid(zone) == node)
			continue;
		node = zone_to_nid(zone);

		page = dequeue_huge_page_node_exact(h, node);
		if (page)
			return page;
	}
	if (unlikely(read_mems_allowed_retry(cpuset_mems_cookie)))
		goto retry_cpuset;

	return NULL;
}

/* Movability of hugepages depends on migration support. */
static inline gfp_t htlb_alloc_mask(struct hstate *h)
{
	if (hugepage_movable_supported(h))
		return GFP_HIGHUSER_MOVABLE;
	else
		return GFP_HIGHUSER;
}

static struct page *dequeue_huge_page_vma(struct hstate *h,
				struct vm_area_struct *vma,
				unsigned long address, int avoid_reserve,
				long chg)
{
	struct page *page;
	struct mempolicy *mpol;
	gfp_t gfp_mask;
	nodemask_t *nodemask;
	int nid;

	/*
	 * A child process with MAP_PRIVATE mappings created by their parent
	 * have no page reserves. This check ensures that reservations are
	 * not "stolen". The child may still get SIGKILLed
	 */
	if (!vma_has_reserves(vma, chg) &&
			h->free_huge_pages - h->resv_huge_pages == 0)
		goto err;

	/* If reserves cannot be used, ensure enough pages are in the pool */
	if (avoid_reserve && h->free_huge_pages - h->resv_huge_pages == 0)
		goto err;

	gfp_mask = htlb_alloc_mask(h);
	nid = huge_node(vma, address, gfp_mask, &mpol, &nodemask);
	page = dequeue_huge_page_nodemask(h, gfp_mask, nid, nodemask);
	if (page && !avoid_reserve && vma_has_reserves(vma, chg)) {
		SetPagePrivate(page);
		h->resv_huge_pages--;
	}

	mpol_cond_put(mpol);
	return page;

err:
	return NULL;
}

/*
 * common helper functions for hstate_next_node_to_{alloc|free}.
 * We may have allocated or freed a huge page based on a different
 * nodes_allowed previously, so h->next_node_to_{alloc|free} might
 * be outside of *nodes_allowed.  Ensure that we use an allowed
 * node for alloc or free.
 */
static int next_node_allowed(int nid, nodemask_t *nodes_allowed)
{
	nid = next_node_in(nid, *nodes_allowed);
	VM_BUG_ON(nid >= MAX_NUMNODES);

	return nid;
}

static int get_valid_node_allowed(int nid, nodemask_t *nodes_allowed)
{
	if (!node_isset(nid, *nodes_allowed))
		nid = next_node_allowed(nid, nodes_allowed);
	return nid;
}

/*
 * returns the previously saved node ["this node"] from which to
 * allocate a persistent huge page for the pool and advance the
 * next node from which to allocate, handling wrap at end of node
 * mask.
 */
static int hstate_next_node_to_alloc(struct hstate *h,
					nodemask_t *nodes_allowed)
{
	int nid;

	VM_BUG_ON(!nodes_allowed);

	nid = get_valid_node_allowed(h->next_nid_to_alloc, nodes_allowed);
	h->next_nid_to_alloc = next_node_allowed(nid, nodes_allowed);

	return nid;
}

/*
 * helper for free_pool_huge_page() - return the previously saved
 * node ["this node"] from which to free a huge page.  Advance the
 * next node id whether or not we find a free huge page to free so
 * that the next attempt to free addresses the next node.
 */
static int hstate_next_node_to_free(struct hstate *h, nodemask_t *nodes_allowed)
{
	int nid;

	VM_BUG_ON(!nodes_allowed);

	nid = get_valid_node_allowed(h->next_nid_to_free, nodes_allowed);
	h->next_nid_to_free = next_node_allowed(nid, nodes_allowed);

	return nid;
}

#define for_each_node_mask_to_alloc(hs, nr_nodes, node, mask)		\
	for (nr_nodes = nodes_weight(*mask);				\
		nr_nodes > 0 &&						\
		((node = hstate_next_node_to_alloc(hs, mask)) || 1);	\
		nr_nodes--)

#define for_each_node_mask_to_free(hs, nr_nodes, node, mask)		\
	for (nr_nodes = nodes_weight(*mask);				\
		nr_nodes > 0 &&						\
		((node = hstate_next_node_to_free(hs, mask)) || 1);	\
		nr_nodes--)

#ifdef CONFIG_ARCH_HAS_GIGANTIC_PAGE
static void destroy_compound_gigantic_page(struct page *page,
					unsigned int order)
{
	int i;
	int nr_pages = 1 << order;
	struct page *p = page + 1;

	atomic_set(compound_mapcount_ptr(page), 0);
	for (i = 1; i < nr_pages; i++, p = mem_map_next(p, page, i)) {
		clear_compound_head(p);
		set_page_refcounted(p);
	}

	set_compound_order(page, 0);
	__ClearPageHead(page);
}

static void free_gigantic_page(struct page *page, unsigned int order)
{
	free_contig_range(page_to_pfn(page), 1 << order);
}

#ifdef CONFIG_CONTIG_ALLOC
static int __alloc_gigantic_page(unsigned long start_pfn,
				unsigned long nr_pages, gfp_t gfp_mask)
{
	unsigned long end_pfn = start_pfn + nr_pages;
	return alloc_contig_range(start_pfn, end_pfn, MIGRATE_MOVABLE,
				  gfp_mask);
}

static bool pfn_range_valid_gigantic(struct zone *z,
			unsigned long start_pfn, unsigned long nr_pages)
{
	unsigned long i, end_pfn = start_pfn + nr_pages;
	struct page *page;

	for (i = start_pfn; i < end_pfn; i++) {
		page = pfn_to_online_page(i);
		if (!page)
			return false;

		if (page_zone(page) != z)
			return false;

		if (PageReserved(page))
			return false;

		if (page_count(page) > 0)
			return false;

		if (PageHuge(page))
			return false;
	}

	return true;
}

static bool zone_spans_last_pfn(const struct zone *zone,
			unsigned long start_pfn, unsigned long nr_pages)
{
	unsigned long last_pfn = start_pfn + nr_pages - 1;
	return zone_spans_pfn(zone, last_pfn);
}

static struct page *alloc_gigantic_page(struct hstate *h, gfp_t gfp_mask,
		int nid, nodemask_t *nodemask)
{
	unsigned int order = huge_page_order(h);
	unsigned long nr_pages = 1 << order;
	unsigned long ret, pfn, flags;
	struct zonelist *zonelist;
	struct zone *zone;
	struct zoneref *z;

	zonelist = node_zonelist(nid, gfp_mask);
	for_each_zone_zonelist_nodemask(zone, z, zonelist, gfp_zone(gfp_mask), nodemask) {
		spin_lock_irqsave(&zone->lock, flags);

		pfn = ALIGN(zone->zone_start_pfn, nr_pages);
		while (zone_spans_last_pfn(zone, pfn, nr_pages)) {
			if (pfn_range_valid_gigantic(zone, pfn, nr_pages)) {
				/*
				 * We release the zone lock here because
				 * alloc_contig_range() will also lock the zone
				 * at some point. If there's an allocation
				 * spinning on this lock, it may win the race
				 * and cause alloc_contig_range() to fail...
				 */
				spin_unlock_irqrestore(&zone->lock, flags);
				ret = __alloc_gigantic_page(pfn, nr_pages, gfp_mask);
				if (!ret)
					return pfn_to_page(pfn);
				spin_lock_irqsave(&zone->lock, flags);
			}
			pfn += nr_pages;
		}

		spin_unlock_irqrestore(&zone->lock, flags);
	}

	return NULL;
}

static void prep_new_huge_page(struct hstate *h, struct page *page, int nid);
static void prep_compound_gigantic_page(struct page *page, unsigned int order);
#else /* !CONFIG_CONTIG_ALLOC */
static struct page *alloc_gigantic_page(struct hstate *h, gfp_t gfp_mask,
					int nid, nodemask_t *nodemask)
{
	return NULL;
}
#endif /* CONFIG_CONTIG_ALLOC */

#else /* !CONFIG_ARCH_HAS_GIGANTIC_PAGE */
static struct page *alloc_gigantic_page(struct hstate *h, gfp_t gfp_mask,
					int nid, nodemask_t *nodemask)
{
	return NULL;
}
static inline void free_gigantic_page(struct page *page, unsigned int order) { }
static inline void destroy_compound_gigantic_page(struct page *page,
						unsigned int order) { }
#endif

static void update_and_free_page(struct hstate *h, struct page *page)
{
	int i;
	struct page *subpage = page;

	if (hstate_is_gigantic(h) && !gigantic_page_runtime_supported())
		return;

	h->nr_huge_pages--;
	h->nr_huge_pages_node[page_to_nid(page)]--;
	for (i = 0; i < pages_per_huge_page(h);
	     i++, subpage = mem_map_next(subpage, page, i)) {
		subpage->flags &= ~(1 << PG_locked | 1 << PG_error |
				1 << PG_referenced | 1 << PG_dirty |
				1 << PG_active | 1 << PG_private |
				1 << PG_writeback);
	}
	VM_BUG_ON_PAGE(hugetlb_cgroup_from_page(page), page);
	set_compound_page_dtor(page, NULL_COMPOUND_DTOR);
	set_page_refcounted(page);
	if (hstate_is_gigantic(h)) {
		destroy_compound_gigantic_page(page, huge_page_order(h));
		free_gigantic_page(page, huge_page_order(h));
	} else {
		__free_pages(page, huge_page_order(h));
	}
}

struct hstate *size_to_hstate(unsigned long size)
{
	struct hstate *h;

	for_each_hstate(h) {
		if (huge_page_size(h) == size)
			return h;
	}
	return NULL;
}

/*
 * Test to determine whether the hugepage is "active/in-use" (i.e. being linked
 * to hstate->hugepage_activelist.)
 *
 * This function can be called for tail pages, but never returns true for them.
 */
bool page_huge_active(struct page *page)
{
	return PageHeadHuge(page) && PagePrivate(&page[1]);
}

/* never called for tail page */
void set_page_huge_active(struct page *page)
{
	VM_BUG_ON_PAGE(!PageHeadHuge(page), page);
	SetPagePrivate(&page[1]);
}

static void clear_page_huge_active(struct page *page)
{
	VM_BUG_ON_PAGE(!PageHeadHuge(page), page);
	ClearPagePrivate(&page[1]);
}

/*
 * Internal hugetlb specific page flag. Do not use outside of the hugetlb
 * code
 */
static inline bool PageHugeTemporary(struct page *page)
{
	if (!PageHuge(page))
		return false;

	return (unsigned long)page[2].mapping == -1U;
}

static inline void SetPageHugeTemporary(struct page *page)
{
	page[2].mapping = (void *)-1U;
}

static inline void ClearPageHugeTemporary(struct page *page)
{
	page[2].mapping = NULL;
}

static void __free_huge_page(struct page *page)
{
	/*
	 * Can't pass hstate in here because it is called from the
	 * compound page destructor.
	 */
	struct hstate *h = page_hstate(page);
	int nid = page_to_nid(page);
	struct hugepage_subpool *spool =
		(struct hugepage_subpool *)page_private(page);
	bool restore_reserve;

	VM_BUG_ON_PAGE(page_count(page), page);
	VM_BUG_ON_PAGE(page_mapcount(page), page);

	set_page_private(page, 0);
	page->mapping = NULL;
	restore_reserve = PagePrivate(page);
	ClearPagePrivate(page);

	/*
	 * If PagePrivate() was set on page, page allocation consumed a
	 * reservation.  If the page was associated with a subpool, there
	 * would have been a page reserved in the subpool before allocation
	 * via hugepage_subpool_get_pages().  Since we are 'restoring' the
	 * reservtion, do not call hugepage_subpool_put_pages() as this will
	 * remove the reserved page from the subpool.
	 */
	if (!restore_reserve) {
		/*
		 * A return code of zero implies that the subpool will be
		 * under its minimum size if the reservation is not restored
		 * after page is free.  Therefore, force restore_reserve
		 * operation.
		 */
		if (hugepage_subpool_put_pages(spool, 1) == 0)
			restore_reserve = true;
	}

	spin_lock(&hugetlb_lock);
	clear_page_huge_active(page);
	hugetlb_cgroup_uncharge_page(hstate_index(h),
				     pages_per_huge_page(h), page);
	if (restore_reserve)
		h->resv_huge_pages++;

	if (PageHugeTemporary(page)) {
		list_del(&page->lru);
		ClearPageHugeTemporary(page);
		update_and_free_page(h, page);
	} else if (h->surplus_huge_pages_node[nid]) {
		/* remove the page from active list */
		list_del(&page->lru);
		update_and_free_page(h, page);
		h->surplus_huge_pages--;
		h->surplus_huge_pages_node[nid]--;
	} else {
		arch_clear_hugepage_flags(page);
		enqueue_huge_page(h, page);
	}
	spin_unlock(&hugetlb_lock);
}

/*
 * As free_huge_page() can be called from a non-task context, we have
 * to defer the actual freeing in a workqueue to prevent potential
 * hugetlb_lock deadlock.
 *
 * free_hpage_workfn() locklessly retrieves the linked list of pages to
 * be freed and frees them one-by-one. As the page->mapping pointer is
 * going to be cleared in __free_huge_page() anyway, it is reused as the
 * llist_node structure of a lockless linked list of huge pages to be freed.
 */
static LLIST_HEAD(hpage_freelist);

static void free_hpage_workfn(struct work_struct *work)
{
	struct llist_node *node;
	struct page *page;

	node = llist_del_all(&hpage_freelist);

	while (node) {
		page = container_of((struct address_space **)node,
				     struct page, mapping);
		node = node->next;
		__free_huge_page(page);
	}
}
static DECLARE_WORK(free_hpage_work, free_hpage_workfn);

void free_huge_page(struct page *page)
{
	/*
	 * Defer freeing if in non-task context to avoid hugetlb_lock deadlock.
	 */
	if (!in_task()) {
		/*
		 * Only call schedule_work() if hpage_freelist is previously
		 * empty. Otherwise, schedule_work() had been called but the
		 * workfn hasn't retrieved the list yet.
		 */
		if (llist_add((struct llist_node *)&page->mapping,
			      &hpage_freelist))
			schedule_work(&free_hpage_work);
		return;
	}

	__free_huge_page(page);
}

static void prep_new_huge_page(struct hstate *h, struct page *page, int nid)
{
	INIT_LIST_HEAD(&page->lru);
	set_compound_page_dtor(page, HUGETLB_PAGE_DTOR);
	spin_lock(&hugetlb_lock);
	set_hugetlb_cgroup(page, NULL);
	h->nr_huge_pages++;
	h->nr_huge_pages_node[nid]++;
	ClearPageHugeFreed(page);
	spin_unlock(&hugetlb_lock);
}

static void prep_compound_gigantic_page(struct page *page, unsigned int order)
{
	int i;
	int nr_pages = 1 << order;
	struct page *p = page + 1;

	/* we rely on prep_new_huge_page to set the destructor */
	set_compound_order(page, order);
	__ClearPageReserved(page);
	__SetPageHead(page);
	for (i = 1; i < nr_pages; i++, p = mem_map_next(p, page, i)) {
		/*
		 * For gigantic hugepages allocated through bootmem at
		 * boot, it's safer to be consistent with the not-gigantic
		 * hugepages and clear the PG_reserved bit from all tail pages
		 * too.  Otherwse drivers using get_user_pages() to access tail
		 * pages may get the reference counting wrong if they see
		 * PG_reserved set on a tail page (despite the head page not
		 * having PG_reserved set).  Enforcing this consistency between
		 * head and tail pages allows drivers to optimize away a check
		 * on the head page when they need know if put_page() is needed
		 * after get_user_pages().
		 */
		__ClearPageReserved(p);
		set_page_count(p, 0);
		set_compound_head(p, page);
	}
	atomic_set(compound_mapcount_ptr(page), -1);
}

/*
 * PageHuge() only returns true for hugetlbfs pages, but not for normal or
 * transparent huge pages.  See the PageTransHuge() documentation for more
 * details.
 */
int PageHuge(struct page *page)
{
	if (!PageCompound(page))
		return 0;

	page = compound_head(page);
	return page[1].compound_dtor == HUGETLB_PAGE_DTOR;
}
EXPORT_SYMBOL_GPL(PageHuge);

/*
 * PageHeadHuge() only returns true for hugetlbfs head page, but not for
 * normal or transparent huge pages.
 */
int PageHeadHuge(struct page *page_head)
{
	if (!PageHead(page_head))
		return 0;

	return get_compound_page_dtor(page_head) == free_huge_page;
}

pgoff_t __basepage_index(struct page *page)
{
	struct page *page_head = compound_head(page);
	pgoff_t index = page_index(page_head);
	unsigned long compound_idx;

	if (!PageHuge(page_head))
		return page_index(page);

	if (compound_order(page_head) >= MAX_ORDER)
		compound_idx = page_to_pfn(page) - page_to_pfn(page_head);
	else
		compound_idx = page - page_head;

	return (index << compound_order(page_head)) + compound_idx;
}

static struct page *alloc_buddy_huge_page(struct hstate *h,
		gfp_t gfp_mask, int nid, nodemask_t *nmask,
		nodemask_t *node_alloc_noretry)
{
	int order = huge_page_order(h);
	struct page *page;
	bool alloc_try_hard = true;

	/*
	 * By default we always try hard to allocate the page with
	 * __GFP_RETRY_MAYFAIL flag.  However, if we are allocating pages in
	 * a loop (to adjust global huge page counts) and previous allocation
	 * failed, do not continue to try hard on the same node.  Use the
	 * node_alloc_noretry bitmap to manage this state information.
	 */
	if (node_alloc_noretry && node_isset(nid, *node_alloc_noretry))
		alloc_try_hard = false;
	gfp_mask |= __GFP_COMP|__GFP_NOWARN;
	if (alloc_try_hard)
		gfp_mask |= __GFP_RETRY_MAYFAIL;
	if (nid == NUMA_NO_NODE)
		nid = numa_mem_id();
	page = __alloc_pages_nodemask(gfp_mask, order, nid, nmask);
	if (page)
		__count_vm_event(HTLB_BUDDY_PGALLOC);
	else
		__count_vm_event(HTLB_BUDDY_PGALLOC_FAIL);

	/*
	 * If we did not specify __GFP_RETRY_MAYFAIL, but still got a page this
	 * indicates an overall state change.  Clear bit so that we resume
	 * normal 'try hard' allocations.
	 */
	if (node_alloc_noretry && page && !alloc_try_hard)
		node_clear(nid, *node_alloc_noretry);

	/*
	 * If we tried hard to get a page but failed, set bit so that
	 * subsequent attempts will not try as hard until there is an
	 * overall state change.
	 */
	if (node_alloc_noretry && !page && alloc_try_hard)
		node_set(nid, *node_alloc_noretry);

	return page;
}

/*
 * Common helper to allocate a fresh hugetlb page. All specific allocators
 * should use this function to get new hugetlb pages
 */
static struct page *alloc_fresh_huge_page(struct hstate *h,
		gfp_t gfp_mask, int nid, nodemask_t *nmask,
		nodemask_t *node_alloc_noretry)
{
	struct page *page;

	if (hstate_is_gigantic(h))
		page = alloc_gigantic_page(h, gfp_mask, nid, nmask);
	else
		page = alloc_buddy_huge_page(h, gfp_mask,
				nid, nmask, node_alloc_noretry);
	if (!page)
		return NULL;

	if (hstate_is_gigantic(h))
		prep_compound_gigantic_page(page, huge_page_order(h));
	prep_new_huge_page(h, page, page_to_nid(page));

	return page;
}

/*
 * Allocates a fresh page to the hugetlb allocator pool in the node interleaved
 * manner.
 */
static int alloc_pool_huge_page(struct hstate *h, nodemask_t *nodes_allowed,
				nodemask_t *node_alloc_noretry)
{
	struct page *page;
	int nr_nodes, node;
	gfp_t gfp_mask = htlb_alloc_mask(h) | __GFP_THISNODE;

	for_each_node_mask_to_alloc(h, nr_nodes, node, nodes_allowed) {
		page = alloc_fresh_huge_page(h, gfp_mask, node, nodes_allowed,
						node_alloc_noretry);
		if (page)
			break;
	}

	if (!page)
		return 0;

	put_page(page); /* free it into the hugepage allocator */

	return 1;
}

/*
 * Free huge page from pool from next node to free.
 * Attempt to keep persistent huge pages more or less
 * balanced over allowed nodes.
 * Called with hugetlb_lock locked.
 */
static int free_pool_huge_page(struct hstate *h, nodemask_t *nodes_allowed,
							 bool acct_surplus)
{
	int nr_nodes, node;
	int ret = 0;

	for_each_node_mask_to_free(h, nr_nodes, node, nodes_allowed) {
		/*
		 * If we're returning unused surplus pages, only examine
		 * nodes with surplus pages.
		 */
		if ((!acct_surplus || h->surplus_huge_pages_node[node]) &&
		    !list_empty(&h->hugepage_freelists[node])) {
			struct page *page =
				list_entry(h->hugepage_freelists[node].next,
					  struct page, lru);
			list_del(&page->lru);
			h->free_huge_pages--;
			h->free_huge_pages_node[node]--;
			if (acct_surplus) {
				h->surplus_huge_pages--;
				h->surplus_huge_pages_node[node]--;
			}
			update_and_free_page(h, page);
			ret = 1;
			break;
		}
	}

	return ret;
}

/*
 * Dissolve a given free hugepage into free buddy pages. This function does
 * nothing for in-use hugepages and non-hugepages.
 * This function returns values like below:
 *
 *  -EBUSY: failed to dissolved free hugepages or the hugepage is in-use
 *          (allocated or reserved.)
 *       0: successfully dissolved free hugepages or the page is not a
 *          hugepage (considered as already dissolved)
 */
int dissolve_free_huge_page(struct page *page)
{
	int rc = -EBUSY;

retry:
	/* Not to disrupt normal path by vainly holding hugetlb_lock */
	if (!PageHuge(page))
		return 0;

	spin_lock(&hugetlb_lock);
	if (!PageHuge(page)) {
		rc = 0;
		goto out;
	}

	if (!page_count(page)) {
		struct page *head = compound_head(page);
		struct hstate *h = page_hstate(head);
		int nid = page_to_nid(head);
		if (h->free_huge_pages - h->resv_huge_pages == 0)
			goto out;

		/*
		 * We should make sure that the page is already on the free list
		 * when it is dissolved.
		 */
		if (unlikely(!PageHugeFreed(head))) {
			spin_unlock(&hugetlb_lock);
			cond_resched();

			/*
			 * Theoretically, we should return -EBUSY when we
			 * encounter this race. In fact, we have a chance
			 * to successfully dissolve the page if we do a
			 * retry. Because the race window is quite small.
			 * If we seize this opportunity, it is an optimization
			 * for increasing the success rate of dissolving page.
			 */
			goto retry;
		}

		/*
		 * Move PageHWPoison flag from head page to the raw error page,
		 * which makes any subpages rather than the error page reusable.
		 */
		if (PageHWPoison(head) && page != head) {
			SetPageHWPoison(page);
			ClearPageHWPoison(head);
		}
		list_del(&head->lru);
		h->free_huge_pages--;
		h->free_huge_pages_node[nid]--;
		h->max_huge_pages--;
		update_and_free_page(h, head);
		rc = 0;
	}
out:
	spin_unlock(&hugetlb_lock);
	return rc;
}

/*
 * Dissolve free hugepages in a given pfn range. Used by memory hotplug to
 * make specified memory blocks removable from the system.
 * Note that this will dissolve a free gigantic hugepage completely, if any
 * part of it lies within the given range.
 * Also note that if dissolve_free_huge_page() returns with an error, all
 * free hugepages that were dissolved before that error are lost.
 */
int dissolve_free_huge_pages(unsigned long start_pfn, unsigned long end_pfn)
{
	unsigned long pfn;
	struct page *page;
	int rc = 0;

	if (!hugepages_supported())
		return rc;

	for (pfn = start_pfn; pfn < end_pfn; pfn += 1 << minimum_order) {
		page = pfn_to_page(pfn);
		rc = dissolve_free_huge_page(page);
		if (rc)
			break;
	}

	return rc;
}

/*
 * Allocates a fresh surplus page from the page allocator.
 */
static struct page *alloc_surplus_huge_page(struct hstate *h, gfp_t gfp_mask,
		int nid, nodemask_t *nmask)
{
	struct page *page = NULL;

	if (hstate_is_gigantic(h))
		return NULL;

	spin_lock(&hugetlb_lock);
	if (h->surplus_huge_pages >= h->nr_overcommit_huge_pages)
		goto out_unlock;
	spin_unlock(&hugetlb_lock);

	page = alloc_fresh_huge_page(h, gfp_mask, nid, nmask, NULL);
	if (!page)
		return NULL;

	spin_lock(&hugetlb_lock);
	/*
	 * We could have raced with the pool size change.
	 * Double check that and simply deallocate the new page
	 * if we would end up overcommiting the surpluses. Abuse
	 * temporary page to workaround the nasty free_huge_page
	 * codeflow
	 */
	if (h->surplus_huge_pages >= h->nr_overcommit_huge_pages) {
		SetPageHugeTemporary(page);
		spin_unlock(&hugetlb_lock);
		put_page(page);
		return NULL;
	} else {
		h->surplus_huge_pages++;
		h->surplus_huge_pages_node[page_to_nid(page)]++;
	}

out_unlock:
	spin_unlock(&hugetlb_lock);

	return page;
}

struct page *alloc_migrate_huge_page(struct hstate *h, gfp_t gfp_mask,
				     int nid, nodemask_t *nmask)
{
	struct page *page;

	if (hstate_is_gigantic(h))
		return NULL;

	page = alloc_fresh_huge_page(h, gfp_mask, nid, nmask, NULL);
	if (!page)
		return NULL;

	/*
	 * We do not account these pages as surplus because they are only
	 * temporary and will be released properly on the last reference
	 */
	SetPageHugeTemporary(page);

	return page;
}

/*
 * Use the VMA's mpolicy to allocate a huge page from the buddy.
 */
static
struct page *alloc_buddy_huge_page_with_mpol(struct hstate *h,
		struct vm_area_struct *vma, unsigned long addr)
{
	struct page *page;
	struct mempolicy *mpol;
	gfp_t gfp_mask = htlb_alloc_mask(h);
	int nid;
	nodemask_t *nodemask;

	nid = huge_node(vma, addr, gfp_mask, &mpol, &nodemask);
	page = alloc_surplus_huge_page(h, gfp_mask, nid, nodemask);
	mpol_cond_put(mpol);

	return page;
}

/* page migration callback function */
struct page *alloc_huge_page_node(struct hstate *h, int nid)
{
	gfp_t gfp_mask = htlb_alloc_mask(h);
	struct page *page = NULL;

	if (nid != NUMA_NO_NODE)
		gfp_mask |= __GFP_THISNODE;

	spin_lock(&hugetlb_lock);
	if (h->free_huge_pages - h->resv_huge_pages > 0)
		page = dequeue_huge_page_nodemask(h, gfp_mask, nid, NULL);
	spin_unlock(&hugetlb_lock);

	if (!page)
		page = alloc_migrate_huge_page(h, gfp_mask, nid, NULL);

	return page;
}

/* page migration callback function */
struct page *alloc_huge_page_nodemask(struct hstate *h, int preferred_nid,
		nodemask_t *nmask)
{
	gfp_t gfp_mask = htlb_alloc_mask(h);

	spin_lock(&hugetlb_lock);
	if (h->free_huge_pages - h->resv_huge_pages > 0) {
		struct page *page;

		page = dequeue_huge_page_nodemask(h, gfp_mask, preferred_nid, nmask);
		if (page) {
			spin_unlock(&hugetlb_lock);
			return page;
		}
	}
	spin_unlock(&hugetlb_lock);

	return alloc_migrate_huge_page(h, gfp_mask, preferred_nid, nmask);
}

/* mempolicy aware migration callback */
struct page *alloc_huge_page_vma(struct hstate *h, struct vm_area_struct *vma,
		unsigned long address)
{
	struct mempolicy *mpol;
	nodemask_t *nodemask;
	struct page *page;
	gfp_t gfp_mask;
	int node;

	gfp_mask = htlb_alloc_mask(h);
	node = huge_node(vma, address, gfp_mask, &mpol, &nodemask);
	page = alloc_huge_page_nodemask(h, node, nodemask);
	mpol_cond_put(mpol);

	return page;
}

/*
 * Increase the hugetlb pool such that it can accommodate a reservation
 * of size 'delta'.
 */
static int gather_surplus_pages(struct hstate *h, int delta)
{
	struct list_head surplus_list;
	struct page *page, *tmp;
	int ret, i;
	int needed, allocated;
	bool alloc_ok = true;

	needed = (h->resv_huge_pages + delta) - h->free_huge_pages;
	if (needed <= 0) {
		h->resv_huge_pages += delta;
		return 0;
	}

	allocated = 0;
	INIT_LIST_HEAD(&surplus_list);

	ret = -ENOMEM;
retry:
	spin_unlock(&hugetlb_lock);
	for (i = 0; i < needed; i++) {
		page = alloc_surplus_huge_page(h, htlb_alloc_mask(h),
				NUMA_NO_NODE, NULL);
		if (!page) {
			alloc_ok = false;
			break;
		}
		list_add(&page->lru, &surplus_list);
		cond_resched();
	}
	allocated += i;

	/*
	 * After retaking hugetlb_lock, we need to recalculate 'needed'
	 * because either resv_huge_pages or free_huge_pages may have changed.
	 */
	spin_lock(&hugetlb_lock);
	needed = (h->resv_huge_pages + delta) -
			(h->free_huge_pages + allocated);
	if (needed > 0) {
		if (alloc_ok)
			goto retry;
		/*
		 * We were not able to allocate enough pages to
		 * satisfy the entire reservation so we free what
		 * we've allocated so far.
		 */
		goto free;
	}
	/*
	 * The surplus_list now contains _at_least_ the number of extra pages
	 * needed to accommodate the reservation.  Add the appropriate number
	 * of pages to the hugetlb pool and free the extras back to the buddy
	 * allocator.  Commit the entire reservation here to prevent another
	 * process from stealing the pages as they are added to the pool but
	 * before they are reserved.
	 */
	needed += allocated;
	h->resv_huge_pages += delta;
	ret = 0;

	/* Free the needed pages to the hugetlb pool */
	list_for_each_entry_safe(page, tmp, &surplus_list, lru) {
		if ((--needed) < 0)
			break;
		/*
		 * This page is now managed by the hugetlb allocator and has
		 * no users -- drop the buddy allocator's reference.
		 */
		put_page_testzero(page);
		VM_BUG_ON_PAGE(page_count(page), page);
		enqueue_huge_page(h, page);
	}
free:
	spin_unlock(&hugetlb_lock);

	/* Free unnecessary surplus pages to the buddy allocator */
	list_for_each_entry_safe(page, tmp, &surplus_list, lru)
		put_page(page);
	spin_lock(&hugetlb_lock);

	return ret;
}

/*
 * This routine has two main purposes:
 * 1) Decrement the reservation count (resv_huge_pages) by the value passed
 *    in unused_resv_pages.  This corresponds to the prior adjustments made
 *    to the associated reservation map.
 * 2) Free any unused surplus pages that may have been allocated to satisfy
 *    the reservation.  As many as unused_resv_pages may be freed.
 *
 * Called with hugetlb_lock held.  However, the lock could be dropped (and
 * reacquired) during calls to cond_resched_lock.  Whenever dropping the lock,
 * we must make sure nobody else can claim pages we are in the process of
 * freeing.  Do this by ensuring resv_huge_page always is greater than the
 * number of huge pages we plan to free when dropping the lock.
 */
static void return_unused_surplus_pages(struct hstate *h,
					unsigned long unused_resv_pages)
{
	unsigned long nr_pages;

	/* Cannot return gigantic pages currently */
	if (hstate_is_gigantic(h))
		goto out;

	/*
	 * Part (or even all) of the reservation could have been backed
	 * by pre-allocated pages. Only free surplus pages.
	 */
	nr_pages = min(unused_resv_pages, h->surplus_huge_pages);

	/*
	 * We want to release as many surplus pages as possible, spread
	 * evenly across all nodes with memory. Iterate across these nodes
	 * until we can no longer free unreserved surplus pages. This occurs
	 * when the nodes with surplus pages have no free pages.
	 * free_pool_huge_page() will balance the the freed pages across the
	 * on-line nodes with memory and will handle the hstate accounting.
	 *
	 * Note that we decrement resv_huge_pages as we free the pages.  If
	 * we drop the lock, resv_huge_pages will still be sufficiently large
	 * to cover subsequent pages we may free.
	 */
	while (nr_pages--) {
		h->resv_huge_pages--;
		unused_resv_pages--;
		if (!free_pool_huge_page(h, &node_states[N_MEMORY], 1))
			goto out;
		cond_resched_lock(&hugetlb_lock);
	}

out:
	/* Fully uncommit the reservation */
	h->resv_huge_pages -= unused_resv_pages;
}


/*
 * vma_needs_reservation, vma_commit_reservation and vma_end_reservation
 * are used by the huge page allocation routines to manage reservations.
 *
 * vma_needs_reservation is called to determine if the huge page at addr
 * within the vma has an associated reservation.  If a reservation is
 * needed, the value 1 is returned.  The caller is then responsible for
 * managing the global reservation and subpool usage counts.  After
 * the huge page has been allocated, vma_commit_reservation is called
 * to add the page to the reservation map.  If the page allocation fails,
 * the reservation must be ended instead of committed.  vma_end_reservation
 * is called in such cases.
 *
 * In the normal case, vma_commit_reservation returns the same value
 * as the preceding vma_needs_reservation call.  The only time this
 * is not the case is if a reserve map was changed between calls.  It
 * is the responsibility of the caller to notice the difference and
 * take appropriate action.
 *
 * vma_add_reservation is used in error paths where a reservation must
 * be restored when a newly allocated huge page must be freed.  It is
 * to be called after calling vma_needs_reservation to determine if a
 * reservation exists.
 */
enum vma_resv_mode {
	VMA_NEEDS_RESV,
	VMA_COMMIT_RESV,
	VMA_END_RESV,
	VMA_ADD_RESV,
};
static long __vma_reservation_common(struct hstate *h,
				struct vm_area_struct *vma, unsigned long addr,
				enum vma_resv_mode mode)
{
	struct resv_map *resv;
	pgoff_t idx;
	long ret;

	resv = vma_resv_map(vma);
	if (!resv)
		return 1;

	idx = vma_hugecache_offset(h, vma, addr);
	switch (mode) {
	case VMA_NEEDS_RESV:
		ret = region_chg(resv, idx, idx + 1);
		break;
	case VMA_COMMIT_RESV:
		ret = region_add(resv, idx, idx + 1);
		break;
	case VMA_END_RESV:
		region_abort(resv, idx, idx + 1);
		ret = 0;
		break;
	case VMA_ADD_RESV:
		if (vma->vm_flags & VM_MAYSHARE)
			ret = region_add(resv, idx, idx + 1);
		else {
			region_abort(resv, idx, idx + 1);
			ret = region_del(resv, idx, idx + 1);
		}
		break;
	default:
		BUG();
	}

	if (vma->vm_flags & VM_MAYSHARE)
		return ret;
	else if (is_vma_resv_set(vma, HPAGE_RESV_OWNER) && ret >= 0) {
		/*
		 * In most cases, reserves always exist for private mappings.
		 * However, a file associated with mapping could have been
		 * hole punched or truncated after reserves were consumed.
		 * As subsequent fault on such a range will not use reserves.
		 * Subtle - The reserve map for private mappings has the
		 * opposite meaning than that of shared mappings.  If NO
		 * entry is in the reserve map, it means a reservation exists.
		 * If an entry exists in the reserve map, it means the
		 * reservation has already been consumed.  As a result, the
		 * return value of this routine is the opposite of the
		 * value returned from reserve map manipulation routines above.
		 */
		if (ret)
			return 0;
		else
			return 1;
	}
	else
		return ret < 0 ? ret : 0;
}

static long vma_needs_reservation(struct hstate *h,
			struct vm_area_struct *vma, unsigned long addr)
{
	return __vma_reservation_common(h, vma, addr, VMA_NEEDS_RESV);
}

static long vma_commit_reservation(struct hstate *h,
			struct vm_area_struct *vma, unsigned long addr)
{
	return __vma_reservation_common(h, vma, addr, VMA_COMMIT_RESV);
}

static void vma_end_reservation(struct hstate *h,
			struct vm_area_struct *vma, unsigned long addr)
{
	(void)__vma_reservation_common(h, vma, addr, VMA_END_RESV);
}

static long vma_add_reservation(struct hstate *h,
			struct vm_area_struct *vma, unsigned long addr)
{
	return __vma_reservation_common(h, vma, addr, VMA_ADD_RESV);
}

/*
 * This routine is called to restore a reservation on error paths.  In the
 * specific error paths, a huge page was allocated (via alloc_huge_page)
 * and is about to be freed.  If a reservation for the page existed,
 * alloc_huge_page would have consumed the reservation and set PagePrivate
 * in the newly allocated page.  When the page is freed via free_huge_page,
 * the global reservation count will be incremented if PagePrivate is set.
 * However, free_huge_page can not adjust the reserve map.  Adjust the
 * reserve map here to be consistent with global reserve count adjustments
 * to be made by free_huge_page.
 */
static void restore_reserve_on_error(struct hstate *h,
			struct vm_area_struct *vma, unsigned long address,
			struct page *page)
{
	if (unlikely(PagePrivate(page))) {
		long rc = vma_needs_reservation(h, vma, address);

		if (unlikely(rc < 0)) {
			/*
			 * Rare out of memory condition in reserve map
			 * manipulation.  Clear PagePrivate so that
			 * global reserve count will not be incremented
			 * by free_huge_page.  This will make it appear
			 * as though the reservation for this page was
			 * consumed.  This may prevent the task from
			 * faulting in the page at a later time.  This
			 * is better than inconsistent global huge page
			 * accounting of reserve counts.
			 */
			ClearPagePrivate(page);
		} else if (rc) {
			rc = vma_add_reservation(h, vma, address);
			if (unlikely(rc < 0))
				/*
				 * See above comment about rare out of
				 * memory condition.
				 */
				ClearPagePrivate(page);
		} else
			vma_end_reservation(h, vma, address);
	}
}

struct page *alloc_huge_page(struct vm_area_struct *vma,
				    unsigned long addr, int avoid_reserve)
{
	struct hugepage_subpool *spool = subpool_vma(vma);
	struct hstate *h = hstate_vma(vma);
	struct page *page;
	long map_chg, map_commit;
	long gbl_chg;
	int ret, idx;
	struct hugetlb_cgroup *h_cg;

	idx = hstate_index(h);
	/*
	 * Examine the region/reserve map to determine if the process
	 * has a reservation for the page to be allocated.  A return
	 * code of zero indicates a reservation exists (no change).
	 */
	map_chg = gbl_chg = vma_needs_reservation(h, vma, addr);
	if (map_chg < 0)
		return ERR_PTR(-ENOMEM);

	/*
	 * Processes that did not create the mapping will have no
	 * reserves as indicated by the region/reserve map. Check
	 * that the allocation will not exceed the subpool limit.
	 * Allocations for MAP_NORESERVE mappings also need to be
	 * checked against any subpool limit.
	 */
	if (map_chg || avoid_reserve) {
		gbl_chg = hugepage_subpool_get_pages(spool, 1);
		if (gbl_chg < 0) {
			vma_end_reservation(h, vma, addr);
			return ERR_PTR(-ENOSPC);
		}

		/*
		 * Even though there was no reservation in the region/reserve
		 * map, there could be reservations associated with the
		 * subpool that can be used.  This would be indicated if the
		 * return value of hugepage_subpool_get_pages() is zero.
		 * However, if avoid_reserve is specified we still avoid even
		 * the subpool reservations.
		 */
		if (avoid_reserve)
			gbl_chg = 1;
	}

	ret = hugetlb_cgroup_charge_cgroup(idx, pages_per_huge_page(h), &h_cg);
	if (ret)
		goto out_subpool_put;

	spin_lock(&hugetlb_lock);
	/*
	 * glb_chg is passed to indicate whether or not a page must be taken
	 * from the global free pool (global change).  gbl_chg == 0 indicates
	 * a reservation exists for the allocation.
	 */
	page = dequeue_huge_page_vma(h, vma, addr, avoid_reserve, gbl_chg);
	if (!page) {
		spin_unlock(&hugetlb_lock);
		page = alloc_buddy_huge_page_with_mpol(h, vma, addr);
		if (!page)
			goto out_uncharge_cgroup;
		if (!avoid_reserve && vma_has_reserves(vma, gbl_chg)) {
			SetPagePrivate(page);
			h->resv_huge_pages--;
		}
		spin_lock(&hugetlb_lock);
		list_move(&page->lru, &h->hugepage_activelist);
		/* Fall through */
	}
	hugetlb_cgroup_commit_charge(idx, pages_per_huge_page(h), h_cg, page);
	spin_unlock(&hugetlb_lock);

	set_page_private(page, (unsigned long)spool);

	map_commit = vma_commit_reservation(h, vma, addr);
	if (unlikely(map_chg > map_commit)) {
		/*
		 * The page was added to the reservation map between
		 * vma_needs_reservation and vma_commit_reservation.
		 * This indicates a race with hugetlb_reserve_pages.
		 * Adjust for the subpool count incremented above AND
		 * in hugetlb_reserve_pages for the same page.  Also,
		 * the reservation count added in hugetlb_reserve_pages
		 * no longer applies.
		 */
		long rsv_adjust;

		rsv_adjust = hugepage_subpool_put_pages(spool, 1);
		hugetlb_acct_memory(h, -rsv_adjust);
	}
	return page;

out_uncharge_cgroup:
	hugetlb_cgroup_uncharge_cgroup(idx, pages_per_huge_page(h), h_cg);
out_subpool_put:
	if (map_chg || avoid_reserve)
		hugepage_subpool_put_pages(spool, 1);
	vma_end_reservation(h, vma, addr);
	return ERR_PTR(-ENOSPC);
}

int alloc_bootmem_huge_page(struct hstate *h)
	__attribute__ ((weak, alias("__alloc_bootmem_huge_page")));
int __alloc_bootmem_huge_page(struct hstate *h)
{
	struct huge_bootmem_page *m;
	int nr_nodes, node;

	for_each_node_mask_to_alloc(h, nr_nodes, node, &node_states[N_MEMORY]) {
		void *addr;

		addr = memblock_alloc_try_nid_raw(
				huge_page_size(h), huge_page_size(h),
				0, MEMBLOCK_ALLOC_ACCESSIBLE, node);
		if (addr) {
			/*
			 * Use the beginning of the huge page to store the
			 * huge_bootmem_page struct (until gather_bootmem
			 * puts them into the mem_map).
			 */
			m = addr;
			goto found;
		}
	}
	return 0;

found:
	BUG_ON(!IS_ALIGNED(virt_to_phys(m), huge_page_size(h)));
	/* Put them into a private list first because mem_map is not up yet */
	INIT_LIST_HEAD(&m->list);
	list_add(&m->list, &huge_boot_pages);
	m->hstate = h;
	return 1;
}

static void __init prep_compound_huge_page(struct page *page,
		unsigned int order)
{
	if (unlikely(order > (MAX_ORDER - 1)))
		prep_compound_gigantic_page(page, order);
	else
		prep_compound_page(page, order);
}

/* Put bootmem huge pages into the standard lists after mem_map is up */
static void __init gather_bootmem_prealloc(void)
{
	struct huge_bootmem_page *m;

	list_for_each_entry(m, &huge_boot_pages, list) {
		struct page *page = virt_to_page(m);
		struct hstate *h = m->hstate;

		WARN_ON(page_count(page) != 1);
		prep_compound_huge_page(page, h->order);
		WARN_ON(PageReserved(page));
		prep_new_huge_page(h, page, page_to_nid(page));
		put_page(page); /* free it into the hugepage allocator */

		/*
		 * If we had gigantic hugepages allocated at boot time, we need
		 * to restore the 'stolen' pages to totalram_pages in order to
		 * fix confusing memory reports from free(1) and another
		 * side-effects, like CommitLimit going negative.
		 */
		if (hstate_is_gigantic(h))
			adjust_managed_page_count(page, 1 << h->order);
		cond_resched();
	}
}

static void __init hugetlb_hstate_alloc_pages(struct hstate *h)
{
	unsigned long i;
	nodemask_t *node_alloc_noretry;

	if (!hstate_is_gigantic(h)) {
		/*
		 * Bit mask controlling how hard we retry per-node allocations.
		 * Ignore errors as lower level routines can deal with
		 * node_alloc_noretry == NULL.  If this kmalloc fails at boot
		 * time, we are likely in bigger trouble.
		 */
		node_alloc_noretry = kmalloc(sizeof(*node_alloc_noretry),
						GFP_KERNEL);
	} else {
		/* allocations done at boot time */
		node_alloc_noretry = NULL;
	}

	/* bit mask controlling how hard we retry per-node allocations */
	if (node_alloc_noretry)
		nodes_clear(*node_alloc_noretry);

	for (i = 0; i < h->max_huge_pages; ++i) {
		if (hstate_is_gigantic(h)) {
			if (!alloc_bootmem_huge_page(h))
				break;
		} else if (!alloc_pool_huge_page(h,
					 &node_states[N_MEMORY],
					 node_alloc_noretry))
			break;
		cond_resched();
	}
	if (i < h->max_huge_pages) {
		char buf[32];

		string_get_size(huge_page_size(h), 1, STRING_UNITS_2, buf, 32);
		pr_warn("HugeTLB: allocating %lu of page size %s failed.  Only allocated %lu hugepages.\n",
			h->max_huge_pages, buf, i);
		h->max_huge_pages = i;
	}

	kfree(node_alloc_noretry);
}

static void __init hugetlb_init_hstates(void)
{
	struct hstate *h;

	for_each_hstate(h) {
		if (minimum_order > huge_page_order(h))
			minimum_order = huge_page_order(h);

		/* oversize hugepages were init'ed in early boot */
		if (!hstate_is_gigantic(h))
			hugetlb_hstate_alloc_pages(h);
	}
	VM_BUG_ON(minimum_order == UINT_MAX);
}

static void __init report_hugepages(void)
{
	struct hstate *h;

	for_each_hstate(h) {
		char buf[32];

		string_get_size(huge_page_size(h), 1, STRING_UNITS_2, buf, 32);
		pr_info("HugeTLB registered %s page size, pre-allocated %ld pages\n",
			buf, h->free_huge_pages);
	}
}

#ifdef CONFIG_HIGHMEM
static void try_to_free_low(struct hstate *h, unsigned long count,
						nodemask_t *nodes_allowed)
{
	int i;

	if (hstate_is_gigantic(h))
		return;

	for_each_node_mask(i, *nodes_allowed) {
		struct page *page, *next;
		struct list_head *freel = &h->hugepage_freelists[i];
		list_for_each_entry_safe(page, next, freel, lru) {
			if (count >= h->nr_huge_pages)
				return;
			if (PageHighMem(page))
				continue;
			list_del(&page->lru);
			update_and_free_page(h, page);
			h->free_huge_pages--;
			h->free_huge_pages_node[page_to_nid(page)]--;
		}
	}
}
#else
static inline void try_to_free_low(struct hstate *h, unsigned long count,
						nodemask_t *nodes_allowed)
{
}
#endif

/*
 * Increment or decrement surplus_huge_pages.  Keep node-specific counters
 * balanced by operating on them in a round-robin fashion.
 * Returns 1 if an adjustment was made.
 */
static int adjust_pool_surplus(struct hstate *h, nodemask_t *nodes_allowed,
				int delta)
{
	int nr_nodes, node;

	VM_BUG_ON(delta != -1 && delta != 1);

	if (delta < 0) {
		for_each_node_mask_to_alloc(h, nr_nodes, node, nodes_allowed) {
			if (h->surplus_huge_pages_node[node])
				goto found;
		}
	} else {
		for_each_node_mask_to_free(h, nr_nodes, node, nodes_allowed) {
			if (h->surplus_huge_pages_node[node] <
					h->nr_huge_pages_node[node])
				goto found;
		}
	}
	return 0;

found:
	h->surplus_huge_pages += delta;
	h->surplus_huge_pages_node[node] += delta;
	return 1;
}

#define persistent_huge_pages(h) (h->nr_huge_pages - h->surplus_huge_pages)
static int set_max_huge_pages(struct hstate *h, unsigned long count, int nid,
			      nodemask_t *nodes_allowed)
{
	unsigned long min_count, ret;
	NODEMASK_ALLOC(nodemask_t, node_alloc_noretry, GFP_KERNEL);

	/*
	 * Bit mask controlling how hard we retry per-node allocations.
	 * If we can not allocate the bit mask, do not attempt to allocate
	 * the requested huge pages.
	 */
	if (node_alloc_noretry)
		nodes_clear(*node_alloc_noretry);
	else
		return -ENOMEM;

	spin_lock(&hugetlb_lock);

	/*
	 * Check for a node specific request.
	 * Changing node specific huge page count may require a corresponding
	 * change to the global count.  In any case, the passed node mask
	 * (nodes_allowed) will restrict alloc/free to the specified node.
	 */
	if (nid != NUMA_NO_NODE) {
		unsigned long old_count = count;

		count += h->nr_huge_pages - h->nr_huge_pages_node[nid];
		/*
		 * User may have specified a large count value which caused the
		 * above calculation to overflow.  In this case, they wanted
		 * to allocate as many huge pages as possible.  Set count to
		 * largest possible value to align with their intention.
		 */
		if (count < old_count)
			count = ULONG_MAX;
	}

	/*
	 * Gigantic pages runtime allocation depend on the capability for large
	 * page range allocation.
	 * If the system does not provide this feature, return an error when
	 * the user tries to allocate gigantic pages but let the user free the
	 * boottime allocated gigantic pages.
	 */
	if (hstate_is_gigantic(h) && !IS_ENABLED(CONFIG_CONTIG_ALLOC)) {
		if (count > persistent_huge_pages(h)) {
			spin_unlock(&hugetlb_lock);
			NODEMASK_FREE(node_alloc_noretry);
			return -EINVAL;
		}
		/* Fall through to decrease pool */
	}

	/*
	 * Increase the pool size
	 * First take pages out of surplus state.  Then make up the
	 * remaining difference by allocating fresh huge pages.
	 *
	 * We might race with alloc_surplus_huge_page() here and be unable
	 * to convert a surplus huge page to a normal huge page. That is
	 * not critical, though, it just means the overall size of the
	 * pool might be one hugepage larger than it needs to be, but
	 * within all the constraints specified by the sysctls.
	 */
	while (h->surplus_huge_pages && count > persistent_huge_pages(h)) {
		if (!adjust_pool_surplus(h, nodes_allowed, -1))
			break;
	}

	while (count > persistent_huge_pages(h)) {
		/*
		 * If this allocation races such that we no longer need the
		 * page, free_huge_page will handle it by freeing the page
		 * and reducing the surplus.
		 */
		spin_unlock(&hugetlb_lock);

		/* yield cpu to avoid soft lockup */
		cond_resched();

		ret = alloc_pool_huge_page(h, nodes_allowed,
						node_alloc_noretry);
		spin_lock(&hugetlb_lock);
		if (!ret)
			goto out;

		/* Bail for signals. Probably ctrl-c from user */
		if (signal_pending(current))
			goto out;
	}

	/*
	 * Decrease the pool size
	 * First return free pages to the buddy allocator (being careful
	 * to keep enough around to satisfy reservations).  Then place
	 * pages into surplus state as needed so the pool will shrink
	 * to the desired size as pages become free.
	 *
	 * By placing pages into the surplus state independent of the
	 * overcommit value, we are allowing the surplus pool size to
	 * exceed overcommit. There are few sane options here. Since
	 * alloc_surplus_huge_page() is checking the global counter,
	 * though, we'll note that we're not allowed to exceed surplus
	 * and won't grow the pool anywhere else. Not until one of the
	 * sysctls are changed, or the surplus pages go out of use.
	 */
	min_count = h->resv_huge_pages + h->nr_huge_pages - h->free_huge_pages;
	min_count = max(count, min_count);
	try_to_free_low(h, min_count, nodes_allowed);
	while (min_count < persistent_huge_pages(h)) {
		if (!free_pool_huge_page(h, nodes_allowed, 0))
			break;
		cond_resched_lock(&hugetlb_lock);
	}
	while (count < persistent_huge_pages(h)) {
		if (!adjust_pool_surplus(h, nodes_allowed, 1))
			break;
	}
out:
	h->max_huge_pages = persistent_huge_pages(h);
	spin_unlock(&hugetlb_lock);

	NODEMASK_FREE(node_alloc_noretry);

	return 0;
}

#define HSTATE_ATTR_RO(_name) \
	static struct kobj_attribute _name##_attr = __ATTR_RO(_name)

#define HSTATE_ATTR(_name) \
	static struct kobj_attribute _name##_attr = \
		__ATTR(_name, 0644, _name##_show, _name##_store)

static struct kobject *hugepages_kobj;
static struct kobject *hstate_kobjs[HUGE_MAX_HSTATE];

static struct hstate *kobj_to_node_hstate(struct kobject *kobj, int *nidp);

static struct hstate *kobj_to_hstate(struct kobject *kobj, int *nidp)
{
	int i;

	for (i = 0; i < HUGE_MAX_HSTATE; i++)
		if (hstate_kobjs[i] == kobj) {
			if (nidp)
				*nidp = NUMA_NO_NODE;
			return &hstates[i];
		}

	return kobj_to_node_hstate(kobj, nidp);
}

static ssize_t nr_hugepages_show_common(struct kobject *kobj,
					struct kobj_attribute *attr, char *buf)
{
	struct hstate *h;
	unsigned long nr_huge_pages;
	int nid;

	h = kobj_to_hstate(kobj, &nid);
	if (nid == NUMA_NO_NODE)
		nr_huge_pages = h->nr_huge_pages;
	else
		nr_huge_pages = h->nr_huge_pages_node[nid];

	return sprintf(buf, "%lu\n", nr_huge_pages);
}

static ssize_t __nr_hugepages_store_common(bool obey_mempolicy,
					   struct hstate *h, int nid,
					   unsigned long count, size_t len)
{
	int err;
	nodemask_t nodes_allowed, *n_mask;

	if (hstate_is_gigantic(h) && !gigantic_page_runtime_supported())
		return -EINVAL;

	if (nid == NUMA_NO_NODE) {
		/*
		 * global hstate attribute
		 */
		if (!(obey_mempolicy &&
				init_nodemask_of_mempolicy(&nodes_allowed)))
			n_mask = &node_states[N_MEMORY];
		else
			n_mask = &nodes_allowed;
	} else {
		/*
		 * Node specific request.  count adjustment happens in
		 * set_max_huge_pages() after acquiring hugetlb_lock.
		 */
		init_nodemask_of_node(&nodes_allowed, nid);
		n_mask = &nodes_allowed;
	}

	err = set_max_huge_pages(h, count, nid, n_mask);

	return err ? err : len;
}

static ssize_t nr_hugepages_store_common(bool obey_mempolicy,
					 struct kobject *kobj, const char *buf,
					 size_t len)
{
	struct hstate *h;
	unsigned long count;
	int nid;
	int err;

	err = kstrtoul(buf, 10, &count);
	if (err)
		return err;

	h = kobj_to_hstate(kobj, &nid);
	return __nr_hugepages_store_common(obey_mempolicy, h, nid, count, len);
}

static ssize_t nr_hugepages_show(struct kobject *kobj,
				       struct kobj_attribute *attr, char *buf)
{
	return nr_hugepages_show_common(kobj, attr, buf);
}

static ssize_t nr_hugepages_store(struct kobject *kobj,
	       struct kobj_attribute *attr, const char *buf, size_t len)
{
	return nr_hugepages_store_common(false, kobj, buf, len);
}
HSTATE_ATTR(nr_hugepages);

#ifdef CONFIG_NUMA

/*
 * hstate attribute for optionally mempolicy-based constraint on persistent
 * huge page alloc/free.
 */
static ssize_t nr_hugepages_mempolicy_show(struct kobject *kobj,
				       struct kobj_attribute *attr, char *buf)
{
	return nr_hugepages_show_common(kobj, attr, buf);
}

static ssize_t nr_hugepages_mempolicy_store(struct kobject *kobj,
	       struct kobj_attribute *attr, const char *buf, size_t len)
{
	return nr_hugepages_store_common(true, kobj, buf, len);
}
HSTATE_ATTR(nr_hugepages_mempolicy);
#endif


static ssize_t nr_overcommit_hugepages_show(struct kobject *kobj,
					struct kobj_attribute *attr, char *buf)
{
	struct hstate *h = kobj_to_hstate(kobj, NULL);
	return sprintf(buf, "%lu\n", h->nr_overcommit_huge_pages);
}

static ssize_t nr_overcommit_hugepages_store(struct kobject *kobj,
		struct kobj_attribute *attr, const char *buf, size_t count)
{
	int err;
	unsigned long input;
	struct hstate *h = kobj_to_hstate(kobj, NULL);

	if (hstate_is_gigantic(h))
		return -EINVAL;

	err = kstrtoul(buf, 10, &input);
	if (err)
		return err;

	spin_lock(&hugetlb_lock);
	h->nr_overcommit_huge_pages = input;
	spin_unlock(&hugetlb_lock);

	return count;
}
HSTATE_ATTR(nr_overcommit_hugepages);

static ssize_t free_hugepages_show(struct kobject *kobj,
					struct kobj_attribute *attr, char *buf)
{
	struct hstate *h;
	unsigned long free_huge_pages;
	int nid;

	h = kobj_to_hstate(kobj, &nid);
	if (nid == NUMA_NO_NODE)
		free_huge_pages = h->free_huge_pages;
	else
		free_huge_pages = h->free_huge_pages_node[nid];

	return sprintf(buf, "%lu\n", free_huge_pages);
}
HSTATE_ATTR_RO(free_hugepages);

static ssize_t resv_hugepages_show(struct kobject *kobj,
					struct kobj_attribute *attr, char *buf)
{
	struct hstate *h = kobj_to_hstate(kobj, NULL);
	return sprintf(buf, "%lu\n", h->resv_huge_pages);
}
HSTATE_ATTR_RO(resv_hugepages);

static ssize_t surplus_hugepages_show(struct kobject *kobj,
					struct kobj_attribute *attr, char *buf)
{
	struct hstate *h;
	unsigned long surplus_huge_pages;
	int nid;

	h = kobj_to_hstate(kobj, &nid);
	if (nid == NUMA_NO_NODE)
		surplus_huge_pages = h->surplus_huge_pages;
	else
		surplus_huge_pages = h->surplus_huge_pages_node[nid];

	return sprintf(buf, "%lu\n", surplus_huge_pages);
}
HSTATE_ATTR_RO(surplus_hugepages);

static struct attribute *hstate_attrs[] = {
	&nr_hugepages_attr.attr,
	&nr_overcommit_hugepages_attr.attr,
	&free_hugepages_attr.attr,
	&resv_hugepages_attr.attr,
	&surplus_hugepages_attr.attr,
#ifdef CONFIG_NUMA
	&nr_hugepages_mempolicy_attr.attr,
#endif
	NULL,
};

static const struct attribute_group hstate_attr_group = {
	.attrs = hstate_attrs,
};

static int hugetlb_sysfs_add_hstate(struct hstate *h, struct kobject *parent,
				    struct kobject **hstate_kobjs,
				    const struct attribute_group *hstate_attr_group)
{
	int retval;
	int hi = hstate_index(h);

	hstate_kobjs[hi] = kobject_create_and_add(h->name, parent);
	if (!hstate_kobjs[hi])
		return -ENOMEM;

	retval = sysfs_create_group(hstate_kobjs[hi], hstate_attr_group);
	if (retval) {
		kobject_put(hstate_kobjs[hi]);
		hstate_kobjs[hi] = NULL;
	}

	return retval;
}

static void __init hugetlb_sysfs_init(void)
{
	struct hstate *h;
	int err;

	hugepages_kobj = kobject_create_and_add("hugepages", mm_kobj);
	if (!hugepages_kobj)
		return;

	for_each_hstate(h) {
		err = hugetlb_sysfs_add_hstate(h, hugepages_kobj,
					 hstate_kobjs, &hstate_attr_group);
		if (err)
			pr_err("Hugetlb: Unable to add hstate %s", h->name);
	}
}

#ifdef CONFIG_NUMA

/*
 * node_hstate/s - associate per node hstate attributes, via their kobjects,
 * with node devices in node_devices[] using a parallel array.  The array
 * index of a node device or _hstate == node id.
 * This is here to avoid any static dependency of the node device driver, in
 * the base kernel, on the hugetlb module.
 */
struct node_hstate {
	struct kobject		*hugepages_kobj;
	struct kobject		*hstate_kobjs[HUGE_MAX_HSTATE];
};
static struct node_hstate node_hstates[MAX_NUMNODES];

/*
 * A subset of global hstate attributes for node devices
 */
static struct attribute *per_node_hstate_attrs[] = {
	&nr_hugepages_attr.attr,
	&free_hugepages_attr.attr,
	&surplus_hugepages_attr.attr,
	NULL,
};

static const struct attribute_group per_node_hstate_attr_group = {
	.attrs = per_node_hstate_attrs,
};

/*
 * kobj_to_node_hstate - lookup global hstate for node device hstate attr kobj.
 * Returns node id via non-NULL nidp.
 */
static struct hstate *kobj_to_node_hstate(struct kobject *kobj, int *nidp)
{
	int nid;

	for (nid = 0; nid < nr_node_ids; nid++) {
		struct node_hstate *nhs = &node_hstates[nid];
		int i;
		for (i = 0; i < HUGE_MAX_HSTATE; i++)
			if (nhs->hstate_kobjs[i] == kobj) {
				if (nidp)
					*nidp = nid;
				return &hstates[i];
			}
	}

	BUG();
	return NULL;
}

/*
 * Unregister hstate attributes from a single node device.
 * No-op if no hstate attributes attached.
 */
static void hugetlb_unregister_node(struct node *node)
{
	struct hstate *h;
	struct node_hstate *nhs = &node_hstates[node->dev.id];

	if (!nhs->hugepages_kobj)
		return;		/* no hstate attributes */

	for_each_hstate(h) {
		int idx = hstate_index(h);
		if (nhs->hstate_kobjs[idx]) {
			kobject_put(nhs->hstate_kobjs[idx]);
			nhs->hstate_kobjs[idx] = NULL;
		}
	}

	kobject_put(nhs->hugepages_kobj);
	nhs->hugepages_kobj = NULL;
}


/*
 * Register hstate attributes for a single node device.
 * No-op if attributes already registered.
 */
static void hugetlb_register_node(struct node *node)
{
	struct hstate *h;
	struct node_hstate *nhs = &node_hstates[node->dev.id];
	int err;

	if (nhs->hugepages_kobj)
		return;		/* already allocated */

	nhs->hugepages_kobj = kobject_create_and_add("hugepages",
							&node->dev.kobj);
	if (!nhs->hugepages_kobj)
		return;

	for_each_hstate(h) {
		err = hugetlb_sysfs_add_hstate(h, nhs->hugepages_kobj,
						nhs->hstate_kobjs,
						&per_node_hstate_attr_group);
		if (err) {
			pr_err("Hugetlb: Unable to add hstate %s for node %d\n",
				h->name, node->dev.id);
			hugetlb_unregister_node(node);
			break;
		}
	}
}

/*
 * hugetlb init time:  register hstate attributes for all registered node
 * devices of nodes that have memory.  All on-line nodes should have
 * registered their associated device by this time.
 */
static void __init hugetlb_register_all_nodes(void)
{
	int nid;

	for_each_node_state(nid, N_MEMORY) {
		struct node *node = node_devices[nid];
		if (node->dev.id == nid)
			hugetlb_register_node(node);
	}

	/*
	 * Let the node device driver know we're here so it can
	 * [un]register hstate attributes on node hotplug.
	 */
	register_hugetlbfs_with_node(hugetlb_register_node,
				     hugetlb_unregister_node);
}
#else	/* !CONFIG_NUMA */

static struct hstate *kobj_to_node_hstate(struct kobject *kobj, int *nidp)
{
	BUG();
	if (nidp)
		*nidp = -1;
	return NULL;
}

static void hugetlb_register_all_nodes(void) { }

#endif

static int __init hugetlb_init(void)
{
	int i;

	if (!hugepages_supported())
		return 0;

	if (!size_to_hstate(default_hstate_size)) {
		if (default_hstate_size != 0) {
			pr_err("HugeTLB: unsupported default_hugepagesz %lu. Reverting to %lu\n",
			       default_hstate_size, HPAGE_SIZE);
		}

		default_hstate_size = HPAGE_SIZE;
		if (!size_to_hstate(default_hstate_size))
			hugetlb_add_hstate(HUGETLB_PAGE_ORDER);
	}
	default_hstate_idx = hstate_index(size_to_hstate(default_hstate_size));
	if (default_hstate_max_huge_pages) {
		if (!default_hstate.max_huge_pages)
			default_hstate.max_huge_pages = default_hstate_max_huge_pages;
	}

	hugetlb_init_hstates();
	gather_bootmem_prealloc();
	report_hugepages();

	hugetlb_sysfs_init();
	hugetlb_register_all_nodes();
	hugetlb_cgroup_file_init();

#ifdef CONFIG_SMP
	num_fault_mutexes = roundup_pow_of_two(8 * num_possible_cpus());
#else
	num_fault_mutexes = 1;
#endif
	hugetlb_fault_mutex_table =
		kmalloc_array(num_fault_mutexes, sizeof(struct mutex),
			      GFP_KERNEL);
	BUG_ON(!hugetlb_fault_mutex_table);

	for (i = 0; i < num_fault_mutexes; i++)
		mutex_init(&hugetlb_fault_mutex_table[i]);
	return 0;
}
subsys_initcall(hugetlb_init);

/* Should be called on processing a hugepagesz=... option */
void __init hugetlb_bad_size(void)
{
	parsed_valid_hugepagesz = false;
}

void __init hugetlb_add_hstate(unsigned int order)
{
	struct hstate *h;
	unsigned long i;

	if (size_to_hstate(PAGE_SIZE << order)) {
		pr_warn("hugepagesz= specified twice, ignoring\n");
		return;
	}
	BUG_ON(hugetlb_max_hstate >= HUGE_MAX_HSTATE);
	BUG_ON(order == 0);
	h = &hstates[hugetlb_max_hstate++];
	h->order = order;
	h->mask = ~((1ULL << (order + PAGE_SHIFT)) - 1);
	h->nr_huge_pages = 0;
	h->free_huge_pages = 0;
	for (i = 0; i < MAX_NUMNODES; ++i)
		INIT_LIST_HEAD(&h->hugepage_freelists[i]);
	INIT_LIST_HEAD(&h->hugepage_activelist);
	h->next_nid_to_alloc = first_memory_node;
	h->next_nid_to_free = first_memory_node;
	snprintf(h->name, HSTATE_NAME_LEN, "hugepages-%lukB",
					huge_page_size(h)/1024);

	parsed_hstate = h;
}

static int __init hugetlb_nrpages_setup(char *s)
{
	unsigned long *mhp;
	static unsigned long *last_mhp;

	if (!parsed_valid_hugepagesz) {
		pr_warn("hugepages = %s preceded by "
			"an unsupported hugepagesz, ignoring\n", s);
		parsed_valid_hugepagesz = true;
		return 1;
	}
	/*
	 * !hugetlb_max_hstate means we haven't parsed a hugepagesz= parameter yet,
	 * so this hugepages= parameter goes to the "default hstate".
	 */
	else if (!hugetlb_max_hstate)
		mhp = &default_hstate_max_huge_pages;
	else
		mhp = &parsed_hstate->max_huge_pages;

	if (mhp == last_mhp) {
		pr_warn("hugepages= specified twice without interleaving hugepagesz=, ignoring\n");
		return 1;
	}

	if (sscanf(s, "%lu", mhp) <= 0)
		*mhp = 0;

	/*
	 * Global state is always initialized later in hugetlb_init.
	 * But we need to allocate >= MAX_ORDER hstates here early to still
	 * use the bootmem allocator.
	 */
	if (hugetlb_max_hstate && parsed_hstate->order >= MAX_ORDER)
		hugetlb_hstate_alloc_pages(parsed_hstate);

	last_mhp = mhp;

	return 1;
}
__setup("hugepages=", hugetlb_nrpages_setup);

static int __init hugetlb_default_setup(char *s)
{
	default_hstate_size = memparse(s, &s);
	return 1;
}
__setup("default_hugepagesz=", hugetlb_default_setup);

static unsigned int cpuset_mems_nr(unsigned int *array)
{
	int node;
	unsigned int nr = 0;

	for_each_node_mask(node, cpuset_current_mems_allowed)
		nr += array[node];

	return nr;
}

#ifdef CONFIG_SYSCTL
static int proc_hugetlb_doulongvec_minmax(struct ctl_table *table, int write,
					  void *buffer, size_t *length,
					  loff_t *ppos, unsigned long *out)
{
	struct ctl_table dup_table;

	/*
	 * In order to avoid races with __do_proc_doulongvec_minmax(), we
	 * can duplicate the @table and alter the duplicate of it.
	 */
	dup_table = *table;
	dup_table.data = out;

	return proc_doulongvec_minmax(&dup_table, write, buffer, length, ppos);
}

static int hugetlb_sysctl_handler_common(bool obey_mempolicy,
			 struct ctl_table *table, int write,
			 void __user *buffer, size_t *length, loff_t *ppos)
{
	struct hstate *h = &default_hstate;
	unsigned long tmp = h->max_huge_pages;
	int ret;

	if (!hugepages_supported())
		return -EOPNOTSUPP;

	ret = proc_hugetlb_doulongvec_minmax(table, write, buffer, length, ppos,
					     &tmp);
	if (ret)
		goto out;

	if (write)
		ret = __nr_hugepages_store_common(obey_mempolicy, h,
						  NUMA_NO_NODE, tmp, *length);
out:
	return ret;
}

int hugetlb_sysctl_handler(struct ctl_table *table, int write,
			  void __user *buffer, size_t *length, loff_t *ppos)
{

	return hugetlb_sysctl_handler_common(false, table, write,
							buffer, length, ppos);
}

#ifdef CONFIG_NUMA
int hugetlb_mempolicy_sysctl_handler(struct ctl_table *table, int write,
			  void __user *buffer, size_t *length, loff_t *ppos)
{
	return hugetlb_sysctl_handler_common(true, table, write,
							buffer, length, ppos);
}
#endif /* CONFIG_NUMA */

int hugetlb_overcommit_handler(struct ctl_table *table, int write,
			void __user *buffer,
			size_t *length, loff_t *ppos)
{
	struct hstate *h = &default_hstate;
	unsigned long tmp;
	int ret;

	if (!hugepages_supported())
		return -EOPNOTSUPP;

	tmp = h->nr_overcommit_huge_pages;

	if (write && hstate_is_gigantic(h))
		return -EINVAL;

	ret = proc_hugetlb_doulongvec_minmax(table, write, buffer, length, ppos,
					     &tmp);
	if (ret)
		goto out;

	if (write) {
		spin_lock(&hugetlb_lock);
		h->nr_overcommit_huge_pages = tmp;
		spin_unlock(&hugetlb_lock);
	}
out:
	return ret;
}

#endif /* CONFIG_SYSCTL */

void hugetlb_report_meminfo(struct seq_file *m)
{
	struct hstate *h;
	unsigned long total = 0;

	if (!hugepages_supported())
		return;

	for_each_hstate(h) {
		unsigned long count = h->nr_huge_pages;

		total += (PAGE_SIZE << huge_page_order(h)) * count;

		if (h == &default_hstate)
			seq_printf(m,
				   "HugePages_Total:   %5lu\n"
				   "HugePages_Free:    %5lu\n"
				   "HugePages_Rsvd:    %5lu\n"
				   "HugePages_Surp:    %5lu\n"
				   "Hugepagesize:   %8lu kB\n",
				   count,
				   h->free_huge_pages,
				   h->resv_huge_pages,
				   h->surplus_huge_pages,
				   (PAGE_SIZE << huge_page_order(h)) / 1024);
	}

	seq_printf(m, "Hugetlb:        %8lu kB\n", total / 1024);
}

int hugetlb_report_node_meminfo(int nid, char *buf)
{
	struct hstate *h = &default_hstate;
	if (!hugepages_supported())
		return 0;
	return sprintf(buf,
		"Node %d HugePages_Total: %5u\n"
		"Node %d HugePages_Free:  %5u\n"
		"Node %d HugePages_Surp:  %5u\n",
		nid, h->nr_huge_pages_node[nid],
		nid, h->free_huge_pages_node[nid],
		nid, h->surplus_huge_pages_node[nid]);
}

void hugetlb_show_meminfo(void)
{
	struct hstate *h;
	int nid;

	if (!hugepages_supported())
		return;

	for_each_node_state(nid, N_MEMORY)
		for_each_hstate(h)
			pr_info("Node %d hugepages_total=%u hugepages_free=%u hugepages_surp=%u hugepages_size=%lukB\n",
				nid,
				h->nr_huge_pages_node[nid],
				h->free_huge_pages_node[nid],
				h->surplus_huge_pages_node[nid],
				1UL << (huge_page_order(h) + PAGE_SHIFT - 10));
}

void hugetlb_report_usage(struct seq_file *m, struct mm_struct *mm)
{
	seq_printf(m, "HugetlbPages:\t%8lu kB\n",
		   atomic_long_read(&mm->hugetlb_usage) << (PAGE_SHIFT - 10));
}

/* Return the number pages of memory we physically have, in PAGE_SIZE units. */
unsigned long hugetlb_total_pages(void)
{
	struct hstate *h;
	unsigned long nr_total_pages = 0;

	for_each_hstate(h)
		nr_total_pages += h->nr_huge_pages * pages_per_huge_page(h);
	return nr_total_pages;
}

static int hugetlb_acct_memory(struct hstate *h, long delta)
{
	int ret = -ENOMEM;

	spin_lock(&hugetlb_lock);
	/*
	 * When cpuset is configured, it breaks the strict hugetlb page
	 * reservation as the accounting is done on a global variable. Such
	 * reservation is completely rubbish in the presence of cpuset because
	 * the reservation is not checked against page availability for the
	 * current cpuset. Application can still potentially OOM'ed by kernel
	 * with lack of free htlb page in cpuset that the task is in.
	 * Attempt to enforce strict accounting with cpuset is almost
	 * impossible (or too ugly) because cpuset is too fluid that
	 * task or memory node can be dynamically moved between cpusets.
	 *
	 * The change of semantics for shared hugetlb mapping with cpuset is
	 * undesirable. However, in order to preserve some of the semantics,
	 * we fall back to check against current free page availability as
	 * a best attempt and hopefully to minimize the impact of changing
	 * semantics that cpuset has.
	 */
	if (delta > 0) {
		if (gather_surplus_pages(h, delta) < 0)
			goto out;

		if (delta > cpuset_mems_nr(h->free_huge_pages_node)) {
			return_unused_surplus_pages(h, delta);
			goto out;
		}
	}

	ret = 0;
	if (delta < 0)
		return_unused_surplus_pages(h, (unsigned long) -delta);

out:
	spin_unlock(&hugetlb_lock);
	return ret;
}

static void hugetlb_vm_op_open(struct vm_area_struct *vma)
{
	struct resv_map *resv = vma_resv_map(vma);

	/*
	 * This new VMA should share its siblings reservation map if present.
	 * The VMA will only ever have a valid reservation map pointer where
	 * it is being copied for another still existing VMA.  As that VMA
	 * has a reference to the reservation map it cannot disappear until
	 * after this open call completes.  It is therefore safe to take a
	 * new reference here without additional locking.
	 */
	if (resv && is_vma_resv_set(vma, HPAGE_RESV_OWNER))
		kref_get(&resv->refs);
}

static void hugetlb_vm_op_close(struct vm_area_struct *vma)
{
	struct hstate *h = hstate_vma(vma);
	struct resv_map *resv = vma_resv_map(vma);
	struct hugepage_subpool *spool = subpool_vma(vma);
	unsigned long reserve, start, end;
	long gbl_reserve;

	if (!resv || !is_vma_resv_set(vma, HPAGE_RESV_OWNER))
		return;

	start = vma_hugecache_offset(h, vma, vma->vm_start);
	end = vma_hugecache_offset(h, vma, vma->vm_end);

	reserve = (end - start) - region_count(resv, start, end);

	kref_put(&resv->refs, resv_map_release);

	if (reserve) {
		/*
		 * Decrement reserve counts.  The global reserve count may be
		 * adjusted if the subpool has a minimum size.
		 */
		gbl_reserve = hugepage_subpool_put_pages(spool, reserve);
		hugetlb_acct_memory(h, -gbl_reserve);
	}
}

static int hugetlb_vm_op_split(struct vm_area_struct *vma, unsigned long addr)
{
	if (addr & ~(huge_page_mask(hstate_vma(vma))))
		return -EINVAL;
	return 0;
}

static unsigned long hugetlb_vm_op_pagesize(struct vm_area_struct *vma)
{
	struct hstate *hstate = hstate_vma(vma);

	return 1UL << huge_page_shift(hstate);
}

/*
 * We cannot handle pagefaults against hugetlb pages at all.  They cause
 * handle_mm_fault() to try to instantiate regular-sized pages in the
 * hugegpage VMA.  do_page_fault() is supposed to trap this, so BUG is we get
 * this far.
 */
static vm_fault_t hugetlb_vm_op_fault(struct vm_fault *vmf)
{
	BUG();
	return 0;
}

/*
 * When a new function is introduced to vm_operations_struct and added
 * to hugetlb_vm_ops, please consider adding the function to shm_vm_ops.
 * This is because under System V memory model, mappings created via
 * shmget/shmat with "huge page" specified are backed by hugetlbfs files,
 * their original vm_ops are overwritten with shm_vm_ops.
 */
const struct vm_operations_struct hugetlb_vm_ops = {
	.fault = hugetlb_vm_op_fault,
	.open = hugetlb_vm_op_open,
	.close = hugetlb_vm_op_close,
	.split = hugetlb_vm_op_split,
	.pagesize = hugetlb_vm_op_pagesize,
};

static pte_t make_huge_pte(struct vm_area_struct *vma, struct page *page,
				int writable)
{
	pte_t entry;

	if (writable) {
		entry = huge_pte_mkwrite(huge_pte_mkdirty(mk_huge_pte(page,
					 vma->vm_page_prot)));
	} else {
		entry = huge_pte_wrprotect(mk_huge_pte(page,
					   vma->vm_page_prot));
	}
	entry = pte_mkyoung(entry);
	entry = pte_mkhuge(entry);
	entry = arch_make_huge_pte(entry, vma, page, writable);

	return entry;
}

static void set_huge_ptep_writable(struct vm_area_struct *vma,
				   unsigned long address, pte_t *ptep)
{
	pte_t entry;

	entry = huge_pte_mkwrite(huge_pte_mkdirty(huge_ptep_get(ptep)));
	if (huge_ptep_set_access_flags(vma, address, ptep, entry, 1))
		update_mmu_cache(vma, address, ptep);
}

bool is_hugetlb_entry_migration(pte_t pte)
{
	swp_entry_t swp;

	if (huge_pte_none(pte) || pte_present(pte))
		return false;
	swp = pte_to_swp_entry(pte);
	if (non_swap_entry(swp) && is_migration_entry(swp))
		return true;
	else
		return false;
}

static int is_hugetlb_entry_hwpoisoned(pte_t pte)
{
	swp_entry_t swp;

	if (huge_pte_none(pte) || pte_present(pte))
		return 0;
	swp = pte_to_swp_entry(pte);
	if (non_swap_entry(swp) && is_hwpoison_entry(swp))
		return 1;
	else
		return 0;
}

int copy_hugetlb_page_range(struct mm_struct *dst, struct mm_struct *src,
			    struct vm_area_struct *vma)
{
	pte_t *src_pte, *dst_pte, entry, dst_entry;
	struct page *ptepage;
	unsigned long addr;
	int cow;
	struct hstate *h = hstate_vma(vma);
	unsigned long sz = huge_page_size(h);
	struct mmu_notifier_range range;
	int ret = 0;

	cow = (vma->vm_flags & (VM_SHARED | VM_MAYWRITE)) == VM_MAYWRITE;

	if (cow) {
		mmu_notifier_range_init(&range, MMU_NOTIFY_CLEAR, 0, vma, src,
					vma->vm_start,
					vma->vm_end);
		mmu_notifier_invalidate_range_start(&range);
	}

	for (addr = vma->vm_start; addr < vma->vm_end; addr += sz) {
		spinlock_t *src_ptl, *dst_ptl;
		src_pte = huge_pte_offset(src, addr, sz);
		if (!src_pte)
			continue;
		dst_pte = huge_pte_alloc(dst, vma, addr, sz);
		if (!dst_pte) {
			ret = -ENOMEM;
			break;
		}

		/*
		 * If the pagetables are shared don't copy or take references.
		 * dst_pte == src_pte is the common case of src/dest sharing.
		 *
		 * However, src could have 'unshared' and dst shares with
		 * another vma.  If dst_pte !none, this implies sharing.
		 * Check here before taking page table lock, and once again
		 * after taking the lock below.
		 */
		dst_entry = huge_ptep_get(dst_pte);
		if ((dst_pte == src_pte) || !huge_pte_none(dst_entry))
			continue;

		dst_ptl = huge_pte_lock(h, dst, dst_pte);
		src_ptl = huge_pte_lockptr(h, src, src_pte);
		spin_lock_nested(src_ptl, SINGLE_DEPTH_NESTING);
		entry = huge_ptep_get(src_pte);
		dst_entry = huge_ptep_get(dst_pte);
		if (huge_pte_none(entry) || !huge_pte_none(dst_entry)) {
			/*
			 * Skip if src entry none.  Also, skip in the
			 * unlikely case dst entry !none as this implies
			 * sharing with another vma.
			 */
			;
		} else if (unlikely(is_hugetlb_entry_migration(entry) ||
				    is_hugetlb_entry_hwpoisoned(entry))) {
			swp_entry_t swp_entry = pte_to_swp_entry(entry);

			if (is_write_migration_entry(swp_entry) && cow) {
				/*
				 * COW mappings require pages in both
				 * parent and child to be set to read.
				 */
				make_migration_entry_read(&swp_entry);
				entry = swp_entry_to_pte(swp_entry);
				set_huge_swap_pte_at(src, addr, src_pte,
						     entry, sz);
			}
			set_huge_swap_pte_at(dst, addr, dst_pte, entry, sz);
		} else {
			if (cow) {
				/*
				 * No need to notify as we are downgrading page
				 * table protection not changing it to point
				 * to a new page.
				 *
				 * See Documentation/vm/mmu_notifier.rst
				 */
				huge_ptep_set_wrprotect(src, addr, src_pte);
			}
			entry = huge_ptep_get(src_pte);
			ptepage = pte_page(entry);
			get_page(ptepage);
			page_dup_rmap(ptepage, true);
			set_huge_pte_at(dst, addr, dst_pte, entry);
			hugetlb_count_add(pages_per_huge_page(h), dst);
		}
		spin_unlock(src_ptl);
		spin_unlock(dst_ptl);
	}

	if (cow)
		mmu_notifier_invalidate_range_end(&range);

	return ret;
}

void __unmap_hugepage_range(struct mmu_gather *tlb, struct vm_area_struct *vma,
			    unsigned long start, unsigned long end,
			    struct page *ref_page)
{
	struct mm_struct *mm = vma->vm_mm;
	unsigned long address;
	pte_t *ptep;
	pte_t pte;
	spinlock_t *ptl;
	struct page *page;
	struct hstate *h = hstate_vma(vma);
	unsigned long sz = huge_page_size(h);
	struct mmu_notifier_range range;

	WARN_ON(!is_vm_hugetlb_page(vma));
	BUG_ON(start & ~huge_page_mask(h));
	BUG_ON(end & ~huge_page_mask(h));

	/*
	 * This is a hugetlb vma, all the pte entries should point
	 * to huge page.
	 */
	tlb_change_page_size(tlb, sz);
	tlb_start_vma(tlb, vma);

	/*
	 * If sharing possible, alert mmu notifiers of worst case.
	 */
	mmu_notifier_range_init(&range, MMU_NOTIFY_UNMAP, 0, vma, mm, start,
				end);
	adjust_range_if_pmd_sharing_possible(vma, &range.start, &range.end);
	mmu_notifier_invalidate_range_start(&range);
	address = start;
	for (; address < end; address += sz) {
		ptep = huge_pte_offset(mm, address, sz);
		if (!ptep)
			continue;

		ptl = huge_pte_lock(h, mm, ptep);
		if (huge_pmd_unshare(mm, &address, ptep)) {
			spin_unlock(ptl);
			/*
			 * We just unmapped a page of PMDs by clearing a PUD.
			 * The caller's TLB flush range should cover this area.
			 */
			continue;
		}

		pte = huge_ptep_get(ptep);
		if (huge_pte_none(pte)) {
			spin_unlock(ptl);
			continue;
		}

		/*
		 * Migrating hugepage or HWPoisoned hugepage is already
		 * unmapped and its refcount is dropped, so just clear pte here.
		 */
		if (unlikely(!pte_present(pte))) {
			huge_pte_clear(mm, address, ptep, sz);
			spin_unlock(ptl);
			continue;
		}

		page = pte_page(pte);
		/*
		 * If a reference page is supplied, it is because a specific
		 * page is being unmapped, not a range. Ensure the page we
		 * are about to unmap is the actual page of interest.
		 */
		if (ref_page) {
			if (page != ref_page) {
				spin_unlock(ptl);
				continue;
			}
			/*
			 * Mark the VMA as having unmapped its page so that
			 * future faults in this VMA will fail rather than
			 * looking like data was lost
			 */
			set_vma_resv_flags(vma, HPAGE_RESV_UNMAPPED);
		}

		pte = huge_ptep_get_and_clear(mm, address, ptep);
		tlb_remove_huge_tlb_entry(h, tlb, ptep, address);
		if (huge_pte_dirty(pte))
			set_page_dirty(page);

		hugetlb_count_sub(pages_per_huge_page(h), mm);
		page_remove_rmap(page, true);

		spin_unlock(ptl);
		tlb_remove_page_size(tlb, page, huge_page_size(h));
		/*
		 * Bail out after unmapping reference page if supplied
		 */
		if (ref_page)
			break;
	}
	mmu_notifier_invalidate_range_end(&range);
	tlb_end_vma(tlb, vma);
}

void __unmap_hugepage_range_final(struct mmu_gather *tlb,
			  struct vm_area_struct *vma, unsigned long start,
			  unsigned long end, struct page *ref_page)
{
	__unmap_hugepage_range(tlb, vma, start, end, ref_page);

	/*
	 * Clear this flag so that x86's huge_pmd_share page_table_shareable
	 * test will fail on a vma being torn down, and not grab a page table
	 * on its way out.  We're lucky that the flag has such an appropriate
	 * name, and can in fact be safely cleared here. We could clear it
	 * before the __unmap_hugepage_range above, but all that's necessary
	 * is to clear it before releasing the i_mmap_rwsem. This works
	 * because in the context this is called, the VMA is about to be
	 * destroyed and the i_mmap_rwsem is held.
	 */
	vma->vm_flags &= ~VM_MAYSHARE;
}

void unmap_hugepage_range(struct vm_area_struct *vma, unsigned long start,
			  unsigned long end, struct page *ref_page)
{
	struct mm_struct *mm;
	struct mmu_gather tlb;
	unsigned long tlb_start = start;
	unsigned long tlb_end = end;

	/*
	 * If shared PMDs were possibly used within this vma range, adjust
	 * start/end for worst case tlb flushing.
	 * Note that we can not be sure if PMDs are shared until we try to
	 * unmap pages.  However, we want to make sure TLB flushing covers
	 * the largest possible range.
	 */
	adjust_range_if_pmd_sharing_possible(vma, &tlb_start, &tlb_end);

	mm = vma->vm_mm;

	tlb_gather_mmu(&tlb, mm, tlb_start, tlb_end);
	__unmap_hugepage_range(&tlb, vma, start, end, ref_page);
	tlb_finish_mmu(&tlb, tlb_start, tlb_end);
}

/*
 * This is called when the original mapper is failing to COW a MAP_PRIVATE
 * mappping it owns the reserve page for. The intention is to unmap the page
 * from other VMAs and let the children be SIGKILLed if they are faulting the
 * same region.
 */
static void unmap_ref_private(struct mm_struct *mm, struct vm_area_struct *vma,
			      struct page *page, unsigned long address)
{
	struct hstate *h = hstate_vma(vma);
	struct vm_area_struct *iter_vma;
	struct address_space *mapping;
	pgoff_t pgoff;

	/*
	 * vm_pgoff is in PAGE_SIZE units, hence the different calculation
	 * from page cache lookup which is in HPAGE_SIZE units.
	 */
	address = address & huge_page_mask(h);
	pgoff = ((address - vma->vm_start) >> PAGE_SHIFT) +
			vma->vm_pgoff;
	mapping = vma->vm_file->f_mapping;

	/*
	 * Take the mapping lock for the duration of the table walk. As
	 * this mapping should be shared between all the VMAs,
	 * __unmap_hugepage_range() is called as the lock is already held
	 */
	i_mmap_lock_write(mapping);
	vma_interval_tree_foreach(iter_vma, &mapping->i_mmap, pgoff, pgoff) {
		/* Do not unmap the current VMA */
		if (iter_vma == vma)
			continue;

		/*
		 * Shared VMAs have their own reserves and do not affect
		 * MAP_PRIVATE accounting but it is possible that a shared
		 * VMA is using the same page so check and skip such VMAs.
		 */
		if (iter_vma->vm_flags & VM_MAYSHARE)
			continue;

		/*
		 * Unmap the page from other VMAs without their own reserves.
		 * They get marked to be SIGKILLed if they fault in these
		 * areas. This is because a future no-page fault on this VMA
		 * could insert a zeroed page instead of the data existing
		 * from the time of fork. This would look like data corruption
		 */
		if (!is_vma_resv_set(iter_vma, HPAGE_RESV_OWNER))
			unmap_hugepage_range(iter_vma, address,
					     address + huge_page_size(h), page);
	}
	i_mmap_unlock_write(mapping);
}

/*
 * Hugetlb_cow() should be called with page lock of the original hugepage held.
 * Called with hugetlb_instantiation_mutex held and pte_page locked so we
 * cannot race with other handlers or page migration.
 * Keep the pte_same checks anyway to make transition from the mutex easier.
 */
static vm_fault_t hugetlb_cow(struct mm_struct *mm, struct vm_area_struct *vma,
		       unsigned long address, pte_t *ptep,
		       struct page *pagecache_page, spinlock_t *ptl)
{
	pte_t pte;
	struct hstate *h = hstate_vma(vma);
	struct page *old_page, *new_page;
	int outside_reserve = 0;
	vm_fault_t ret = 0;
	unsigned long haddr = address & huge_page_mask(h);
	struct mmu_notifier_range range;

	pte = huge_ptep_get(ptep);
	old_page = pte_page(pte);

retry_avoidcopy:
	/* If no-one else is actually using this page, avoid the copy
	 * and just make the page writable */
	if (page_mapcount(old_page) == 1 && PageAnon(old_page)) {
		page_move_anon_rmap(old_page, vma);
		set_huge_ptep_writable(vma, haddr, ptep);
		return 0;
	}

	/*
	 * If the process that created a MAP_PRIVATE mapping is about to
	 * perform a COW due to a shared page count, attempt to satisfy
	 * the allocation without using the existing reserves. The pagecache
	 * page is used to determine if the reserve at this address was
	 * consumed or not. If reserves were used, a partial faulted mapping
	 * at the time of fork() could consume its reserves on COW instead
	 * of the full address range.
	 */
	if (is_vma_resv_set(vma, HPAGE_RESV_OWNER) &&
			old_page != pagecache_page)
		outside_reserve = 1;

	get_page(old_page);

	/*
	 * Drop page table lock as buddy allocator may be called. It will
	 * be acquired again before returning to the caller, as expected.
	 */
	spin_unlock(ptl);
	new_page = alloc_huge_page(vma, haddr, outside_reserve);

	if (IS_ERR(new_page)) {
		/*
		 * If a process owning a MAP_PRIVATE mapping fails to COW,
		 * it is due to references held by a child and an insufficient
		 * huge page pool. To guarantee the original mappers
		 * reliability, unmap the page from child processes. The child
		 * may get SIGKILLed if it later faults.
		 */
		if (outside_reserve) {
			put_page(old_page);
			BUG_ON(huge_pte_none(pte));
			unmap_ref_private(mm, vma, old_page, haddr);
			BUG_ON(huge_pte_none(pte));
			spin_lock(ptl);
			ptep = huge_pte_offset(mm, haddr, huge_page_size(h));
			if (likely(ptep &&
				   pte_same(huge_ptep_get(ptep), pte)))
				goto retry_avoidcopy;
			/*
			 * race occurs while re-acquiring page table
			 * lock, and our job is done.
			 */
			return 0;
		}

		ret = vmf_error(PTR_ERR(new_page));
		goto out_release_old;
	}

	/*
	 * When the original hugepage is shared one, it does not have
	 * anon_vma prepared.
	 */
	if (unlikely(anon_vma_prepare(vma))) {
		ret = VM_FAULT_OOM;
		goto out_release_all;
	}

	copy_user_huge_page(new_page, old_page, address, vma,
			    pages_per_huge_page(h));
	__SetPageUptodate(new_page);

	mmu_notifier_range_init(&range, MMU_NOTIFY_CLEAR, 0, vma, mm, haddr,
				haddr + huge_page_size(h));
	mmu_notifier_invalidate_range_start(&range);

	/*
	 * Retake the page table lock to check for racing updates
	 * before the page tables are altered
	 */
	spin_lock(ptl);
	ptep = huge_pte_offset(mm, haddr, huge_page_size(h));
	if (likely(ptep && pte_same(huge_ptep_get(ptep), pte))) {
		ClearPagePrivate(new_page);

		/* Break COW */
		huge_ptep_clear_flush(vma, haddr, ptep);
		mmu_notifier_invalidate_range(mm, range.start, range.end);
		set_huge_pte_at(mm, haddr, ptep,
				make_huge_pte(vma, new_page, 1));
		page_remove_rmap(old_page, true);
		hugepage_add_new_anon_rmap(new_page, vma, haddr);
		set_page_huge_active(new_page);
		/* Make the old page be freed below */
		new_page = old_page;
	}
	spin_unlock(ptl);
	mmu_notifier_invalidate_range_end(&range);
out_release_all:
	restore_reserve_on_error(h, vma, haddr, new_page);
	put_page(new_page);
out_release_old:
	put_page(old_page);

	spin_lock(ptl); /* Caller expects lock to be held */
	return ret;
}

/* Return the pagecache page at a given address within a VMA */
static struct page *hugetlbfs_pagecache_page(struct hstate *h,
			struct vm_area_struct *vma, unsigned long address)
{
	struct address_space *mapping;
	pgoff_t idx;

	mapping = vma->vm_file->f_mapping;
	idx = vma_hugecache_offset(h, vma, address);

	return find_lock_page(mapping, idx);
}

/*
 * Return whether there is a pagecache page to back given address within VMA.
 * Caller follow_hugetlb_page() holds page_table_lock so we cannot lock_page.
 */
static bool hugetlbfs_pagecache_present(struct hstate *h,
			struct vm_area_struct *vma, unsigned long address)
{
	struct address_space *mapping;
	pgoff_t idx;
	struct page *page;

	mapping = vma->vm_file->f_mapping;
	idx = vma_hugecache_offset(h, vma, address);

	page = find_get_page(mapping, idx);
	if (page)
		put_page(page);
	return page != NULL;
}

int huge_add_to_page_cache(struct page *page, struct address_space *mapping,
			   pgoff_t idx)
{
	struct inode *inode = mapping->host;
	struct hstate *h = hstate_inode(inode);
	int err = add_to_page_cache(page, mapping, idx, GFP_KERNEL);

	if (err)
		return err;
	ClearPagePrivate(page);

	/*
	 * set page dirty so that it will not be removed from cache/file
	 * by non-hugetlbfs specific code paths.
	 */
	set_page_dirty(page);

	spin_lock(&inode->i_lock);
	inode->i_blocks += blocks_per_huge_page(h);
	spin_unlock(&inode->i_lock);
	return 0;
}

static inline vm_fault_t hugetlb_handle_userfault(struct vm_area_struct *vma,
						  struct address_space *mapping,
						  struct hstate *h,
						  pgoff_t idx,
						  unsigned int flags,
						  unsigned long haddr,
						  unsigned long reason)
{
	vm_fault_t ret;
	u32 hash;
	struct vm_fault vmf = {
		.vma = vma,
		.address = haddr,
		.flags = flags,

		/*
		 * Hard to debug if it ends up being
		 * used by a callee that assumes
		 * something about the other
		 * uninitialized fields... same as in
		 * memory.c
		 */
	};

	/*
	 * hugetlb_fault_mutex and i_mmap_rwsem must be
	 * dropped before handling userfault.  Reacquire
	 * after handling fault to make calling code simpler.
	 */
	hash = hugetlb_fault_mutex_hash(h, mapping, idx);
	mutex_unlock(&hugetlb_fault_mutex_table[hash]);
	ret = handle_userfault(&vmf, reason);
	mutex_lock(&hugetlb_fault_mutex_table[hash]);

	return ret;
}

static vm_fault_t hugetlb_no_page(struct mm_struct *mm,
			struct vm_area_struct *vma,
			struct address_space *mapping, pgoff_t idx,
			unsigned long address, pte_t *ptep, unsigned int flags)
{
	struct hstate *h = hstate_vma(vma);
	vm_fault_t ret = VM_FAULT_SIGBUS;
	int anon_rmap = 0;
	unsigned long size;
	struct page *page;
	pte_t new_pte;
	spinlock_t *ptl;
	unsigned long haddr = address & huge_page_mask(h);
	bool new_page = false;

	/*
	 * Currently, we are forced to kill the process in the event the
	 * original mapper has unmapped pages from the child due to a failed
	 * COW. Warn that such a situation has occurred as it may not be obvious
	 */
	if (is_vma_resv_set(vma, HPAGE_RESV_UNMAPPED)) {
		pr_warn_ratelimited("PID %d killed due to inadequate hugepage pool\n",
			   current->pid);
		return ret;
	}

	/*
	 * Use page lock to guard against racing truncation
	 * before we get page_table_lock.
	 */
retry:
	page = find_lock_page(mapping, idx);
	if (!page) {
		size = i_size_read(mapping->host) >> huge_page_shift(h);
		if (idx >= size)
			goto out;

		/* Check for page in userfault range */
		if (userfaultfd_missing(vma)) {
			ret = hugetlb_handle_userfault(vma, mapping, h,
						       idx, flags, haddr,
						       VM_UFFD_MISSING);
			goto out;
		}

		page = alloc_huge_page(vma, haddr, 0);
		if (IS_ERR(page)) {
			/*
			 * Returning error will result in faulting task being
			 * sent SIGBUS.  The hugetlb fault mutex prevents two
			 * tasks from racing to fault in the same page which
			 * could result in false unable to allocate errors.
			 * Page migration does not take the fault mutex, but
			 * does a clear then write of pte's under page table
			 * lock.  Page fault code could race with migration,
			 * notice the clear pte and try to allocate a page
			 * here.  Before returning error, get ptl and make
			 * sure there really is no pte entry.
			 */
			ptl = huge_pte_lock(h, mm, ptep);
			if (!huge_pte_none(huge_ptep_get(ptep))) {
				ret = 0;
				spin_unlock(ptl);
				goto out;
			}
			spin_unlock(ptl);
			ret = vmf_error(PTR_ERR(page));
			goto out;
		}
		clear_huge_page(page, address, pages_per_huge_page(h));
		__SetPageUptodate(page);
		new_page = true;

		if (vma->vm_flags & VM_MAYSHARE) {
			int err = huge_add_to_page_cache(page, mapping, idx);
			if (err) {
				put_page(page);
				if (err == -EEXIST)
					goto retry;
				goto out;
			}
		} else {
			lock_page(page);
			if (unlikely(anon_vma_prepare(vma))) {
				ret = VM_FAULT_OOM;
				goto backout_unlocked;
			}
			anon_rmap = 1;
		}
	} else {
		/*
		 * If memory error occurs between mmap() and fault, some process
		 * don't have hwpoisoned swap entry for errored virtual address.
		 * So we need to block hugepage fault by PG_hwpoison bit check.
		 */
		if (unlikely(PageHWPoison(page))) {
			ret = VM_FAULT_HWPOISON_LARGE |
				VM_FAULT_SET_HINDEX(hstate_index(h));
			goto backout_unlocked;
		}

		/* Check for page in userfault range. */
		if (userfaultfd_minor(vma)) {
			unlock_page(page);
			put_page(page);
			ret = hugetlb_handle_userfault(vma, mapping, h,
						       idx, flags, haddr,
						       VM_UFFD_MINOR);
			goto out;
		}
	}

	/*
	 * If we are going to COW a private mapping later, we examine the
	 * pending reservations for this page now. This will ensure that
	 * any allocations necessary to record that reservation occur outside
	 * the spinlock.
	 */
	if ((flags & FAULT_FLAG_WRITE) && !(vma->vm_flags & VM_SHARED)) {
		if (vma_needs_reservation(h, vma, haddr) < 0) {
			ret = VM_FAULT_OOM;
			goto backout_unlocked;
		}
		/* Just decrements count, does not deallocate */
		vma_end_reservation(h, vma, haddr);
	}

	ptl = huge_pte_lock(h, mm, ptep);
	size = i_size_read(mapping->host) >> huge_page_shift(h);
	if (idx >= size)
		goto backout;

	ret = 0;
	if (!huge_pte_none(huge_ptep_get(ptep)))
		goto backout;

	if (anon_rmap) {
		ClearPagePrivate(page);
		hugepage_add_new_anon_rmap(page, vma, haddr);
	} else
		page_dup_rmap(page, true);
	new_pte = make_huge_pte(vma, page, ((vma->vm_flags & VM_WRITE)
				&& (vma->vm_flags & VM_SHARED)));
	set_huge_pte_at(mm, haddr, ptep, new_pte);

	hugetlb_count_add(pages_per_huge_page(h), mm);
	if ((flags & FAULT_FLAG_WRITE) && !(vma->vm_flags & VM_SHARED)) {
		/* Optimization, do the COW without a second fault */
		ret = hugetlb_cow(mm, vma, address, ptep, page, ptl);
	}

	spin_unlock(ptl);

	/*
	 * Only make newly allocated pages active.  Existing pages found
	 * in the pagecache could be !page_huge_active() if they have been
	 * isolated for migration.
	 */
	if (new_page)
		set_page_huge_active(page);

	unlock_page(page);
out:
	return ret;

backout:
	spin_unlock(ptl);
backout_unlocked:
	unlock_page(page);
	restore_reserve_on_error(h, vma, haddr, page);
	put_page(page);
	goto out;
}

#ifdef CONFIG_SMP
u32 hugetlb_fault_mutex_hash(struct hstate *h, struct address_space *mapping,
			    pgoff_t idx)
{
	unsigned long key[2];
	u32 hash;

	key[0] = (unsigned long) mapping;
	key[1] = idx;

	hash = jhash2((u32 *)&key, sizeof(key)/(sizeof(u32)), 0);

	return hash & (num_fault_mutexes - 1);
}
#else
/*
 * For uniprocesor systems we always use a single mutex, so just
 * return 0 and avoid the hashing overhead.
 */
u32 hugetlb_fault_mutex_hash(struct hstate *h, struct address_space *mapping,
			    pgoff_t idx)
{
	return 0;
}
#endif

vm_fault_t hugetlb_fault(struct mm_struct *mm, struct vm_area_struct *vma,
			unsigned long address, unsigned int flags)
{
	pte_t *ptep, entry;
	spinlock_t *ptl;
	vm_fault_t ret;
	u32 hash;
	pgoff_t idx;
	struct page *page = NULL;
	struct page *pagecache_page = NULL;
	struct hstate *h = hstate_vma(vma);
	struct address_space *mapping;
	int need_wait_lock = 0;
	unsigned long haddr = address & huge_page_mask(h);

	ptep = huge_pte_offset(mm, haddr, huge_page_size(h));
	if (ptep) {
		entry = huge_ptep_get(ptep);
		if (unlikely(is_hugetlb_entry_migration(entry))) {
			migration_entry_wait_huge(vma, mm, ptep);
			return 0;
		} else if (unlikely(is_hugetlb_entry_hwpoisoned(entry)))
			return VM_FAULT_HWPOISON_LARGE |
				VM_FAULT_SET_HINDEX(hstate_index(h));
	} else {
		ptep = huge_pte_alloc(mm, vma, haddr, huge_page_size(h));
		if (!ptep)
			return VM_FAULT_OOM;
	}

	mapping = vma->vm_file->f_mapping;
	idx = vma_hugecache_offset(h, vma, haddr);

	/*
	 * Serialize hugepage allocation and instantiation, so that we don't
	 * get spurious allocation failures if two CPUs race to instantiate
	 * the same page in the page cache.
	 */
	hash = hugetlb_fault_mutex_hash(h, mapping, idx);
	mutex_lock(&hugetlb_fault_mutex_table[hash]);

	entry = huge_ptep_get(ptep);
	if (huge_pte_none(entry)) {
		ret = hugetlb_no_page(mm, vma, mapping, idx, address, ptep, flags);
		goto out_mutex;
	}

	ret = 0;

	/*
	 * entry could be a migration/hwpoison entry at this point, so this
	 * check prevents the kernel from going below assuming that we have
	 * a active hugepage in pagecache. This goto expects the 2nd page fault,
	 * and is_hugetlb_entry_(migration|hwpoisoned) check will properly
	 * handle it.
	 */
	if (!pte_present(entry))
		goto out_mutex;

	/*
	 * If we are going to COW the mapping later, we examine the pending
	 * reservations for this page now. This will ensure that any
	 * allocations necessary to record that reservation occur outside the
	 * spinlock. For private mappings, we also lookup the pagecache
	 * page now as it is used to determine if a reservation has been
	 * consumed.
	 */
	if ((flags & FAULT_FLAG_WRITE) && !huge_pte_write(entry)) {
		if (vma_needs_reservation(h, vma, haddr) < 0) {
			ret = VM_FAULT_OOM;
			goto out_mutex;
		}
		/* Just decrements count, does not deallocate */
		vma_end_reservation(h, vma, haddr);

		if (!(vma->vm_flags & VM_MAYSHARE))
			pagecache_page = hugetlbfs_pagecache_page(h,
								vma, haddr);
	}

	ptl = huge_pte_lock(h, mm, ptep);

	/* Check for a racing update before calling hugetlb_cow */
	if (unlikely(!pte_same(entry, huge_ptep_get(ptep))))
		goto out_ptl;

	/*
	 * hugetlb_cow() requires page locks of pte_page(entry) and
	 * pagecache_page, so here we need take the former one
	 * when page != pagecache_page or !pagecache_page.
	 */
	page = pte_page(entry);
	if (page != pagecache_page)
		if (!trylock_page(page)) {
			need_wait_lock = 1;
			goto out_ptl;
		}

	get_page(page);

	if (flags & FAULT_FLAG_WRITE) {
		if (!huge_pte_write(entry)) {
			ret = hugetlb_cow(mm, vma, address, ptep,
					  pagecache_page, ptl);
			goto out_put_page;
		}
		entry = huge_pte_mkdirty(entry);
	}
	entry = pte_mkyoung(entry);
	if (huge_ptep_set_access_flags(vma, haddr, ptep, entry,
						flags & FAULT_FLAG_WRITE))
		update_mmu_cache(vma, haddr, ptep);
out_put_page:
	if (page != pagecache_page)
		unlock_page(page);
	put_page(page);
out_ptl:
	spin_unlock(ptl);

	if (pagecache_page) {
		unlock_page(pagecache_page);
		put_page(pagecache_page);
	}
out_mutex:
	mutex_unlock(&hugetlb_fault_mutex_table[hash]);
	/*
	 * Generally it's safe to hold refcount during waiting page lock. But
	 * here we just wait to defer the next page fault to avoid busy loop and
	 * the page is not used after unlocked before returning from the current
	 * page fault. So we are safe from accessing freed page, even if we wait
	 * here without taking refcount.
	 */
	if (need_wait_lock)
		wait_on_page_locked(page);
	return ret;
}

#ifdef CONFIG_USERFAULTFD
/*
 * Used by userfaultfd UFFDIO_COPY.  Based on mcopy_atomic_pte with
 * modifications for huge pages.
 */
int hugetlb_mcopy_atomic_pte(struct mm_struct *dst_mm,
			    pte_t *dst_pte,
			    struct vm_area_struct *dst_vma,
			    unsigned long dst_addr,
			    unsigned long src_addr,
			    enum mcopy_atomic_mode mode,
			    struct page **pagep)
{
	bool is_continue = (mode == MCOPY_ATOMIC_CONTINUE);
	struct address_space *mapping;
	pgoff_t idx;
	unsigned long size;
	int vm_shared = dst_vma->vm_flags & VM_SHARED;
	struct hstate *h = hstate_vma(dst_vma);
	pte_t _dst_pte;
	spinlock_t *ptl;
	int ret;
	struct page *page;
	int writable;

	mapping = dst_vma->vm_file->f_mapping;
	idx = vma_hugecache_offset(h, dst_vma, dst_addr);

<<<<<<< HEAD
	if (is_continue) {
		ret = -EFAULT;
		page = find_lock_page(mapping, idx);
		if (!page)
			goto out;
	} else if (!*pagep) {
		ret = -ENOMEM;
=======
	if (!*pagep) {
		/* If a page already exists, then it's UFFDIO_COPY for
		 * a non-missing case. Return -EEXIST.
		 */
		if (vm_shared &&
		    hugetlbfs_pagecache_present(h, dst_vma, dst_addr)) {
			ret = -EEXIST;
			goto out;
		}

>>>>>>> 3909e237
		page = alloc_huge_page(dst_vma, dst_addr, 0);
		if (IS_ERR(page)) {
			ret = -ENOMEM;
			goto out;
		}

		ret = copy_huge_page_from_user(page,
						(const void __user *) src_addr,
						pages_per_huge_page(h), false);

		/* fallback to copy_from_user outside mmap_sem */
		if (unlikely(ret)) {
			ret = -ENOENT;
			*pagep = page;
			/* don't free the page */
			goto out;
		}
	} else {
		page = *pagep;
		*pagep = NULL;
	}

	/*
	 * The memory barrier inside __SetPageUptodate makes sure that
	 * preceding stores to the page contents become visible before
	 * the set_pte_at() write.
	 */
	__SetPageUptodate(page);

	/* Add shared, newly allocated pages to the page cache. */
	if (vm_shared && !is_continue) {
		size = i_size_read(mapping->host) >> huge_page_shift(h);
		ret = -EFAULT;
		if (idx >= size)
			goto out_release_nounlock;

		/*
		 * Serialization between remove_inode_hugepages() and
		 * huge_add_to_page_cache() below happens through the
		 * hugetlb_fault_mutex_table that here must be hold by
		 * the caller.
		 */
		ret = huge_add_to_page_cache(page, mapping, idx);
		if (ret)
			goto out_release_nounlock;
	}

	ptl = huge_pte_lockptr(h, dst_mm, dst_pte);
	spin_lock(ptl);

	/*
	 * Recheck the i_size after holding PT lock to make sure not
	 * to leave any page mapped (as page_mapped()) beyond the end
	 * of the i_size (remove_inode_hugepages() is strict about
	 * enforcing that). If we bail out here, we'll also leave a
	 * page in the radix tree in the vm_shared case beyond the end
	 * of the i_size, but remove_inode_hugepages() will take care
	 * of it as soon as we drop the hugetlb_fault_mutex_table.
	 */
	size = i_size_read(mapping->host) >> huge_page_shift(h);
	ret = -EFAULT;
	if (idx >= size)
		goto out_release_unlock;

	ret = -EEXIST;
	if (!huge_pte_none(huge_ptep_get(dst_pte)))
		goto out_release_unlock;

	if (vm_shared) {
		page_dup_rmap(page, true);
	} else {
		ClearPagePrivate(page);
		hugepage_add_new_anon_rmap(page, dst_vma, dst_addr);
	}

	/* For CONTINUE on a non-shared VMA, don't set VM_WRITE for CoW. */
	if (is_continue && !vm_shared)
		writable = 0;
	else
		writable = dst_vma->vm_flags & VM_WRITE;

	_dst_pte = make_huge_pte(dst_vma, page, writable);
	if (writable)
		_dst_pte = huge_pte_mkdirty(_dst_pte);
	_dst_pte = pte_mkyoung(_dst_pte);

	set_huge_pte_at(dst_mm, dst_addr, dst_pte, _dst_pte);

	(void)huge_ptep_set_access_flags(dst_vma, dst_addr, dst_pte, _dst_pte,
					dst_vma->vm_flags & VM_WRITE);
	hugetlb_count_add(pages_per_huge_page(h), dst_mm);

	/* No need to invalidate - it was non-present before */
	update_mmu_cache(dst_vma, dst_addr, dst_pte);

	spin_unlock(ptl);
	if (!is_continue)
		set_page_huge_active(page);
	if (vm_shared || is_continue)
		unlock_page(page);
	ret = 0;
out:
	return ret;
out_release_unlock:
	spin_unlock(ptl);
	if (vm_shared || is_continue)
		unlock_page(page);
out_release_nounlock:
	put_page(page);
	goto out;
}
#endif /* CONFIG_USERFAULTFD */

long follow_hugetlb_page(struct mm_struct *mm, struct vm_area_struct *vma,
			 struct page **pages, struct vm_area_struct **vmas,
			 unsigned long *position, unsigned long *nr_pages,
			 long i, unsigned int flags, int *locked)
{
	unsigned long pfn_offset;
	unsigned long vaddr = *position;
	unsigned long remainder = *nr_pages;
	struct hstate *h = hstate_vma(vma);
	int err = -EFAULT;

	while (vaddr < vma->vm_end && remainder) {
		pte_t *pte;
		spinlock_t *ptl = NULL;
		int absent;
		struct page *page;

		/*
		 * If we have a pending SIGKILL, don't keep faulting pages and
		 * potentially allocating memory.
		 */
		if (fatal_signal_pending(current)) {
			remainder = 0;
			break;
		}

		/*
		 * Some archs (sparc64, sh*) have multiple pte_ts to
		 * each hugepage.  We have to make sure we get the
		 * first, for the page indexing below to work.
		 *
		 * Note that page table lock is not held when pte is null.
		 */
		pte = huge_pte_offset(mm, vaddr & huge_page_mask(h),
				      huge_page_size(h));
		if (pte)
			ptl = huge_pte_lock(h, mm, pte);
		absent = !pte || huge_pte_none(huge_ptep_get(pte));

		/*
		 * When coredumping, it suits get_dump_page if we just return
		 * an error where there's an empty slot with no huge pagecache
		 * to back it.  This way, we avoid allocating a hugepage, and
		 * the sparse dumpfile avoids allocating disk blocks, but its
		 * huge holes still show up with zeroes where they need to be.
		 */
		if (absent && (flags & FOLL_DUMP) &&
		    !hugetlbfs_pagecache_present(h, vma, vaddr)) {
			if (pte)
				spin_unlock(ptl);
			remainder = 0;
			break;
		}

		/*
		 * We need call hugetlb_fault for both hugepages under migration
		 * (in which case hugetlb_fault waits for the migration,) and
		 * hwpoisoned hugepages (in which case we need to prevent the
		 * caller from accessing to them.) In order to do this, we use
		 * here is_swap_pte instead of is_hugetlb_entry_migration and
		 * is_hugetlb_entry_hwpoisoned. This is because it simply covers
		 * both cases, and because we can't follow correct pages
		 * directly from any kind of swap entries.
		 */
		if (absent || is_swap_pte(huge_ptep_get(pte)) ||
		    ((flags & FOLL_WRITE) &&
		      !huge_pte_write(huge_ptep_get(pte)))) {
			vm_fault_t ret;
			unsigned int fault_flags = 0;

			if (pte)
				spin_unlock(ptl);
			if (flags & FOLL_WRITE)
				fault_flags |= FAULT_FLAG_WRITE;
			if (locked)
				fault_flags |= FAULT_FLAG_ALLOW_RETRY |
					FAULT_FLAG_KILLABLE;
			if (flags & FOLL_NOWAIT)
				fault_flags |= FAULT_FLAG_ALLOW_RETRY |
					FAULT_FLAG_RETRY_NOWAIT;
			if (flags & FOLL_TRIED) {
				/*
				 * Note: FAULT_FLAG_ALLOW_RETRY and
				 * FAULT_FLAG_TRIED can co-exist
				 */
				fault_flags |= FAULT_FLAG_TRIED;
			}
			ret = hugetlb_fault(mm, vma, vaddr, fault_flags);
			if (ret & VM_FAULT_ERROR) {
				err = vm_fault_to_errno(ret, flags);
				remainder = 0;
				break;
			}
			if (ret & VM_FAULT_RETRY) {
				if (locked &&
				    !(fault_flags & FAULT_FLAG_RETRY_NOWAIT))
					*locked = 0;
				*nr_pages = 0;
				/*
				 * VM_FAULT_RETRY must not return an
				 * error, it will return zero
				 * instead.
				 *
				 * No need to update "position" as the
				 * caller will not check it after
				 * *nr_pages is set to 0.
				 */
				return i;
			}
			continue;
		}

		pfn_offset = (vaddr & ~huge_page_mask(h)) >> PAGE_SHIFT;
		page = pte_page(huge_ptep_get(pte));

		/*
		 * Instead of doing 'try_get_page()' below in the same_page
		 * loop, just check the count once here.
		 */
		if (unlikely(page_count(page) <= 0)) {
			if (pages) {
				spin_unlock(ptl);
				remainder = 0;
				err = -ENOMEM;
				break;
			}
		}
same_page:
		if (pages) {
			pages[i] = mem_map_offset(page, pfn_offset);
			get_page(pages[i]);
		}

		if (vmas)
			vmas[i] = vma;

		vaddr += PAGE_SIZE;
		++pfn_offset;
		--remainder;
		++i;
		if (vaddr < vma->vm_end && remainder &&
				pfn_offset < pages_per_huge_page(h)) {
			/*
			 * We use pfn_offset to avoid touching the pageframes
			 * of this compound page.
			 */
			goto same_page;
		}
		spin_unlock(ptl);
	}
	*nr_pages = remainder;
	/*
	 * setting position is actually required only if remainder is
	 * not zero but it's faster not to add a "if (remainder)"
	 * branch.
	 */
	*position = vaddr;

	return i ? i : err;
}

unsigned long hugetlb_change_protection(struct vm_area_struct *vma,
		unsigned long address, unsigned long end, pgprot_t newprot)
{
	struct mm_struct *mm = vma->vm_mm;
	unsigned long start = address;
	pte_t *ptep;
	pte_t pte;
	struct hstate *h = hstate_vma(vma);
	unsigned long pages = 0;
	bool shared_pmd = false;
	struct mmu_notifier_range range;

	/*
	 * In the case of shared PMDs, the area to flush could be beyond
	 * start/end.  Set range.start/range.end to cover the maximum possible
	 * range if PMD sharing is possible.
	 */
	mmu_notifier_range_init(&range, MMU_NOTIFY_PROTECTION_VMA,
				0, vma, mm, start, end);
	adjust_range_if_pmd_sharing_possible(vma, &range.start, &range.end);

	BUG_ON(address >= end);
	flush_cache_range(vma, range.start, range.end);

	mmu_notifier_invalidate_range_start(&range);
	i_mmap_lock_write(vma->vm_file->f_mapping);
	for (; address < end; address += huge_page_size(h)) {
		spinlock_t *ptl;
		ptep = huge_pte_offset(mm, address, huge_page_size(h));
		if (!ptep)
			continue;
		ptl = huge_pte_lock(h, mm, ptep);
		if (huge_pmd_unshare(mm, &address, ptep)) {
			pages++;
			spin_unlock(ptl);
			shared_pmd = true;
			continue;
		}
		pte = huge_ptep_get(ptep);
		if (unlikely(is_hugetlb_entry_hwpoisoned(pte))) {
			spin_unlock(ptl);
			continue;
		}
		if (unlikely(is_hugetlb_entry_migration(pte))) {
			swp_entry_t entry = pte_to_swp_entry(pte);

			if (is_write_migration_entry(entry)) {
				pte_t newpte;

				make_migration_entry_read(&entry);
				newpte = swp_entry_to_pte(entry);
				set_huge_swap_pte_at(mm, address, ptep,
						     newpte, huge_page_size(h));
				pages++;
			}
			spin_unlock(ptl);
			continue;
		}
		if (!huge_pte_none(pte)) {
			pte_t old_pte;

			old_pte = huge_ptep_modify_prot_start(vma, address, ptep);
			pte = pte_mkhuge(huge_pte_modify(old_pte, newprot));
			pte = arch_make_huge_pte(pte, vma, NULL, 0);
			huge_ptep_modify_prot_commit(vma, address, ptep, old_pte, pte);
			pages++;
		}
		spin_unlock(ptl);
	}
	/*
	 * Must flush TLB before releasing i_mmap_rwsem: x86's huge_pmd_unshare
	 * may have cleared our pud entry and done put_page on the page table:
	 * once we release i_mmap_rwsem, another task can do the final put_page
	 * and that page table be reused and filled with junk.  If we actually
	 * did unshare a page of pmds, flush the range corresponding to the pud.
	 */
	if (shared_pmd)
		flush_hugetlb_tlb_range(vma, range.start, range.end);
	else
		flush_hugetlb_tlb_range(vma, start, end);
	/*
	 * No need to call mmu_notifier_invalidate_range() we are downgrading
	 * page table protection not changing it to point to a new page.
	 *
	 * See Documentation/vm/mmu_notifier.rst
	 */
	i_mmap_unlock_write(vma->vm_file->f_mapping);
	mmu_notifier_invalidate_range_end(&range);

	return pages << h->order;
}

int hugetlb_reserve_pages(struct inode *inode,
					long from, long to,
					struct vm_area_struct *vma,
					vm_flags_t vm_flags)
{
	long ret, chg;
	struct hstate *h = hstate_inode(inode);
	struct hugepage_subpool *spool = subpool_inode(inode);
	struct resv_map *resv_map;
	long gbl_reserve;

	/* This should never happen */
	if (from > to) {
		VM_WARN(1, "%s called with a negative range\n", __func__);
		return -EINVAL;
	}

	/*
	 * Only apply hugepage reservation if asked. At fault time, an
	 * attempt will be made for VM_NORESERVE to allocate a page
	 * without using reserves
	 */
	if (vm_flags & VM_NORESERVE)
		return 0;

	/*
	 * Shared mappings base their reservation on the number of pages that
	 * are already allocated on behalf of the file. Private mappings need
	 * to reserve the full area even if read-only as mprotect() may be
	 * called to make the mapping read-write. Assume !vma is a shm mapping
	 */
	if (!vma || vma->vm_flags & VM_MAYSHARE) {
		/*
		 * resv_map can not be NULL as hugetlb_reserve_pages is only
		 * called for inodes for which resv_maps were created (see
		 * hugetlbfs_get_inode).
		 */
		resv_map = inode_resv_map(inode);

		chg = region_chg(resv_map, from, to);

	} else {
		resv_map = resv_map_alloc();
		if (!resv_map)
			return -ENOMEM;

		chg = to - from;

		set_vma_resv_map(vma, resv_map);
		set_vma_resv_flags(vma, HPAGE_RESV_OWNER);
	}

	if (chg < 0) {
		ret = chg;
		goto out_err;
	}

	/*
	 * There must be enough pages in the subpool for the mapping. If
	 * the subpool has a minimum size, there may be some global
	 * reservations already in place (gbl_reserve).
	 */
	gbl_reserve = hugepage_subpool_get_pages(spool, chg);
	if (gbl_reserve < 0) {
		ret = -ENOSPC;
		goto out_err;
	}

	/*
	 * Check enough hugepages are available for the reservation.
	 * Hand the pages back to the subpool if there are not
	 */
	ret = hugetlb_acct_memory(h, gbl_reserve);
	if (ret < 0) {
		/* put back original number of pages, chg */
		(void)hugepage_subpool_put_pages(spool, chg);
		goto out_err;
	}

	/*
	 * Account for the reservations made. Shared mappings record regions
	 * that have reservations as they are shared by multiple VMAs.
	 * When the last VMA disappears, the region map says how much
	 * the reservation was and the page cache tells how much of
	 * the reservation was consumed. Private mappings are per-VMA and
	 * only the consumed reservations are tracked. When the VMA
	 * disappears, the original reservation is the VMA size and the
	 * consumed reservations are stored in the map. Hence, nothing
	 * else has to be done for private mappings here
	 */
	if (!vma || vma->vm_flags & VM_MAYSHARE) {
		long add = region_add(resv_map, from, to);

		if (unlikely(chg > add)) {
			/*
			 * pages in this range were added to the reserve
			 * map between region_chg and region_add.  This
			 * indicates a race with alloc_huge_page.  Adjust
			 * the subpool and reserve counts modified above
			 * based on the difference.
			 */
			long rsv_adjust;

			rsv_adjust = hugepage_subpool_put_pages(spool,
								chg - add);
			hugetlb_acct_memory(h, -rsv_adjust);
		}
	}
	return 0;
out_err:
	if (!vma || vma->vm_flags & VM_MAYSHARE)
		/* Don't call region_abort if region_chg failed */
		if (chg >= 0)
			region_abort(resv_map, from, to);
	if (vma && is_vma_resv_set(vma, HPAGE_RESV_OWNER))
		kref_put(&resv_map->refs, resv_map_release);
	return ret;
}

long hugetlb_unreserve_pages(struct inode *inode, long start, long end,
								long freed)
{
	struct hstate *h = hstate_inode(inode);
	struct resv_map *resv_map = inode_resv_map(inode);
	long chg = 0;
	struct hugepage_subpool *spool = subpool_inode(inode);
	long gbl_reserve;

	/*
	 * Since this routine can be called in the evict inode path for all
	 * hugetlbfs inodes, resv_map could be NULL.
	 */
	if (resv_map) {
		chg = region_del(resv_map, start, end);
		/*
		 * region_del() can fail in the rare case where a region
		 * must be split and another region descriptor can not be
		 * allocated.  If end == LONG_MAX, it will not fail.
		 */
		if (chg < 0)
			return chg;
	}

	spin_lock(&inode->i_lock);
	inode->i_blocks -= (blocks_per_huge_page(h) * freed);
	spin_unlock(&inode->i_lock);

	/*
	 * If the subpool has a minimum size, the number of global
	 * reservations to be released may be adjusted.
	 */
	gbl_reserve = hugepage_subpool_put_pages(spool, (chg - freed));
	hugetlb_acct_memory(h, -gbl_reserve);

	return 0;
}

#ifdef CONFIG_ARCH_WANT_HUGE_PMD_SHARE
static unsigned long page_table_shareable(struct vm_area_struct *svma,
				struct vm_area_struct *vma,
				unsigned long addr, pgoff_t idx)
{
	unsigned long saddr = ((idx - svma->vm_pgoff) << PAGE_SHIFT) +
				svma->vm_start;
	unsigned long sbase = saddr & PUD_MASK;
	unsigned long s_end = sbase + PUD_SIZE;

	/* Allow segments to share if only one is marked locked */
	unsigned long vm_flags = vma->vm_flags & VM_LOCKED_CLEAR_MASK;
	unsigned long svm_flags = svma->vm_flags & VM_LOCKED_CLEAR_MASK;

	/*
	 * match the virtual addresses, permission and the alignment of the
	 * page table page.
	 */
	if (pmd_index(addr) != pmd_index(saddr) ||
	    vm_flags != svm_flags ||
	    sbase < svma->vm_start || svma->vm_end < s_end)
		return 0;

	return saddr;
}

static bool vma_shareable(struct vm_area_struct *vma, unsigned long addr)
{
	unsigned long base = addr & PUD_MASK;
	unsigned long end = base + PUD_SIZE;

	/*
	 * check on proper vm_flags and page table alignment
	 */
	if (vma->vm_flags & VM_MAYSHARE && range_in_vma(vma, base, end))
		return true;
	return false;
}

bool want_pmd_share(struct vm_area_struct *vma, unsigned long addr)
{
#ifdef CONFIG_USERFAULTFD
	if (uffd_disable_huge_pmd_share(vma))
		return false;
#endif
	return vma_shareable(vma, addr);
}

/*
 * Determine if start,end range within vma could be mapped by shared pmd.
 * If yes, adjust start and end to cover range associated with possible
 * shared pmd mappings.
 */
void adjust_range_if_pmd_sharing_possible(struct vm_area_struct *vma,
				unsigned long *start, unsigned long *end)
{
	unsigned long v_start = ALIGN(vma->vm_start, PUD_SIZE),
		v_end = ALIGN_DOWN(vma->vm_end, PUD_SIZE);

	/*
	 * vma need span at least one aligned PUD size and the start,end range
	 * must at least partialy within it.
	 */
	if (!(vma->vm_flags & VM_MAYSHARE) || !(v_end > v_start) ||
		(*end <= v_start) || (*start >= v_end))
		return;

	/* Extend the range to be PUD aligned for a worst case scenario */
	if (*start > v_start)
		*start = ALIGN_DOWN(*start, PUD_SIZE);

	if (*end < v_end)
		*end = ALIGN(*end, PUD_SIZE);
}

/*
 * Search for a shareable pmd page for hugetlb. In any case calls pmd_alloc()
 * and returns the corresponding pte. While this is not necessary for the
 * !shared pmd case because we can allocate the pmd later as well, it makes the
 * code much cleaner. pmd allocation is essential for the shared case because
 * pud has to be populated inside the same i_mmap_rwsem section - otherwise
 * racing tasks could either miss the sharing (see huge_pte_offset) or select a
 * bad pmd for sharing.
 */
pte_t *huge_pmd_share(struct mm_struct *mm, struct vm_area_struct *vma,
		      unsigned long addr, pud_t *pud)
{
	struct address_space *mapping = vma->vm_file->f_mapping;
	pgoff_t idx = ((addr - vma->vm_start) >> PAGE_SHIFT) +
			vma->vm_pgoff;
	struct vm_area_struct *svma;
	unsigned long saddr;
	pte_t *spte = NULL;
	pte_t *pte;
	spinlock_t *ptl;

	i_mmap_lock_write(mapping);
	vma_interval_tree_foreach(svma, &mapping->i_mmap, idx, idx) {
		if (svma == vma)
			continue;

		saddr = page_table_shareable(svma, vma, addr, idx);
		if (saddr) {
			spte = huge_pte_offset(svma->vm_mm, saddr,
					       vma_mmu_pagesize(svma));
			if (spte) {
				get_page(virt_to_page(spte));
				break;
			}
		}
	}

	if (!spte)
		goto out;

	ptl = huge_pte_lock(hstate_vma(vma), mm, spte);
	if (pud_none(*pud)) {
		pud_populate(mm, pud,
				(pmd_t *)((unsigned long)spte & PAGE_MASK));
		mm_inc_nr_pmds(mm);
	} else {
		put_page(virt_to_page(spte));
	}
	spin_unlock(ptl);
out:
	pte = (pte_t *)pmd_alloc(mm, pud, addr);
	i_mmap_unlock_write(mapping);
	return pte;
}

/*
 * unmap huge page backed by shared pte.
 *
 * Hugetlb pte page is ref counted at the time of mapping.  If pte is shared
 * indicated by page_count > 1, unmap is achieved by clearing pud and
 * decrementing the ref count. If count == 1, the pte page is not shared.
 *
 * called with page table lock held.
 *
 * returns: 1 successfully unmapped a shared pte page
 *	    0 the underlying pte page is not shared, or it is the last user
 */
int huge_pmd_unshare(struct mm_struct *mm, unsigned long *addr, pte_t *ptep)
{
	pgd_t *pgd = pgd_offset(mm, *addr);
	p4d_t *p4d = p4d_offset(pgd, *addr);
	pud_t *pud = pud_offset(p4d, *addr);

	BUG_ON(page_count(virt_to_page(ptep)) == 0);
	if (page_count(virt_to_page(ptep)) == 1)
		return 0;

	pud_clear(pud);
	put_page(virt_to_page(ptep));
	mm_dec_nr_pmds(mm);
	*addr = ALIGN(*addr, HPAGE_SIZE * PTRS_PER_PTE) - HPAGE_SIZE;
	return 1;
}

#else /* !CONFIG_ARCH_WANT_HUGE_PMD_SHARE */
pte_t *huge_pmd_share(struct mm_struct *mm, struct vm_area_struct *vma,
		      unsigned long addr, pud_t *pud)
{
	return NULL;
}

int huge_pmd_unshare(struct mm_struct *mm, unsigned long *addr, pte_t *ptep)
{
	return 0;
}

void adjust_range_if_pmd_sharing_possible(struct vm_area_struct *vma,
				unsigned long *start, unsigned long *end)
{
}

bool want_pmd_share(struct vm_area_struct *vma, unsigned long addr)
{
	return false;
}
#endif /* CONFIG_ARCH_WANT_HUGE_PMD_SHARE */

#ifdef CONFIG_ARCH_WANT_GENERAL_HUGETLB
pte_t *huge_pte_alloc(struct mm_struct *mm, struct vm_area_struct *vma,
			unsigned long addr, unsigned long sz)
{
	pgd_t *pgd;
	p4d_t *p4d;
	pud_t *pud;
	pte_t *pte = NULL;

	pgd = pgd_offset(mm, addr);
	p4d = p4d_alloc(mm, pgd, addr);
	if (!p4d)
		return NULL;
	pud = pud_alloc(mm, p4d, addr);
	if (pud) {
		if (sz == PUD_SIZE) {
			pte = (pte_t *)pud;
		} else {
			BUG_ON(sz != PMD_SIZE);
			if (want_pmd_share(vma, addr) && pud_none(*pud))
				pte = huge_pmd_share(mm, vma, addr, pud);
			else
				pte = (pte_t *)pmd_alloc(mm, pud, addr);
		}
	}
	BUG_ON(pte && pte_present(*pte) && !pte_huge(*pte));

	return pte;
}

/*
 * huge_pte_offset() - Walk the page table to resolve the hugepage
 * entry at address @addr
 *
 * Return: Pointer to page table or swap entry (PUD or PMD) for
 * address @addr, or NULL if a p*d_none() entry is encountered and the
 * size @sz doesn't match the hugepage size at this level of the page
 * table.
 */
pte_t *huge_pte_offset(struct mm_struct *mm,
		       unsigned long addr, unsigned long sz)
{
	pgd_t *pgd;
	p4d_t *p4d;
	pud_t *pud, pud_entry;
	pmd_t *pmd, pmd_entry;

	pgd = pgd_offset(mm, addr);
	if (!pgd_present(*pgd))
		return NULL;
	p4d = p4d_offset(pgd, addr);
	if (!p4d_present(*p4d))
		return NULL;

	pud = pud_offset(p4d, addr);
	pud_entry = READ_ONCE(*pud);
	if (sz != PUD_SIZE && pud_none(pud_entry))
		return NULL;
	/* hugepage or swap? */
	if (pud_huge(pud_entry) || !pud_present(pud_entry))
		return (pte_t *)pud;

	pmd = pmd_offset(pud, addr);
	pmd_entry = READ_ONCE(*pmd);
	if (sz != PMD_SIZE && pmd_none(pmd_entry))
		return NULL;
	/* hugepage or swap? */
	if (pmd_huge(pmd_entry) || !pmd_present(pmd_entry))
		return (pte_t *)pmd;

	return NULL;
}

#endif /* CONFIG_ARCH_WANT_GENERAL_HUGETLB */

/*
 * These functions are overwritable if your architecture needs its own
 * behavior.
 */
struct page * __weak
follow_huge_addr(struct mm_struct *mm, unsigned long address,
			      int write)
{
	return ERR_PTR(-EINVAL);
}

struct page * __weak
follow_huge_pd(struct vm_area_struct *vma,
	       unsigned long address, hugepd_t hpd, int flags, int pdshift)
{
	WARN(1, "hugepd follow called with no support for hugepage directory format\n");
	return NULL;
}

struct page * __weak
follow_huge_pmd(struct mm_struct *mm, unsigned long address,
		pmd_t *pmd, int flags)
{
	struct page *page = NULL;
	spinlock_t *ptl;
	pte_t pte;
retry:
	ptl = pmd_lockptr(mm, pmd);
	spin_lock(ptl);
	/*
	 * make sure that the address range covered by this pmd is not
	 * unmapped from other threads.
	 */
	if (!pmd_huge(*pmd))
		goto out;
	pte = huge_ptep_get((pte_t *)pmd);
	if (pte_present(pte)) {
		page = pmd_page(*pmd) + ((address & ~PMD_MASK) >> PAGE_SHIFT);
		if (flags & FOLL_GET)
			get_page(page);
	} else {
		if (is_hugetlb_entry_migration(pte)) {
			spin_unlock(ptl);
			__migration_entry_wait(mm, (pte_t *)pmd, ptl);
			goto retry;
		}
		/*
		 * hwpoisoned entry is treated as no_page_table in
		 * follow_page_mask().
		 */
	}
out:
	spin_unlock(ptl);
	return page;
}

struct page * __weak
follow_huge_pud(struct mm_struct *mm, unsigned long address,
		pud_t *pud, int flags)
{
	if (flags & FOLL_GET)
		return NULL;

	return pte_page(*(pte_t *)pud) + ((address & ~PUD_MASK) >> PAGE_SHIFT);
}

struct page * __weak
follow_huge_pgd(struct mm_struct *mm, unsigned long address, pgd_t *pgd, int flags)
{
	if (flags & FOLL_GET)
		return NULL;

	return pte_page(*(pte_t *)pgd) + ((address & ~PGDIR_MASK) >> PAGE_SHIFT);
}

bool isolate_huge_page(struct page *page, struct list_head *list)
{
	bool ret = true;

	spin_lock(&hugetlb_lock);
	if (!PageHeadHuge(page) || !page_huge_active(page) ||
	    !get_page_unless_zero(page)) {
		ret = false;
		goto unlock;
	}
	clear_page_huge_active(page);
	list_move_tail(&page->lru, list);
unlock:
	spin_unlock(&hugetlb_lock);
	return ret;
}

void putback_active_hugepage(struct page *page)
{
	VM_BUG_ON_PAGE(!PageHead(page), page);
	spin_lock(&hugetlb_lock);
	set_page_huge_active(page);
	list_move_tail(&page->lru, &(page_hstate(page))->hugepage_activelist);
	spin_unlock(&hugetlb_lock);
	put_page(page);
}

void move_hugetlb_state(struct page *oldpage, struct page *newpage, int reason)
{
	struct hstate *h = page_hstate(oldpage);

	hugetlb_cgroup_migrate(oldpage, newpage);
	set_page_owner_migrate_reason(newpage, reason);

	/*
	 * transfer temporary state of the new huge page. This is
	 * reverse to other transitions because the newpage is going to
	 * be final while the old one will be freed so it takes over
	 * the temporary status.
	 *
	 * Also note that we have to transfer the per-node surplus state
	 * here as well otherwise the global surplus count will not match
	 * the per-node's.
	 */
	if (PageHugeTemporary(newpage)) {
		int old_nid = page_to_nid(oldpage);
		int new_nid = page_to_nid(newpage);

		SetPageHugeTemporary(oldpage);
		ClearPageHugeTemporary(newpage);

		spin_lock(&hugetlb_lock);
		if (h->surplus_huge_pages_node[old_nid]) {
			h->surplus_huge_pages_node[old_nid]--;
			h->surplus_huge_pages_node[new_nid]++;
		}
		spin_unlock(&hugetlb_lock);
	}
}

/*
 * This function will unconditionally remove all the shared pmd pgtable entries
 * within the specific vma for a hugetlbfs memory range.
 */
void hugetlb_unshare_all_pmds(struct vm_area_struct *vma)
{
	struct hstate *h = hstate_vma(vma);
	unsigned long sz = huge_page_size(h);
	struct mm_struct *mm = vma->vm_mm;
	struct mmu_notifier_range range;
	unsigned long address, start, end;
	spinlock_t *ptl;
	pte_t *ptep;

	if (!(vma->vm_flags & VM_MAYSHARE))
		return;

	start = ALIGN(vma->vm_start, PUD_SIZE);
	end = ALIGN_DOWN(vma->vm_end, PUD_SIZE);

	if (start >= end)
		return;

	/*
	 * No need to call adjust_range_if_pmd_sharing_possible(), because
	 * we have already done the PUD_SIZE alignment.
	 */
	mmu_notifier_range_init(&range, MMU_NOTIFY_CLEAR, 0, vma, mm,
				start, end);
	mmu_notifier_invalidate_range_start(&range);
	i_mmap_lock_write(vma->vm_file->f_mapping);
	for (address = start; address < end; address += PUD_SIZE) {
		unsigned long tmp = address;

		ptep = huge_pte_offset(mm, address, sz);
		if (!ptep)
			continue;
		ptl = huge_pte_lock(h, mm, ptep);
		/* We don't want 'address' to be changed */
		huge_pmd_unshare(mm, &tmp, ptep);
		spin_unlock(ptl);
	}
	flush_hugetlb_tlb_range(vma, start, end);
	i_mmap_unlock_write(vma->vm_file->f_mapping);
	/*
	 * No need to call mmu_notifier_invalidate_range(), see
	 * Documentation/vm/mmu_notifier.rst.
	 */
	mmu_notifier_invalidate_range_end(&range);
}
<|MERGE_RESOLUTION|>--- conflicted
+++ resolved
@@ -4368,16 +4368,12 @@
 	mapping = dst_vma->vm_file->f_mapping;
 	idx = vma_hugecache_offset(h, dst_vma, dst_addr);
 
-<<<<<<< HEAD
 	if (is_continue) {
 		ret = -EFAULT;
 		page = find_lock_page(mapping, idx);
 		if (!page)
 			goto out;
 	} else if (!*pagep) {
-		ret = -ENOMEM;
-=======
-	if (!*pagep) {
 		/* If a page already exists, then it's UFFDIO_COPY for
 		 * a non-missing case. Return -EEXIST.
 		 */
@@ -4387,7 +4383,6 @@
 			goto out;
 		}
 
->>>>>>> 3909e237
 		page = alloc_huge_page(dst_vma, dst_addr, 0);
 		if (IS_ERR(page)) {
 			ret = -ENOMEM;
