// SPDX-License-Identifier: GPL-2.0-only
/*
 *  linux/mm/memory_hotplug.c
 *
 *  Copyright (C)
 */

#include <linux/stddef.h>
#include <linux/mm.h>
#include <linux/sched/signal.h>
#include <linux/swap.h>
#include <linux/interrupt.h>
#include <linux/pagemap.h>
#include <linux/compiler.h>
#include <linux/export.h>
#include <linux/pagevec.h>
#include <linux/writeback.h>
#include <linux/slab.h>
#include <linux/sysctl.h>
#include <linux/cpu.h>
#include <linux/memory.h>
#include <linux/memremap.h>
#include <linux/memory_hotplug.h>
#include <linux/highmem.h>
#include <linux/vmalloc.h>
#include <linux/ioport.h>
#include <linux/delay.h>
#include <linux/migrate.h>
#include <linux/page-isolation.h>
#include <linux/pfn.h>
#include <linux/suspend.h>
#include <linux/mm_inline.h>
#include <linux/firmware-map.h>
#include <linux/stop_machine.h>
#include <linux/hugetlb.h>
#include <linux/memblock.h>
#include <linux/compaction.h>
#include <linux/rmap.h>

#include <asm/tlbflush.h>

#include "internal.h"
#include "shuffle.h"

/*
 * online_page_callback contains pointer to current page onlining function.
 * Initially it is generic_online_page(). If it is required it could be
 * changed by calling set_online_page_callback() for callback registration
 * and restore_online_page_callback() for generic callback restore.
 */

static online_page_callback_t online_page_callback = generic_online_page;
static DEFINE_MUTEX(online_page_callback_lock);

DEFINE_STATIC_PERCPU_RWSEM(mem_hotplug_lock);

void get_online_mems(void)
{
	percpu_down_read(&mem_hotplug_lock);
}

void put_online_mems(void)
{
	percpu_up_read(&mem_hotplug_lock);
}

bool movable_node_enabled = false;

#ifndef CONFIG_MEMORY_HOTPLUG_DEFAULT_ONLINE
int memhp_default_online_type = MMOP_OFFLINE;
#else
int memhp_default_online_type = MMOP_ONLINE;
#endif

static int __init setup_memhp_default_state(char *str)
{
	const int online_type = memhp_online_type_from_str(str);

	if (online_type >= 0)
		memhp_default_online_type = online_type;

	return 1;
}
__setup("memhp_default_state=", setup_memhp_default_state);

void mem_hotplug_begin(void)
{
	cpus_read_lock();
	percpu_down_write(&mem_hotplug_lock);
}

void mem_hotplug_done(void)
{
	percpu_up_write(&mem_hotplug_lock);
	cpus_read_unlock();
}

u64 max_mem_size = U64_MAX;

/* add this memory to iomem resource */
static struct resource *register_memory_resource(u64 start, u64 size,
						 const char *resource_name)
{
	struct resource *res;
	unsigned long flags =  IORESOURCE_SYSTEM_RAM | IORESOURCE_BUSY;

	if (strcmp(resource_name, "System RAM"))
		flags |= IORESOURCE_SYSRAM_DRIVER_MANAGED;

	/*
	 * Make sure value parsed from 'mem=' only restricts memory adding
	 * while booting, so that memory hotplug won't be impacted. Please
	 * refer to document of 'mem=' in kernel-parameters.txt for more
	 * details.
	 */
	if (start + size > max_mem_size && system_state < SYSTEM_RUNNING)
		return ERR_PTR(-E2BIG);

	/*
	 * Request ownership of the new memory range.  This might be
	 * a child of an existing resource that was present but
	 * not marked as busy.
	 */
	res = __request_region(&iomem_resource, start, size,
			       resource_name, flags);

	if (!res) {
		pr_debug("Unable to reserve System RAM region: %016llx->%016llx\n",
				start, start + size);
		return ERR_PTR(-EEXIST);
	}
	return res;
}

static void release_memory_resource(struct resource *res)
{
	if (!res)
		return;
	release_resource(res);
	kfree(res);
}

#ifdef CONFIG_MEMORY_HOTPLUG_SPARSE
void get_page_bootmem(unsigned long info,  struct page *page,
		      unsigned long type)
{
	page->freelist = (void *)type;
	SetPagePrivate(page);
	set_page_private(page, info);
	page_ref_inc(page);
}

void put_page_bootmem(struct page *page)
{
	unsigned long type;

	type = (unsigned long) page->freelist;
	BUG_ON(type < MEMORY_HOTPLUG_MIN_BOOTMEM_TYPE ||
	       type > MEMORY_HOTPLUG_MAX_BOOTMEM_TYPE);

	if (page_ref_dec_return(page) == 1) {
		page->freelist = NULL;
		ClearPagePrivate(page);
		set_page_private(page, 0);
		INIT_LIST_HEAD(&page->lru);
		free_reserved_page(page);
	}
}

#ifdef CONFIG_HAVE_BOOTMEM_INFO_NODE
#ifndef CONFIG_SPARSEMEM_VMEMMAP
static void register_page_bootmem_info_section(unsigned long start_pfn)
{
	unsigned long mapsize, section_nr, i;
	struct mem_section *ms;
	struct page *page, *memmap;
	struct mem_section_usage *usage;

	section_nr = pfn_to_section_nr(start_pfn);
	ms = __nr_to_section(section_nr);

	/* Get section's memmap address */
	memmap = sparse_decode_mem_map(ms->section_mem_map, section_nr);

	/*
	 * Get page for the memmap's phys address
	 * XXX: need more consideration for sparse_vmemmap...
	 */
	page = virt_to_page(memmap);
	mapsize = sizeof(struct page) * PAGES_PER_SECTION;
	mapsize = PAGE_ALIGN(mapsize) >> PAGE_SHIFT;

	/* remember memmap's page */
	for (i = 0; i < mapsize; i++, page++)
		get_page_bootmem(section_nr, page, SECTION_INFO);

	usage = ms->usage;
	page = virt_to_page(usage);

	mapsize = PAGE_ALIGN(mem_section_usage_size()) >> PAGE_SHIFT;

	for (i = 0; i < mapsize; i++, page++)
		get_page_bootmem(section_nr, page, MIX_SECTION_INFO);

}
#else /* CONFIG_SPARSEMEM_VMEMMAP */
static void register_page_bootmem_info_section(unsigned long start_pfn)
{
	unsigned long mapsize, section_nr, i;
	struct mem_section *ms;
	struct page *page, *memmap;
	struct mem_section_usage *usage;

	section_nr = pfn_to_section_nr(start_pfn);
	ms = __nr_to_section(section_nr);

	memmap = sparse_decode_mem_map(ms->section_mem_map, section_nr);

	register_page_bootmem_memmap(section_nr, memmap, PAGES_PER_SECTION);

	usage = ms->usage;
	page = virt_to_page(usage);

	mapsize = PAGE_ALIGN(mem_section_usage_size()) >> PAGE_SHIFT;

	for (i = 0; i < mapsize; i++, page++)
		get_page_bootmem(section_nr, page, MIX_SECTION_INFO);
}
#endif /* !CONFIG_SPARSEMEM_VMEMMAP */

void __init register_page_bootmem_info_node(struct pglist_data *pgdat)
{
	unsigned long i, pfn, end_pfn, nr_pages;
	int node = pgdat->node_id;
	struct page *page;

	nr_pages = PAGE_ALIGN(sizeof(struct pglist_data)) >> PAGE_SHIFT;
	page = virt_to_page(pgdat);

	for (i = 0; i < nr_pages; i++, page++)
		get_page_bootmem(node, page, NODE_INFO);

	pfn = pgdat->node_start_pfn;
	end_pfn = pgdat_end_pfn(pgdat);

	/* register section info */
	for (; pfn < end_pfn; pfn += PAGES_PER_SECTION) {
		/*
		 * Some platforms can assign the same pfn to multiple nodes - on
		 * node0 as well as nodeN.  To avoid registering a pfn against
		 * multiple nodes we check that this pfn does not already
		 * reside in some other nodes.
		 */
		if (pfn_valid(pfn) && (early_pfn_to_nid(pfn) == node))
			register_page_bootmem_info_section(pfn);
	}
}
#endif /* CONFIG_HAVE_BOOTMEM_INFO_NODE */

static int check_pfn_span(unsigned long pfn, unsigned long nr_pages,
		const char *reason)
{
	/*
	 * Disallow all operations smaller than a sub-section and only
	 * allow operations smaller than a section for
	 * SPARSEMEM_VMEMMAP. Note that check_hotplug_memory_range()
	 * enforces a larger memory_block_size_bytes() granularity for
	 * memory that will be marked online, so this check should only
	 * fire for direct arch_{add,remove}_memory() users outside of
	 * add_memory_resource().
	 */
	unsigned long min_align;

	if (IS_ENABLED(CONFIG_SPARSEMEM_VMEMMAP))
		min_align = PAGES_PER_SUBSECTION;
	else
		min_align = PAGES_PER_SECTION;
	if (!IS_ALIGNED(pfn, min_align)
			|| !IS_ALIGNED(nr_pages, min_align)) {
		WARN(1, "Misaligned __%s_pages start: %#lx end: #%lx\n",
				reason, pfn, pfn + nr_pages - 1);
		return -EINVAL;
	}
	return 0;
}

static int check_hotplug_memory_addressable(unsigned long pfn,
					    unsigned long nr_pages)
{
	const u64 max_addr = PFN_PHYS(pfn + nr_pages) - 1;

	if (max_addr >> MAX_PHYSMEM_BITS) {
		const u64 max_allowed = (1ull << (MAX_PHYSMEM_BITS + 1)) - 1;
		WARN(1,
		     "Hotplugged memory exceeds maximum addressable address, range=%#llx-%#llx, maximum=%#llx\n",
		     (u64)PFN_PHYS(pfn), max_addr, max_allowed);
		return -E2BIG;
	}

	return 0;
}

/*
 * Reasonably generic function for adding memory.  It is
 * expected that archs that support memory hotplug will
 * call this function after deciding the zone to which to
 * add the new pages.
 */
int __ref __add_pages(int nid, unsigned long pfn, unsigned long nr_pages,
		struct mhp_params *params)
{
	const unsigned long end_pfn = pfn + nr_pages;
	unsigned long cur_nr_pages;
	int err;
	struct vmem_altmap *altmap = params->altmap;

	if (WARN_ON_ONCE(!params->pgprot.pgprot))
		return -EINVAL;

	err = check_hotplug_memory_addressable(pfn, nr_pages);
	if (err)
		return err;

	if (altmap) {
		/*
		 * Validate altmap is within bounds of the total request
		 */
		if (altmap->base_pfn != pfn
				|| vmem_altmap_offset(altmap) > nr_pages) {
			pr_warn_once("memory add fail, invalid altmap\n");
			return -EINVAL;
		}
		altmap->alloc = 0;
	}

	err = check_pfn_span(pfn, nr_pages, "add");
	if (err)
		return err;

	for (; pfn < end_pfn; pfn += cur_nr_pages) {
		/* Select all remaining pages up to the next section boundary */
		cur_nr_pages = min(end_pfn - pfn,
				   SECTION_ALIGN_UP(pfn + 1) - pfn);
		err = sparse_add_section(nid, pfn, cur_nr_pages, altmap);
		if (err)
			break;
		cond_resched();
	}
	vmemmap_populate_print_last();
	return err;
}

/* find the smallest valid pfn in the range [start_pfn, end_pfn) */
static unsigned long find_smallest_section_pfn(int nid, struct zone *zone,
				     unsigned long start_pfn,
				     unsigned long end_pfn)
{
	for (; start_pfn < end_pfn; start_pfn += PAGES_PER_SUBSECTION) {
		if (unlikely(!pfn_to_online_page(start_pfn)))
			continue;

		if (unlikely(pfn_to_nid(start_pfn) != nid))
			continue;

		if (zone != page_zone(pfn_to_page(start_pfn)))
			continue;

		return start_pfn;
	}

	return 0;
}

/* find the biggest valid pfn in the range [start_pfn, end_pfn). */
static unsigned long find_biggest_section_pfn(int nid, struct zone *zone,
				    unsigned long start_pfn,
				    unsigned long end_pfn)
{
	unsigned long pfn;

	/* pfn is the end pfn of a memory section. */
	pfn = end_pfn - 1;
	for (; pfn >= start_pfn; pfn -= PAGES_PER_SUBSECTION) {
		if (unlikely(!pfn_to_online_page(pfn)))
			continue;

		if (unlikely(pfn_to_nid(pfn) != nid))
			continue;

		if (zone != page_zone(pfn_to_page(pfn)))
			continue;

		return pfn;
	}

	return 0;
}

static void shrink_zone_span(struct zone *zone, unsigned long start_pfn,
			     unsigned long end_pfn)
{
	unsigned long pfn;
	int nid = zone_to_nid(zone);

	zone_span_writelock(zone);
	if (zone->zone_start_pfn == start_pfn) {
		/*
		 * If the section is smallest section in the zone, it need
		 * shrink zone->zone_start_pfn and zone->zone_spanned_pages.
		 * In this case, we find second smallest valid mem_section
		 * for shrinking zone.
		 */
		pfn = find_smallest_section_pfn(nid, zone, end_pfn,
						zone_end_pfn(zone));
		if (pfn) {
			zone->spanned_pages = zone_end_pfn(zone) - pfn;
			zone->zone_start_pfn = pfn;
		} else {
			zone->zone_start_pfn = 0;
			zone->spanned_pages = 0;
		}
	} else if (zone_end_pfn(zone) == end_pfn) {
		/*
		 * If the section is biggest section in the zone, it need
		 * shrink zone->spanned_pages.
		 * In this case, we find second biggest valid mem_section for
		 * shrinking zone.
		 */
		pfn = find_biggest_section_pfn(nid, zone, zone->zone_start_pfn,
					       start_pfn);
		if (pfn)
			zone->spanned_pages = pfn - zone->zone_start_pfn + 1;
		else {
			zone->zone_start_pfn = 0;
			zone->spanned_pages = 0;
		}
	}
	zone_span_writeunlock(zone);
}

static void update_pgdat_span(struct pglist_data *pgdat)
{
	unsigned long node_start_pfn = 0, node_end_pfn = 0;
	struct zone *zone;

	for (zone = pgdat->node_zones;
	     zone < pgdat->node_zones + MAX_NR_ZONES; zone++) {
		unsigned long zone_end_pfn = zone->zone_start_pfn +
					     zone->spanned_pages;

		/* No need to lock the zones, they can't change. */
		if (!zone->spanned_pages)
			continue;
		if (!node_end_pfn) {
			node_start_pfn = zone->zone_start_pfn;
			node_end_pfn = zone_end_pfn;
			continue;
		}

		if (zone_end_pfn > node_end_pfn)
			node_end_pfn = zone_end_pfn;
		if (zone->zone_start_pfn < node_start_pfn)
			node_start_pfn = zone->zone_start_pfn;
	}

	pgdat->node_start_pfn = node_start_pfn;
	pgdat->node_spanned_pages = node_end_pfn - node_start_pfn;
}

void __ref remove_pfn_range_from_zone(struct zone *zone,
				      unsigned long start_pfn,
				      unsigned long nr_pages)
{
	const unsigned long end_pfn = start_pfn + nr_pages;
	struct pglist_data *pgdat = zone->zone_pgdat;
	unsigned long pfn, cur_nr_pages, flags;

	/* Poison struct pages because they are now uninitialized again. */
	for (pfn = start_pfn; pfn < end_pfn; pfn += cur_nr_pages) {
		cond_resched();

		/* Select all remaining pages up to the next section boundary */
		cur_nr_pages =
			min(end_pfn - pfn, SECTION_ALIGN_UP(pfn + 1) - pfn);
		page_init_poison(pfn_to_page(pfn),
				 sizeof(struct page) * cur_nr_pages);
	}

#ifdef CONFIG_ZONE_DEVICE
	/*
	 * Zone shrinking code cannot properly deal with ZONE_DEVICE. So
	 * we will not try to shrink the zones - which is okay as
	 * set_zone_contiguous() cannot deal with ZONE_DEVICE either way.
	 */
	if (zone_idx(zone) == ZONE_DEVICE)
		return;
#endif

	clear_zone_contiguous(zone);

	pgdat_resize_lock(zone->zone_pgdat, &flags);
	shrink_zone_span(zone, start_pfn, start_pfn + nr_pages);
	update_pgdat_span(pgdat);
	pgdat_resize_unlock(zone->zone_pgdat, &flags);

	set_zone_contiguous(zone);
}

static void __remove_section(unsigned long pfn, unsigned long nr_pages,
			     unsigned long map_offset,
			     struct vmem_altmap *altmap)
{
	struct mem_section *ms = __pfn_to_section(pfn);

	if (WARN_ON_ONCE(!valid_section(ms)))
		return;

	sparse_remove_section(ms, pfn, nr_pages, map_offset, altmap);
}

/**
 * __remove_pages() - remove sections of pages
 * @pfn: starting pageframe (must be aligned to start of a section)
 * @nr_pages: number of pages to remove (must be multiple of section size)
 * @altmap: alternative device page map or %NULL if default memmap is used
 *
 * Generic helper function to remove section mappings and sysfs entries
 * for the section of the memory we are removing. Caller needs to make
 * sure that pages are marked reserved and zones are adjust properly by
 * calling offline_pages().
 */
void __remove_pages(unsigned long pfn, unsigned long nr_pages,
		    struct vmem_altmap *altmap)
{
	const unsigned long end_pfn = pfn + nr_pages;
	unsigned long cur_nr_pages;
	unsigned long map_offset = 0;

	map_offset = vmem_altmap_offset(altmap);

	if (check_pfn_span(pfn, nr_pages, "remove"))
		return;

	for (; pfn < end_pfn; pfn += cur_nr_pages) {
		cond_resched();
		/* Select all remaining pages up to the next section boundary */
		cur_nr_pages = min(end_pfn - pfn,
				   SECTION_ALIGN_UP(pfn + 1) - pfn);
		__remove_section(pfn, cur_nr_pages, map_offset, altmap);
		map_offset = 0;
	}
}

int set_online_page_callback(online_page_callback_t callback)
{
	int rc = -EINVAL;

	get_online_mems();
	mutex_lock(&online_page_callback_lock);

	if (online_page_callback == generic_online_page) {
		online_page_callback = callback;
		rc = 0;
	}

	mutex_unlock(&online_page_callback_lock);
	put_online_mems();

	return rc;
}
EXPORT_SYMBOL_GPL(set_online_page_callback);

int restore_online_page_callback(online_page_callback_t callback)
{
	int rc = -EINVAL;

	get_online_mems();
	mutex_lock(&online_page_callback_lock);

	if (online_page_callback == callback) {
		online_page_callback = generic_online_page;
		rc = 0;
	}

	mutex_unlock(&online_page_callback_lock);
	put_online_mems();

	return rc;
}
EXPORT_SYMBOL_GPL(restore_online_page_callback);

void generic_online_page(struct page *page, unsigned int order)
{
	/*
	 * Freeing the page with debug_pagealloc enabled will try to unmap it,
	 * so we should map it first. This is better than introducing a special
	 * case in page freeing fast path.
	 */
	debug_pagealloc_map_pages(page, 1 << order);
	__free_pages_core(page, order);
	totalram_pages_add(1UL << order);
#ifdef CONFIG_HIGHMEM
	if (PageHighMem(page))
		totalhigh_pages_add(1UL << order);
#endif
}
EXPORT_SYMBOL_GPL(generic_online_page);

static void online_pages_range(unsigned long start_pfn, unsigned long nr_pages)
{
	const unsigned long end_pfn = start_pfn + nr_pages;
	unsigned long pfn;

	/*
	 * Online the pages in MAX_ORDER - 1 aligned chunks. The callback might
	 * decide to not expose all pages to the buddy (e.g., expose them
	 * later). We account all pages as being online and belonging to this
	 * zone ("present").
	 */
	for (pfn = start_pfn; pfn < end_pfn; pfn += MAX_ORDER_NR_PAGES)
		(*online_page_callback)(pfn_to_page(pfn), MAX_ORDER - 1);

	/* mark all involved sections as online */
	online_mem_sections(start_pfn, end_pfn);
}

/* check which state of node_states will be changed when online memory */
static void node_states_check_changes_online(unsigned long nr_pages,
	struct zone *zone, struct memory_notify *arg)
{
	int nid = zone_to_nid(zone);

	arg->status_change_nid = NUMA_NO_NODE;
	arg->status_change_nid_normal = NUMA_NO_NODE;
	arg->status_change_nid_high = NUMA_NO_NODE;

	if (!node_state(nid, N_MEMORY))
		arg->status_change_nid = nid;
	if (zone_idx(zone) <= ZONE_NORMAL && !node_state(nid, N_NORMAL_MEMORY))
		arg->status_change_nid_normal = nid;
#ifdef CONFIG_HIGHMEM
	if (zone_idx(zone) <= ZONE_HIGHMEM && !node_state(nid, N_HIGH_MEMORY))
		arg->status_change_nid_high = nid;
#endif
}

static void node_states_set_node(int node, struct memory_notify *arg)
{
	if (arg->status_change_nid_normal >= 0)
		node_set_state(node, N_NORMAL_MEMORY);

	if (arg->status_change_nid_high >= 0)
		node_set_state(node, N_HIGH_MEMORY);

	if (arg->status_change_nid >= 0)
		node_set_state(node, N_MEMORY);
}

static void __meminit resize_zone_range(struct zone *zone, unsigned long start_pfn,
		unsigned long nr_pages)
{
	unsigned long old_end_pfn = zone_end_pfn(zone);

	if (zone_is_empty(zone) || start_pfn < zone->zone_start_pfn)
		zone->zone_start_pfn = start_pfn;

	zone->spanned_pages = max(start_pfn + nr_pages, old_end_pfn) - zone->zone_start_pfn;
}

static void __meminit resize_pgdat_range(struct pglist_data *pgdat, unsigned long start_pfn,
                                     unsigned long nr_pages)
{
	unsigned long old_end_pfn = pgdat_end_pfn(pgdat);

	if (!pgdat->node_spanned_pages || start_pfn < pgdat->node_start_pfn)
		pgdat->node_start_pfn = start_pfn;

	pgdat->node_spanned_pages = max(start_pfn + nr_pages, old_end_pfn) - pgdat->node_start_pfn;

}
/*
 * Associate the pfn range with the given zone, initializing the memmaps
 * and resizing the pgdat/zone data to span the added pages. After this
 * call, all affected pages are PG_reserved.
 *
 * All aligned pageblocks are initialized to the specified migratetype
 * (usually MIGRATE_MOVABLE). Besides setting the migratetype, no related
 * zone stats (e.g., nr_isolate_pageblock) are touched.
 */
void __ref move_pfn_range_to_zone(struct zone *zone, unsigned long start_pfn,
				  unsigned long nr_pages,
				  struct vmem_altmap *altmap, int migratetype)
{
	struct pglist_data *pgdat = zone->zone_pgdat;
	int nid = pgdat->node_id;
	unsigned long flags;

	clear_zone_contiguous(zone);

	/* TODO Huh pgdat is irqsave while zone is not. It used to be like that before */
	pgdat_resize_lock(pgdat, &flags);
	zone_span_writelock(zone);
	if (zone_is_empty(zone))
		init_currently_empty_zone(zone, start_pfn, nr_pages);
	resize_zone_range(zone, start_pfn, nr_pages);
	zone_span_writeunlock(zone);
	resize_pgdat_range(pgdat, start_pfn, nr_pages);
	pgdat_resize_unlock(pgdat, &flags);

	/*
	 * TODO now we have a visible range of pages which are not associated
	 * with their zone properly. Not nice but set_pfnblock_flags_mask
	 * expects the zone spans the pfn range. All the pages in the range
	 * are reserved so nobody should be touching them so we should be safe
	 */
	memmap_init_zone(nr_pages, nid, zone_idx(zone), start_pfn, 0,
			 MEMINIT_HOTPLUG, altmap, migratetype);

	set_zone_contiguous(zone);
}

/*
 * Returns a default kernel memory zone for the given pfn range.
 * If no kernel zone covers this pfn range it will automatically go
 * to the ZONE_NORMAL.
 */
static struct zone *default_kernel_zone_for_pfn(int nid, unsigned long start_pfn,
		unsigned long nr_pages)
{
	struct pglist_data *pgdat = NODE_DATA(nid);
	int zid;

	for (zid = 0; zid <= ZONE_NORMAL; zid++) {
		struct zone *zone = &pgdat->node_zones[zid];

		if (zone_intersects(zone, start_pfn, nr_pages))
			return zone;
	}

	return &pgdat->node_zones[ZONE_NORMAL];
}

static inline struct zone *default_zone_for_pfn(int nid, unsigned long start_pfn,
		unsigned long nr_pages)
{
	struct zone *kernel_zone = default_kernel_zone_for_pfn(nid, start_pfn,
			nr_pages);
	struct zone *movable_zone = &NODE_DATA(nid)->node_zones[ZONE_MOVABLE];
	bool in_kernel = zone_intersects(kernel_zone, start_pfn, nr_pages);
	bool in_movable = zone_intersects(movable_zone, start_pfn, nr_pages);

	/*
	 * We inherit the existing zone in a simple case where zones do not
	 * overlap in the given range
	 */
	if (in_kernel ^ in_movable)
		return (in_kernel) ? kernel_zone : movable_zone;

	/*
	 * If the range doesn't belong to any zone or two zones overlap in the
	 * given range then we use movable zone only if movable_node is
	 * enabled because we always online to a kernel zone by default.
	 */
	return movable_node_enabled ? movable_zone : kernel_zone;
}

struct zone *zone_for_pfn_range(int online_type, int nid,
		unsigned long start_pfn, unsigned long nr_pages)
{
	if (online_type == MMOP_ONLINE_KERNEL)
		return default_kernel_zone_for_pfn(nid, start_pfn, nr_pages);

	if (online_type == MMOP_ONLINE_MOVABLE)
		return &NODE_DATA(nid)->node_zones[ZONE_MOVABLE];

	return default_zone_for_pfn(nid, start_pfn, nr_pages);
}

int __ref online_pages(unsigned long pfn, unsigned long nr_pages,
		       int online_type, int nid)
{
	unsigned long flags;
	struct zone *zone;
	int need_zonelists_rebuild = 0;
	int ret;
	struct memory_notify arg;

	/* We can only online full sections (e.g., SECTION_IS_ONLINE) */
	if (WARN_ON_ONCE(!nr_pages ||
			 !IS_ALIGNED(pfn | nr_pages, PAGES_PER_SECTION)))
		return -EINVAL;

	mem_hotplug_begin();

	/* associate pfn range with the zone */
	zone = zone_for_pfn_range(online_type, nid, pfn, nr_pages);
	move_pfn_range_to_zone(zone, pfn, nr_pages, NULL, MIGRATE_ISOLATE);

	arg.start_pfn = pfn;
	arg.nr_pages = nr_pages;
	node_states_check_changes_online(nr_pages, zone, &arg);

	ret = memory_notify(MEM_GOING_ONLINE, &arg);
	ret = notifier_to_errno(ret);
	if (ret)
		goto failed_addition;

	/*
	 * Fixup the number of isolated pageblocks before marking the sections
	 * onlining, such that undo_isolate_page_range() works correctly.
	 */
	spin_lock_irqsave(&zone->lock, flags);
	zone->nr_isolate_pageblock += nr_pages / pageblock_nr_pages;
	spin_unlock_irqrestore(&zone->lock, flags);

	/*
	 * If this zone is not populated, then it is not in zonelist.
	 * This means the page allocator ignores this zone.
	 * So, zonelist must be updated after online.
	 */
	if (!populated_zone(zone)) {
		need_zonelists_rebuild = 1;
		setup_zone_pageset(zone);
	}

	online_pages_range(pfn, nr_pages);
	zone->present_pages += nr_pages;

	pgdat_resize_lock(zone->zone_pgdat, &flags);
	zone->zone_pgdat->node_present_pages += nr_pages;
	pgdat_resize_unlock(zone->zone_pgdat, &flags);

	node_states_set_node(nid, &arg);
	if (need_zonelists_rebuild)
		build_all_zonelists(NULL);
	zone_pcp_update(zone);

	/* Basic onlining is complete, allow allocation of onlined pages. */
	undo_isolate_page_range(pfn, pfn + nr_pages, MIGRATE_MOVABLE);

	/*
	 * Freshly onlined pages aren't shuffled (e.g., all pages are placed to
	 * the tail of the freelist when undoing isolation). Shuffle the whole
	 * zone to make sure the just onlined pages are properly distributed
	 * across the whole freelist - to create an initial shuffle.
	 */
	shuffle_zone(zone);

	init_per_zone_wmark_min();

	kswapd_run(nid);
	kcompactd_run(nid);

	writeback_set_ratelimit();

	memory_notify(MEM_ONLINE, &arg);
	mem_hotplug_done();
	return 0;

failed_addition:
	pr_debug("online_pages [mem %#010llx-%#010llx] failed\n",
		 (unsigned long long) pfn << PAGE_SHIFT,
		 (((unsigned long long) pfn + nr_pages) << PAGE_SHIFT) - 1);
	memory_notify(MEM_CANCEL_ONLINE, &arg);
	remove_pfn_range_from_zone(zone, pfn, nr_pages);
	mem_hotplug_done();
	return ret;
}
#endif /* CONFIG_MEMORY_HOTPLUG_SPARSE */

static void reset_node_present_pages(pg_data_t *pgdat)
{
	struct zone *z;

	for (z = pgdat->node_zones; z < pgdat->node_zones + MAX_NR_ZONES; z++)
		z->present_pages = 0;

	pgdat->node_present_pages = 0;
}

/* we are OK calling __meminit stuff here - we have CONFIG_MEMORY_HOTPLUG */
static pg_data_t __ref *hotadd_new_pgdat(int nid)
{
	struct pglist_data *pgdat;

	pgdat = NODE_DATA(nid);
	if (!pgdat) {
		pgdat = arch_alloc_nodedata(nid);
		if (!pgdat)
			return NULL;

		pgdat->per_cpu_nodestats =
			alloc_percpu(struct per_cpu_nodestat);
		arch_refresh_nodedata(nid, pgdat);
	} else {
		int cpu;
		/*
		 * Reset the nr_zones, order and highest_zoneidx before reuse.
		 * Note that kswapd will init kswapd_highest_zoneidx properly
		 * when it starts in the near future.
		 */
		pgdat->nr_zones = 0;
		pgdat->kswapd_order = 0;
		pgdat->kswapd_highest_zoneidx = 0;
		for_each_online_cpu(cpu) {
			struct per_cpu_nodestat *p;

			p = per_cpu_ptr(pgdat->per_cpu_nodestats, cpu);
			memset(p, 0, sizeof(*p));
		}
	}

	/* we can use NODE_DATA(nid) from here */
	pgdat->node_id = nid;
	pgdat->node_start_pfn = 0;

	/* init node's zones as empty zones, we don't have any present pages.*/
	free_area_init_core_hotplug(nid);

	/*
	 * The node we allocated has no zone fallback lists. For avoiding
	 * to access not-initialized zonelist, build here.
	 */
	build_all_zonelists(pgdat);

	/*
	 * When memory is hot-added, all the memory is in offline state. So
	 * clear all zones' present_pages because they will be updated in
	 * online_pages() and offline_pages().
	 */
	reset_node_managed_pages(pgdat);
	reset_node_present_pages(pgdat);

	return pgdat;
}

static void rollback_node_hotadd(int nid)
{
	pg_data_t *pgdat = NODE_DATA(nid);

	arch_refresh_nodedata(nid, NULL);
	free_percpu(pgdat->per_cpu_nodestats);
	arch_free_nodedata(pgdat);
}


/**
 * try_online_node - online a node if offlined
 * @nid: the node ID
 * @set_node_online: Whether we want to online the node
 * called by cpu_up() to online a node without onlined memory.
 *
 * Returns:
 * 1 -> a new node has been allocated
 * 0 -> the node is already online
 * -ENOMEM -> the node could not be allocated
 */
static int __try_online_node(int nid, bool set_node_online)
{
	pg_data_t *pgdat;
	int ret = 1;

	if (node_online(nid))
		return 0;

	pgdat = hotadd_new_pgdat(nid);
	if (!pgdat) {
		pr_err("Cannot online node %d due to NULL pgdat\n", nid);
		ret = -ENOMEM;
		goto out;
	}

	if (set_node_online) {
		node_set_online(nid);
		ret = register_one_node(nid);
		BUG_ON(ret);
	}
out:
	return ret;
}

/*
 * Users of this function always want to online/register the node
 */
int try_online_node(int nid)
{
	int ret;

	mem_hotplug_begin();
	ret =  __try_online_node(nid, true);
	mem_hotplug_done();
	return ret;
}

static int check_hotplug_memory_range(u64 start, u64 size)
{
	/* memory range must be block size aligned */
	if (!size || !IS_ALIGNED(start, memory_block_size_bytes()) ||
	    !IS_ALIGNED(size, memory_block_size_bytes())) {
		pr_err("Block size [%#lx] unaligned hotplug range: start %#llx, size %#llx",
		       memory_block_size_bytes(), start, size);
		return -EINVAL;
	}

	return 0;
}

static int online_memory_block(struct memory_block *mem, void *arg)
{
	mem->online_type = memhp_default_online_type;
	return device_online(&mem->dev);
}

/*
 * NOTE: The caller must call lock_device_hotplug() to serialize hotplug
 * and online/offline operations (triggered e.g. by sysfs).
 *
 * we are OK calling __meminit stuff here - we have CONFIG_MEMORY_HOTPLUG
 */
int __ref add_memory_resource(int nid, struct resource *res, mhp_t mhp_flags)
{
	struct mhp_params params = { .pgprot = pgprot_mhp(PAGE_KERNEL) };
	u64 start, size;
	bool new_node = false;
	int ret;

	start = res->start;
	size = resource_size(res);

	ret = check_hotplug_memory_range(start, size);
	if (ret)
		return ret;

	if (!node_possible(nid)) {
		WARN(1, "node %d was absent from the node_possible_map\n", nid);
		return -EINVAL;
	}

	mem_hotplug_begin();

	if (IS_ENABLED(CONFIG_ARCH_KEEP_MEMBLOCK))
		memblock_add_node(start, size, nid);

	ret = __try_online_node(nid, false);
	if (ret < 0)
		goto error;
	new_node = ret;

	/* call arch's memory hotadd */
	ret = arch_add_memory(nid, start, size, &params);
	if (ret < 0)
		goto error;

	/* create memory block devices after memory was added */
	ret = create_memory_block_devices(start, size);
	if (ret) {
		arch_remove_memory(nid, start, size, NULL);
		goto error;
	}

	if (new_node) {
		/* If sysfs file of new node can't be created, cpu on the node
		 * can't be hot-added. There is no rollback way now.
		 * So, check by BUG_ON() to catch it reluctantly..
		 * We online node here. We can't roll back from here.
		 */
		node_set_online(nid);
		ret = __register_one_node(nid);
		BUG_ON(ret);
	}

	/* link memory sections under this node.*/
	link_mem_sections(nid, PFN_DOWN(start), PFN_UP(start + size - 1),
			  MEMINIT_HOTPLUG);

	/* create new memmap entry */
	if (!strcmp(res->name, "System RAM"))
		firmware_map_add_hotplug(start, start + size, "System RAM");

	/* device_online() will take the lock when calling online_pages() */
	mem_hotplug_done();

	/*
	 * In case we're allowed to merge the resource, flag it and trigger
	 * merging now that adding succeeded.
	 */
	if (mhp_flags & MEMHP_MERGE_RESOURCE)
		merge_system_ram_resource(res);

	/* online pages if requested */
	if (memhp_default_online_type != MMOP_OFFLINE)
		walk_memory_blocks(start, size, NULL, online_memory_block);

	return ret;
error:
	/* rollback pgdat allocation and others */
	if (new_node)
		rollback_node_hotadd(nid);
	if (IS_ENABLED(CONFIG_ARCH_KEEP_MEMBLOCK))
		memblock_remove(start, size);
	mem_hotplug_done();
	return ret;
}

/* requires device_hotplug_lock, see add_memory_resource() */
int __ref __add_memory(int nid, u64 start, u64 size, mhp_t mhp_flags)
{
	struct resource *res;
	int ret;

	res = register_memory_resource(start, size, "System RAM");
	if (IS_ERR(res))
		return PTR_ERR(res);

	ret = add_memory_resource(nid, res, mhp_flags);
	if (ret < 0)
		release_memory_resource(res);
	return ret;
}

int add_memory(int nid, u64 start, u64 size, mhp_t mhp_flags)
{
	int rc;

	lock_device_hotplug();
	rc = __add_memory(nid, start, size, mhp_flags);
	unlock_device_hotplug();

	return rc;
}
EXPORT_SYMBOL_GPL(add_memory);

int add_memory_subsection(int nid, u64 start, u64 size)
{
	struct mhp_params params = { .pgprot = PAGE_KERNEL };
	struct resource *res;
	int ret;

	if (!IS_ALIGNED(start, SUBSECTION_SIZE) ||
	    !IS_ALIGNED(size, SUBSECTION_SIZE)) {
		pr_err("%s: start 0x%llx size 0x%llx not aligned to subsection size\n",
			   __func__, start, size);
		return -EINVAL;
	}

	res = register_memory_resource(start, size, "System RAM");
	if (IS_ERR(res))
		return PTR_ERR(res);

	mem_hotplug_begin();

	nid = memory_add_physaddr_to_nid(start);

	if (IS_ENABLED(CONFIG_ARCH_KEEP_MEMBLOCK))
		memblock_add_node(start, size, nid);

	ret = arch_add_memory(nid, start, size, &params);
	if (ret) {
		pr_err("%s failed to add subsection start 0x%llx size 0x%llx\n",
			   __func__, start, size);
		goto err_add_memory;
	}
	mem_hotplug_done();

	return ret;

err_add_memory:
	if (IS_ENABLED(CONFIG_ARCH_KEEP_MEMBLOCK))
		memblock_remove(start, size);

	mem_hotplug_done();

	release_memory_resource(res);
	return ret;
}
EXPORT_SYMBOL_GPL(add_memory_subsection);

/*
 * Add special, driver-managed memory to the system as system RAM. Such
 * memory is not exposed via the raw firmware-provided memmap as system
 * RAM, instead, it is detected and added by a driver - during cold boot,
 * after a reboot, and after kexec.
 *
 * Reasons why this memory should not be used for the initial memmap of a
 * kexec kernel or for placing kexec images:
 * - The booting kernel is in charge of determining how this memory will be
 *   used (e.g., use persistent memory as system RAM)
 * - Coordination with a hypervisor is required before this memory
 *   can be used (e.g., inaccessible parts).
 *
 * For this memory, no entries in /sys/firmware/memmap ("raw firmware-provided
 * memory map") are created. Also, the created memory resource is flagged
 * with IORESOURCE_SYSRAM_DRIVER_MANAGED, so in-kernel users can special-case
 * this memory as well (esp., not place kexec images onto it).
 *
 * The resource_name (visible via /proc/iomem) has to have the format
 * "System RAM ($DRIVER)".
 */
int add_memory_driver_managed(int nid, u64 start, u64 size,
			      const char *resource_name, mhp_t mhp_flags)
{
	struct resource *res;
	int rc;

	if (!resource_name ||
	    strstr(resource_name, "System RAM (") != resource_name ||
	    resource_name[strlen(resource_name) - 1] != ')')
		return -EINVAL;

	lock_device_hotplug();

	res = register_memory_resource(start, size, resource_name);
	if (IS_ERR(res)) {
		rc = PTR_ERR(res);
		goto out_unlock;
	}

	rc = add_memory_resource(nid, res, mhp_flags);
	if (rc < 0)
		release_memory_resource(res);

out_unlock:
	unlock_device_hotplug();
	return rc;
}
EXPORT_SYMBOL_GPL(add_memory_driver_managed);

#ifdef CONFIG_MEMORY_HOTREMOVE
/*
 * Confirm all pages in a range [start, end) belong to the same zone (skipping
 * memory holes). When true, return the zone.
 */
struct zone *test_pages_in_a_zone(unsigned long start_pfn,
				  unsigned long end_pfn)
{
	unsigned long pfn, sec_end_pfn;
	struct zone *zone = NULL;
	struct page *page;
	int i;
	for (pfn = start_pfn, sec_end_pfn = SECTION_ALIGN_UP(start_pfn + 1);
	     pfn < end_pfn;
	     pfn = sec_end_pfn, sec_end_pfn += PAGES_PER_SECTION) {
		/* Make sure the memory section is present first */
		if (!present_section_nr(pfn_to_section_nr(pfn)))
			continue;
		for (; pfn < sec_end_pfn && pfn < end_pfn;
		     pfn += MAX_ORDER_NR_PAGES) {
			i = 0;
			/* This is just a CONFIG_HOLES_IN_ZONE check.*/
			while ((i < MAX_ORDER_NR_PAGES) &&
				!pfn_valid_within(pfn + i))
				i++;
			if (i == MAX_ORDER_NR_PAGES || pfn + i >= end_pfn)
				continue;
			/* Check if we got outside of the zone */
			if (zone && !zone_spans_pfn(zone, pfn + i))
				return NULL;
			page = pfn_to_page(pfn + i);
			if (zone && page_zone(page) != zone)
				return NULL;
			zone = page_zone(page);
		}
	}

	return zone;
}

/*
 * Scan pfn range [start,end) to find movable/migratable pages (LRU pages,
 * non-lru movable pages and hugepages). Will skip over most unmovable
 * pages (esp., pages that can be skipped when offlining), but bail out on
 * definitely unmovable pages.
 *
 * Returns:
 *	0 in case a movable page is found and movable_pfn was updated.
 *	-ENOENT in case no movable page was found.
 *	-EBUSY in case a definitely unmovable page was found.
 */
static int scan_movable_pages(unsigned long start, unsigned long end,
			      unsigned long *movable_pfn)
{
	unsigned long pfn;

	for (pfn = start; pfn < end; pfn++) {
		struct page *page, *head;
		unsigned long skip;

		if (!pfn_valid(pfn))
			continue;
		page = pfn_to_page(pfn);
		if (PageLRU(page))
			goto found;
		if (__PageMovable(page))
			goto found;

		/*
		 * PageOffline() pages that are not marked __PageMovable() and
		 * have a reference count > 0 (after MEM_GOING_OFFLINE) are
		 * definitely unmovable. If their reference count would be 0,
		 * they could at least be skipped when offlining memory.
		 */
		if (PageOffline(page) && page_count(page))
			return -EBUSY;

		if (!PageHuge(page))
			continue;
		head = compound_head(page);
		if (page_huge_active(head))
			goto found;
		skip = compound_nr(head) - (page - head);
		pfn += skip - 1;
	}
	return -ENOENT;
found:
	*movable_pfn = pfn;
	return 0;
}

static int
do_migrate_range(unsigned long start_pfn, unsigned long end_pfn)
{
	unsigned long pfn;
	struct page *page, *head;
	int ret = 0;
	LIST_HEAD(source);
	static DEFINE_RATELIMIT_STATE(migrate_rs, DEFAULT_RATELIMIT_INTERVAL,
				      DEFAULT_RATELIMIT_BURST);

	for (pfn = start_pfn; pfn < end_pfn; pfn++) {
		if (!pfn_valid(pfn))
			continue;
		page = pfn_to_page(pfn);
		head = compound_head(page);

		if (PageHuge(page)) {
			pfn = page_to_pfn(head) + compound_nr(head) - 1;
			isolate_hugetlb(head, &source);
			continue;
		} else if (PageTransHuge(page))
			pfn = page_to_pfn(head) + thp_nr_pages(page) - 1;

		/*
		 * HWPoison pages have elevated reference counts so the migration would
		 * fail on them. It also doesn't make any sense to migrate them in the
		 * first place. Still try to unmap such a page in case it is still mapped
		 * (e.g. current hwpoison implementation doesn't unmap KSM pages but keep
		 * the unmap as the catch all safety net).
		 */
		if (PageHWPoison(page)) {
			if (WARN_ON(PageLRU(page)))
				isolate_lru_page(page);
			if (page_mapped(page))
				try_to_unmap(page, TTU_IGNORE_MLOCK);
			continue;
		}

		if (!get_page_unless_zero(page))
			continue;
		/*
		 * We can skip free pages. And we can deal with pages on
		 * LRU and non-lru movable pages.
		 */
		if (PageLRU(page))
			ret = isolate_lru_page(page);
		else
			ret = isolate_movable_page(page, ISOLATE_UNEVICTABLE);
		if (!ret) { /* Success */
			list_add_tail(&page->lru, &source);
			if (!__PageMovable(page))
				inc_node_page_state(page, NR_ISOLATED_ANON +
						    page_is_file_lru(page));

		} else {
			if (__ratelimit(&migrate_rs)) {
				pr_warn("failed to isolate pfn %lx\n", pfn);
				dump_page(page, "isolation failed");
			}
		}
		put_page(page);
	}
	if (!list_empty(&source)) {
		nodemask_t nmask = node_states[N_MEMORY];
		struct migration_target_control mtc = {
			.nmask = &nmask,
			.gfp_mask = GFP_USER | __GFP_MOVABLE | __GFP_RETRY_MAYFAIL,
		};

		/*
		 * We have checked that migration range is on a single zone so
		 * we can use the nid of the first page to all the others.
		 */
		mtc.nid = page_to_nid(list_first_entry(&source, struct page, lru));

		/*
		 * try to allocate from a different node but reuse this node
		 * if there are no other online nodes to be used (e.g. we are
		 * offlining a part of the only existing node)
		 */
		node_clear(mtc.nid, nmask);
		if (nodes_empty(nmask))
			node_set(mtc.nid, nmask);
		ret = migrate_pages(&source, alloc_migration_target, NULL,
			(unsigned long)&mtc, MIGRATE_SYNC, MR_MEMORY_HOTPLUG);
		if (ret) {
			list_for_each_entry(page, &source, lru) {
				if (__ratelimit(&migrate_rs)) {
					pr_warn("migrating pfn %lx failed ret:%d\n",
						page_to_pfn(page), ret);
					dump_page(page, "migration failure");
				}
			}
			putback_movable_pages(&source);
		}
	}

	return ret;
}

static int __init cmdline_parse_movable_node(char *p)
{
	movable_node_enabled = true;
	return 0;
}
early_param("movable_node", cmdline_parse_movable_node);

/* check which state of node_states will be changed when offline memory */
static void node_states_check_changes_offline(unsigned long nr_pages,
		struct zone *zone, struct memory_notify *arg)
{
	struct pglist_data *pgdat = zone->zone_pgdat;
	unsigned long present_pages = 0;
	enum zone_type zt;

	arg->status_change_nid = NUMA_NO_NODE;
	arg->status_change_nid_normal = NUMA_NO_NODE;
	arg->status_change_nid_high = NUMA_NO_NODE;

	/*
	 * Check whether node_states[N_NORMAL_MEMORY] will be changed.
	 * If the memory to be offline is within the range
	 * [0..ZONE_NORMAL], and it is the last present memory there,
	 * the zones in that range will become empty after the offlining,
	 * thus we can determine that we need to clear the node from
	 * node_states[N_NORMAL_MEMORY].
	 */
	for (zt = 0; zt <= ZONE_NORMAL; zt++)
		present_pages += pgdat->node_zones[zt].present_pages;
	if (zone_idx(zone) <= ZONE_NORMAL && nr_pages >= present_pages)
		arg->status_change_nid_normal = zone_to_nid(zone);

#ifdef CONFIG_HIGHMEM
	/*
	 * node_states[N_HIGH_MEMORY] contains nodes which
	 * have normal memory or high memory.
	 * Here we add the present_pages belonging to ZONE_HIGHMEM.
	 * If the zone is within the range of [0..ZONE_HIGHMEM), and
	 * we determine that the zones in that range become empty,
	 * we need to clear the node for N_HIGH_MEMORY.
	 */
	present_pages += pgdat->node_zones[ZONE_HIGHMEM].present_pages;
	if (zone_idx(zone) <= ZONE_HIGHMEM && nr_pages >= present_pages)
		arg->status_change_nid_high = zone_to_nid(zone);
#endif

	/*
	 * We have accounted the pages from [0..ZONE_NORMAL), and
	 * in case of CONFIG_HIGHMEM the pages from ZONE_HIGHMEM
	 * as well.
	 * Here we count the possible pages from ZONE_MOVABLE.
	 * If after having accounted all the pages, we see that the nr_pages
	 * to be offlined is over or equal to the accounted pages,
	 * we know that the node will become empty, and so, we can clear
	 * it for N_MEMORY as well.
	 */
	present_pages += pgdat->node_zones[ZONE_MOVABLE].present_pages;

	if (nr_pages >= present_pages)
		arg->status_change_nid = zone_to_nid(zone);
}

static void node_states_clear_node(int node, struct memory_notify *arg)
{
	if (arg->status_change_nid_normal >= 0)
		node_clear_state(node, N_NORMAL_MEMORY);

	if (arg->status_change_nid_high >= 0)
		node_clear_state(node, N_HIGH_MEMORY);

	if (arg->status_change_nid >= 0)
		node_clear_state(node, N_MEMORY);
}

static int count_system_ram_pages_cb(unsigned long start_pfn,
				     unsigned long nr_pages, void *data)
{
	unsigned long *nr_system_ram_pages = data;

	*nr_system_ram_pages += nr_pages;
	return 0;
}

int __ref offline_pages(unsigned long start_pfn, unsigned long nr_pages)
{
	const unsigned long end_pfn = start_pfn + nr_pages;
	unsigned long pfn, system_ram_pages = 0;
	unsigned long flags;
	struct zone *zone;
	struct memory_notify arg;
	int ret, node;
	char *reason;

	/* We can only offline full sections (e.g., SECTION_IS_ONLINE) */
	if (WARN_ON_ONCE(!nr_pages ||
			 !IS_ALIGNED(start_pfn | nr_pages, PAGES_PER_SECTION)))
		return -EINVAL;

	mem_hotplug_begin();

	/*
	 * Don't allow to offline memory blocks that contain holes.
	 * Consequently, memory blocks with holes can never get onlined
	 * via the hotplug path - online_pages() - as hotplugged memory has
	 * no holes. This way, we e.g., don't have to worry about marking
	 * memory holes PG_reserved, don't need pfn_valid() checks, and can
	 * avoid using walk_system_ram_range() later.
	 */
	walk_system_ram_range(start_pfn, nr_pages, &system_ram_pages,
			      count_system_ram_pages_cb);
	if (system_ram_pages != nr_pages) {
		ret = -EINVAL;
		reason = "memory holes";
		goto failed_removal;
	}

	/* This makes hotplug much easier...and readable.
	   we assume this for now. .*/
	zone = test_pages_in_a_zone(start_pfn, end_pfn);
	if (!zone) {
		ret = -EINVAL;
		reason = "multizone range";
		goto failed_removal;
	}
	node = zone_to_nid(zone);

	lru_cache_disable();
	/* set above range as isolated */
	ret = start_isolate_page_range(start_pfn, end_pfn,
				       MIGRATE_MOVABLE,
				       MEMORY_OFFLINE | REPORT_FAILURE, NULL);
	if (ret) {
		reason = "failure to isolate range";
		goto failed_removal_lru_cache_disabled;
	}

	drain_all_pages(zone);

	arg.start_pfn = start_pfn;
	arg.nr_pages = nr_pages;
	node_states_check_changes_offline(nr_pages, zone, &arg);

	ret = memory_notify(MEM_GOING_OFFLINE, &arg);
	ret = notifier_to_errno(ret);
	if (ret) {
		reason = "notifier failure";
		goto failed_removal_isolated;
	}

	do {
		pfn = start_pfn;
		do {
			if (signal_pending(current)) {
				ret = -EINTR;
				reason = "signal backoff";
				goto failed_removal_isolated;
			}

			cond_resched();

			ret = scan_movable_pages(pfn, end_pfn, &pfn);
			if (!ret) {
				/*
				 * TODO: fatal migration failures should bail
				 * out
				 */
				do_migrate_range(pfn, end_pfn);
			}
		} while (!ret);

		if (ret != -ENOENT) {
			reason = "unmovable page";
			goto failed_removal_isolated;
		}

		/*
		 * Dissolve free hugepages in the memory block before doing
		 * offlining actually in order to make hugetlbfs's object
		 * counting consistent.
		 */
		ret = dissolve_free_huge_pages(start_pfn, end_pfn);
		if (ret) {
			reason = "failure to dissolve huge pages";
			goto failed_removal_isolated;
		}

		/*
		 * per-cpu pages are drained after start_isolate_page_range, but
		 * if there are still pages that are not free, make sure that we
		 * drain again, because when we isolated range we might have
		 * raced with another thread that was adding pages to pcp list.
		 *
		 * Forward progress should be still guaranteed because
		 * pages on the pcp list can only belong to MOVABLE_ZONE
		 * because has_unmovable_pages explicitly checks for
		 * PageBuddy on freed pages on other zones.
		 */
		ret = test_pages_isolated(start_pfn, end_pfn, MEMORY_OFFLINE, NULL);
		if (ret)
			drain_all_pages(zone);
	} while (ret);

	/* Mark all sections offline and remove free pages from the buddy. */
	__offline_isolated_pages(start_pfn, end_pfn);
	pr_info("Offlined Pages %ld\n", nr_pages);

	/*
	 * The memory sections are marked offline, and the pageblock flags
	 * effectively stale; nobody should be touching them. Fixup the number
	 * of isolated pageblocks, memory onlining will properly revert this.
	 */
	spin_lock_irqsave(&zone->lock, flags);
	zone->nr_isolate_pageblock -= nr_pages / pageblock_nr_pages;
	spin_unlock_irqrestore(&zone->lock, flags);

	lru_cache_enable();
	/* removal success */
	adjust_managed_page_count(pfn_to_page(start_pfn), -nr_pages);
	zone->present_pages -= nr_pages;

	pgdat_resize_lock(zone->zone_pgdat, &flags);
	zone->zone_pgdat->node_present_pages -= nr_pages;
	pgdat_resize_unlock(zone->zone_pgdat, &flags);

	init_per_zone_wmark_min();

	if (!populated_zone(zone)) {
		zone_pcp_reset(zone);
		build_all_zonelists(NULL);
	} else
		zone_pcp_update(zone);

	node_states_clear_node(node, &arg);
	if (arg.status_change_nid >= 0) {
		kswapd_stop(node);
		kcompactd_stop(node);
	}

	writeback_set_ratelimit();

	memory_notify(MEM_OFFLINE, &arg);
	remove_pfn_range_from_zone(zone, start_pfn, nr_pages);
	mem_hotplug_done();
	return 0;

failed_removal_isolated:
	undo_isolate_page_range(start_pfn, end_pfn, MIGRATE_MOVABLE);
	memory_notify(MEM_CANCEL_OFFLINE, &arg);
failed_removal_lru_cache_disabled:
	lru_cache_enable();
failed_removal:
	pr_debug("memory offlining [mem %#010llx-%#010llx] failed due to %s\n",
		 (unsigned long long) start_pfn << PAGE_SHIFT,
		 ((unsigned long long) end_pfn << PAGE_SHIFT) - 1,
		 reason);
	/* pushback to free area */
	mem_hotplug_done();
	return ret;
}

static int check_memblock_offlined_cb(struct memory_block *mem, void *arg)
{
	int ret = !is_memblock_offlined(mem);

	if (unlikely(ret)) {
		phys_addr_t beginpa, endpa;

		beginpa = PFN_PHYS(section_nr_to_pfn(mem->start_section_nr));
		endpa = beginpa + memory_block_size_bytes() - 1;
		pr_warn("removing memory fails, because memory [%pa-%pa] is onlined\n",
			&beginpa, &endpa);

		return -EBUSY;
	}
	return 0;
}

static int check_cpu_on_node(pg_data_t *pgdat)
{
	int cpu;

	for_each_present_cpu(cpu) {
		if (cpu_to_node(cpu) == pgdat->node_id)
			/*
			 * the cpu on this node isn't removed, and we can't
			 * offline this node.
			 */
			return -EBUSY;
	}

	return 0;
}

static int check_no_memblock_for_node_cb(struct memory_block *mem, void *arg)
{
	int nid = *(int *)arg;

	/*
	 * If a memory block belongs to multiple nodes, the stored nid is not
	 * reliable. However, such blocks are always online (e.g., cannot get
	 * offlined) and, therefore, are still spanned by the node.
	 */
	return mem->nid == nid ? -EEXIST : 0;
}

/**
 * try_offline_node
 * @nid: the node ID
 *
 * Offline a node if all memory sections and cpus of the node are removed.
 *
 * NOTE: The caller must call lock_device_hotplug() to serialize hotplug
 * and online/offline operations before this call.
 */
void try_offline_node(int nid)
{
	pg_data_t *pgdat = NODE_DATA(nid);
	int rc;

	/*
	 * If the node still spans pages (especially ZONE_DEVICE), don't
	 * offline it. A node spans memory after move_pfn_range_to_zone(),
	 * e.g., after the memory block was onlined.
	 */
	if (pgdat->node_spanned_pages)
		return;

	/*
	 * Especially offline memory blocks might not be spanned by the
	 * node. They will get spanned by the node once they get onlined.
	 * However, they link to the node in sysfs and can get onlined later.
	 */
	rc = for_each_memory_block(&nid, check_no_memblock_for_node_cb);
	if (rc)
		return;

	if (check_cpu_on_node(pgdat))
		return;

	/*
	 * all memory/cpu of this node are removed, we can offline this
	 * node now.
	 */
	node_set_offline(nid);
	unregister_one_node(nid);
}
EXPORT_SYMBOL(try_offline_node);

static int __ref try_remove_memory(int nid, u64 start, u64 size)
{
	int rc = 0;

	BUG_ON(check_hotplug_memory_range(start, size));

	/*
	 * All memory blocks must be offlined before removing memory.  Check
	 * whether all memory blocks in question are offline and return error
	 * if this is not the case.
	 */
	rc = walk_memory_blocks(start, size, NULL, check_memblock_offlined_cb);
	if (rc)
		return rc;

	/* remove memmap entry */
	firmware_map_remove(start, start + size, "System RAM");

	/*
	 * Memory block device removal under the device_hotplug_lock is
	 * a barrier against racing online attempts.
	 */
	remove_memory_block_devices(start, size);

	mem_hotplug_begin();

	arch_remove_memory(nid, start, size, NULL);

	if (IS_ENABLED(CONFIG_ARCH_KEEP_MEMBLOCK)) {
		memblock_free(start, size);
		memblock_remove(start, size);
	}

	release_mem_region_adjustable(start, size);

	try_offline_node(nid);

	mem_hotplug_done();
	return 0;
}

/**
 * remove_memory
 * @nid: the node ID
 * @start: physical address of the region to remove
 * @size: size of the region to remove
 *
 * NOTE: The caller must call lock_device_hotplug() to serialize hotplug
 * and online/offline operations before this call, as required by
 * try_offline_node().
 */
void __remove_memory(int nid, u64 start, u64 size)
{

	/*
	 * trigger BUG() if some memory is not offlined prior to calling this
	 * function
	 */
	if (try_remove_memory(nid, start, size))
		BUG();
}

/*
 * Remove memory if every memory block is offline, otherwise return -EBUSY is
 * some memory is not offline
 */
int remove_memory(int nid, u64 start, u64 size)
{
	int rc;

	lock_device_hotplug();
	rc  = try_remove_memory(nid, start, size);
	unlock_device_hotplug();

	return rc;
}
EXPORT_SYMBOL_GPL(remove_memory);

<<<<<<< HEAD
int remove_memory_subsection(int nid, u64 start, u64 size)
{
	if (!IS_ALIGNED(start, SUBSECTION_SIZE) ||
	    !IS_ALIGNED(size, SUBSECTION_SIZE)) {
		pr_err("%s: start 0x%llx size 0x%llx not aligned to subsection size\n",
			   __func__, start, size);
		return -EINVAL;
	}

	mem_hotplug_begin();
	arch_remove_memory(nid, start, size, NULL);

	if (IS_ENABLED(CONFIG_ARCH_KEEP_MEMBLOCK))
		memblock_remove(start, size);

	release_mem_region_adjustable(start, size);

	mem_hotplug_done();

	return 0;
}
EXPORT_SYMBOL_GPL(remove_memory_subsection);
=======
static int try_offline_memory_block(struct memory_block *mem, void *arg)
{
	uint8_t online_type = MMOP_ONLINE_KERNEL;
	uint8_t **online_types = arg;
	struct page *page;
	int rc;

	/*
	 * Sense the online_type via the zone of the memory block. Offlining
	 * with multiple zones within one memory block will be rejected
	 * by offlining code ... so we don't care about that.
	 */
	page = pfn_to_online_page(section_nr_to_pfn(mem->start_section_nr));
	if (page && zone_idx(page_zone(page)) == ZONE_MOVABLE)
		online_type = MMOP_ONLINE_MOVABLE;

	rc = device_offline(&mem->dev);
	/*
	 * Default is MMOP_OFFLINE - change it only if offlining succeeded,
	 * so try_reonline_memory_block() can do the right thing.
	 */
	if (!rc)
		**online_types = online_type;

	(*online_types)++;
	/* Ignore if already offline. */
	return rc < 0 ? rc : 0;
}

static int try_reonline_memory_block(struct memory_block *mem, void *arg)
{
	uint8_t **online_types = arg;
	int rc;

	if (**online_types != MMOP_OFFLINE) {
		mem->online_type = **online_types;
		rc = device_online(&mem->dev);
		if (rc < 0)
			pr_warn("%s: Failed to re-online memory: %d",
				__func__, rc);
	}

	/* Continue processing all remaining memory blocks. */
	(*online_types)++;
	return 0;
}
>>>>>>> ef0d5feb

/*
 * Try to offline and remove memory. Might take a long time to finish in case
 * memory is still in use. Primarily useful for memory devices that logically
 * unplugged all memory (so it's no longer in use) and want to offline + remove
 * that memory.
 */
int offline_and_remove_memory(int nid, u64 start, u64 size)
{
	const unsigned long mb_count = size / memory_block_size_bytes();
	uint8_t *online_types, *tmp;
	int rc;

	if (!IS_ALIGNED(start, memory_block_size_bytes()) ||
	    !IS_ALIGNED(size, memory_block_size_bytes()) || !size)
		return -EINVAL;

	/*
	 * We'll remember the old online type of each memory block, so we can
	 * try to revert whatever we did when offlining one memory block fails
	 * after offlining some others succeeded.
	 */
	online_types = kmalloc_array(mb_count, sizeof(*online_types),
				     GFP_KERNEL);
	if (!online_types)
		return -ENOMEM;
	/*
	 * Initialize all states to MMOP_OFFLINE, so when we abort processing in
	 * try_offline_memory_block(), we'll skip all unprocessed blocks in
	 * try_reonline_memory_block().
	 */
	memset(online_types, MMOP_OFFLINE, mb_count);

	lock_device_hotplug();

	tmp = online_types;
	rc = walk_memory_blocks(start, size, &tmp, try_offline_memory_block);

	/*
	 * In case we succeeded to offline all memory, remove it.
	 * This cannot fail as it cannot get onlined in the meantime.
	 */
	if (!rc) {
		rc = try_remove_memory(nid, start, size);
		if (rc)
			pr_err("%s: Failed to remove memory: %d", __func__, rc);
	}

	/*
	 * Rollback what we did. While memory onlining might theoretically fail
	 * (nacked by a notifier), it barely ever happens.
	 */
	if (rc) {
		tmp = online_types;
		walk_memory_blocks(start, size, &tmp,
				   try_reonline_memory_block);
	}
	unlock_device_hotplug();

	kfree(online_types);
	return rc;
}
EXPORT_SYMBOL_GPL(offline_and_remove_memory);
#endif /* CONFIG_MEMORY_HOTREMOVE */<|MERGE_RESOLUTION|>--- conflicted
+++ resolved
@@ -1842,7 +1842,6 @@
 }
 EXPORT_SYMBOL_GPL(remove_memory);
 
-<<<<<<< HEAD
 int remove_memory_subsection(int nid, u64 start, u64 size)
 {
 	if (!IS_ALIGNED(start, SUBSECTION_SIZE) ||
@@ -1865,7 +1864,7 @@
 	return 0;
 }
 EXPORT_SYMBOL_GPL(remove_memory_subsection);
-=======
+
 static int try_offline_memory_block(struct memory_block *mem, void *arg)
 {
 	uint8_t online_type = MMOP_ONLINE_KERNEL;
@@ -1912,7 +1911,6 @@
 	(*online_types)++;
 	return 0;
 }
->>>>>>> ef0d5feb
 
 /*
  * Try to offline and remove memory. Might take a long time to finish in case
