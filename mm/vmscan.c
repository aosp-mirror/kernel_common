--- conflicted
+++ resolved
@@ -2636,20 +2636,7 @@
 	}
 }
 
-<<<<<<< HEAD
 #ifdef CONFIG_LRU_GEN
-=======
-static void shrink_lruvec(struct lruvec *lruvec, struct scan_control *sc)
-{
-	unsigned long nr[NR_LRU_LISTS];
-	unsigned long targets[NR_LRU_LISTS];
-	unsigned long nr_to_scan;
-	enum lru_list lru;
-	unsigned long nr_reclaimed = 0;
-	unsigned long nr_to_reclaim = sc->nr_to_reclaim;
-	bool proportional_reclaim;
-	struct blk_plug plug;
->>>>>>> f4245f05
 
 #ifdef CONFIG_LRU_GEN_ENABLED
 DEFINE_STATIC_KEY_ARRAY_TRUE(lru_gen_caps, NR_LRU_GEN_CAPS);
@@ -2663,23 +2650,7 @@
  *                          shorthand helpers
  ******************************************************************************/
 
-<<<<<<< HEAD
 #define LRU_REFS_FLAGS	(BIT(PG_referenced) | BIT(PG_workingset))
-=======
-	/*
-	 * Global reclaiming within direct reclaim at DEF_PRIORITY is a normal
-	 * event that can occur when there is little memory pressure e.g.
-	 * multiple streaming readers/writers. Hence, we do not abort scanning
-	 * when the requested number of pages are reclaimed when scanning at
-	 * DEF_PRIORITY on the assumption that the fact we are direct
-	 * reclaiming implies that kswapd is not keeping up and it is best to
-	 * do a batch of work at once. For memcg reclaim one check is made to
-	 * abort proportional reclaim if either the file or anon lru has already
-	 * dropped to zero at the first pass.
-	 */
-	proportional_reclaim = (!cgroup_reclaim(sc) && !current_is_kswapd() &&
-				sc->priority == DEF_PRIORITY);
->>>>>>> f4245f05
 
 #define DEFINE_MAX_SEQ(lruvec)						\
 	unsigned long max_seq = READ_ONCE((lruvec)->lrugen.max_seq)
@@ -2699,14 +2670,9 @@
 {
 	struct pglist_data *pgdat = NODE_DATA(nid);
 
-<<<<<<< HEAD
 #ifdef CONFIG_MEMCG
 	if (memcg) {
 		struct lruvec *lruvec = &memcg->nodeinfo[nid]->lruvec;
-=======
-		if (nr_reclaimed < nr_to_reclaim || proportional_reclaim)
-			continue;
->>>>>>> f4245f05
 
 		/* for hotadd_new_pgdat() */
 		if (!lruvec->pgdat)
@@ -2727,7 +2693,6 @@
 	if (mem_cgroup_get_nr_swap_pages(memcg) < MIN_LRU_BATCH)
 		return 0;
 
-<<<<<<< HEAD
 	return mem_cgroup_swappiness(memcg);
 }
 
@@ -5429,9 +5394,9 @@
 	enum lru_list lru;
 	unsigned long nr_reclaimed = 0;
 	unsigned long nr_to_reclaim = sc->nr_to_reclaim;
+	bool proportional_reclaim;
 	struct blk_plug plug;
 	bool do_plug = true;
-	bool scan_adjusted;
 
 	if (lru_gen_enabled()) {
 		lru_gen_shrink_lruvec(lruvec, sc);
@@ -5454,8 +5419,8 @@
 	 * abort proportional reclaim if either the file or anon lru has already
 	 * dropped to zero at the first pass.
 	 */
-	scan_adjusted = (!cgroup_reclaim(sc) && !current_is_kswapd() &&
-			 sc->priority == DEF_PRIORITY);
+	proportional_reclaim = (!cgroup_reclaim(sc) && !current_is_kswapd() &&
+				sc->priority == DEF_PRIORITY);
 
 	trace_android_vh_shrink_lruvec_blk_plug(&do_plug);
 	if (do_plug)
@@ -5477,7 +5442,7 @@
 
 		cond_resched();
 
-		if (nr_reclaimed < nr_to_reclaim || scan_adjusted)
+		if (nr_reclaimed < nr_to_reclaim || proportional_reclaim)
 			continue;
 
 		/*
@@ -5524,22 +5489,13 @@
 		nr[lru] = targets[lru] * (100 - percentage) / 100;
 		nr[lru] -= min(nr[lru], nr_scanned);
 
-=======
->>>>>>> f4245f05
 		lru += LRU_ACTIVE;
 		nr_scanned = targets[lru] - nr[lru];
 		nr[lru] = targets[lru] * (100 - percentage) / 100;
 		nr[lru] -= min(nr[lru], nr_scanned);
-<<<<<<< HEAD
-
-		scan_adjusted = true;
 	}
 	if (do_plug)
 		blk_finish_plug(&plug);
-=======
-	}
-	blk_finish_plug(&plug);
->>>>>>> f4245f05
 	sc->nr_reclaimed += nr_reclaimed;
 
 	/*
