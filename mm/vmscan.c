--- conflicted
+++ resolved
@@ -2506,7 +2506,6 @@
 	denominator = ap + fp;
 out:
 	trace_android_vh_tune_scan_type((char *)(&scan_balance));
-	trace_android_vh_tune_memcg_scan_type(memcg, (char *)(&scan_balance));
 	for_each_evictable_lru(lru) {
 		int file = is_file_lru(lru);
 		unsigned long lruvec_size;
@@ -5116,22 +5115,9 @@
 	.release = seq_release,
 };
 
-<<<<<<< HEAD
 /******************************************************************************
  *                          initialization
  ******************************************************************************/
-=======
-	fraction[0] = ap;
-	fraction[1] = fp;
-	denominator = ap + fp;
-out:
-	trace_android_vh_tune_scan_type((char *)(&scan_balance));
-	for_each_evictable_lru(lru) {
-		int file = is_file_lru(lru);
-		unsigned long lruvec_size;
-		unsigned long low, min;
-		unsigned long scan;
->>>>>>> bc7618b4
 
 void lru_gen_init_lrugen(struct lruvec *lruvec)
 {
