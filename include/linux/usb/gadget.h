--- conflicted
+++ resolved
@@ -429,15 +429,12 @@
 	unsigned			deactivated:1;
 	unsigned			connected:1;
 	unsigned			lpm_capable:1;
-<<<<<<< HEAD
+	int				irq;
 
 	ANDROID_KABI_RESERVE(1);
 	ANDROID_KABI_RESERVE(2);
 	ANDROID_KABI_RESERVE(3);
 	ANDROID_KABI_RESERVE(4);
-=======
-	int				irq;
->>>>>>> 4e9688ad
 };
 #define work_to_gadget(w)	(container_of((w), struct usb_gadget, work))
 
