/*
 * include/linux/cpu.h - generic cpu definition
 *
 * This is mainly for topological representation. We define the 
 * basic 'struct cpu' here, which can be embedded in per-arch 
 * definitions of processors.
 *
 * Basic handling of the devices is done in drivers/base/cpu.c
 *
 * CPUs are exported via sysfs in the devices/system/cpu
 * directory. 
 */
#ifndef _LINUX_CPU_H_
#define _LINUX_CPU_H_

#include <linux/node.h>
#include <linux/compiler.h>
#include <linux/cpumask.h>

struct device;
struct device_node;
struct attribute_group;

struct cpu {
	int node_id;		/* The node which contains the CPU */
	int hotpluggable;	/* creates sysfs control file if hotpluggable */
	struct device dev;
};

extern int register_cpu(struct cpu *cpu, int num);
extern struct device *get_cpu_device(unsigned cpu);
extern bool cpu_is_hotpluggable(unsigned cpu);
extern bool arch_match_cpu_phys_id(int cpu, u64 phys_id);
extern bool arch_find_n_match_cpu_physical_id(struct device_node *cpun,
					      int cpu, unsigned int *thread);

extern int cpu_add_dev_attr(struct device_attribute *attr);
extern void cpu_remove_dev_attr(struct device_attribute *attr);

extern int cpu_add_dev_attr_group(struct attribute_group *attrs);
extern void cpu_remove_dev_attr_group(struct attribute_group *attrs);

extern ssize_t cpu_show_meltdown(struct device *dev,
				 struct device_attribute *attr, char *buf);
extern ssize_t cpu_show_spectre_v1(struct device *dev,
				   struct device_attribute *attr, char *buf);
extern ssize_t cpu_show_spectre_v2(struct device *dev,
				   struct device_attribute *attr, char *buf);
extern ssize_t cpu_show_spec_store_bypass(struct device *dev,
					  struct device_attribute *attr, char *buf);
extern ssize_t cpu_show_l1tf(struct device *dev,
			     struct device_attribute *attr, char *buf);
extern ssize_t cpu_show_mds(struct device *dev,
			    struct device_attribute *attr, char *buf);

extern __printf(4, 5)
struct device *cpu_device_create(struct device *parent, void *drvdata,
				 const struct attribute_group **groups,
				 const char *fmt, ...);
#ifdef CONFIG_HOTPLUG_CPU
extern void unregister_cpu(struct cpu *cpu);
extern ssize_t arch_cpu_probe(const char *, size_t);
extern ssize_t arch_cpu_release(const char *, size_t);
#endif
struct notifier_block;

/*
 * CPU notifier priorities.
 */
enum {
	/*
	 * SCHED_ACTIVE marks a cpu which is coming up active during
	 * CPU_ONLINE and CPU_DOWN_FAILED and must be the first
	 * notifier.  CPUSET_ACTIVE adjusts cpuset according to
	 * cpu_active mask right after SCHED_ACTIVE.  During
	 * CPU_DOWN_PREPARE, SCHED_INACTIVE and CPUSET_INACTIVE are
	 * ordered in the similar way.
	 *
	 * This ordering guarantees consistent cpu_active mask and
	 * migration behavior to all cpu notifiers.
	 */
	CPU_PRI_SCHED_ACTIVE	= INT_MAX,
	CPU_PRI_CPUSET_ACTIVE	= INT_MAX - 1,
	CPU_PRI_SCHED_INACTIVE	= INT_MIN + 1,
	CPU_PRI_CPUSET_INACTIVE	= INT_MIN,

	/* migration should happen before other stuff but after perf */
	CPU_PRI_PERF		= 20,
	CPU_PRI_MIGRATION	= 10,
	CPU_PRI_SMPBOOT		= 9,
	/* bring up workqueues before normal notifiers and down after */
	CPU_PRI_WORKQUEUE_UP	= 5,
	CPU_PRI_WORKQUEUE_DOWN	= -5,
};

#define CPU_ONLINE		0x0002 /* CPU (unsigned)v is up */
#define CPU_UP_PREPARE		0x0003 /* CPU (unsigned)v coming up */
#define CPU_UP_CANCELED		0x0004 /* CPU (unsigned)v NOT coming up */
#define CPU_DOWN_PREPARE	0x0005 /* CPU (unsigned)v going down */
#define CPU_DOWN_FAILED		0x0006 /* CPU (unsigned)v NOT going down */
#define CPU_DEAD		0x0007 /* CPU (unsigned)v dead */
#define CPU_DYING		0x0008 /* CPU (unsigned)v not running any task,
					* not handling interrupts, soon dead.
					* Called on the dying cpu, interrupts
					* are already disabled. Must not
					* sleep, must not fail */
#define CPU_POST_DEAD		0x0009 /* CPU (unsigned)v dead, cpu_hotplug
					* lock is dropped */
#define CPU_STARTING		0x000A /* CPU (unsigned)v soon running.
					* Called on the new cpu, just before
					* enabling interrupts. Must not sleep,
					* must not fail */
#define CPU_DYING_IDLE		0x000B /* CPU (unsigned)v dying, reached
					* idle loop. */
#define CPU_BROKEN		0x000C /* CPU (unsigned)v did not die properly,
					* perhaps due to preemption. */

/* Used for CPU hotplug events occurring while tasks are frozen due to a suspend
 * operation in progress
 */
#define CPU_TASKS_FROZEN	0x0010

#define CPU_ONLINE_FROZEN	(CPU_ONLINE | CPU_TASKS_FROZEN)
#define CPU_UP_PREPARE_FROZEN	(CPU_UP_PREPARE | CPU_TASKS_FROZEN)
#define CPU_UP_CANCELED_FROZEN	(CPU_UP_CANCELED | CPU_TASKS_FROZEN)
#define CPU_DOWN_PREPARE_FROZEN	(CPU_DOWN_PREPARE | CPU_TASKS_FROZEN)
#define CPU_DOWN_FAILED_FROZEN	(CPU_DOWN_FAILED | CPU_TASKS_FROZEN)
#define CPU_DEAD_FROZEN		(CPU_DEAD | CPU_TASKS_FROZEN)
#define CPU_DYING_FROZEN	(CPU_DYING | CPU_TASKS_FROZEN)
#define CPU_STARTING_FROZEN	(CPU_STARTING | CPU_TASKS_FROZEN)


#ifdef CONFIG_SMP
/* Need to know about CPUs going up/down? */
#if defined(CONFIG_HOTPLUG_CPU) || !defined(MODULE)
#define cpu_notifier(fn, pri) {					\
	static struct notifier_block fn##_nb =			\
		{ .notifier_call = fn, .priority = pri };	\
	register_cpu_notifier(&fn##_nb);			\
}

#define __cpu_notifier(fn, pri) {				\
	static struct notifier_block fn##_nb =			\
		{ .notifier_call = fn, .priority = pri };	\
	__register_cpu_notifier(&fn##_nb);			\
}

extern int register_cpu_notifier(struct notifier_block *nb);
extern int __register_cpu_notifier(struct notifier_block *nb);
extern void unregister_cpu_notifier(struct notifier_block *nb);
extern void __unregister_cpu_notifier(struct notifier_block *nb);

#else /* #if defined(CONFIG_HOTPLUG_CPU) || !defined(MODULE) */
#define cpu_notifier(fn, pri)	do { (void)(fn); } while (0)
#define __cpu_notifier(fn, pri)	do { (void)(fn); } while (0)

static inline int register_cpu_notifier(struct notifier_block *nb)
{
	return 0;
}

static inline int __register_cpu_notifier(struct notifier_block *nb)
{
	return 0;
}

static inline void unregister_cpu_notifier(struct notifier_block *nb)
{
}

static inline void __unregister_cpu_notifier(struct notifier_block *nb)
{
}
#endif

void smpboot_thread_init(void);
int cpu_up(unsigned int cpu);
void notify_cpu_starting(unsigned int cpu);
extern void cpu_maps_update_begin(void);
extern void cpu_maps_update_done(void);

#define cpu_notifier_register_begin	cpu_maps_update_begin
#define cpu_notifier_register_done	cpu_maps_update_done

#else	/* CONFIG_SMP */

#define cpu_notifier(fn, pri)	do { (void)(fn); } while (0)
#define __cpu_notifier(fn, pri)	do { (void)(fn); } while (0)

static inline int register_cpu_notifier(struct notifier_block *nb)
{
	return 0;
}

static inline int __register_cpu_notifier(struct notifier_block *nb)
{
	return 0;
}

static inline void unregister_cpu_notifier(struct notifier_block *nb)
{
}

static inline void __unregister_cpu_notifier(struct notifier_block *nb)
{
}

static inline void cpu_maps_update_begin(void)
{
}

static inline void cpu_maps_update_done(void)
{
}

static inline void cpu_notifier_register_begin(void)
{
}

static inline void cpu_notifier_register_done(void)
{
}

static inline void smpboot_thread_init(void)
{
}

#endif /* CONFIG_SMP */
extern struct bus_type cpu_subsys;

#ifdef CONFIG_HOTPLUG_CPU
/* Stop CPUs going up and down. */

extern void cpu_hotplug_begin(void);
extern void cpu_hotplug_done(void);
extern void get_online_cpus(void);
extern void put_online_cpus(void);
extern void cpu_hotplug_disable(void);
extern void cpu_hotplug_enable(void);
#define hotcpu_notifier(fn, pri)	cpu_notifier(fn, pri)
#define __hotcpu_notifier(fn, pri)	__cpu_notifier(fn, pri)
#define register_hotcpu_notifier(nb)	register_cpu_notifier(nb)
#define __register_hotcpu_notifier(nb)	__register_cpu_notifier(nb)
#define unregister_hotcpu_notifier(nb)	unregister_cpu_notifier(nb)
#define __unregister_hotcpu_notifier(nb)	__unregister_cpu_notifier(nb)
void clear_tasks_mm_cpumask(int cpu);
int cpu_down(unsigned int cpu);

#else		/* CONFIG_HOTPLUG_CPU */

static inline void cpu_hotplug_begin(void) {}
static inline void cpu_hotplug_done(void) {}
#define get_online_cpus()	do { } while (0)
#define put_online_cpus()	do { } while (0)
#define cpu_hotplug_disable()	do { } while (0)
#define cpu_hotplug_enable()	do { } while (0)
#define hotcpu_notifier(fn, pri)	do { (void)(fn); } while (0)
#define __hotcpu_notifier(fn, pri)	do { (void)(fn); } while (0)
/* These aren't inline functions due to a GCC bug. */
#define register_hotcpu_notifier(nb)	({ (void)(nb); 0; })
#define __register_hotcpu_notifier(nb)	({ (void)(nb); 0; })
#define unregister_hotcpu_notifier(nb)	({ (void)(nb); })
#define __unregister_hotcpu_notifier(nb)	({ (void)(nb); })
#endif		/* CONFIG_HOTPLUG_CPU */

#ifdef CONFIG_PM_SLEEP_SMP
extern int disable_nonboot_cpus(void);
extern void enable_nonboot_cpus(void);
#else /* !CONFIG_PM_SLEEP_SMP */
static inline int disable_nonboot_cpus(void) { return 0; }
static inline void enable_nonboot_cpus(void) {}
#endif /* !CONFIG_PM_SLEEP_SMP */

enum cpuhp_state {
	CPUHP_OFFLINE,
	CPUHP_ONLINE,
};

void cpu_startup_entry(enum cpuhp_state state);

void cpu_idle_poll_ctrl(bool enable);

void arch_cpu_idle(void);
void arch_cpu_idle_prepare(void);
void arch_cpu_idle_enter(void);
void arch_cpu_idle_exit(void);
void arch_cpu_idle_dead(void);

DECLARE_PER_CPU(bool, cpu_dead_idle);

int cpu_report_state(int cpu);
int cpu_check_up_prepare(int cpu);
void cpu_set_state_online(int cpu);
#ifdef CONFIG_HOTPLUG_CPU
bool cpu_wait_death(unsigned int cpu, int seconds);
bool cpu_report_death(void);
#endif /* #ifdef CONFIG_HOTPLUG_CPU */

<<<<<<< HEAD
#define IDLE_START 1
#define IDLE_END 2

void idle_notifier_register(struct notifier_block *n);
void idle_notifier_unregister(struct notifier_block *n);
void idle_notifier_call_chain(unsigned long val);
=======
/*
 * These are used for a global "mitigations=" cmdline option for toggling
 * optional CPU mitigations.
 */
enum cpu_mitigations {
	CPU_MITIGATIONS_OFF,
	CPU_MITIGATIONS_AUTO,
};

extern enum cpu_mitigations cpu_mitigations;

/* mitigations=off */
static inline bool cpu_mitigations_off(void)
{
	return cpu_mitigations == CPU_MITIGATIONS_OFF;
}
>>>>>>> 0f654c12

#endif /* _LINUX_CPU_H_ */<|MERGE_RESOLUTION|>--- conflicted
+++ resolved
@@ -296,14 +296,6 @@
 bool cpu_report_death(void);
 #endif /* #ifdef CONFIG_HOTPLUG_CPU */
 
-<<<<<<< HEAD
-#define IDLE_START 1
-#define IDLE_END 2
-
-void idle_notifier_register(struct notifier_block *n);
-void idle_notifier_unregister(struct notifier_block *n);
-void idle_notifier_call_chain(unsigned long val);
-=======
 /*
  * These are used for a global "mitigations=" cmdline option for toggling
  * optional CPU mitigations.
@@ -320,6 +312,12 @@
 {
 	return cpu_mitigations == CPU_MITIGATIONS_OFF;
 }
->>>>>>> 0f654c12
+
+#define IDLE_START 1
+#define IDLE_END 2
+
+void idle_notifier_register(struct notifier_block *n);
+void idle_notifier_unregister(struct notifier_block *n);
+void idle_notifier_call_chain(unsigned long val);
 
 #endif /* _LINUX_CPU_H_ */