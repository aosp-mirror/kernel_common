--- conflicted
+++ resolved
@@ -32,10 +32,7 @@
 #include <linux/sched.h>
 #include <linux/pgtable.h>
 #include <linux/kasan.h>
-<<<<<<< HEAD
-=======
 #include <linux/page_pinner.h>
->>>>>>> 76081a5f
 #include <linux/android_kabi.h>
 
 struct mempolicy;
@@ -651,13 +648,10 @@
 	struct page *(*find_special_page)(struct vm_area_struct *vma,
 					  unsigned long addr);
 
-<<<<<<< HEAD
-=======
 #ifdef CONFIG_SPECULATIVE_PAGE_FAULT
 	bool (*allow_speculation)(void);
 #endif
 
->>>>>>> 76081a5f
 	ANDROID_KABI_RESERVE(1);
 	ANDROID_KABI_RESERVE(2);
 	ANDROID_KABI_RESERVE(3);
@@ -1798,13 +1792,6 @@
 extern vm_fault_t __handle_speculative_fault(struct mm_struct *mm,
 					     unsigned long address,
 					     unsigned int flags,
-<<<<<<< HEAD
-					     struct vm_area_struct **vma);
-static inline vm_fault_t handle_speculative_fault(struct mm_struct *mm,
-						  unsigned long address,
-						  unsigned int flags,
-						  struct vm_area_struct **vma)
-=======
 					     struct vm_area_struct **vma,
 					     struct pt_regs *regs);
 static inline vm_fault_t handle_speculative_fault(struct mm_struct *mm,
@@ -1812,7 +1799,6 @@
 						  unsigned int flags,
 						  struct vm_area_struct **vma,
 						  struct pt_regs *regs)
->>>>>>> 76081a5f
 {
 	/*
 	 * Try speculative page fault for multithreaded user space task only.
@@ -1821,11 +1807,7 @@
 		*vma = NULL;
 		return VM_FAULT_RETRY;
 	}
-<<<<<<< HEAD
-	return __handle_speculative_fault(mm, address, flags, vma);
-=======
 	return __handle_speculative_fault(mm, address, flags, vma, regs);
->>>>>>> 76081a5f
 }
 extern bool can_reuse_spf_vma(struct vm_area_struct *vma,
 			      unsigned long address);
@@ -1833,12 +1815,8 @@
 static inline vm_fault_t handle_speculative_fault(struct mm_struct *mm,
 						  unsigned long address,
 						  unsigned int flags,
-<<<<<<< HEAD
-						  struct vm_area_struct **vma)
-=======
 						  struct vm_area_struct **vma,
 						  struct pt_regs *regs)
->>>>>>> 76081a5f
 {
 	return VM_FAULT_RETRY;
 }
