/* SPDX-License-Identifier: GPL-2.0 */
/* interrupt.h */
#ifndef _LINUX_INTERRUPT_H
#define _LINUX_INTERRUPT_H

#include <linux/kernel.h>
#include <linux/bitops.h>
#include <linux/cpumask.h>
#include <linux/irqreturn.h>
#include <linux/irqnr.h>
#include <linux/hardirq.h>
#include <linux/irqflags.h>
#include <linux/hrtimer.h>
#include <linux/kref.h>
#include <linux/workqueue.h>
#include <linux/jump_label.h>

#include <linux/atomic.h>
#include <asm/ptrace.h>
#include <asm/irq.h>
#include <asm/sections.h>

/*
 * These correspond to the IORESOURCE_IRQ_* defines in
 * linux/ioport.h to select the interrupt line behaviour.  When
 * requesting an interrupt without specifying a IRQF_TRIGGER, the
 * setting should be assumed to be "as already configured", which
 * may be as per machine or firmware initialisation.
 */
#define IRQF_TRIGGER_NONE	0x00000000
#define IRQF_TRIGGER_RISING	0x00000001
#define IRQF_TRIGGER_FALLING	0x00000002
#define IRQF_TRIGGER_HIGH	0x00000004
#define IRQF_TRIGGER_LOW	0x00000008
#define IRQF_TRIGGER_MASK	(IRQF_TRIGGER_HIGH | IRQF_TRIGGER_LOW | \
				 IRQF_TRIGGER_RISING | IRQF_TRIGGER_FALLING)
#define IRQF_TRIGGER_PROBE	0x00000010

/*
 * These flags used only by the kernel as part of the
 * irq handling routines.
 *
 * IRQF_SHARED - allow sharing the irq among several devices
 * IRQF_PROBE_SHARED - set by callers when they expect sharing mismatches to occur
 * IRQF_TIMER - Flag to mark this interrupt as timer interrupt
 * IRQF_PERCPU - Interrupt is per cpu
 * IRQF_NOBALANCING - Flag to exclude this interrupt from irq balancing
 * IRQF_IRQPOLL - Interrupt is used for polling (only the interrupt that is
 *                registered first in a shared interrupt is considered for
 *                performance reasons)
 * IRQF_ONESHOT - Interrupt is not reenabled after the hardirq handler finished.
 *                Used by threaded interrupts which need to keep the
 *                irq line disabled until the threaded handler has been run.
 * IRQF_NO_SUSPEND - Do not disable this IRQ during suspend.  Does not guarantee
 *                   that this interrupt will wake the system from a suspended
 *                   state.  See Documentation/power/suspend-and-interrupts.rst
 * IRQF_FORCE_RESUME - Force enable it on resume even if IRQF_NO_SUSPEND is set
 * IRQF_NO_THREAD - Interrupt cannot be threaded
 * IRQF_EARLY_RESUME - Resume IRQ early during syscore instead of at device
 *                resume time.
 * IRQF_COND_SUSPEND - If the IRQ is shared with a NO_SUSPEND user, execute this
 *                interrupt handler after suspending interrupts. For system
 *                wakeup devices users need to implement wakeup detection in
 *                their interrupt handlers.
 * IRQF_NO_AUTOEN - Don't enable IRQ or NMI automatically when users request it.
 *                Users will enable it explicitly by enable_irq() or enable_nmi()
 *                later.
 * IRQF_NO_DEBUG - Exclude from runnaway detection for IPI and similar handlers,
 *		   depends on IRQF_PERCPU.
 */
#define IRQF_SHARED		0x00000080
#define IRQF_PROBE_SHARED	0x00000100
#define __IRQF_TIMER		0x00000200
#define IRQF_PERCPU		0x00000400
#define IRQF_NOBALANCING	0x00000800
#define IRQF_IRQPOLL		0x00001000
#define IRQF_ONESHOT		0x00002000
#define IRQF_NO_SUSPEND		0x00004000
#define IRQF_FORCE_RESUME	0x00008000
#define IRQF_NO_THREAD		0x00010000
#define IRQF_EARLY_RESUME	0x00020000
#define IRQF_COND_SUSPEND	0x00040000
#define IRQF_NO_AUTOEN		0x00080000
#define IRQF_NO_DEBUG		0x00100000

#define IRQF_TIMER		(__IRQF_TIMER | IRQF_NO_SUSPEND | IRQF_NO_THREAD)

/*
 * These values can be returned by request_any_context_irq() and
 * describe the context the interrupt will be run in.
 *
 * IRQC_IS_HARDIRQ - interrupt runs in hardirq context
 * IRQC_IS_NESTED - interrupt runs in a nested threaded context
 */
enum {
	IRQC_IS_HARDIRQ	= 0,
	IRQC_IS_NESTED,
};

typedef irqreturn_t (*irq_handler_t)(int, void *);

/**
 * struct irqaction - per interrupt action descriptor
 * @handler:	interrupt handler function
 * @name:	name of the device
 * @dev_id:	cookie to identify the device
 * @percpu_dev_id:	cookie to identify the device
 * @next:	pointer to the next irqaction for shared interrupts
 * @irq:	interrupt number
 * @flags:	flags (see IRQF_* above)
 * @thread_fn:	interrupt handler function for threaded interrupts
 * @thread:	thread pointer for threaded interrupts
 * @secondary:	pointer to secondary irqaction (force threading)
 * @thread_flags:	flags related to @thread
 * @thread_mask:	bitmask for keeping track of @thread activity
 * @dir:	pointer to the proc/irq/NN/name entry
 */
struct irqaction {
	irq_handler_t		handler;
	void			*dev_id;
	void __percpu		*percpu_dev_id;
	struct irqaction	*next;
	irq_handler_t		thread_fn;
	struct task_struct	*thread;
	struct irqaction	*secondary;
	unsigned int		irq;
	unsigned int		flags;
	unsigned long		thread_flags;
	unsigned long		thread_mask;
	const char		*name;
	struct proc_dir_entry	*dir;
} ____cacheline_internodealigned_in_smp;

extern irqreturn_t no_action(int cpl, void *dev_id);

/*
 * If a (PCI) device interrupt is not connected we set dev->irq to
 * IRQ_NOTCONNECTED. This causes request_irq() to fail with -ENOTCONN, so we
 * can distingiush that case from other error returns.
 *
 * 0x80000000 is guaranteed to be outside the available range of interrupts
 * and easy to distinguish from other possible incorrect values.
 */
#define IRQ_NOTCONNECTED	(1U << 31)

extern int __must_check
request_threaded_irq(unsigned int irq, irq_handler_t handler,
		     irq_handler_t thread_fn,
		     unsigned long flags, const char *name, void *dev);

/**
 * request_irq - Add a handler for an interrupt line
 * @irq:	The interrupt line to allocate
 * @handler:	Function to be called when the IRQ occurs.
 *		Primary handler for threaded interrupts
 *		If NULL, the default primary handler is installed
 * @flags:	Handling flags
 * @name:	Name of the device generating this interrupt
 * @dev:	A cookie passed to the handler function
 *
 * This call allocates an interrupt and establishes a handler; see
 * the documentation for request_threaded_irq() for details.
 */
static inline int __must_check
request_irq(unsigned int irq, irq_handler_t handler, unsigned long flags,
	    const char *name, void *dev)
{
	return request_threaded_irq(irq, handler, NULL, flags, name, dev);
}

extern int __must_check
request_any_context_irq(unsigned int irq, irq_handler_t handler,
			unsigned long flags, const char *name, void *dev_id);

extern int __must_check
__request_percpu_irq(unsigned int irq, irq_handler_t handler,
		     unsigned long flags, const char *devname,
		     void __percpu *percpu_dev_id);

extern int __must_check
request_nmi(unsigned int irq, irq_handler_t handler, unsigned long flags,
	    const char *name, void *dev);

static inline int __must_check
request_percpu_irq(unsigned int irq, irq_handler_t handler,
		   const char *devname, void __percpu *percpu_dev_id)
{
	return __request_percpu_irq(irq, handler, 0,
				    devname, percpu_dev_id);
}

extern int __must_check
request_percpu_nmi(unsigned int irq, irq_handler_t handler,
		   const char *devname, void __percpu *dev);

extern const void *free_irq(unsigned int, void *);
extern void free_percpu_irq(unsigned int, void __percpu *);

extern const void *free_nmi(unsigned int irq, void *dev_id);
extern void free_percpu_nmi(unsigned int irq, void __percpu *percpu_dev_id);

struct device;

extern int __must_check
devm_request_threaded_irq(struct device *dev, unsigned int irq,
			  irq_handler_t handler, irq_handler_t thread_fn,
			  unsigned long irqflags, const char *devname,
			  void *dev_id);

static inline int __must_check
devm_request_irq(struct device *dev, unsigned int irq, irq_handler_t handler,
		 unsigned long irqflags, const char *devname, void *dev_id)
{
	return devm_request_threaded_irq(dev, irq, handler, NULL, irqflags,
					 devname, dev_id);
}

extern int __must_check
devm_request_any_context_irq(struct device *dev, unsigned int irq,
		 irq_handler_t handler, unsigned long irqflags,
		 const char *devname, void *dev_id);

extern void devm_free_irq(struct device *dev, unsigned int irq, void *dev_id);

bool irq_has_action(unsigned int irq);
extern void disable_irq_nosync(unsigned int irq);
extern bool disable_hardirq(unsigned int irq);
extern void disable_irq(unsigned int irq);
extern void disable_percpu_irq(unsigned int irq);
extern void enable_irq(unsigned int irq);
extern void enable_percpu_irq(unsigned int irq, unsigned int type);
extern bool irq_percpu_is_enabled(unsigned int irq);
extern void irq_wake_thread(unsigned int irq, void *dev_id);

extern void disable_nmi_nosync(unsigned int irq);
extern void disable_percpu_nmi(unsigned int irq);
extern void enable_nmi(unsigned int irq);
extern void enable_percpu_nmi(unsigned int irq, unsigned int type);
extern int prepare_percpu_nmi(unsigned int irq);
extern void teardown_percpu_nmi(unsigned int irq);

extern int irq_inject_interrupt(unsigned int irq);

/* The following three functions are for the core kernel use only. */
extern void suspend_device_irqs(void);
extern void resume_device_irqs(void);
extern void rearm_wake_irq(unsigned int irq);

/**
 * struct irq_affinity_notify - context for notification of IRQ affinity changes
 * @irq:		Interrupt to which notification applies
 * @kref:		Reference count, for internal use
 * @work:		Work item, for internal use
 * @notify:		Function to be called on change.  This will be
 *			called in process context.
 * @release:		Function to be called on release.  This will be
 *			called in process context.  Once registered, the
 *			structure must only be freed when this function is
 *			called or later.
 */
struct irq_affinity_notify {
	unsigned int irq;
	struct kref kref;
	struct work_struct work;
	void (*notify)(struct irq_affinity_notify *, const cpumask_t *mask);
	void (*release)(struct kref *ref);
};

#define	IRQ_AFFINITY_MAX_SETS  4

/**
 * struct irq_affinity - Description for automatic irq affinity assignements
 * @pre_vectors:	Don't apply affinity to @pre_vectors at beginning of
 *			the MSI(-X) vector space
 * @post_vectors:	Don't apply affinity to @post_vectors at end of
 *			the MSI(-X) vector space
 * @nr_sets:		The number of interrupt sets for which affinity
 *			spreading is required
 * @set_size:		Array holding the size of each interrupt set
 * @calc_sets:		Callback for calculating the number and size
 *			of interrupt sets
 * @priv:		Private data for usage by @calc_sets, usually a
 *			pointer to driver/device specific data.
 */
struct irq_affinity {
	unsigned int	pre_vectors;
	unsigned int	post_vectors;
	unsigned int	nr_sets;
	unsigned int	set_size[IRQ_AFFINITY_MAX_SETS];
	void		(*calc_sets)(struct irq_affinity *, unsigned int nvecs);
	void		*priv;
};

/**
 * struct irq_affinity_desc - Interrupt affinity descriptor
 * @mask:	cpumask to hold the affinity assignment
 * @is_managed: 1 if the interrupt is managed internally
 */
struct irq_affinity_desc {
	struct cpumask	mask;
	unsigned int	is_managed : 1;
};

#if defined(CONFIG_SMP)

extern cpumask_var_t irq_default_affinity;

extern int irq_set_affinity(unsigned int irq, const struct cpumask *cpumask);
extern int irq_force_affinity(unsigned int irq, const struct cpumask *cpumask);

extern int irq_can_set_affinity(unsigned int irq);
extern int irq_select_affinity(unsigned int irq);

extern int __irq_apply_affinity_hint(unsigned int irq, const struct cpumask *m,
				     bool setaffinity);

/**
 * irq_update_affinity_hint - Update the affinity hint
 * @irq:	Interrupt to update
 * @m:		cpumask pointer (NULL to clear the hint)
 *
 * Updates the affinity hint, but does not change the affinity of the interrupt.
 */
static inline int
irq_update_affinity_hint(unsigned int irq, const struct cpumask *m)
{
	return __irq_apply_affinity_hint(irq, m, false);
}

/**
 * irq_set_affinity_and_hint - Update the affinity hint and apply the provided
 *			     cpumask to the interrupt
 * @irq:	Interrupt to update
 * @m:		cpumask pointer (NULL to clear the hint)
 *
 * Updates the affinity hint and if @m is not NULL it applies it as the
 * affinity of that interrupt.
 */
static inline int
irq_set_affinity_and_hint(unsigned int irq, const struct cpumask *m)
{
	return __irq_apply_affinity_hint(irq, m, true);
}

/*
 * Deprecated. Use irq_update_affinity_hint() or irq_set_affinity_and_hint()
 * instead.
 */
static inline int irq_set_affinity_hint(unsigned int irq, const struct cpumask *m)
{
	return irq_set_affinity_and_hint(irq, m);
}

extern int irq_update_affinity_desc(unsigned int irq,
				    struct irq_affinity_desc *affinity);

extern int
irq_set_affinity_notifier(unsigned int irq, struct irq_affinity_notify *notify);

struct irq_affinity_desc *
irq_create_affinity_masks(unsigned int nvec, struct irq_affinity *affd);

unsigned int irq_calc_affinity_vectors(unsigned int minvec, unsigned int maxvec,
				       const struct irq_affinity *affd);

#else /* CONFIG_SMP */

static inline int irq_set_affinity(unsigned int irq, const struct cpumask *m)
{
	return -EINVAL;
}

static inline int irq_force_affinity(unsigned int irq, const struct cpumask *cpumask)
{
	return 0;
}

static inline int irq_can_set_affinity(unsigned int irq)
{
	return 0;
}

static inline int irq_select_affinity(unsigned int irq)  { return 0; }

static inline int irq_update_affinity_hint(unsigned int irq,
					   const struct cpumask *m)
{
	return -EINVAL;
}

static inline int irq_set_affinity_and_hint(unsigned int irq,
					    const struct cpumask *m)
{
	return -EINVAL;
}

static inline int irq_set_affinity_hint(unsigned int irq,
					const struct cpumask *m)
{
	return -EINVAL;
}

static inline int irq_update_affinity_desc(unsigned int irq,
					   struct irq_affinity_desc *affinity)
{
	return -EINVAL;
}

static inline int
irq_set_affinity_notifier(unsigned int irq, struct irq_affinity_notify *notify)
{
	return 0;
}

static inline struct irq_affinity_desc *
irq_create_affinity_masks(unsigned int nvec, struct irq_affinity *affd)
{
	return NULL;
}

static inline unsigned int
irq_calc_affinity_vectors(unsigned int minvec, unsigned int maxvec,
			  const struct irq_affinity *affd)
{
	return maxvec;
}

#endif /* CONFIG_SMP */

/*
 * Special lockdep variants of irq disabling/enabling.
 * These should be used for locking constructs that
 * know that a particular irq context which is disabled,
 * and which is the only irq-context user of a lock,
 * that it's safe to take the lock in the irq-disabled
 * section without disabling hardirqs.
 *
 * On !CONFIG_LOCKDEP they are equivalent to the normal
 * irq disable/enable methods.
 */
static inline void disable_irq_nosync_lockdep(unsigned int irq)
{
	disable_irq_nosync(irq);
#ifdef CONFIG_LOCKDEP
	local_irq_disable();
#endif
}

static inline void disable_irq_nosync_lockdep_irqsave(unsigned int irq, unsigned long *flags)
{
	disable_irq_nosync(irq);
#ifdef CONFIG_LOCKDEP
	local_irq_save(*flags);
#endif
}

static inline void disable_irq_lockdep(unsigned int irq)
{
	disable_irq(irq);
#ifdef CONFIG_LOCKDEP
	local_irq_disable();
#endif
}

static inline void enable_irq_lockdep(unsigned int irq)
{
#ifdef CONFIG_LOCKDEP
	local_irq_enable();
#endif
	enable_irq(irq);
}

static inline void enable_irq_lockdep_irqrestore(unsigned int irq, unsigned long *flags)
{
#ifdef CONFIG_LOCKDEP
	local_irq_restore(*flags);
#endif
	enable_irq(irq);
}

/* IRQ wakeup (PM) control: */
extern int irq_set_irq_wake(unsigned int irq, unsigned int on);

static inline int enable_irq_wake(unsigned int irq)
{
	return irq_set_irq_wake(irq, 1);
}

static inline int disable_irq_wake(unsigned int irq)
{
	return irq_set_irq_wake(irq, 0);
}

/*
 * irq_get_irqchip_state/irq_set_irqchip_state specific flags
 */
enum irqchip_irq_state {
	IRQCHIP_STATE_PENDING,		/* Is interrupt pending? */
	IRQCHIP_STATE_ACTIVE,		/* Is interrupt in progress? */
	IRQCHIP_STATE_MASKED,		/* Is interrupt masked? */
	IRQCHIP_STATE_LINE_LEVEL,	/* Is IRQ line high? */
};

extern int irq_get_irqchip_state(unsigned int irq, enum irqchip_irq_state which,
				 bool *state);
extern int irq_set_irqchip_state(unsigned int irq, enum irqchip_irq_state which,
				 bool state);

#ifdef CONFIG_IRQ_FORCED_THREADING
# ifdef CONFIG_PREEMPT_RT
#  define force_irqthreads()	(true)
# else
DECLARE_STATIC_KEY_FALSE(force_irqthreads_key);
#  define force_irqthreads()	(static_branch_unlikely(&force_irqthreads_key))
# endif
#else
#define force_irqthreads()	(false)
#endif

#ifndef local_softirq_pending

#ifndef local_softirq_pending_ref
#define local_softirq_pending_ref irq_stat.__softirq_pending
#endif

#define local_softirq_pending()	(__this_cpu_read(local_softirq_pending_ref))
#define set_softirq_pending(x)	(__this_cpu_write(local_softirq_pending_ref, (x)))
#define or_softirq_pending(x)	(__this_cpu_or(local_softirq_pending_ref, (x)))

/**
 * __cpu_softirq_pending() - Checks to see if softirq is pending on a cpu
 *
 * This helper is inherently racy, as we're accessing per-cpu data w/o locks.
 * But peeking at the flag can still be useful when deciding where to place a
 * task.
 */
static inline u32 __cpu_softirq_pending(int cpu)
{
	return (u32)per_cpu(local_softirq_pending_ref, cpu);
}
#endif /* local_softirq_pending */

/* Some architectures might implement lazy enabling/disabling of
 * interrupts. In some cases, such as stop_machine, we might want
 * to ensure that after a local_irq_disable(), interrupts have
 * really been disabled in hardware. Such architectures need to
 * implement the following hook.
 */
#ifndef hard_irq_disable
#define hard_irq_disable()	do { } while(0)
#endif

/* PLEASE, avoid to allocate new softirqs, if you need not _really_ high
   frequency threaded job scheduling. For almost all the purposes
   tasklets are more than enough. F.e. all serial device BHs et
   al. should be converted to tasklets, not to softirqs.
 */

enum
{
	HI_SOFTIRQ=0,
	TIMER_SOFTIRQ,
	NET_TX_SOFTIRQ,
	NET_RX_SOFTIRQ,
	BLOCK_SOFTIRQ,
	IRQ_POLL_SOFTIRQ,
	TASKLET_SOFTIRQ,
	SCHED_SOFTIRQ,
	HRTIMER_SOFTIRQ,
	RCU_SOFTIRQ,    /* Preferable RCU should always be the last softirq */

	NR_SOFTIRQS
};

/*
 * The following vectors can be safely ignored after ksoftirqd is parked:
 *
 * _ RCU:
 * 	1) rcutree_migrate_callbacks() migrates the queue.
 * 	2) rcu_report_dead() reports the final quiescent states.
 *
 * _ IRQ_POLL: irq_poll_cpu_dead() migrates the queue
 *
 * _ (HR)TIMER_SOFTIRQ: (hr)timers_dead_cpu() migrates the queue
 */
<<<<<<< HEAD
#define SOFTIRQ_HOTPLUG_SAFE_MASK (BIT(RCU_SOFTIRQ) | BIT(IRQ_POLL_SOFTIRQ))
/* Softirq's where the handling might be long: */
#define LONG_SOFTIRQ_MASK (BIT(NET_TX_SOFTIRQ)    | \
			   BIT(NET_RX_SOFTIRQ)    | \
			   BIT(BLOCK_SOFTIRQ)     | \
			   BIT(IRQ_POLL_SOFTIRQ))
=======
#define SOFTIRQ_HOTPLUG_SAFE_MASK (BIT(TIMER_SOFTIRQ) | BIT(IRQ_POLL_SOFTIRQ) |\
				   BIT(HRTIMER_SOFTIRQ) | BIT(RCU_SOFTIRQ))

>>>>>>> ecda77b4

/* map softirq index to softirq name. update 'softirq_to_name' in
 * kernel/softirq.c when adding a new softirq.
 */
extern const char * const softirq_to_name[NR_SOFTIRQS];

/* softirq mask and active fields moved to irq_cpustat_t in
 * asm/hardirq.h to get better cache usage.  KAO
 */

struct softirq_action
{
	void	(*action)(struct softirq_action *);
};

asmlinkage void do_softirq(void);
asmlinkage void __do_softirq(void);

#ifdef CONFIG_PREEMPT_RT
extern void do_softirq_post_smp_call_flush(unsigned int was_pending);
#else
static inline void do_softirq_post_smp_call_flush(unsigned int unused)
{
	do_softirq();
}
#endif

extern void open_softirq(int nr, void (*action)(struct softirq_action *));
extern void softirq_init(void);
extern void __raise_softirq_irqoff(unsigned int nr);

extern void raise_softirq_irqoff(unsigned int nr);
extern void raise_softirq(unsigned int nr);

DECLARE_PER_CPU(struct task_struct *, ksoftirqd);

#ifdef CONFIG_RT_SOFTIRQ_AWARE_SCHED
DECLARE_PER_CPU(u32, active_softirqs);
#endif

static inline struct task_struct *this_cpu_ksoftirqd(void)
{
	return this_cpu_read(ksoftirqd);
}

/* Tasklets --- multithreaded analogue of BHs.

   This API is deprecated. Please consider using threaded IRQs instead:
   https://lore.kernel.org/lkml/20200716081538.2sivhkj4hcyrusem@linutronix.de

   Main feature differing them of generic softirqs: tasklet
   is running only on one CPU simultaneously.

   Main feature differing them of BHs: different tasklets
   may be run simultaneously on different CPUs.

   Properties:
   * If tasklet_schedule() is called, then tasklet is guaranteed
     to be executed on some cpu at least once after this.
   * If the tasklet is already scheduled, but its execution is still not
     started, it will be executed only once.
   * If this tasklet is already running on another CPU (or schedule is called
     from tasklet itself), it is rescheduled for later.
   * Tasklet is strictly serialized wrt itself, but not
     wrt another tasklets. If client needs some intertask synchronization,
     he makes it with spinlocks.
 */

struct tasklet_struct
{
	struct tasklet_struct *next;
	unsigned long state;
	atomic_t count;
	bool use_callback;
	union {
		void (*func)(unsigned long data);
		void (*callback)(struct tasklet_struct *t);
	};
	unsigned long data;
};

#define DECLARE_TASKLET(name, _callback)		\
struct tasklet_struct name = {				\
	.count = ATOMIC_INIT(0),			\
	.callback = _callback,				\
	.use_callback = true,				\
}

#define DECLARE_TASKLET_DISABLED(name, _callback)	\
struct tasklet_struct name = {				\
	.count = ATOMIC_INIT(1),			\
	.callback = _callback,				\
	.use_callback = true,				\
}

#define from_tasklet(var, callback_tasklet, tasklet_fieldname)	\
	container_of(callback_tasklet, typeof(*var), tasklet_fieldname)

#define DECLARE_TASKLET_OLD(name, _func)		\
struct tasklet_struct name = {				\
	.count = ATOMIC_INIT(0),			\
	.func = _func,					\
}

#define DECLARE_TASKLET_DISABLED_OLD(name, _func)	\
struct tasklet_struct name = {				\
	.count = ATOMIC_INIT(1),			\
	.func = _func,					\
}

enum
{
	TASKLET_STATE_SCHED,	/* Tasklet is scheduled for execution */
	TASKLET_STATE_RUN	/* Tasklet is running (SMP only) */
};

#if defined(CONFIG_SMP) || defined(CONFIG_PREEMPT_RT)
static inline int tasklet_trylock(struct tasklet_struct *t)
{
	return !test_and_set_bit(TASKLET_STATE_RUN, &(t)->state);
}

void tasklet_unlock(struct tasklet_struct *t);
void tasklet_unlock_wait(struct tasklet_struct *t);
void tasklet_unlock_spin_wait(struct tasklet_struct *t);

#else
static inline int tasklet_trylock(struct tasklet_struct *t) { return 1; }
static inline void tasklet_unlock(struct tasklet_struct *t) { }
static inline void tasklet_unlock_wait(struct tasklet_struct *t) { }
static inline void tasklet_unlock_spin_wait(struct tasklet_struct *t) { }
#endif

extern void __tasklet_schedule(struct tasklet_struct *t);

static inline void tasklet_schedule(struct tasklet_struct *t)
{
	if (!test_and_set_bit(TASKLET_STATE_SCHED, &t->state))
		__tasklet_schedule(t);
}

extern void __tasklet_hi_schedule(struct tasklet_struct *t);

static inline void tasklet_hi_schedule(struct tasklet_struct *t)
{
	if (!test_and_set_bit(TASKLET_STATE_SCHED, &t->state))
		__tasklet_hi_schedule(t);
}

static inline void tasklet_disable_nosync(struct tasklet_struct *t)
{
	atomic_inc(&t->count);
	smp_mb__after_atomic();
}

/*
 * Do not use in new code. Disabling tasklets from atomic contexts is
 * error prone and should be avoided.
 */
static inline void tasklet_disable_in_atomic(struct tasklet_struct *t)
{
	tasklet_disable_nosync(t);
	tasklet_unlock_spin_wait(t);
	smp_mb();
}

static inline void tasklet_disable(struct tasklet_struct *t)
{
	tasklet_disable_nosync(t);
	tasklet_unlock_wait(t);
	smp_mb();
}

static inline void tasklet_enable(struct tasklet_struct *t)
{
	smp_mb__before_atomic();
	atomic_dec(&t->count);
}

extern void tasklet_kill(struct tasklet_struct *t);
extern void tasklet_init(struct tasklet_struct *t,
			 void (*func)(unsigned long), unsigned long data);
extern void tasklet_setup(struct tasklet_struct *t,
			  void (*callback)(struct tasklet_struct *));

/*
 * Autoprobing for irqs:
 *
 * probe_irq_on() and probe_irq_off() provide robust primitives
 * for accurate IRQ probing during kernel initialization.  They are
 * reasonably simple to use, are not "fooled" by spurious interrupts,
 * and, unlike other attempts at IRQ probing, they do not get hung on
 * stuck interrupts (such as unused PS2 mouse interfaces on ASUS boards).
 *
 * For reasonably foolproof probing, use them as follows:
 *
 * 1. clear and/or mask the device's internal interrupt.
 * 2. sti();
 * 3. irqs = probe_irq_on();      // "take over" all unassigned idle IRQs
 * 4. enable the device and cause it to trigger an interrupt.
 * 5. wait for the device to interrupt, using non-intrusive polling or a delay.
 * 6. irq = probe_irq_off(irqs);  // get IRQ number, 0=none, negative=multiple
 * 7. service the device to clear its pending interrupt.
 * 8. loop again if paranoia is required.
 *
 * probe_irq_on() returns a mask of allocated irq's.
 *
 * probe_irq_off() takes the mask as a parameter,
 * and returns the irq number which occurred,
 * or zero if none occurred, or a negative irq number
 * if more than one irq occurred.
 */

#if !defined(CONFIG_GENERIC_IRQ_PROBE) 
static inline unsigned long probe_irq_on(void)
{
	return 0;
}
static inline int probe_irq_off(unsigned long val)
{
	return 0;
}
static inline unsigned int probe_irq_mask(unsigned long val)
{
	return 0;
}
#else
extern unsigned long probe_irq_on(void);	/* returns 0 on failure */
extern int probe_irq_off(unsigned long);	/* returns 0 or negative on failure */
extern unsigned int probe_irq_mask(unsigned long);	/* returns mask of ISA interrupts */
#endif

#ifdef CONFIG_PROC_FS
/* Initialize /proc/irq/ */
extern void init_irq_proc(void);
#else
static inline void init_irq_proc(void)
{
}
#endif

#ifdef CONFIG_IRQ_TIMINGS
void irq_timings_enable(void);
void irq_timings_disable(void);
u64 irq_timings_next_event(u64 now);
#endif

struct seq_file;
int show_interrupts(struct seq_file *p, void *v);
int arch_show_interrupts(struct seq_file *p, int prec);

extern int early_irq_init(void);
extern int arch_probe_nr_irqs(void);
extern int arch_early_irq_init(void);

/*
 * We want to know which function is an entrypoint of a hardirq or a softirq.
 */
#ifndef __irq_entry
# define __irq_entry	 __section(".irqentry.text")
#endif

#define __softirq_entry  __section(".softirqentry.text")

#endif<|MERGE_RESOLUTION|>--- conflicted
+++ resolved
@@ -583,18 +583,14 @@
  *
  * _ (HR)TIMER_SOFTIRQ: (hr)timers_dead_cpu() migrates the queue
  */
-<<<<<<< HEAD
-#define SOFTIRQ_HOTPLUG_SAFE_MASK (BIT(RCU_SOFTIRQ) | BIT(IRQ_POLL_SOFTIRQ))
+#define SOFTIRQ_HOTPLUG_SAFE_MASK (BIT(TIMER_SOFTIRQ) | BIT(IRQ_POLL_SOFTIRQ) |\
+				   BIT(HRTIMER_SOFTIRQ) | BIT(RCU_SOFTIRQ))
+
 /* Softirq's where the handling might be long: */
 #define LONG_SOFTIRQ_MASK (BIT(NET_TX_SOFTIRQ)    | \
 			   BIT(NET_RX_SOFTIRQ)    | \
 			   BIT(BLOCK_SOFTIRQ)     | \
 			   BIT(IRQ_POLL_SOFTIRQ))
-=======
-#define SOFTIRQ_HOTPLUG_SAFE_MASK (BIT(TIMER_SOFTIRQ) | BIT(IRQ_POLL_SOFTIRQ) |\
-				   BIT(HRTIMER_SOFTIRQ) | BIT(RCU_SOFTIRQ))
-
->>>>>>> ecda77b4
 
 /* map softirq index to softirq name. update 'softirq_to_name' in
  * kernel/softirq.c when adding a new softirq.
