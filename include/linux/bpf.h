--- conflicted
+++ resolved
@@ -359,15 +359,12 @@
 /* verify correctness of eBPF program */
 int bpf_check(struct bpf_prog **fp, union bpf_attr *attr);
 
-<<<<<<< HEAD
 struct bpf_prog *bpf_prog_get_type_path(const char *name, enum bpf_prog_type type);
 
-=======
 static inline bool unprivileged_ebpf_enabled(void)
 {
 	return !sysctl_unprivileged_bpf_disabled;
 }
->>>>>>> 0f4e5f28
 #else
 static inline void bpf_register_prog_type(struct bpf_prog_type_list *tl)
 {
@@ -395,7 +392,6 @@
 {
 	return ERR_PTR(-EOPNOTSUPP);
 }
-<<<<<<< HEAD
 static inline int bpf_obj_get_user(const char __user *pathname)
 {
 	return -EOPNOTSUPP;
@@ -406,14 +402,12 @@
 {
 	return ERR_PTR(-EOPNOTSUPP);
 }
-=======
 
 static inline bool unprivileged_ebpf_enabled(void)
 {
 	return false;
 }
 
->>>>>>> 0f4e5f28
 #endif /* CONFIG_BPF_SYSCALL */
 
 /* verifier prototypes for helper functions called from eBPF programs */
