/* Copyright (c) 2011-2014 PLUMgrid, http://plumgrid.com
 *
 * This program is free software; you can redistribute it and/or
 * modify it under the terms of version 2 of the GNU General Public
 * License as published by the Free Software Foundation.
 */
#ifndef _LINUX_BPF_H
#define _LINUX_BPF_H 1

#include <uapi/linux/bpf.h>
#include <linux/workqueue.h>
#include <linux/file.h>
#include <linux/percpu.h>
#include <linux/err.h>

struct perf_event;
struct bpf_map;

/* map is generic key/value storage optionally accesible by eBPF programs */
struct bpf_map_ops {
	/* funcs callable from userspace (via syscall) */
	struct bpf_map *(*map_alloc)(union bpf_attr *attr);
	void (*map_release)(struct bpf_map *map, struct file *map_file);
	void (*map_free)(struct bpf_map *map);
	int (*map_get_next_key)(struct bpf_map *map, void *key, void *next_key);

	/* funcs callable from userspace and from eBPF programs */
	void *(*map_lookup_elem)(struct bpf_map *map, void *key);
	int (*map_update_elem)(struct bpf_map *map, void *key, void *value, u64 flags);
	int (*map_delete_elem)(struct bpf_map *map, void *key);

	/* funcs called by prog_array and perf_event_array map */
	void *(*map_fd_get_ptr)(struct bpf_map *map, struct file *map_file,
				int fd);
	void (*map_fd_put_ptr)(void *ptr);
};

struct bpf_map {
	/* 1st cacheline with read-mostly members of which some
	 * are also accessed in fast-path (e.g. ops, max_entries).
	 */
	const struct bpf_map_ops *ops ____cacheline_aligned;
	enum bpf_map_type map_type;
	u32 key_size;
	u32 value_size;
	u32 max_entries;
	u32 map_flags;
	u32 pages;
	bool unpriv_array;
	/* 7 bytes hole */

	/* 2nd cacheline with misc members to avoid false sharing
	 * particularly with refcounting.
	 */
	struct user_struct *user ____cacheline_aligned;
	atomic_t refcnt;
	atomic_t usercnt;
<<<<<<< HEAD
#ifdef CONFIG_SECURITY
	void *security;
#endif
=======
	struct work_struct work;
>>>>>>> 6c6f924f
};

struct bpf_map_type_list {
	struct list_head list_node;
	const struct bpf_map_ops *ops;
	enum bpf_map_type type;
};

/* function argument constraints */
enum bpf_arg_type {
	ARG_DONTCARE = 0,	/* unused argument in helper function */

	/* the following constraints used to prototype
	 * bpf_map_lookup/update/delete_elem() functions
	 */
	ARG_CONST_MAP_PTR,	/* const argument used as pointer to bpf_map */
	ARG_PTR_TO_MAP_KEY,	/* pointer to stack used as map key */
	ARG_PTR_TO_MAP_VALUE,	/* pointer to stack used as map value */

	/* the following constraints used to prototype bpf_memcmp() and other
	 * functions that access data on eBPF program stack
	 */
	ARG_PTR_TO_STACK,	/* any pointer to eBPF program stack */
	ARG_PTR_TO_RAW_STACK,	/* any pointer to eBPF program stack, area does not
				 * need to be initialized, helper function must fill
				 * all bytes or clear them in error case.
				 */

	ARG_CONST_STACK_SIZE,	/* number of bytes accessed from stack */
	ARG_CONST_STACK_SIZE_OR_ZERO, /* number of bytes accessed from stack or 0 */

	ARG_PTR_TO_CTX,		/* pointer to context */
	ARG_ANYTHING,		/* any (initialized) argument is ok */
};

/* type of values returned from helper functions */
enum bpf_return_type {
	RET_INTEGER,			/* function returns integer */
	RET_VOID,			/* function doesn't return anything */
	RET_PTR_TO_MAP_VALUE_OR_NULL,	/* returns a pointer to map elem value or NULL */
};

/* eBPF function prototype used by verifier to allow BPF_CALLs from eBPF programs
 * to in-kernel helper functions and for adjusting imm32 field in BPF_CALL
 * instructions after verifying
 */
struct bpf_func_proto {
	u64 (*func)(u64 r1, u64 r2, u64 r3, u64 r4, u64 r5);
	bool gpl_only;
	bool pkt_access;
	enum bpf_return_type ret_type;
	enum bpf_arg_type arg1_type;
	enum bpf_arg_type arg2_type;
	enum bpf_arg_type arg3_type;
	enum bpf_arg_type arg4_type;
	enum bpf_arg_type arg5_type;
};

/* bpf_context is intentionally undefined structure. Pointer to bpf_context is
 * the first argument to eBPF programs.
 * For socket filters: 'struct bpf_context *' == 'struct sk_buff *'
 */
struct bpf_context;

enum bpf_access_type {
	BPF_READ = 1,
	BPF_WRITE = 2
};

/* types of values stored in eBPF registers */
enum bpf_reg_type {
	NOT_INIT = 0,		 /* nothing was written into register */
	UNKNOWN_VALUE,		 /* reg doesn't contain a valid pointer */
	PTR_TO_CTX,		 /* reg points to bpf_context */
	CONST_PTR_TO_MAP,	 /* reg points to struct bpf_map */
	PTR_TO_MAP_VALUE,	 /* reg points to map element value */
	PTR_TO_MAP_VALUE_OR_NULL,/* points to map elem value or NULL */
	FRAME_PTR,		 /* reg == frame_pointer */
	PTR_TO_STACK,		 /* reg == frame_pointer + imm */
	CONST_IMM,		 /* constant integer value */

	/* PTR_TO_PACKET represents:
	 * skb->data
	 * skb->data + imm
	 * skb->data + (u16) var
	 * skb->data + (u16) var + imm
	 * if (range > 0) then [ptr, ptr + range - off) is safe to access
	 * if (id > 0) means that some 'var' was added
	 * if (off > 0) menas that 'imm' was added
	 */
	PTR_TO_PACKET,
	PTR_TO_PACKET_END,	 /* skb->data + headlen */

	/* PTR_TO_MAP_VALUE_ADJ is used for doing pointer math inside of a map
	 * elem value.  We only allow this if we can statically verify that
	 * access from this register are going to fall within the size of the
	 * map element.
	 */
	PTR_TO_MAP_VALUE_ADJ,
};

struct bpf_prog;

struct bpf_verifier_ops {
	/* return eBPF function prototype for verification */
	const struct bpf_func_proto *(*get_func_proto)(enum bpf_func_id func_id);

	/* return true if 'size' wide access at offset 'off' within bpf_context
	 * with 'type' (read or write) is allowed
	 */
	bool (*is_valid_access)(int off, int size, enum bpf_access_type type,
				enum bpf_reg_type *reg_type);
	int (*gen_prologue)(struct bpf_insn *insn, bool direct_write,
			    const struct bpf_prog *prog);
	u32 (*convert_ctx_access)(enum bpf_access_type type, int dst_reg,
				  int src_reg, int ctx_off,
				  struct bpf_insn *insn, struct bpf_prog *prog);
};

struct bpf_prog_type_list {
	struct list_head list_node;
	const struct bpf_verifier_ops *ops;
	enum bpf_prog_type type;
};

struct bpf_prog_aux {
	atomic_t refcnt;
	u32 used_map_cnt;
	u32 max_ctx_offset;
	const struct bpf_verifier_ops *ops;
	struct bpf_map **used_maps;
	struct bpf_prog *prog;
	struct user_struct *user;
#ifdef CONFIG_SECURITY
	void *security;
#endif
	union {
		struct work_struct work;
		struct rcu_head	rcu;
	};
};

struct bpf_array {
	struct bpf_map map;
	u32 elem_size;
	u32 index_mask;
	/* 'ownership' of prog_array is claimed by the first program that
	 * is going to use this map or by the first program which FD is stored
	 * in the map to make sure that all callers and callees have the same
	 * prog_type and JITed flag
	 */
	enum bpf_prog_type owner_prog_type;
	bool owner_jited;
	union {
		char value[0] __aligned(8);
		void *ptrs[0] __aligned(8);
		void __percpu *pptrs[0] __aligned(8);
	};
};

#define MAX_TAIL_CALL_CNT 32

struct bpf_event_entry {
	struct perf_event *event;
	struct file *perf_file;
	struct file *map_file;
	struct rcu_head rcu;
};

u64 bpf_tail_call(u64 ctx, u64 r2, u64 index, u64 r4, u64 r5);
u64 bpf_get_stackid(u64 r1, u64 r2, u64 r3, u64 r4, u64 r5);

bool bpf_prog_array_compatible(struct bpf_array *array, const struct bpf_prog *fp);

const struct bpf_func_proto *bpf_get_trace_printk_proto(void);

typedef unsigned long (*bpf_ctx_copy_t)(void *dst, const void *src,
					unsigned long off, unsigned long len);

u64 bpf_event_output(struct bpf_map *map, u64 flags, void *meta, u64 meta_size,
		     void *ctx, u64 ctx_size, bpf_ctx_copy_t ctx_copy);

#ifdef CONFIG_BPF_SYSCALL
DECLARE_PER_CPU(int, bpf_prog_active);

void bpf_register_prog_type(struct bpf_prog_type_list *tl);
void bpf_register_map_type(struct bpf_map_type_list *tl);

extern const struct file_operations bpf_map_fops;
extern const struct file_operations bpf_prog_fops;

struct bpf_prog *bpf_prog_get(u32 ufd);
struct bpf_prog *bpf_prog_get_type(u32 ufd, enum bpf_prog_type type);
struct bpf_prog *bpf_prog_add(struct bpf_prog *prog, int i);
struct bpf_prog *bpf_prog_inc(struct bpf_prog *prog);
void bpf_prog_put(struct bpf_prog *prog);

struct bpf_map *bpf_map_get_with_uref(u32 ufd);
struct bpf_map *__bpf_map_get(struct fd f);
struct bpf_map *bpf_map_inc(struct bpf_map *map, bool uref);
void bpf_map_put_with_uref(struct bpf_map *map);
void bpf_map_put(struct bpf_map *map);
int bpf_map_precharge_memlock(u32 pages);
void *bpf_map_area_alloc(size_t size);
void bpf_map_area_free(void *base);

extern int sysctl_unprivileged_bpf_disabled;

int bpf_map_new_fd(struct bpf_map *map, int flags);
int bpf_prog_new_fd(struct bpf_prog *prog);

int bpf_obj_pin_user(u32 ufd, const char __user *pathname);
int bpf_obj_get_user(const char __user *pathname, int flags);

int bpf_percpu_hash_copy(struct bpf_map *map, void *key, void *value);
int bpf_percpu_array_copy(struct bpf_map *map, void *key, void *value);
int bpf_percpu_hash_update(struct bpf_map *map, void *key, void *value,
			   u64 flags);
int bpf_percpu_array_update(struct bpf_map *map, void *key, void *value,
			    u64 flags);

int bpf_stackmap_copy(struct bpf_map *map, void *key, void *value);

int bpf_fd_array_map_update_elem(struct bpf_map *map, struct file *map_file,
				 void *key, void *value, u64 map_flags);
void bpf_fd_array_map_clear(struct bpf_map *map);

int bpf_get_file_flag(int flags);

/* memcpy that is used with 8-byte aligned pointers, power-of-8 size and
 * forced to use 'long' read/writes to try to atomically copy long counters.
 * Best-effort only.  No barriers here, since it _will_ race with concurrent
 * updates from BPF programs. Called from bpf syscall and mostly used with
 * size 8 or 16 bytes, so ask compiler to inline it.
 */
static inline void bpf_long_memcpy(void *dst, const void *src, u32 size)
{
	const long *lsrc = src;
	long *ldst = dst;

	size /= sizeof(long);
	while (size--)
		*ldst++ = *lsrc++;
}

/* verify correctness of eBPF program */
int bpf_check(struct bpf_prog **fp, union bpf_attr *attr);
#else
static inline void bpf_register_prog_type(struct bpf_prog_type_list *tl)
{
}

static inline struct bpf_prog *bpf_prog_get(u32 ufd)
{
	return ERR_PTR(-EOPNOTSUPP);
}

static inline struct bpf_prog *bpf_prog_get_type(u32 ufd,
						 enum bpf_prog_type type)
{
	return ERR_PTR(-EOPNOTSUPP);
}
static inline struct bpf_prog *bpf_prog_add(struct bpf_prog *prog, int i)
{
	return ERR_PTR(-EOPNOTSUPP);
}

static inline void bpf_prog_put(struct bpf_prog *prog)
{
}
static inline struct bpf_prog *bpf_prog_inc(struct bpf_prog *prog)
{
	return ERR_PTR(-EOPNOTSUPP);
}
#endif /* CONFIG_BPF_SYSCALL */

/* verifier prototypes for helper functions called from eBPF programs */
extern const struct bpf_func_proto bpf_map_lookup_elem_proto;
extern const struct bpf_func_proto bpf_map_update_elem_proto;
extern const struct bpf_func_proto bpf_map_delete_elem_proto;

extern const struct bpf_func_proto bpf_get_prandom_u32_proto;
extern const struct bpf_func_proto bpf_get_smp_processor_id_proto;
extern const struct bpf_func_proto bpf_tail_call_proto;
extern const struct bpf_func_proto bpf_ktime_get_ns_proto;
extern const struct bpf_func_proto bpf_get_current_pid_tgid_proto;
extern const struct bpf_func_proto bpf_get_current_uid_gid_proto;
extern const struct bpf_func_proto bpf_get_current_comm_proto;
extern const struct bpf_func_proto bpf_skb_vlan_push_proto;
extern const struct bpf_func_proto bpf_skb_vlan_pop_proto;
extern const struct bpf_func_proto bpf_get_stackid_proto;

/* Shared helpers among cBPF and eBPF. */
void bpf_user_rnd_init_once(void);
u64 bpf_user_rnd_u32(u64 r1, u64 r2, u64 r3, u64 r4, u64 r5);

#endif /* _LINUX_BPF_H */<|MERGE_RESOLUTION|>--- conflicted
+++ resolved
@@ -55,13 +55,10 @@
 	struct user_struct *user ____cacheline_aligned;
 	atomic_t refcnt;
 	atomic_t usercnt;
-<<<<<<< HEAD
+	struct work_struct work;
 #ifdef CONFIG_SECURITY
 	void *security;
 #endif
-=======
-	struct work_struct work;
->>>>>>> 6c6f924f
 };
 
 struct bpf_map_type_list {
