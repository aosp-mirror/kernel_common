--- conflicted
+++ resolved
@@ -44,11 +44,8 @@
 void folio_migrate_copy(struct folio *newfolio, struct folio *folio);
 int folio_migrate_mapping(struct address_space *mapping,
 		struct folio *newfolio, struct folio *folio, int extra_count);
-<<<<<<< HEAD
-=======
 
 extern bool numa_demotion_enabled;
->>>>>>> 512b7931
 #else
 
 static inline void putback_movable_pages(struct list_head *l) {}
