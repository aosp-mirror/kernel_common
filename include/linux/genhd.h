/* SPDX-License-Identifier: GPL-2.0 */
#ifndef _LINUX_GENHD_H
#define _LINUX_GENHD_H

/*
 * 	genhd.h Copyright (C) 1992 Drew Eckhardt
 *	Generic hard disk header file by  
 * 		Drew Eckhardt
 *
 *		<drew@colorado.edu>
 */

#include <linux/types.h>
#include <linux/kdev_t.h>
#include <linux/rcupdate.h>
#include <linux/slab.h>
#include <linux/percpu-refcount.h>
#include <linux/uuid.h>
#include <linux/blk_types.h>
#include <asm/local.h>

#ifdef CONFIG_BLOCK

#define dev_to_disk(device)	container_of((device), struct gendisk, part0.__dev)
#define dev_to_part(device)	container_of((device), struct hd_struct, __dev)
#define disk_to_dev(disk)	(&(disk)->part0.__dev)
#define part_to_dev(part)	(&((part)->__dev))

extern struct device_type part_type;
extern struct class block_class;

#define DISK_MAX_PARTS			256
#define DISK_NAME_LEN			32

#include <linux/major.h>
#include <linux/device.h>
#include <linux/smp.h>
#include <linux/string.h>
#include <linux/fs.h>
#include <linux/workqueue.h>

struct disk_stats {
	u64 nsecs[NR_STAT_GROUPS];
	unsigned long sectors[NR_STAT_GROUPS];
	unsigned long ios[NR_STAT_GROUPS];
	unsigned long merges[NR_STAT_GROUPS];
	unsigned long io_ticks;
	local_t in_flight[2];
};

#define PARTITION_META_INFO_VOLNAMELTH	64
/*
 * Enough for the string representation of any kind of UUID plus NULL.
 * EFI UUID is 36 characters. MSDOS UUID is 11 characters.
 */
#define PARTITION_META_INFO_UUIDLTH	(UUID_STRING_LEN + 1)

struct partition_meta_info {
	char uuid[PARTITION_META_INFO_UUIDLTH];
	u8 volname[PARTITION_META_INFO_VOLNAMELTH];
};

struct hd_struct {
	sector_t start_sect;
	/*
	 * nr_sects is protected by sequence counter. One might extend a
	 * partition while IO is happening to it and update of nr_sects
	 * can be non-atomic on 32bit machines with 64bit sector_t.
	 */
	sector_t nr_sects;
	seqcount_t nr_sects_seq;
	sector_t alignment_offset;
	unsigned int discard_alignment;
	struct device __dev;
	struct kobject *holder_dir;
	int policy, partno;
	struct partition_meta_info *info;
#ifdef CONFIG_FAIL_MAKE_REQUEST
	int make_it_fail;
#endif
	unsigned long stamp;
#ifdef	CONFIG_SMP
	struct disk_stats __percpu *dkstats;
#else
	struct disk_stats dkstats;
#endif
	struct percpu_ref ref;
	struct rcu_work rcu_work;
};

/**
 * DOC: genhd capability flags
 *
 * ``GENHD_FL_REMOVABLE`` (0x0001): indicates that the block device
 * gives access to removable media.
 * When set, the device remains present even when media is not
 * inserted.
 * Must not be set for devices which are removed entirely when the
 * media is removed.
 *
 * ``GENHD_FL_CD`` (0x0008): the block device is a CD-ROM-style
 * device.
 * Affects responses to the ``CDROM_GET_CAPABILITY`` ioctl.
 *
 * ``GENHD_FL_UP`` (0x0010): indicates that the block device is "up",
 * with a similar meaning to network interfaces.
 *
 * ``GENHD_FL_SUPPRESS_PARTITION_INFO`` (0x0020): don't include
 * partition information in ``/proc/partitions`` or in the output of
 * printk_all_partitions().
 * Used for the null block device and some MMC devices.
 *
 * ``GENHD_FL_EXT_DEVT`` (0x0040): the driver supports extended
 * dynamic ``dev_t``, i.e. it wants extended device numbers
 * (``BLOCK_EXT_MAJOR``).
 * This affects the maximum number of partitions.
 *
 * ``GENHD_FL_NATIVE_CAPACITY`` (0x0080): based on information in the
 * partition table, the device's capacity has been extended to its
 * native capacity; i.e. the device has hidden capacity used by one
 * of the partitions (this is a flag used so that native capacity is
 * only ever unlocked once).
 *
 * ``GENHD_FL_BLOCK_EVENTS_ON_EXCL_WRITE`` (0x0100): event polling is
 * blocked whenever a writer holds an exclusive lock.
 *
 * ``GENHD_FL_NO_PART_SCAN`` (0x0200): partition scanning is disabled.
 * Used for loop devices in their default settings and some MMC
 * devices.
 *
 * ``GENHD_FL_HIDDEN`` (0x0400): the block device is hidden; it
 * doesn't produce events, doesn't appear in sysfs, and doesn't have
 * an associated ``bdev``.
 * Implies ``GENHD_FL_SUPPRESS_PARTITION_INFO`` and
 * ``GENHD_FL_NO_PART_SCAN``.
 * Used for multipath devices.
 */
#define GENHD_FL_REMOVABLE			0x0001
/* 2 is unused (used to be GENHD_FL_DRIVERFS) */
/* 4 is unused (used to be GENHD_FL_MEDIA_CHANGE_NOTIFY) */
#define GENHD_FL_CD				0x0008
#define GENHD_FL_UP				0x0010
#define GENHD_FL_SUPPRESS_PARTITION_INFO	0x0020
#define GENHD_FL_EXT_DEVT			0x0040
#define GENHD_FL_NATIVE_CAPACITY		0x0080
#define GENHD_FL_BLOCK_EVENTS_ON_EXCL_WRITE	0x0100
#define GENHD_FL_NO_PART_SCAN			0x0200
#define GENHD_FL_HIDDEN				0x0400

enum {
	DISK_EVENT_MEDIA_CHANGE			= 1 << 0, /* media changed */
	DISK_EVENT_EJECT_REQUEST		= 1 << 1, /* eject requested */
};

enum {
	/* Poll even if events_poll_msecs is unset */
	DISK_EVENT_FLAG_POLL			= 1 << 0,
	/* Forward events to udev */
	DISK_EVENT_FLAG_UEVENT			= 1 << 1,
};

struct disk_part_tbl {
	struct rcu_head rcu_head;
	int len;
	struct hd_struct __rcu *last_lookup;
	struct hd_struct __rcu *part[];
};

struct disk_events;
struct badblocks;

#if defined(CONFIG_BLK_DEV_INTEGRITY)

struct blk_integrity {
	const struct blk_integrity_profile	*profile;
	unsigned char				flags;
	unsigned char				tuple_size;
	unsigned char				interval_exp;
	unsigned char				tag_size;
};

#endif	/* CONFIG_BLK_DEV_INTEGRITY */

struct gendisk {
	/* major, first_minor and minors are input parameters only,
	 * don't use directly.  Use disk_devt() and disk_max_parts().
	 */
	int major;			/* major number of driver */
	int first_minor;
	int minors;                     /* maximum number of minors, =1 for
                                         * disks that can't be partitioned. */

	char disk_name[DISK_NAME_LEN];	/* name of major driver */

	unsigned short events;		/* supported events */
	unsigned short event_flags;	/* flags related to event processing */

	/* Array of pointers to partitions indexed by partno.
	 * Protected with matching bdev lock but stat and other
	 * non-critical accesses use RCU.  Always access through
	 * helpers.
	 */
	struct disk_part_tbl __rcu *part_tbl;
	struct hd_struct part0;

	const struct block_device_operations *fops;
	struct request_queue *queue;
	void *private_data;

	int flags;
	struct rw_semaphore lookup_sem;
	struct kobject *slave_dir;

	struct timer_rand_state *random;
	atomic_t sync_io;		/* RAID */
	struct disk_events *ev;
#ifdef  CONFIG_BLK_DEV_INTEGRITY
	struct kobject integrity_kobj;
#endif	/* CONFIG_BLK_DEV_INTEGRITY */
	int node_id;
	struct badblocks *bb;
	struct lockdep_map lockdep_map;
};

static inline struct gendisk *part_to_disk(struct hd_struct *part)
{
	if (likely(part)) {
		if (part->partno)
			return dev_to_disk(part_to_dev(part)->parent);
		else
			return dev_to_disk(part_to_dev(part));
	}
	return NULL;
}

static inline int disk_max_parts(struct gendisk *disk)
{
	if (disk->flags & GENHD_FL_EXT_DEVT)
		return DISK_MAX_PARTS;
	return disk->minors;
}

static inline bool disk_part_scan_enabled(struct gendisk *disk)
{
	return disk_max_parts(disk) > 1 &&
		!(disk->flags & GENHD_FL_NO_PART_SCAN);
}

static inline dev_t disk_devt(struct gendisk *disk)
{
	return MKDEV(disk->major, disk->first_minor);
}

static inline dev_t part_devt(struct hd_struct *part)
{
	return part_to_dev(part)->devt;
}

extern struct hd_struct *__disk_get_part(struct gendisk *disk, int partno);
extern struct hd_struct *disk_get_part(struct gendisk *disk, int partno);

static inline void disk_put_part(struct hd_struct *part)
{
	if (likely(part))
		put_device(part_to_dev(part));
}

/*
 * Smarter partition iterator without context limits.
 */
#define DISK_PITER_REVERSE	(1 << 0) /* iterate in the reverse direction */
#define DISK_PITER_INCL_EMPTY	(1 << 1) /* include 0-sized parts */
#define DISK_PITER_INCL_PART0	(1 << 2) /* include partition 0 */
#define DISK_PITER_INCL_EMPTY_PART0 (1 << 3) /* include empty partition 0 */

struct disk_part_iter {
	struct gendisk		*disk;
	struct hd_struct	*part;
	int			idx;
	unsigned int		flags;
};

extern void disk_part_iter_init(struct disk_part_iter *piter,
				 struct gendisk *disk, unsigned int flags);
extern struct hd_struct *disk_part_iter_next(struct disk_part_iter *piter);
extern void disk_part_iter_exit(struct disk_part_iter *piter);

<<<<<<< HEAD
extern struct hd_struct *disk_map_sector_rcu(struct gendisk *disk,
					     sector_t sector);
bool disk_has_partitions(struct gendisk *disk);

/*
 * Macros to operate on percpu disk statistics:
 *
 * {disk|part|all}_stat_{add|sub|inc|dec}() modify the stat counters
 * and should be called between disk_stat_lock() and
 * disk_stat_unlock().
 *
 * part_stat_read() can be called at any time.
 *
 * part_stat_{add|set_all}() and {init|free}_part_stats are for
 * internal use only.
 */
#ifdef	CONFIG_SMP
#define part_stat_lock()	({ rcu_read_lock(); get_cpu(); })
#define part_stat_unlock()	do { put_cpu(); rcu_read_unlock(); } while (0)

#define part_stat_get_cpu(part, field, cpu)					\
	(per_cpu_ptr((part)->dkstats, (cpu))->field)

#define part_stat_get(part, field)					\
	part_stat_get_cpu(part, field, smp_processor_id())

#define part_stat_read(part, field)					\
({									\
	typeof((part)->dkstats->field) res = 0;				\
	unsigned int _cpu;						\
	for_each_possible_cpu(_cpu)					\
		res += per_cpu_ptr((part)->dkstats, _cpu)->field;	\
	res;								\
})

static inline void part_stat_set_all(struct hd_struct *part, int value)
{
	int i;

	for_each_possible_cpu(i)
		memset(per_cpu_ptr(part->dkstats, i), value,
				sizeof(struct disk_stats));
}

static inline int init_part_stats(struct hd_struct *part)
{
	part->dkstats = alloc_percpu(struct disk_stats);
	if (!part->dkstats)
		return 0;
	return 1;
}

static inline void free_part_stats(struct hd_struct *part)
{
	free_percpu(part->dkstats);
}

#else /* !CONFIG_SMP */
#define part_stat_lock()	({ rcu_read_lock(); 0; })
#define part_stat_unlock()	rcu_read_unlock()

#define part_stat_get(part, field)		((part)->dkstats.field)
#define part_stat_get_cpu(part, field, cpu)	part_stat_get(part, field)
#define part_stat_read(part, field)		part_stat_get(part, field)

static inline void part_stat_set_all(struct hd_struct *part, int value)
{
	memset(&part->dkstats, value, sizeof(struct disk_stats));
}

static inline int init_part_stats(struct hd_struct *part)
{
	return 1;
}

static inline void free_part_stats(struct hd_struct *part)
{
}

#endif /* CONFIG_SMP */

#define part_stat_read_msecs(part, which)				\
	div_u64(part_stat_read(part, nsecs[which]), NSEC_PER_MSEC)

#define part_stat_read_accum(part, field)				\
	(part_stat_read(part, field[STAT_READ]) +			\
	 part_stat_read(part, field[STAT_WRITE]) +			\
	 part_stat_read(part, field[STAT_DISCARD]))

#define __part_stat_add(part, field, addnd)				\
	(part_stat_get(part, field) += (addnd))

#define part_stat_add(part, field, addnd)	do {			\
	__part_stat_add((part), field, addnd);				\
	if ((part)->partno)						\
		__part_stat_add(&part_to_disk((part))->part0,		\
				field, addnd);				\
} while (0)

#define part_stat_dec(gendiskp, field)					\
	part_stat_add(gendiskp, field, -1)
#define part_stat_inc(gendiskp, field)					\
	part_stat_add(gendiskp, field, 1)
#define part_stat_sub(gendiskp, field, subnd)				\
	part_stat_add(gendiskp, field, -subnd)

#define part_stat_local_dec(gendiskp, field)				\
	local_dec(&(part_stat_get(gendiskp, field)))
#define part_stat_local_inc(gendiskp, field)				\
	local_inc(&(part_stat_get(gendiskp, field)))
#define part_stat_local_read(gendiskp, field)				\
	local_read(&(part_stat_get(gendiskp, field)))
#define part_stat_local_read_cpu(gendiskp, field, cpu)			\
	local_read(&(part_stat_get_cpu(gendiskp, field, cpu)))

unsigned int part_in_flight(struct request_queue *q, struct hd_struct *part);
void part_in_flight_rw(struct request_queue *q, struct hd_struct *part,
		       unsigned int inflight[2]);
void part_dec_in_flight(struct request_queue *q, struct hd_struct *part,
			int rw);
void part_inc_in_flight(struct request_queue *q, struct hd_struct *part,
			int rw);

static inline struct partition_meta_info *alloc_part_info(struct gendisk *disk)
{
	if (disk)
		return kzalloc_node(sizeof(struct partition_meta_info),
				    GFP_KERNEL, disk->node_id);
	return kzalloc(sizeof(struct partition_meta_info), GFP_KERNEL);
}

static inline void free_part_info(struct hd_struct *part)
{
	kfree(part->info);
}

void update_io_ticks(struct hd_struct *part, unsigned long now);

=======
>>>>>>> 654a3667
/* block/genhd.c */
extern void device_add_disk(struct device *parent, struct gendisk *disk,
			    const struct attribute_group **groups);
static inline void add_disk(struct gendisk *disk)
{
	device_add_disk(NULL, disk, NULL);
}
extern void device_add_disk_no_queue_reg(struct device *parent, struct gendisk *disk);
static inline void add_disk_no_queue_reg(struct gendisk *disk)
{
	device_add_disk_no_queue_reg(NULL, disk);
}

extern void del_gendisk(struct gendisk *gp);
extern struct gendisk *get_gendisk(dev_t dev, int *partno);
extern struct block_device *bdget_disk(struct gendisk *disk, int partno);

extern void set_device_ro(struct block_device *bdev, int flag);
extern void set_disk_ro(struct gendisk *disk, int flag);

static inline int get_disk_ro(struct gendisk *disk)
{
	return disk->part0.policy;
}

extern void disk_block_events(struct gendisk *disk);
extern void disk_unblock_events(struct gendisk *disk);
extern void disk_flush_events(struct gendisk *disk, unsigned int mask);
extern void set_capacity_revalidate_and_notify(struct gendisk *disk,
			sector_t size, bool revalidate);
extern unsigned int disk_clear_events(struct gendisk *disk, unsigned int mask);

/* drivers/char/random.c */
extern void add_disk_randomness(struct gendisk *disk) __latent_entropy;
extern void rand_initialize_disk(struct gendisk *disk);

static inline sector_t get_start_sect(struct block_device *bdev)
{
	return bdev->bd_part->start_sect;
}
static inline sector_t get_capacity(struct gendisk *disk)
{
	return disk->part0.nr_sects;
}
static inline void set_capacity(struct gendisk *disk, sector_t size)
{
	disk->part0.nr_sects = size;
}

extern dev_t blk_lookup_devt(const char *name, int partno);

int bdev_disk_changed(struct block_device *bdev, bool invalidate);
int blk_add_partitions(struct gendisk *disk, struct block_device *bdev);
int blk_drop_partitions(struct gendisk *disk, struct block_device *bdev);
extern void printk_all_partitions(void);

extern struct gendisk *__alloc_disk_node(int minors, int node_id);
extern struct kobject *get_disk_and_module(struct gendisk *disk);
extern void put_disk(struct gendisk *disk);
extern void put_disk_and_module(struct gendisk *disk);
extern void blk_register_region(dev_t devt, unsigned long range,
			struct module *module,
			struct kobject *(*probe)(dev_t, int *, void *),
			int (*lock)(dev_t, void *),
			void *data);
extern void blk_unregister_region(dev_t devt, unsigned long range);

#define alloc_disk_node(minors, node_id)				\
({									\
	static struct lock_class_key __key;				\
	const char *__name;						\
	struct gendisk *__disk;						\
									\
	__name = "(gendisk_completion)"#minors"("#node_id")";		\
									\
	__disk = __alloc_disk_node(minors, node_id);			\
									\
	if (__disk)							\
		lockdep_init_map(&__disk->lockdep_map, __name, &__key, 0); \
									\
	__disk;								\
})

#define alloc_disk(minors) alloc_disk_node(minors, NUMA_NO_NODE)

#else /* CONFIG_BLOCK */

static inline void printk_all_partitions(void) { }

static inline dev_t blk_lookup_devt(const char *name, int partno)
{
	dev_t devt = MKDEV(0, 0);
	return devt;
}
#endif /* CONFIG_BLOCK */

#endif /* _LINUX_GENHD_H */<|MERGE_RESOLUTION|>--- conflicted
+++ resolved
@@ -284,148 +284,8 @@
 				 struct gendisk *disk, unsigned int flags);
 extern struct hd_struct *disk_part_iter_next(struct disk_part_iter *piter);
 extern void disk_part_iter_exit(struct disk_part_iter *piter);
-
-<<<<<<< HEAD
-extern struct hd_struct *disk_map_sector_rcu(struct gendisk *disk,
-					     sector_t sector);
-bool disk_has_partitions(struct gendisk *disk);
-
-/*
- * Macros to operate on percpu disk statistics:
- *
- * {disk|part|all}_stat_{add|sub|inc|dec}() modify the stat counters
- * and should be called between disk_stat_lock() and
- * disk_stat_unlock().
- *
- * part_stat_read() can be called at any time.
- *
- * part_stat_{add|set_all}() and {init|free}_part_stats are for
- * internal use only.
- */
-#ifdef	CONFIG_SMP
-#define part_stat_lock()	({ rcu_read_lock(); get_cpu(); })
-#define part_stat_unlock()	do { put_cpu(); rcu_read_unlock(); } while (0)
-
-#define part_stat_get_cpu(part, field, cpu)					\
-	(per_cpu_ptr((part)->dkstats, (cpu))->field)
-
-#define part_stat_get(part, field)					\
-	part_stat_get_cpu(part, field, smp_processor_id())
-
-#define part_stat_read(part, field)					\
-({									\
-	typeof((part)->dkstats->field) res = 0;				\
-	unsigned int _cpu;						\
-	for_each_possible_cpu(_cpu)					\
-		res += per_cpu_ptr((part)->dkstats, _cpu)->field;	\
-	res;								\
-})
-
-static inline void part_stat_set_all(struct hd_struct *part, int value)
-{
-	int i;
-
-	for_each_possible_cpu(i)
-		memset(per_cpu_ptr(part->dkstats, i), value,
-				sizeof(struct disk_stats));
-}
-
-static inline int init_part_stats(struct hd_struct *part)
-{
-	part->dkstats = alloc_percpu(struct disk_stats);
-	if (!part->dkstats)
-		return 0;
-	return 1;
-}
-
-static inline void free_part_stats(struct hd_struct *part)
-{
-	free_percpu(part->dkstats);
-}
-
-#else /* !CONFIG_SMP */
-#define part_stat_lock()	({ rcu_read_lock(); 0; })
-#define part_stat_unlock()	rcu_read_unlock()
-
-#define part_stat_get(part, field)		((part)->dkstats.field)
-#define part_stat_get_cpu(part, field, cpu)	part_stat_get(part, field)
-#define part_stat_read(part, field)		part_stat_get(part, field)
-
-static inline void part_stat_set_all(struct hd_struct *part, int value)
-{
-	memset(&part->dkstats, value, sizeof(struct disk_stats));
-}
-
-static inline int init_part_stats(struct hd_struct *part)
-{
-	return 1;
-}
-
-static inline void free_part_stats(struct hd_struct *part)
-{
-}
-
-#endif /* CONFIG_SMP */
-
-#define part_stat_read_msecs(part, which)				\
-	div_u64(part_stat_read(part, nsecs[which]), NSEC_PER_MSEC)
-
-#define part_stat_read_accum(part, field)				\
-	(part_stat_read(part, field[STAT_READ]) +			\
-	 part_stat_read(part, field[STAT_WRITE]) +			\
-	 part_stat_read(part, field[STAT_DISCARD]))
-
-#define __part_stat_add(part, field, addnd)				\
-	(part_stat_get(part, field) += (addnd))
-
-#define part_stat_add(part, field, addnd)	do {			\
-	__part_stat_add((part), field, addnd);				\
-	if ((part)->partno)						\
-		__part_stat_add(&part_to_disk((part))->part0,		\
-				field, addnd);				\
-} while (0)
-
-#define part_stat_dec(gendiskp, field)					\
-	part_stat_add(gendiskp, field, -1)
-#define part_stat_inc(gendiskp, field)					\
-	part_stat_add(gendiskp, field, 1)
-#define part_stat_sub(gendiskp, field, subnd)				\
-	part_stat_add(gendiskp, field, -subnd)
-
-#define part_stat_local_dec(gendiskp, field)				\
-	local_dec(&(part_stat_get(gendiskp, field)))
-#define part_stat_local_inc(gendiskp, field)				\
-	local_inc(&(part_stat_get(gendiskp, field)))
-#define part_stat_local_read(gendiskp, field)				\
-	local_read(&(part_stat_get(gendiskp, field)))
-#define part_stat_local_read_cpu(gendiskp, field, cpu)			\
-	local_read(&(part_stat_get_cpu(gendiskp, field, cpu)))
-
-unsigned int part_in_flight(struct request_queue *q, struct hd_struct *part);
-void part_in_flight_rw(struct request_queue *q, struct hd_struct *part,
-		       unsigned int inflight[2]);
-void part_dec_in_flight(struct request_queue *q, struct hd_struct *part,
-			int rw);
-void part_inc_in_flight(struct request_queue *q, struct hd_struct *part,
-			int rw);
-
-static inline struct partition_meta_info *alloc_part_info(struct gendisk *disk)
-{
-	if (disk)
-		return kzalloc_node(sizeof(struct partition_meta_info),
-				    GFP_KERNEL, disk->node_id);
-	return kzalloc(sizeof(struct partition_meta_info), GFP_KERNEL);
-}
-
-static inline void free_part_info(struct hd_struct *part)
-{
-	kfree(part->info);
-}
-
-void update_io_ticks(struct hd_struct *part, unsigned long now);
-
-=======
->>>>>>> 654a3667
+extern bool disk_has_partitions(struct gendisk *disk);
+
 /* block/genhd.c */
 extern void device_add_disk(struct device *parent, struct gendisk *disk,
 			    const struct attribute_group **groups);
