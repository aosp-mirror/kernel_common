--- conflicted
+++ resolved
@@ -377,10 +377,6 @@
 #define FUSE_HANDLE_KILLPRIV_V2	(1 << 28)
 #define FUSE_SETXATTR_EXT	(1 << 29)
 #define FUSE_INIT_EXT		(1 << 30)
-<<<<<<< HEAD
-#define FUSE_PASSTHROUGH	(1ULL << 31)
-=======
->>>>>>> da7a1489
 /* bits 32..63 get shifted down 32 bits into the flags2 field */
 #define FUSE_SECURITY_CTX	(1ULL << 32)
 
