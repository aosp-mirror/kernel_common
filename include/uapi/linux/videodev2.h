/* SPDX-License-Identifier: ((GPL-2.0+ WITH Linux-syscall-note) OR BSD-3-Clause) */
/*
 *  Video for Linux Two header file
 *
 *  Copyright (C) 1999-2012 the contributors
 *
 *  This program is free software; you can redistribute it and/or modify
 *  it under the terms of the GNU General Public License as published by
 *  the Free Software Foundation; either version 2 of the License, or
 *  (at your option) any later version.
 *
 *  This program is distributed in the hope that it will be useful,
 *  but WITHOUT ANY WARRANTY; without even the implied warranty of
 *  MERCHANTABILITY or FITNESS FOR A PARTICULAR PURPOSE.  See the
 *  GNU General Public License for more details.
 *
 *  Alternatively you can redistribute this file under the terms of the
 *  BSD license as stated below:
 *
 *  Redistribution and use in source and binary forms, with or without
 *  modification, are permitted provided that the following conditions
 *  are met:
 *  1. Redistributions of source code must retain the above copyright
 *     notice, this list of conditions and the following disclaimer.
 *  2. Redistributions in binary form must reproduce the above copyright
 *     notice, this list of conditions and the following disclaimer in
 *     the documentation and/or other materials provided with the
 *     distribution.
 *  3. The names of its contributors may not be used to endorse or promote
 *     products derived from this software without specific prior written
 *     permission.
 *
 *  THIS SOFTWARE IS PROVIDED BY THE COPYRIGHT HOLDERS AND CONTRIBUTORS
 *  "AS IS" AND ANY EXPRESS OR IMPLIED WARRANTIES, INCLUDING, BUT NOT
 *  LIMITED TO, THE IMPLIED WARRANTIES OF MERCHANTABILITY AND FITNESS FOR
 *  A PARTICULAR PURPOSE ARE DISCLAIMED. IN NO EVENT SHALL THE COPYRIGHT
 *  OWNER OR CONTRIBUTORS BE LIABLE FOR ANY DIRECT, INDIRECT, INCIDENTAL,
 *  SPECIAL, EXEMPLARY, OR CONSEQUENTIAL DAMAGES (INCLUDING, BUT NOT LIMITED
 *  TO, PROCUREMENT OF SUBSTITUTE GOODS OR SERVICES; LOSS OF USE, DATA, OR
 *  PROFITS; OR BUSINESS INTERRUPTION) HOWEVER CAUSED AND ON ANY THEORY OF
 *  LIABILITY, WHETHER IN CONTRACT, STRICT LIABILITY, OR TORT (INCLUDING
 *  NEGLIGENCE OR OTHERWISE) ARISING IN ANY WAY OUT OF THE USE OF THIS
 *  SOFTWARE, EVEN IF ADVISED OF THE POSSIBILITY OF SUCH DAMAGE.
 *
 *	Header file for v4l or V4L2 drivers and applications
 * with public API.
 * All kernel-specific stuff were moved to media/v4l2-dev.h, so
 * no #if __KERNEL tests are allowed here
 *
 *	See https://linuxtv.org for more info
 *
 *	Author: Bill Dirks <bill@thedirks.org>
 *		Justin Schoeman
 *              Hans Verkuil <hverkuil@xs4all.nl>
 *		et al.
 */
#ifndef _UAPI__LINUX_VIDEODEV2_H
#define _UAPI__LINUX_VIDEODEV2_H

#ifndef __KERNEL__
#include <sys/time.h>
#endif
#include <linux/compiler.h>
#include <linux/ioctl.h>
#include <linux/types.h>
#include <linux/v4l2-common.h>
#include <linux/v4l2-controls.h>

/*
 * Common stuff for both V4L1 and V4L2
 * Moved from videodev.h
 */
#define VIDEO_MAX_FRAME               64
#define VIDEO_MAX_PLANES               8

/*
 *	M I S C E L L A N E O U S
 */

/*  Four-character-code (FOURCC) */
#define v4l2_fourcc(a, b, c, d)\
	((__u32)(a) | ((__u32)(b) << 8) | ((__u32)(c) << 16) | ((__u32)(d) << 24))
#define v4l2_fourcc_be(a, b, c, d)	(v4l2_fourcc(a, b, c, d) | (1U << 31))

/*
 *	E N U M S
 */
enum v4l2_field {
	V4L2_FIELD_ANY           = 0, /* driver can choose from none,
					 top, bottom, interlaced
					 depending on whatever it thinks
					 is approximate ... */
	V4L2_FIELD_NONE          = 1, /* this device has no fields ... */
	V4L2_FIELD_TOP           = 2, /* top field only */
	V4L2_FIELD_BOTTOM        = 3, /* bottom field only */
	V4L2_FIELD_INTERLACED    = 4, /* both fields interlaced */
	V4L2_FIELD_SEQ_TB        = 5, /* both fields sequential into one
					 buffer, top-bottom order */
	V4L2_FIELD_SEQ_BT        = 6, /* same as above + bottom-top order */
	V4L2_FIELD_ALTERNATE     = 7, /* both fields alternating into
					 separate buffers */
	V4L2_FIELD_INTERLACED_TB = 8, /* both fields interlaced, top field
					 first and the top field is
					 transmitted first */
	V4L2_FIELD_INTERLACED_BT = 9, /* both fields interlaced, top field
					 first and the bottom field is
					 transmitted first */
};
#define V4L2_FIELD_HAS_TOP(field)	\
	((field) == V4L2_FIELD_TOP	||\
	 (field) == V4L2_FIELD_INTERLACED ||\
	 (field) == V4L2_FIELD_INTERLACED_TB ||\
	 (field) == V4L2_FIELD_INTERLACED_BT ||\
	 (field) == V4L2_FIELD_SEQ_TB	||\
	 (field) == V4L2_FIELD_SEQ_BT)
#define V4L2_FIELD_HAS_BOTTOM(field)	\
	((field) == V4L2_FIELD_BOTTOM	||\
	 (field) == V4L2_FIELD_INTERLACED ||\
	 (field) == V4L2_FIELD_INTERLACED_TB ||\
	 (field) == V4L2_FIELD_INTERLACED_BT ||\
	 (field) == V4L2_FIELD_SEQ_TB	||\
	 (field) == V4L2_FIELD_SEQ_BT)
#define V4L2_FIELD_HAS_BOTH(field)	\
	((field) == V4L2_FIELD_INTERLACED ||\
	 (field) == V4L2_FIELD_INTERLACED_TB ||\
	 (field) == V4L2_FIELD_INTERLACED_BT ||\
	 (field) == V4L2_FIELD_SEQ_TB ||\
	 (field) == V4L2_FIELD_SEQ_BT)
#define V4L2_FIELD_HAS_T_OR_B(field)	\
	((field) == V4L2_FIELD_BOTTOM ||\
	 (field) == V4L2_FIELD_TOP ||\
	 (field) == V4L2_FIELD_ALTERNATE)
#define V4L2_FIELD_IS_INTERLACED(field) \
	((field) == V4L2_FIELD_INTERLACED ||\
	 (field) == V4L2_FIELD_INTERLACED_TB ||\
	 (field) == V4L2_FIELD_INTERLACED_BT)
#define V4L2_FIELD_IS_SEQUENTIAL(field) \
	((field) == V4L2_FIELD_SEQ_TB ||\
	 (field) == V4L2_FIELD_SEQ_BT)

enum v4l2_buf_type {
	V4L2_BUF_TYPE_VIDEO_CAPTURE        = 1,
	V4L2_BUF_TYPE_VIDEO_OUTPUT         = 2,
	V4L2_BUF_TYPE_VIDEO_OVERLAY        = 3,
	V4L2_BUF_TYPE_VBI_CAPTURE          = 4,
	V4L2_BUF_TYPE_VBI_OUTPUT           = 5,
	V4L2_BUF_TYPE_SLICED_VBI_CAPTURE   = 6,
	V4L2_BUF_TYPE_SLICED_VBI_OUTPUT    = 7,
	V4L2_BUF_TYPE_VIDEO_OUTPUT_OVERLAY = 8,
	V4L2_BUF_TYPE_VIDEO_CAPTURE_MPLANE = 9,
	V4L2_BUF_TYPE_VIDEO_OUTPUT_MPLANE  = 10,
	V4L2_BUF_TYPE_SDR_CAPTURE          = 11,
	V4L2_BUF_TYPE_SDR_OUTPUT           = 12,
	V4L2_BUF_TYPE_META_CAPTURE         = 13,
	V4L2_BUF_TYPE_META_OUTPUT	   = 14,
	/* Deprecated, do not use */
	V4L2_BUF_TYPE_PRIVATE              = 0x80,
};

#define V4L2_TYPE_IS_MULTIPLANAR(type)			\
	((type) == V4L2_BUF_TYPE_VIDEO_CAPTURE_MPLANE	\
	 || (type) == V4L2_BUF_TYPE_VIDEO_OUTPUT_MPLANE)

#define V4L2_TYPE_IS_OUTPUT(type)				\
	((type) == V4L2_BUF_TYPE_VIDEO_OUTPUT			\
	 || (type) == V4L2_BUF_TYPE_VIDEO_OUTPUT_MPLANE		\
	 || (type) == V4L2_BUF_TYPE_VIDEO_OVERLAY		\
	 || (type) == V4L2_BUF_TYPE_VIDEO_OUTPUT_OVERLAY	\
	 || (type) == V4L2_BUF_TYPE_VBI_OUTPUT			\
	 || (type) == V4L2_BUF_TYPE_SLICED_VBI_OUTPUT		\
	 || (type) == V4L2_BUF_TYPE_SDR_OUTPUT			\
	 || (type) == V4L2_BUF_TYPE_META_OUTPUT)

#define V4L2_TYPE_IS_CAPTURE(type) (!V4L2_TYPE_IS_OUTPUT(type))

enum v4l2_tuner_type {
	V4L2_TUNER_RADIO	     = 1,
	V4L2_TUNER_ANALOG_TV	     = 2,
	V4L2_TUNER_DIGITAL_TV	     = 3,
	V4L2_TUNER_SDR               = 4,
	V4L2_TUNER_RF                = 5,
};

/* Deprecated, do not use */
#define V4L2_TUNER_ADC  V4L2_TUNER_SDR

enum v4l2_memory {
	V4L2_MEMORY_MMAP             = 1,
	V4L2_MEMORY_USERPTR          = 2,
	V4L2_MEMORY_OVERLAY          = 3,
	V4L2_MEMORY_DMABUF           = 4,
};

/* see also http://vektor.theorem.ca/graphics/ycbcr/ */
enum v4l2_colorspace {
	/*
	 * Default colorspace, i.e. let the driver figure it out.
	 * Can only be used with video capture.
	 */
	V4L2_COLORSPACE_DEFAULT       = 0,

	/* SMPTE 170M: used for broadcast NTSC/PAL SDTV */
	V4L2_COLORSPACE_SMPTE170M     = 1,

	/* Obsolete pre-1998 SMPTE 240M HDTV standard, superseded by Rec 709 */
	V4L2_COLORSPACE_SMPTE240M     = 2,

	/* Rec.709: used for HDTV */
	V4L2_COLORSPACE_REC709        = 3,

	/*
	 * Deprecated, do not use. No driver will ever return this. This was
	 * based on a misunderstanding of the bt878 datasheet.
	 */
	V4L2_COLORSPACE_BT878         = 4,

	/*
	 * NTSC 1953 colorspace. This only makes sense when dealing with
	 * really, really old NTSC recordings. Superseded by SMPTE 170M.
	 */
	V4L2_COLORSPACE_470_SYSTEM_M  = 5,

	/*
	 * EBU Tech 3213 PAL/SECAM colorspace. This only makes sense when
	 * dealing with really old PAL/SECAM recordings. Superseded by
	 * SMPTE 170M.
	 */
	V4L2_COLORSPACE_470_SYSTEM_BG = 6,

	/*
	 * Effectively shorthand for V4L2_COLORSPACE_SRGB, V4L2_YCBCR_ENC_601
	 * and V4L2_QUANTIZATION_FULL_RANGE. To be used for (Motion-)JPEG.
	 */
	V4L2_COLORSPACE_JPEG          = 7,

	/* For RGB colorspaces such as produces by most webcams. */
	V4L2_COLORSPACE_SRGB          = 8,

	/* opRGB colorspace */
	V4L2_COLORSPACE_OPRGB         = 9,

	/* BT.2020 colorspace, used for UHDTV. */
	V4L2_COLORSPACE_BT2020        = 10,

	/* Raw colorspace: for RAW unprocessed images */
	V4L2_COLORSPACE_RAW           = 11,

	/* DCI-P3 colorspace, used by cinema projectors */
	V4L2_COLORSPACE_DCI_P3        = 12,
};

/*
 * Determine how COLORSPACE_DEFAULT should map to a proper colorspace.
 * This depends on whether this is a SDTV image (use SMPTE 170M), an
 * HDTV image (use Rec. 709), or something else (use sRGB).
 */
#define V4L2_MAP_COLORSPACE_DEFAULT(is_sdtv, is_hdtv) \
	((is_sdtv) ? V4L2_COLORSPACE_SMPTE170M : \
	 ((is_hdtv) ? V4L2_COLORSPACE_REC709 : V4L2_COLORSPACE_SRGB))

enum v4l2_xfer_func {
	/*
	 * Mapping of V4L2_XFER_FUNC_DEFAULT to actual transfer functions
	 * for the various colorspaces:
	 *
	 * V4L2_COLORSPACE_SMPTE170M, V4L2_COLORSPACE_470_SYSTEM_M,
	 * V4L2_COLORSPACE_470_SYSTEM_BG, V4L2_COLORSPACE_REC709 and
	 * V4L2_COLORSPACE_BT2020: V4L2_XFER_FUNC_709
	 *
	 * V4L2_COLORSPACE_SRGB, V4L2_COLORSPACE_JPEG: V4L2_XFER_FUNC_SRGB
	 *
	 * V4L2_COLORSPACE_OPRGB: V4L2_XFER_FUNC_OPRGB
	 *
	 * V4L2_COLORSPACE_SMPTE240M: V4L2_XFER_FUNC_SMPTE240M
	 *
	 * V4L2_COLORSPACE_RAW: V4L2_XFER_FUNC_NONE
	 *
	 * V4L2_COLORSPACE_DCI_P3: V4L2_XFER_FUNC_DCI_P3
	 */
	V4L2_XFER_FUNC_DEFAULT     = 0,
	V4L2_XFER_FUNC_709         = 1,
	V4L2_XFER_FUNC_SRGB        = 2,
	V4L2_XFER_FUNC_OPRGB       = 3,
	V4L2_XFER_FUNC_SMPTE240M   = 4,
	V4L2_XFER_FUNC_NONE        = 5,
	V4L2_XFER_FUNC_DCI_P3      = 6,
	V4L2_XFER_FUNC_SMPTE2084   = 7,
};

/*
 * Determine how XFER_FUNC_DEFAULT should map to a proper transfer function.
 * This depends on the colorspace.
 */
#define V4L2_MAP_XFER_FUNC_DEFAULT(colsp) \
	((colsp) == V4L2_COLORSPACE_OPRGB ? V4L2_XFER_FUNC_OPRGB : \
	 ((colsp) == V4L2_COLORSPACE_SMPTE240M ? V4L2_XFER_FUNC_SMPTE240M : \
	  ((colsp) == V4L2_COLORSPACE_DCI_P3 ? V4L2_XFER_FUNC_DCI_P3 : \
	   ((colsp) == V4L2_COLORSPACE_RAW ? V4L2_XFER_FUNC_NONE : \
	    ((colsp) == V4L2_COLORSPACE_SRGB || (colsp) == V4L2_COLORSPACE_JPEG ? \
	     V4L2_XFER_FUNC_SRGB : V4L2_XFER_FUNC_709)))))

enum v4l2_ycbcr_encoding {
	/*
	 * Mapping of V4L2_YCBCR_ENC_DEFAULT to actual encodings for the
	 * various colorspaces:
	 *
	 * V4L2_COLORSPACE_SMPTE170M, V4L2_COLORSPACE_470_SYSTEM_M,
	 * V4L2_COLORSPACE_470_SYSTEM_BG, V4L2_COLORSPACE_SRGB,
	 * V4L2_COLORSPACE_OPRGB and V4L2_COLORSPACE_JPEG: V4L2_YCBCR_ENC_601
	 *
	 * V4L2_COLORSPACE_REC709 and V4L2_COLORSPACE_DCI_P3: V4L2_YCBCR_ENC_709
	 *
	 * V4L2_COLORSPACE_BT2020: V4L2_YCBCR_ENC_BT2020
	 *
	 * V4L2_COLORSPACE_SMPTE240M: V4L2_YCBCR_ENC_SMPTE240M
	 */
	V4L2_YCBCR_ENC_DEFAULT        = 0,

	/* ITU-R 601 -- SDTV */
	V4L2_YCBCR_ENC_601            = 1,

	/* Rec. 709 -- HDTV */
	V4L2_YCBCR_ENC_709            = 2,

	/* ITU-R 601/EN 61966-2-4 Extended Gamut -- SDTV */
	V4L2_YCBCR_ENC_XV601          = 3,

	/* Rec. 709/EN 61966-2-4 Extended Gamut -- HDTV */
	V4L2_YCBCR_ENC_XV709          = 4,

#ifndef __KERNEL__
	/*
	 * sYCC (Y'CbCr encoding of sRGB), identical to ENC_601. It was added
	 * originally due to a misunderstanding of the sYCC standard. It should
	 * not be used, instead use V4L2_YCBCR_ENC_601.
	 */
	V4L2_YCBCR_ENC_SYCC           = 5,
#endif

	/* BT.2020 Non-constant Luminance Y'CbCr */
	V4L2_YCBCR_ENC_BT2020         = 6,

	/* BT.2020 Constant Luminance Y'CbcCrc */
	V4L2_YCBCR_ENC_BT2020_CONST_LUM = 7,

	/* SMPTE 240M -- Obsolete HDTV */
	V4L2_YCBCR_ENC_SMPTE240M      = 8,
};

/*
 * enum v4l2_hsv_encoding values should not collide with the ones from
 * enum v4l2_ycbcr_encoding.
 */
enum v4l2_hsv_encoding {

	/* Hue mapped to 0 - 179 */
	V4L2_HSV_ENC_180		= 128,

	/* Hue mapped to 0-255 */
	V4L2_HSV_ENC_256		= 129,
};

/*
 * Determine how YCBCR_ENC_DEFAULT should map to a proper Y'CbCr encoding.
 * This depends on the colorspace.
 */
#define V4L2_MAP_YCBCR_ENC_DEFAULT(colsp) \
	(((colsp) == V4L2_COLORSPACE_REC709 || \
	  (colsp) == V4L2_COLORSPACE_DCI_P3) ? V4L2_YCBCR_ENC_709 : \
	 ((colsp) == V4L2_COLORSPACE_BT2020 ? V4L2_YCBCR_ENC_BT2020 : \
	  ((colsp) == V4L2_COLORSPACE_SMPTE240M ? V4L2_YCBCR_ENC_SMPTE240M : \
	   V4L2_YCBCR_ENC_601)))

enum v4l2_quantization {
	/*
	 * The default for R'G'B' quantization is always full range.
	 * For Y'CbCr the quantization is always limited range, except
	 * for COLORSPACE_JPEG: this is full range.
	 */
	V4L2_QUANTIZATION_DEFAULT     = 0,
	V4L2_QUANTIZATION_FULL_RANGE  = 1,
	V4L2_QUANTIZATION_LIM_RANGE   = 2,
};

/*
 * Determine how QUANTIZATION_DEFAULT should map to a proper quantization.
 * This depends on whether the image is RGB or not, the colorspace.
 * The Y'CbCr encoding is not used anymore, but is still there for backwards
 * compatibility.
 */
#define V4L2_MAP_QUANTIZATION_DEFAULT(is_rgb_or_hsv, colsp, ycbcr_enc) \
	(((is_rgb_or_hsv) || (colsp) == V4L2_COLORSPACE_JPEG) ? \
	 V4L2_QUANTIZATION_FULL_RANGE : V4L2_QUANTIZATION_LIM_RANGE)

/*
 * Deprecated names for opRGB colorspace (IEC 61966-2-5)
 *
 * WARNING: Please don't use these deprecated defines in your code, as
 * there is a chance we have to remove them in the future.
 */
#ifndef __KERNEL__
#define V4L2_COLORSPACE_ADOBERGB V4L2_COLORSPACE_OPRGB
#define V4L2_XFER_FUNC_ADOBERGB  V4L2_XFER_FUNC_OPRGB
#endif

enum v4l2_priority {
	V4L2_PRIORITY_UNSET       = 0,  /* not initialized */
	V4L2_PRIORITY_BACKGROUND  = 1,
	V4L2_PRIORITY_INTERACTIVE = 2,
	V4L2_PRIORITY_RECORD      = 3,
	V4L2_PRIORITY_DEFAULT     = V4L2_PRIORITY_INTERACTIVE,
};

struct v4l2_rect {
	__s32   left;
	__s32   top;
	__u32   width;
	__u32   height;
};

struct v4l2_fract {
	__u32   numerator;
	__u32   denominator;
};

struct v4l2_area {
	__u32   width;
	__u32   height;
};

/**
  * struct v4l2_capability - Describes V4L2 device caps returned by VIDIOC_QUERYCAP
  *
  * @driver:	   name of the driver module (e.g. "bttv")
  * @card:	   name of the card (e.g. "Hauppauge WinTV")
  * @bus_info:	   name of the bus (e.g. "PCI:" + pci_name(pci_dev) )
  * @version:	   KERNEL_VERSION
  * @capabilities: capabilities of the physical device as a whole
  * @device_caps:  capabilities accessed via this particular device (node)
  * @reserved:	   reserved fields for future extensions
  */
struct v4l2_capability {
	__u8	driver[16];
	__u8	card[32];
	__u8	bus_info[32];
	__u32   version;
	__u32	capabilities;
	__u32	device_caps;
	__u32	reserved[3];
};

/* Values for 'capabilities' field */
#define V4L2_CAP_VIDEO_CAPTURE		0x00000001  /* Is a video capture device */
#define V4L2_CAP_VIDEO_OUTPUT		0x00000002  /* Is a video output device */
#define V4L2_CAP_VIDEO_OVERLAY		0x00000004  /* Can do video overlay */
#define V4L2_CAP_VBI_CAPTURE		0x00000010  /* Is a raw VBI capture device */
#define V4L2_CAP_VBI_OUTPUT		0x00000020  /* Is a raw VBI output device */
#define V4L2_CAP_SLICED_VBI_CAPTURE	0x00000040  /* Is a sliced VBI capture device */
#define V4L2_CAP_SLICED_VBI_OUTPUT	0x00000080  /* Is a sliced VBI output device */
#define V4L2_CAP_RDS_CAPTURE		0x00000100  /* RDS data capture */
#define V4L2_CAP_VIDEO_OUTPUT_OVERLAY	0x00000200  /* Can do video output overlay */
#define V4L2_CAP_HW_FREQ_SEEK		0x00000400  /* Can do hardware frequency seek  */
#define V4L2_CAP_RDS_OUTPUT		0x00000800  /* Is an RDS encoder */

/* Is a video capture device that supports multiplanar formats */
#define V4L2_CAP_VIDEO_CAPTURE_MPLANE	0x00001000
/* Is a video output device that supports multiplanar formats */
#define V4L2_CAP_VIDEO_OUTPUT_MPLANE	0x00002000
/* Is a video mem-to-mem device that supports multiplanar formats */
#define V4L2_CAP_VIDEO_M2M_MPLANE	0x00004000
/* Is a video mem-to-mem device */
#define V4L2_CAP_VIDEO_M2M		0x00008000

#define V4L2_CAP_TUNER			0x00010000  /* has a tuner */
#define V4L2_CAP_AUDIO			0x00020000  /* has audio support */
#define V4L2_CAP_RADIO			0x00040000  /* is a radio device */
#define V4L2_CAP_MODULATOR		0x00080000  /* has a modulator */

#define V4L2_CAP_SDR_CAPTURE		0x00100000  /* Is a SDR capture device */
#define V4L2_CAP_EXT_PIX_FORMAT		0x00200000  /* Supports the extended pixel format */
#define V4L2_CAP_SDR_OUTPUT		0x00400000  /* Is a SDR output device */
#define V4L2_CAP_META_CAPTURE		0x00800000  /* Is a metadata capture device */

#define V4L2_CAP_READWRITE              0x01000000  /* read/write systemcalls */
#define V4L2_CAP_ASYNCIO                0x02000000  /* async I/O */
#define V4L2_CAP_STREAMING              0x04000000  /* streaming I/O ioctls */
#define V4L2_CAP_META_OUTPUT		0x08000000  /* Is a metadata output device */

#define V4L2_CAP_TOUCH                  0x10000000  /* Is a touch device */

#define V4L2_CAP_IO_MC			0x20000000  /* Is input/output controlled by the media controller */

#define V4L2_CAP_DEVICE_CAPS            0x80000000  /* sets device capabilities field */

/*
 *	V I D E O   I M A G E   F O R M A T
 */
struct v4l2_pix_format {
	__u32			width;
	__u32			height;
	__u32			pixelformat;
	__u32			field;		/* enum v4l2_field */
	__u32			bytesperline;	/* for padding, zero if unused */
	__u32			sizeimage;
	__u32			colorspace;	/* enum v4l2_colorspace */
	__u32			priv;		/* private data, depends on pixelformat */
	__u32			flags;		/* format flags (V4L2_PIX_FMT_FLAG_*) */
	union {
		/* enum v4l2_ycbcr_encoding */
		__u32			ycbcr_enc;
		/* enum v4l2_hsv_encoding */
		__u32			hsv_enc;
	};
	__u32			quantization;	/* enum v4l2_quantization */
	__u32			xfer_func;	/* enum v4l2_xfer_func */
};

/*      Pixel format         FOURCC                          depth  Description  */

/* RGB formats */
#define V4L2_PIX_FMT_RGB332  v4l2_fourcc('R', 'G', 'B', '1') /*  8  RGB-3-3-2     */
#define V4L2_PIX_FMT_RGB444  v4l2_fourcc('R', '4', '4', '4') /* 16  xxxxrrrr ggggbbbb */
#define V4L2_PIX_FMT_ARGB444 v4l2_fourcc('A', 'R', '1', '2') /* 16  aaaarrrr ggggbbbb */
#define V4L2_PIX_FMT_XRGB444 v4l2_fourcc('X', 'R', '1', '2') /* 16  xxxxrrrr ggggbbbb */
#define V4L2_PIX_FMT_RGBA444 v4l2_fourcc('R', 'A', '1', '2') /* 16  rrrrgggg bbbbaaaa */
#define V4L2_PIX_FMT_RGBX444 v4l2_fourcc('R', 'X', '1', '2') /* 16  rrrrgggg bbbbxxxx */
#define V4L2_PIX_FMT_ABGR444 v4l2_fourcc('A', 'B', '1', '2') /* 16  aaaabbbb ggggrrrr */
#define V4L2_PIX_FMT_XBGR444 v4l2_fourcc('X', 'B', '1', '2') /* 16  xxxxbbbb ggggrrrr */

/*
 * Originally this had 'BA12' as fourcc, but this clashed with the older
 * V4L2_PIX_FMT_SGRBG12 which inexplicably used that same fourcc.
 * So use 'GA12' instead for V4L2_PIX_FMT_BGRA444.
 */
#define V4L2_PIX_FMT_BGRA444 v4l2_fourcc('G', 'A', '1', '2') /* 16  bbbbgggg rrrraaaa */
#define V4L2_PIX_FMT_BGRX444 v4l2_fourcc('B', 'X', '1', '2') /* 16  bbbbgggg rrrrxxxx */
#define V4L2_PIX_FMT_RGB555  v4l2_fourcc('R', 'G', 'B', 'O') /* 16  RGB-5-5-5     */
#define V4L2_PIX_FMT_ARGB555 v4l2_fourcc('A', 'R', '1', '5') /* 16  ARGB-1-5-5-5  */
#define V4L2_PIX_FMT_XRGB555 v4l2_fourcc('X', 'R', '1', '5') /* 16  XRGB-1-5-5-5  */
#define V4L2_PIX_FMT_RGBA555 v4l2_fourcc('R', 'A', '1', '5') /* 16  RGBA-5-5-5-1  */
#define V4L2_PIX_FMT_RGBX555 v4l2_fourcc('R', 'X', '1', '5') /* 16  RGBX-5-5-5-1  */
#define V4L2_PIX_FMT_ABGR555 v4l2_fourcc('A', 'B', '1', '5') /* 16  ABGR-1-5-5-5  */
#define V4L2_PIX_FMT_XBGR555 v4l2_fourcc('X', 'B', '1', '5') /* 16  XBGR-1-5-5-5  */
#define V4L2_PIX_FMT_BGRA555 v4l2_fourcc('B', 'A', '1', '5') /* 16  BGRA-5-5-5-1  */
#define V4L2_PIX_FMT_BGRX555 v4l2_fourcc('B', 'X', '1', '5') /* 16  BGRX-5-5-5-1  */
#define V4L2_PIX_FMT_RGB565  v4l2_fourcc('R', 'G', 'B', 'P') /* 16  RGB-5-6-5     */
#define V4L2_PIX_FMT_RGB555X v4l2_fourcc('R', 'G', 'B', 'Q') /* 16  RGB-5-5-5 BE  */
#define V4L2_PIX_FMT_ARGB555X v4l2_fourcc_be('A', 'R', '1', '5') /* 16  ARGB-5-5-5 BE */
#define V4L2_PIX_FMT_XRGB555X v4l2_fourcc_be('X', 'R', '1', '5') /* 16  XRGB-5-5-5 BE */
#define V4L2_PIX_FMT_RGB565X v4l2_fourcc('R', 'G', 'B', 'R') /* 16  RGB-5-6-5 BE  */
#define V4L2_PIX_FMT_BGR666  v4l2_fourcc('B', 'G', 'R', 'H') /* 18  BGR-6-6-6	  */
#define V4L2_PIX_FMT_BGR24   v4l2_fourcc('B', 'G', 'R', '3') /* 24  BGR-8-8-8     */
#define V4L2_PIX_FMT_RGB24   v4l2_fourcc('R', 'G', 'B', '3') /* 24  RGB-8-8-8     */
#define V4L2_PIX_FMT_BGR32   v4l2_fourcc('B', 'G', 'R', '4') /* 32  BGR-8-8-8-8   */
#define V4L2_PIX_FMT_ABGR32  v4l2_fourcc('A', 'R', '2', '4') /* 32  BGRA-8-8-8-8  */
#define V4L2_PIX_FMT_XBGR32  v4l2_fourcc('X', 'R', '2', '4') /* 32  BGRX-8-8-8-8  */
#define V4L2_PIX_FMT_BGRA32  v4l2_fourcc('R', 'A', '2', '4') /* 32  ABGR-8-8-8-8  */
#define V4L2_PIX_FMT_BGRX32  v4l2_fourcc('R', 'X', '2', '4') /* 32  XBGR-8-8-8-8  */
#define V4L2_PIX_FMT_RGB32   v4l2_fourcc('R', 'G', 'B', '4') /* 32  RGB-8-8-8-8   */
#define V4L2_PIX_FMT_RGBA32  v4l2_fourcc('A', 'B', '2', '4') /* 32  RGBA-8-8-8-8  */
#define V4L2_PIX_FMT_RGBX32  v4l2_fourcc('X', 'B', '2', '4') /* 32  RGBX-8-8-8-8  */
#define V4L2_PIX_FMT_ARGB32  v4l2_fourcc('B', 'A', '2', '4') /* 32  ARGB-8-8-8-8  */
#define V4L2_PIX_FMT_XRGB32  v4l2_fourcc('B', 'X', '2', '4') /* 32  XRGB-8-8-8-8  */

/* Grey formats */
#define V4L2_PIX_FMT_GREY    v4l2_fourcc('G', 'R', 'E', 'Y') /*  8  Greyscale     */
#define V4L2_PIX_FMT_Y4      v4l2_fourcc('Y', '0', '4', ' ') /*  4  Greyscale     */
#define V4L2_PIX_FMT_Y6      v4l2_fourcc('Y', '0', '6', ' ') /*  6  Greyscale     */
#define V4L2_PIX_FMT_Y10     v4l2_fourcc('Y', '1', '0', ' ') /* 10  Greyscale     */
#define V4L2_PIX_FMT_Y12     v4l2_fourcc('Y', '1', '2', ' ') /* 12  Greyscale     */
#define V4L2_PIX_FMT_Y14     v4l2_fourcc('Y', '1', '4', ' ') /* 14  Greyscale     */
#define V4L2_PIX_FMT_Y16     v4l2_fourcc('Y', '1', '6', ' ') /* 16  Greyscale     */
#define V4L2_PIX_FMT_Y16_BE  v4l2_fourcc_be('Y', '1', '6', ' ') /* 16  Greyscale BE  */

/* Grey bit-packed formats */
#define V4L2_PIX_FMT_Y10BPACK    v4l2_fourcc('Y', '1', '0', 'B') /* 10  Greyscale bit-packed */
#define V4L2_PIX_FMT_Y10P    v4l2_fourcc('Y', '1', '0', 'P') /* 10  Greyscale, MIPI RAW10 packed */

/* Palette formats */
#define V4L2_PIX_FMT_PAL8    v4l2_fourcc('P', 'A', 'L', '8') /*  8  8-bit palette */

/* Chrominance formats */
#define V4L2_PIX_FMT_UV8     v4l2_fourcc('U', 'V', '8', ' ') /*  8  UV 4:4 */

/* Luminance+Chrominance formats */
#define V4L2_PIX_FMT_YUYV    v4l2_fourcc('Y', 'U', 'Y', 'V') /* 16  YUV 4:2:2     */
#define V4L2_PIX_FMT_YYUV    v4l2_fourcc('Y', 'Y', 'U', 'V') /* 16  YUV 4:2:2     */
#define V4L2_PIX_FMT_YVYU    v4l2_fourcc('Y', 'V', 'Y', 'U') /* 16 YVU 4:2:2 */
#define V4L2_PIX_FMT_UYVY    v4l2_fourcc('U', 'Y', 'V', 'Y') /* 16  YUV 4:2:2     */
#define V4L2_PIX_FMT_VYUY    v4l2_fourcc('V', 'Y', 'U', 'Y') /* 16  YUV 4:2:2     */
#define V4L2_PIX_FMT_Y41P    v4l2_fourcc('Y', '4', '1', 'P') /* 12  YUV 4:1:1     */
#define V4L2_PIX_FMT_YUV444  v4l2_fourcc('Y', '4', '4', '4') /* 16  xxxxyyyy uuuuvvvv */
#define V4L2_PIX_FMT_YUV555  v4l2_fourcc('Y', 'U', 'V', 'O') /* 16  YUV-5-5-5     */
#define V4L2_PIX_FMT_YUV565  v4l2_fourcc('Y', 'U', 'V', 'P') /* 16  YUV-5-6-5     */
#define V4L2_PIX_FMT_YUV32   v4l2_fourcc('Y', 'U', 'V', '4') /* 32  YUV-8-8-8-8   */
#define V4L2_PIX_FMT_AYUV32  v4l2_fourcc('A', 'Y', 'U', 'V') /* 32  AYUV-8-8-8-8  */
#define V4L2_PIX_FMT_XYUV32  v4l2_fourcc('X', 'Y', 'U', 'V') /* 32  XYUV-8-8-8-8  */
#define V4L2_PIX_FMT_VUYA32  v4l2_fourcc('V', 'U', 'Y', 'A') /* 32  VUYA-8-8-8-8  */
#define V4L2_PIX_FMT_VUYX32  v4l2_fourcc('V', 'U', 'Y', 'X') /* 32  VUYX-8-8-8-8  */
#define V4L2_PIX_FMT_HI240   v4l2_fourcc('H', 'I', '2', '4') /*  8  8-bit color   */
#define V4L2_PIX_FMT_HM12    v4l2_fourcc('H', 'M', '1', '2') /*  8  YUV 4:2:0 16x16 macroblocks */
#define V4L2_PIX_FMT_M420    v4l2_fourcc('M', '4', '2', '0') /* 12  YUV 4:2:0 2 lines y, 1 line uv interleaved */

/* two planes -- one Y, one Cr + Cb interleaved  */
#define V4L2_PIX_FMT_NV12    v4l2_fourcc('N', 'V', '1', '2') /* 12  Y/CbCr 4:2:0  */
#define V4L2_PIX_FMT_NV21    v4l2_fourcc('N', 'V', '2', '1') /* 12  Y/CrCb 4:2:0  */
#define V4L2_PIX_FMT_NV16    v4l2_fourcc('N', 'V', '1', '6') /* 16  Y/CbCr 4:2:2  */
#define V4L2_PIX_FMT_NV61    v4l2_fourcc('N', 'V', '6', '1') /* 16  Y/CrCb 4:2:2  */
#define V4L2_PIX_FMT_NV24    v4l2_fourcc('N', 'V', '2', '4') /* 24  Y/CbCr 4:4:4  */
#define V4L2_PIX_FMT_NV42    v4l2_fourcc('N', 'V', '4', '2') /* 24  Y/CrCb 4:4:4  */

/* two non contiguous planes - one Y, one Cr + Cb interleaved  */
#define V4L2_PIX_FMT_NV12M   v4l2_fourcc('N', 'M', '1', '2') /* 12  Y/CbCr 4:2:0  */
#define V4L2_PIX_FMT_NV21M   v4l2_fourcc('N', 'M', '2', '1') /* 21  Y/CrCb 4:2:0  */
#define V4L2_PIX_FMT_NV16M   v4l2_fourcc('N', 'M', '1', '6') /* 16  Y/CbCr 4:2:2  */
#define V4L2_PIX_FMT_NV61M   v4l2_fourcc('N', 'M', '6', '1') /* 16  Y/CrCb 4:2:2  */
#define V4L2_PIX_FMT_NV12MT  v4l2_fourcc('T', 'M', '1', '2') /* 12  Y/CbCr 4:2:0 64x32 macroblocks */
#define V4L2_PIX_FMT_NV12MT_16X16 v4l2_fourcc('V', 'M', '1', '2') /* 12  Y/CbCr 4:2:0 16x16 macroblocks */

/* three planes - Y Cb, Cr */
#define V4L2_PIX_FMT_YUV410  v4l2_fourcc('Y', 'U', 'V', '9') /*  9  YUV 4:1:0     */
#define V4L2_PIX_FMT_YVU410  v4l2_fourcc('Y', 'V', 'U', '9') /*  9  YVU 4:1:0     */
#define V4L2_PIX_FMT_YUV411P v4l2_fourcc('4', '1', '1', 'P') /* 12  YVU411 planar */
#define V4L2_PIX_FMT_YUV420  v4l2_fourcc('Y', 'U', '1', '2') /* 12  YUV 4:2:0     */
#define V4L2_PIX_FMT_YVU420  v4l2_fourcc('Y', 'V', '1', '2') /* 12  YVU 4:2:0     */
#define V4L2_PIX_FMT_YUV422P v4l2_fourcc('4', '2', '2', 'P') /* 16  YVU422 planar */

/* three non contiguous planes - Y, Cb, Cr */
#define V4L2_PIX_FMT_YUV420M v4l2_fourcc('Y', 'M', '1', '2') /* 12  YUV420 planar */
#define V4L2_PIX_FMT_YVU420M v4l2_fourcc('Y', 'M', '2', '1') /* 12  YVU420 planar */
#define V4L2_PIX_FMT_YUV422M v4l2_fourcc('Y', 'M', '1', '6') /* 16  YUV422 planar */
#define V4L2_PIX_FMT_YVU422M v4l2_fourcc('Y', 'M', '6', '1') /* 16  YVU422 planar */
#define V4L2_PIX_FMT_YUV444M v4l2_fourcc('Y', 'M', '2', '4') /* 24  YUV444 planar */
#define V4L2_PIX_FMT_YVU444M v4l2_fourcc('Y', 'M', '4', '2') /* 24  YVU444 planar */

/* Bayer formats - see http://www.siliconimaging.com/RGB%20Bayer.htm */
#define V4L2_PIX_FMT_SBGGR8  v4l2_fourcc('B', 'A', '8', '1') /*  8  BGBG.. GRGR.. */
#define V4L2_PIX_FMT_SGBRG8  v4l2_fourcc('G', 'B', 'R', 'G') /*  8  GBGB.. RGRG.. */
#define V4L2_PIX_FMT_SGRBG8  v4l2_fourcc('G', 'R', 'B', 'G') /*  8  GRGR.. BGBG.. */
#define V4L2_PIX_FMT_SRGGB8  v4l2_fourcc('R', 'G', 'G', 'B') /*  8  RGRG.. GBGB.. */
#define V4L2_PIX_FMT_SBGGR10 v4l2_fourcc('B', 'G', '1', '0') /* 10  BGBG.. GRGR.. */
#define V4L2_PIX_FMT_SGBRG10 v4l2_fourcc('G', 'B', '1', '0') /* 10  GBGB.. RGRG.. */
#define V4L2_PIX_FMT_SGRBG10 v4l2_fourcc('B', 'A', '1', '0') /* 10  GRGR.. BGBG.. */
#define V4L2_PIX_FMT_SRGGB10 v4l2_fourcc('R', 'G', '1', '0') /* 10  RGRG.. GBGB.. */
	/* 10bit raw bayer packed, 5 bytes for every 4 pixels */
#define V4L2_PIX_FMT_SBGGR10P v4l2_fourcc('p', 'B', 'A', 'A')
#define V4L2_PIX_FMT_SGBRG10P v4l2_fourcc('p', 'G', 'A', 'A')
#define V4L2_PIX_FMT_SGRBG10P v4l2_fourcc('p', 'g', 'A', 'A')
#define V4L2_PIX_FMT_SRGGB10P v4l2_fourcc('p', 'R', 'A', 'A')
	/* 10bit raw bayer a-law compressed to 8 bits */
#define V4L2_PIX_FMT_SBGGR10ALAW8 v4l2_fourcc('a', 'B', 'A', '8')
#define V4L2_PIX_FMT_SGBRG10ALAW8 v4l2_fourcc('a', 'G', 'A', '8')
#define V4L2_PIX_FMT_SGRBG10ALAW8 v4l2_fourcc('a', 'g', 'A', '8')
#define V4L2_PIX_FMT_SRGGB10ALAW8 v4l2_fourcc('a', 'R', 'A', '8')
	/* 10bit raw bayer DPCM compressed to 8 bits */
#define V4L2_PIX_FMT_SBGGR10DPCM8 v4l2_fourcc('b', 'B', 'A', '8')
#define V4L2_PIX_FMT_SGBRG10DPCM8 v4l2_fourcc('b', 'G', 'A', '8')
#define V4L2_PIX_FMT_SGRBG10DPCM8 v4l2_fourcc('B', 'D', '1', '0')
#define V4L2_PIX_FMT_SRGGB10DPCM8 v4l2_fourcc('b', 'R', 'A', '8')
#define V4L2_PIX_FMT_SBGGR12 v4l2_fourcc('B', 'G', '1', '2') /* 12  BGBG.. GRGR.. */
#define V4L2_PIX_FMT_SGBRG12 v4l2_fourcc('G', 'B', '1', '2') /* 12  GBGB.. RGRG.. */
#define V4L2_PIX_FMT_SGRBG12 v4l2_fourcc('B', 'A', '1', '2') /* 12  GRGR.. BGBG.. */
#define V4L2_PIX_FMT_SRGGB12 v4l2_fourcc('R', 'G', '1', '2') /* 12  RGRG.. GBGB.. */
	/* 12bit raw bayer packed, 6 bytes for every 4 pixels */
#define V4L2_PIX_FMT_SBGGR12P v4l2_fourcc('p', 'B', 'C', 'C')
#define V4L2_PIX_FMT_SGBRG12P v4l2_fourcc('p', 'G', 'C', 'C')
#define V4L2_PIX_FMT_SGRBG12P v4l2_fourcc('p', 'g', 'C', 'C')
#define V4L2_PIX_FMT_SRGGB12P v4l2_fourcc('p', 'R', 'C', 'C')
#define V4L2_PIX_FMT_SBGGR14 v4l2_fourcc('B', 'G', '1', '4') /* 14  BGBG.. GRGR.. */
#define V4L2_PIX_FMT_SGBRG14 v4l2_fourcc('G', 'B', '1', '4') /* 14  GBGB.. RGRG.. */
#define V4L2_PIX_FMT_SGRBG14 v4l2_fourcc('G', 'R', '1', '4') /* 14  GRGR.. BGBG.. */
#define V4L2_PIX_FMT_SRGGB14 v4l2_fourcc('R', 'G', '1', '4') /* 14  RGRG.. GBGB.. */
	/* 14bit raw bayer packed, 7 bytes for every 4 pixels */
#define V4L2_PIX_FMT_SBGGR14P v4l2_fourcc('p', 'B', 'E', 'E')
#define V4L2_PIX_FMT_SGBRG14P v4l2_fourcc('p', 'G', 'E', 'E')
#define V4L2_PIX_FMT_SGRBG14P v4l2_fourcc('p', 'g', 'E', 'E')
#define V4L2_PIX_FMT_SRGGB14P v4l2_fourcc('p', 'R', 'E', 'E')
#define V4L2_PIX_FMT_SBGGR16 v4l2_fourcc('B', 'Y', 'R', '2') /* 16  BGBG.. GRGR.. */
#define V4L2_PIX_FMT_SGBRG16 v4l2_fourcc('G', 'B', '1', '6') /* 16  GBGB.. RGRG.. */
#define V4L2_PIX_FMT_SGRBG16 v4l2_fourcc('G', 'R', '1', '6') /* 16  GRGR.. BGBG.. */
#define V4L2_PIX_FMT_SRGGB16 v4l2_fourcc('R', 'G', '1', '6') /* 16  RGRG.. GBGB.. */

/* HSV formats */
#define V4L2_PIX_FMT_HSV24 v4l2_fourcc('H', 'S', 'V', '3')
#define V4L2_PIX_FMT_HSV32 v4l2_fourcc('H', 'S', 'V', '4')

/* compressed formats */
#define V4L2_PIX_FMT_MJPEG    v4l2_fourcc('M', 'J', 'P', 'G') /* Motion-JPEG   */
#define V4L2_PIX_FMT_JPEG     v4l2_fourcc('J', 'P', 'E', 'G') /* JFIF JPEG     */
#define V4L2_PIX_FMT_DV       v4l2_fourcc('d', 'v', 's', 'd') /* 1394          */
#define V4L2_PIX_FMT_MPEG     v4l2_fourcc('M', 'P', 'E', 'G') /* MPEG-1/2/4 Multiplexed */
#define V4L2_PIX_FMT_H264     v4l2_fourcc('H', '2', '6', '4') /* H264 with start codes */
#define V4L2_PIX_FMT_H264_NO_SC v4l2_fourcc('A', 'V', 'C', '1') /* H264 without start codes */
#define V4L2_PIX_FMT_H264_MVC v4l2_fourcc('M', '2', '6', '4') /* H264 MVC */
#define V4L2_PIX_FMT_H263     v4l2_fourcc('H', '2', '6', '3') /* H263          */
#define V4L2_PIX_FMT_MPEG1    v4l2_fourcc('M', 'P', 'G', '1') /* MPEG-1 ES     */
#define V4L2_PIX_FMT_MPEG2    v4l2_fourcc('M', 'P', 'G', '2') /* MPEG-2 ES     */
#define V4L2_PIX_FMT_MPEG2_SLICE v4l2_fourcc('M', 'G', '2', 'S') /* MPEG-2 parsed slice data */
#define V4L2_PIX_FMT_MPEG4    v4l2_fourcc('M', 'P', 'G', '4') /* MPEG-4 part 2 ES */
#define V4L2_PIX_FMT_XVID     v4l2_fourcc('X', 'V', 'I', 'D') /* Xvid           */
#define V4L2_PIX_FMT_VC1_ANNEX_G v4l2_fourcc('V', 'C', '1', 'G') /* SMPTE 421M Annex G compliant stream */
#define V4L2_PIX_FMT_VC1_ANNEX_L v4l2_fourcc('V', 'C', '1', 'L') /* SMPTE 421M Annex L compliant stream */
#define V4L2_PIX_FMT_VP8      v4l2_fourcc('V', 'P', '8', '0') /* VP8 */
#define V4L2_PIX_FMT_VP9      v4l2_fourcc('V', 'P', '9', '0') /* VP9 */
#define V4L2_PIX_FMT_HEVC     v4l2_fourcc('H', 'E', 'V', 'C') /* HEVC aka H.265 */
#define V4L2_PIX_FMT_FWHT     v4l2_fourcc('F', 'W', 'H', 'T') /* Fast Walsh Hadamard Transform (vicodec) */
#define V4L2_PIX_FMT_FWHT_STATELESS     v4l2_fourcc('S', 'F', 'W', 'H') /* Stateless FWHT (vicodec) */

/*  Vendor-specific formats   */
#define V4L2_PIX_FMT_CPIA1    v4l2_fourcc('C', 'P', 'I', 'A') /* cpia1 YUV */
#define V4L2_PIX_FMT_WNVA     v4l2_fourcc('W', 'N', 'V', 'A') /* Winnov hw compress */
#define V4L2_PIX_FMT_SN9C10X  v4l2_fourcc('S', '9', '1', '0') /* SN9C10x compression */
#define V4L2_PIX_FMT_SN9C20X_I420 v4l2_fourcc('S', '9', '2', '0') /* SN9C20x YUV 4:2:0 */
#define V4L2_PIX_FMT_PWC1     v4l2_fourcc('P', 'W', 'C', '1') /* pwc older webcam */
#define V4L2_PIX_FMT_PWC2     v4l2_fourcc('P', 'W', 'C', '2') /* pwc newer webcam */
#define V4L2_PIX_FMT_ET61X251 v4l2_fourcc('E', '6', '2', '5') /* ET61X251 compression */
#define V4L2_PIX_FMT_SPCA501  v4l2_fourcc('S', '5', '0', '1') /* YUYV per line */
#define V4L2_PIX_FMT_SPCA505  v4l2_fourcc('S', '5', '0', '5') /* YYUV per line */
#define V4L2_PIX_FMT_SPCA508  v4l2_fourcc('S', '5', '0', '8') /* YUVY per line */
#define V4L2_PIX_FMT_SPCA561  v4l2_fourcc('S', '5', '6', '1') /* compressed GBRG bayer */
#define V4L2_PIX_FMT_PAC207   v4l2_fourcc('P', '2', '0', '7') /* compressed BGGR bayer */
#define V4L2_PIX_FMT_MR97310A v4l2_fourcc('M', '3', '1', '0') /* compressed BGGR bayer */
#define V4L2_PIX_FMT_JL2005BCD v4l2_fourcc('J', 'L', '2', '0') /* compressed RGGB bayer */
#define V4L2_PIX_FMT_SN9C2028 v4l2_fourcc('S', 'O', 'N', 'X') /* compressed GBRG bayer */
#define V4L2_PIX_FMT_SQ905C   v4l2_fourcc('9', '0', '5', 'C') /* compressed RGGB bayer */
#define V4L2_PIX_FMT_PJPG     v4l2_fourcc('P', 'J', 'P', 'G') /* Pixart 73xx JPEG */
#define V4L2_PIX_FMT_OV511    v4l2_fourcc('O', '5', '1', '1') /* ov511 JPEG */
#define V4L2_PIX_FMT_OV518    v4l2_fourcc('O', '5', '1', '8') /* ov518 JPEG */
#define V4L2_PIX_FMT_STV0680  v4l2_fourcc('S', '6', '8', '0') /* stv0680 bayer */
#define V4L2_PIX_FMT_TM6000   v4l2_fourcc('T', 'M', '6', '0') /* tm5600/tm60x0 */
#define V4L2_PIX_FMT_CIT_YYVYUY v4l2_fourcc('C', 'I', 'T', 'V') /* one line of Y then 1 line of VYUY */
#define V4L2_PIX_FMT_KONICA420  v4l2_fourcc('K', 'O', 'N', 'I') /* YUV420 planar in blocks of 256 pixels */
#define V4L2_PIX_FMT_JPGL	v4l2_fourcc('J', 'P', 'G', 'L') /* JPEG-Lite */
#define V4L2_PIX_FMT_SE401      v4l2_fourcc('S', '4', '0', '1') /* se401 janggu compressed rgb */
#define V4L2_PIX_FMT_S5C_UYVY_JPG v4l2_fourcc('S', '5', 'C', 'I') /* S5C73M3 interleaved UYVY/JPEG */
#define V4L2_PIX_FMT_Y8I      v4l2_fourcc('Y', '8', 'I', ' ') /* Greyscale 8-bit L/R interleaved */
#define V4L2_PIX_FMT_Y12I     v4l2_fourcc('Y', '1', '2', 'I') /* Greyscale 12-bit L/R interleaved */
#define V4L2_PIX_FMT_Z16      v4l2_fourcc('Z', '1', '6', ' ') /* Depth data 16-bit */
#define V4L2_PIX_FMT_MT21C    v4l2_fourcc('M', 'T', '2', '1') /* Mediatek compressed block mode  */
#define V4L2_PIX_FMT_INZI     v4l2_fourcc('I', 'N', 'Z', 'I') /* Intel Planar Greyscale 10-bit and Depth 16-bit */
#define V4L2_PIX_FMT_SUNXI_TILED_NV12 v4l2_fourcc('S', 'T', '1', '2') /* Sunxi Tiled NV12 Format */
#define V4L2_PIX_FMT_CNF4     v4l2_fourcc('C', 'N', 'F', '4') /* Intel 4-bit packed depth confidence information */

/* 10bit raw bayer packed, 32 bytes for every 25 pixels, last LSB 6 bits unused */
#define V4L2_PIX_FMT_IPU3_SBGGR10	v4l2_fourcc('i', 'p', '3', 'b') /* IPU3 packed 10-bit BGGR bayer */
#define V4L2_PIX_FMT_IPU3_SGBRG10	v4l2_fourcc('i', 'p', '3', 'g') /* IPU3 packed 10-bit GBRG bayer */
#define V4L2_PIX_FMT_IPU3_SGRBG10	v4l2_fourcc('i', 'p', '3', 'G') /* IPU3 packed 10-bit GRBG bayer */
#define V4L2_PIX_FMT_IPU3_SRGGB10	v4l2_fourcc('i', 'p', '3', 'r') /* IPU3 packed 10-bit RGGB bayer */

/* SDR formats - used only for Software Defined Radio devices */
#define V4L2_SDR_FMT_CU8          v4l2_fourcc('C', 'U', '0', '8') /* IQ u8 */
#define V4L2_SDR_FMT_CU16LE       v4l2_fourcc('C', 'U', '1', '6') /* IQ u16le */
#define V4L2_SDR_FMT_CS8          v4l2_fourcc('C', 'S', '0', '8') /* complex s8 */
#define V4L2_SDR_FMT_CS14LE       v4l2_fourcc('C', 'S', '1', '4') /* complex s14le */
#define V4L2_SDR_FMT_RU12LE       v4l2_fourcc('R', 'U', '1', '2') /* real u12le */
#define V4L2_SDR_FMT_PCU16BE	  v4l2_fourcc('P', 'C', '1', '6') /* planar complex u16be */
#define V4L2_SDR_FMT_PCU18BE	  v4l2_fourcc('P', 'C', '1', '8') /* planar complex u18be */
#define V4L2_SDR_FMT_PCU20BE	  v4l2_fourcc('P', 'C', '2', '0') /* planar complex u20be */

/* Touch formats - used for Touch devices */
#define V4L2_TCH_FMT_DELTA_TD16	v4l2_fourcc('T', 'D', '1', '6') /* 16-bit signed deltas */
#define V4L2_TCH_FMT_DELTA_TD08	v4l2_fourcc('T', 'D', '0', '8') /* 8-bit signed deltas */
#define V4L2_TCH_FMT_TU16	v4l2_fourcc('T', 'U', '1', '6') /* 16-bit unsigned touch data */
#define V4L2_TCH_FMT_TU08	v4l2_fourcc('T', 'U', '0', '8') /* 8-bit unsigned touch data */

/* Meta-data formats */
#define V4L2_META_FMT_VSP1_HGO    v4l2_fourcc('V', 'S', 'P', 'H') /* R-Car VSP1 1-D Histogram */
#define V4L2_META_FMT_VSP1_HGT    v4l2_fourcc('V', 'S', 'P', 'T') /* R-Car VSP1 2-D Histogram */
#define V4L2_META_FMT_UVC         v4l2_fourcc('U', 'V', 'C', 'H') /* UVC Payload Header metadata */
#define V4L2_META_FMT_D4XX        v4l2_fourcc('D', '4', 'X', 'X') /* D4XX Payload Header metadata */
#define V4L2_META_FMT_VIVID	  v4l2_fourcc('V', 'I', 'V', 'D') /* Vivid Metadata */

/* priv field value to indicates that subsequent fields are valid. */
#define V4L2_PIX_FMT_PRIV_MAGIC		0xfeedcafe

/* Flags */
#define V4L2_PIX_FMT_FLAG_PREMUL_ALPHA	0x00000001
#define V4L2_PIX_FMT_FLAG_SET_CSC	0x00000002

/*
 *	F O R M A T   E N U M E R A T I O N
 */
struct v4l2_fmtdesc {
	__u32		    index;             /* Format number      */
	__u32		    type;              /* enum v4l2_buf_type */
	__u32               flags;
	__u8		    description[32];   /* Description string */
	__u32		    pixelformat;       /* Format fourcc      */
	__u32		    mbus_code;		/* Media bus code    */
	__u32		    reserved[3];
};

#define V4L2_FMT_FLAG_COMPRESSED		0x0001
#define V4L2_FMT_FLAG_EMULATED			0x0002
#define V4L2_FMT_FLAG_CONTINUOUS_BYTESTREAM	0x0004
#define V4L2_FMT_FLAG_DYN_RESOLUTION		0x0008
#define V4L2_FMT_FLAG_ENC_CAP_FRAME_INTERVAL	0x0010
#define V4L2_FMT_FLAG_CSC_COLORSPACE		0x0020
#define V4L2_FMT_FLAG_CSC_XFER_FUNC		0x0040
#define V4L2_FMT_FLAG_CSC_YCBCR_ENC		0x0080
#define V4L2_FMT_FLAG_CSC_HSV_ENC		V4L2_FMT_FLAG_CSC_YCBCR_ENC
#define V4L2_FMT_FLAG_CSC_QUANTIZATION		0x0100

	/* Frame Size and frame rate enumeration */
/*
 *	F R A M E   S I Z E   E N U M E R A T I O N
 */
enum v4l2_frmsizetypes {
	V4L2_FRMSIZE_TYPE_DISCRETE	= 1,
	V4L2_FRMSIZE_TYPE_CONTINUOUS	= 2,
	V4L2_FRMSIZE_TYPE_STEPWISE	= 3,
};

struct v4l2_frmsize_discrete {
	__u32			width;		/* Frame width [pixel] */
	__u32			height;		/* Frame height [pixel] */
};

struct v4l2_frmsize_stepwise {
	__u32			min_width;	/* Minimum frame width [pixel] */
	__u32			max_width;	/* Maximum frame width [pixel] */
	__u32			step_width;	/* Frame width step size [pixel] */
	__u32			min_height;	/* Minimum frame height [pixel] */
	__u32			max_height;	/* Maximum frame height [pixel] */
	__u32			step_height;	/* Frame height step size [pixel] */
};

struct v4l2_frmsizeenum {
	__u32			index;		/* Frame size number */
	__u32			pixel_format;	/* Pixel format */
	__u32			type;		/* Frame size type the device supports. */

	union {					/* Frame size */
		struct v4l2_frmsize_discrete	discrete;
		struct v4l2_frmsize_stepwise	stepwise;
	};

	__u32   reserved[2];			/* Reserved space for future use */
};

/*
 *	F R A M E   R A T E   E N U M E R A T I O N
 */
enum v4l2_frmivaltypes {
	V4L2_FRMIVAL_TYPE_DISCRETE	= 1,
	V4L2_FRMIVAL_TYPE_CONTINUOUS	= 2,
	V4L2_FRMIVAL_TYPE_STEPWISE	= 3,
};

struct v4l2_frmival_stepwise {
	struct v4l2_fract	min;		/* Minimum frame interval [s] */
	struct v4l2_fract	max;		/* Maximum frame interval [s] */
	struct v4l2_fract	step;		/* Frame interval step size [s] */
};

struct v4l2_frmivalenum {
	__u32			index;		/* Frame format index */
	__u32			pixel_format;	/* Pixel format */
	__u32			width;		/* Frame width */
	__u32			height;		/* Frame height */
	__u32			type;		/* Frame interval type the device supports. */

	union {					/* Frame interval */
		struct v4l2_fract		discrete;
		struct v4l2_frmival_stepwise	stepwise;
	};

	__u32	reserved[2];			/* Reserved space for future use */
};

/*
 *	T I M E C O D E
 */
struct v4l2_timecode {
	__u32	type;
	__u32	flags;
	__u8	frames;
	__u8	seconds;
	__u8	minutes;
	__u8	hours;
	__u8	userbits[4];
};

/*  Type  */
#define V4L2_TC_TYPE_24FPS		1
#define V4L2_TC_TYPE_25FPS		2
#define V4L2_TC_TYPE_30FPS		3
#define V4L2_TC_TYPE_50FPS		4
#define V4L2_TC_TYPE_60FPS		5

/*  Flags  */
#define V4L2_TC_FLAG_DROPFRAME		0x0001 /* "drop-frame" mode */
#define V4L2_TC_FLAG_COLORFRAME		0x0002
#define V4L2_TC_USERBITS_field		0x000C
#define V4L2_TC_USERBITS_USERDEFINED	0x0000
#define V4L2_TC_USERBITS_8BITCHARS	0x0008
/* The above is based on SMPTE timecodes */

struct v4l2_jpegcompression {
	int quality;

	int  APPn;              /* Number of APP segment to be written,
				 * must be 0..15 */
	int  APP_len;           /* Length of data in JPEG APPn segment */
	char APP_data[60];      /* Data in the JPEG APPn segment. */

	int  COM_len;           /* Length of data in JPEG COM segment */
	char COM_data[60];      /* Data in JPEG COM segment */

	__u32 jpeg_markers;     /* Which markers should go into the JPEG
				 * output. Unless you exactly know what
				 * you do, leave them untouched.
				 * Including less markers will make the
				 * resulting code smaller, but there will
				 * be fewer applications which can read it.
				 * The presence of the APP and COM marker
				 * is influenced by APP_len and COM_len
				 * ONLY, not by this property! */

#define V4L2_JPEG_MARKER_DHT (1<<3)    /* Define Huffman Tables */
#define V4L2_JPEG_MARKER_DQT (1<<4)    /* Define Quantization Tables */
#define V4L2_JPEG_MARKER_DRI (1<<5)    /* Define Restart Interval */
#define V4L2_JPEG_MARKER_COM (1<<6)    /* Comment segment */
#define V4L2_JPEG_MARKER_APP (1<<7)    /* App segment, driver will
					* always use APP0 */
};

/*
 *	M E M O R Y - M A P P I N G   B U F F E R S
 */

#ifdef __KERNEL__
/*
 * This corresponds to the user space version of timeval
 * for 64-bit time_t. sparc64 is different from everyone
 * else, using the microseconds in the wrong half of the
 * second 64-bit word.
 */
struct __kernel_v4l2_timeval {
	long long	tv_sec;
#if defined(__sparc__) && defined(__arch64__)
	int		tv_usec;
	int		__pad;
#else
	long long	tv_usec;
#endif
};
#endif

struct v4l2_requestbuffers {
	__u32			count;
	__u32			type;		/* enum v4l2_buf_type */
	__u32			memory;		/* enum v4l2_memory */
	__u32			capabilities;
	__u32			reserved[1];
};

/* capabilities for struct v4l2_requestbuffers and v4l2_create_buffers */
#define V4L2_BUF_CAP_SUPPORTS_MMAP			(1 << 0)
#define V4L2_BUF_CAP_SUPPORTS_USERPTR			(1 << 1)
#define V4L2_BUF_CAP_SUPPORTS_DMABUF			(1 << 2)
#define V4L2_BUF_CAP_SUPPORTS_REQUESTS			(1 << 3)
#define V4L2_BUF_CAP_SUPPORTS_ORPHANED_BUFS		(1 << 4)
#define V4L2_BUF_CAP_SUPPORTS_M2M_HOLD_CAPTURE_BUF	(1 << 5)
#define V4L2_BUF_CAP_SUPPORTS_MMAP_CACHE_HINTS		(1 << 6)

/**
 * struct v4l2_plane - plane info for multi-planar buffers
 * @bytesused:		number of bytes occupied by data in the plane (payload)
 * @length:		size of this plane (NOT the payload) in bytes
 * @mem_offset:		when memory in the associated struct v4l2_buffer is
 *			V4L2_MEMORY_MMAP, equals the offset from the start of
 *			the device memory for this plane (or is a "cookie" that
 *			should be passed to mmap() called on the video node)
 * @userptr:		when memory is V4L2_MEMORY_USERPTR, a userspace pointer
 *			pointing to this plane
 * @fd:			when memory is V4L2_MEMORY_DMABUF, a userspace file
 *			descriptor associated with this plane
 * @m:			union of @mem_offset, @userptr and @fd
 * @data_offset:	offset in the plane to the start of data; usually 0,
 *			unless there is a header in front of the data
<<<<<<< HEAD
 * @reserved:		few userspace clients and drivers use reserved fields
 *			and it is up to them how these fields are used. v4l2
 *			simply copy reserved fields between them.
=======
 * @reserved:		drivers and applications must zero this array
 *
>>>>>>> a2ed1606
 * Multi-planar buffers consist of one or more planes, e.g. an YCbCr buffer
 * with two planes can have one plane for Y, and another for interleaved CbCr
 * components. Each plane can reside in a separate memory buffer, or even in
 * a completely separate memory node (e.g. in embedded devices).
 */
struct v4l2_plane {
	__u32			bytesused;
	__u32			length;
	union {
		__u32		mem_offset;
		unsigned long	userptr;
		__s32		fd;
	} m;
	__u32			data_offset;
	/* reserved fields used by few userspace clients and drivers */
	__u32			reserved[11];
};

/**
 * struct v4l2_buffer - video buffer info
 * @index:	id number of the buffer
 * @type:	enum v4l2_buf_type; buffer type (type == *_MPLANE for
 *		multiplanar buffers);
 * @bytesused:	number of bytes occupied by data in the buffer (payload);
 *		unused (set to 0) for multiplanar buffers
 * @flags:	buffer informational flags
 * @field:	enum v4l2_field; field order of the image in the buffer
 * @timestamp:	frame timestamp
 * @timecode:	frame timecode
 * @sequence:	sequence count of this frame
 * @memory:	enum v4l2_memory; the method, in which the actual video data is
 *		passed
 * @offset:	for non-multiplanar buffers with memory == V4L2_MEMORY_MMAP;
 *		offset from the start of the device memory for this plane,
 *		(or a "cookie" that should be passed to mmap() as offset)
 * @userptr:	for non-multiplanar buffers with memory == V4L2_MEMORY_USERPTR;
 *		a userspace pointer pointing to this buffer
 * @fd:		for non-multiplanar buffers with memory == V4L2_MEMORY_DMABUF;
 *		a userspace file descriptor associated with this buffer
 * @planes:	for multiplanar buffers; userspace pointer to the array of plane
 *		info structs for this buffer
 * @m:		union of @offset, @userptr, @planes and @fd
 * @length:	size in bytes of the buffer (NOT its payload) for single-plane
 *		buffers (when type != *_MPLANE); number of elements in the
 *		planes array for multi-plane buffers
 * @reserved2:	drivers and applications must zero this field
 * @request_fd: fd of the request that this buffer should use
 * @reserved:	for backwards compatibility with applications that do not know
 *		about @request_fd
 *
 * Contains data exchanged by application and driver using one of the Streaming
 * I/O methods.
 */
struct v4l2_buffer {
	__u32			index;
	__u32			type;
	__u32			bytesused;
	__u32			flags;
	__u32			field;
#ifdef __KERNEL__
	struct __kernel_v4l2_timeval timestamp;
#else
	struct timeval		timestamp;
#endif
	struct v4l2_timecode	timecode;
	__u32			sequence;

	/* memory location */
	__u32			memory;
	union {
		__u32           offset;
		unsigned long   userptr;
		struct v4l2_plane *planes;
		__s32		fd;
	} m;
	__u32			length;
	__u32			reserved2;
	union {
		__s32		request_fd;
		__u32		reserved;
	};
};

#ifndef __KERNEL__
/**
 * v4l2_timeval_to_ns - Convert timeval to nanoseconds
 * @tv:		pointer to the timeval variable to be converted
 *
 * Returns the scalar nanosecond representation of the timeval
 * parameter.
 */
static inline __u64 v4l2_timeval_to_ns(const struct timeval *tv)
{
	return (__u64)tv->tv_sec * 1000000000ULL + tv->tv_usec * 1000;
}
#endif

/*  Flags for 'flags' field */
/* Buffer is mapped (flag) */
#define V4L2_BUF_FLAG_MAPPED			0x00000001
/* Buffer is queued for processing */
#define V4L2_BUF_FLAG_QUEUED			0x00000002
/* Buffer is ready */
#define V4L2_BUF_FLAG_DONE			0x00000004
/* Image is a keyframe (I-frame) */
#define V4L2_BUF_FLAG_KEYFRAME			0x00000008
/* Image is a P-frame */
#define V4L2_BUF_FLAG_PFRAME			0x00000010
/* Image is a B-frame */
#define V4L2_BUF_FLAG_BFRAME			0x00000020
/* Buffer is ready, but the data contained within is corrupted. */
#define V4L2_BUF_FLAG_ERROR			0x00000040
/* Buffer is added to an unqueued request */
#define V4L2_BUF_FLAG_IN_REQUEST		0x00000080
/* timecode field is valid */
#define V4L2_BUF_FLAG_TIMECODE			0x00000100
/* Don't return the capture buffer until OUTPUT timestamp changes */
#define V4L2_BUF_FLAG_M2M_HOLD_CAPTURE_BUF	0x00000200
/* Buffer is prepared for queuing */
#define V4L2_BUF_FLAG_PREPARED			0x00000400
/* Cache handling flags */
#define V4L2_BUF_FLAG_NO_CACHE_INVALIDATE	0x00000800
#define V4L2_BUF_FLAG_NO_CACHE_CLEAN		0x00001000
/* Timestamp type */
#define V4L2_BUF_FLAG_TIMESTAMP_MASK		0x0000e000
#define V4L2_BUF_FLAG_TIMESTAMP_UNKNOWN		0x00000000
#define V4L2_BUF_FLAG_TIMESTAMP_MONOTONIC	0x00002000
#define V4L2_BUF_FLAG_TIMESTAMP_COPY		0x00004000
/* Timestamp sources. */
#define V4L2_BUF_FLAG_TSTAMP_SRC_MASK		0x00070000
#define V4L2_BUF_FLAG_TSTAMP_SRC_EOF		0x00000000
#define V4L2_BUF_FLAG_TSTAMP_SRC_SOE		0x00010000
/* mem2mem encoder/decoder */
#define V4L2_BUF_FLAG_LAST			0x00100000
/* request_fd is valid */
#define V4L2_BUF_FLAG_REQUEST_FD		0x00800000

/**
 * struct v4l2_exportbuffer - export of video buffer as DMABUF file descriptor
 *
 * @index:	id number of the buffer
 * @type:	enum v4l2_buf_type; buffer type (type == *_MPLANE for
 *		multiplanar buffers);
 * @plane:	index of the plane to be exported, 0 for single plane queues
 * @flags:	flags for newly created file, currently only O_CLOEXEC is
 *		supported, refer to manual of open syscall for more details
 * @fd:		file descriptor associated with DMABUF (set by driver)
 * @reserved:	drivers and applications must zero this array
 *
 * Contains data used for exporting a video buffer as DMABUF file descriptor.
 * The buffer is identified by a 'cookie' returned by VIDIOC_QUERYBUF
 * (identical to the cookie used to mmap() the buffer to userspace). All
 * reserved fields must be set to zero. The field reserved0 is expected to
 * become a structure 'type' allowing an alternative layout of the structure
 * content. Therefore this field should not be used for any other extensions.
 */
struct v4l2_exportbuffer {
	__u32		type; /* enum v4l2_buf_type */
	__u32		index;
	__u32		plane;
	__u32		flags;
	__s32		fd;
	__u32		reserved[11];
};

/*
 *	O V E R L A Y   P R E V I E W
 */
struct v4l2_framebuffer {
	__u32			capability;
	__u32			flags;
/* FIXME: in theory we should pass something like PCI device + memory
 * region + offset instead of some physical address */
	void                    *base;
	struct {
		__u32		width;
		__u32		height;
		__u32		pixelformat;
		__u32		field;		/* enum v4l2_field */
		__u32		bytesperline;	/* for padding, zero if unused */
		__u32		sizeimage;
		__u32		colorspace;	/* enum v4l2_colorspace */
		__u32		priv;		/* reserved field, set to 0 */
	} fmt;
};
/*  Flags for the 'capability' field. Read only */
#define V4L2_FBUF_CAP_EXTERNOVERLAY	0x0001
#define V4L2_FBUF_CAP_CHROMAKEY		0x0002
#define V4L2_FBUF_CAP_LIST_CLIPPING     0x0004
#define V4L2_FBUF_CAP_BITMAP_CLIPPING	0x0008
#define V4L2_FBUF_CAP_LOCAL_ALPHA	0x0010
#define V4L2_FBUF_CAP_GLOBAL_ALPHA	0x0020
#define V4L2_FBUF_CAP_LOCAL_INV_ALPHA	0x0040
#define V4L2_FBUF_CAP_SRC_CHROMAKEY	0x0080
/*  Flags for the 'flags' field. */
#define V4L2_FBUF_FLAG_PRIMARY		0x0001
#define V4L2_FBUF_FLAG_OVERLAY		0x0002
#define V4L2_FBUF_FLAG_CHROMAKEY	0x0004
#define V4L2_FBUF_FLAG_LOCAL_ALPHA	0x0008
#define V4L2_FBUF_FLAG_GLOBAL_ALPHA	0x0010
#define V4L2_FBUF_FLAG_LOCAL_INV_ALPHA	0x0020
#define V4L2_FBUF_FLAG_SRC_CHROMAKEY	0x0040

struct v4l2_clip {
	struct v4l2_rect        c;
	struct v4l2_clip	__user *next;
};

struct v4l2_window {
	struct v4l2_rect        w;
	__u32			field;	 /* enum v4l2_field */
	__u32			chromakey;
	struct v4l2_clip	__user *clips;
	__u32			clipcount;
	void			__user *bitmap;
	__u8                    global_alpha;
};

/*
 *	C A P T U R E   P A R A M E T E R S
 */
struct v4l2_captureparm {
	__u32		   capability;	  /*  Supported modes */
	__u32		   capturemode;	  /*  Current mode */
	struct v4l2_fract  timeperframe;  /*  Time per frame in seconds */
	__u32		   extendedmode;  /*  Driver-specific extensions */
	__u32              readbuffers;   /*  # of buffers for read */
	__u32		   reserved[4];
};

/*  Flags for 'capability' and 'capturemode' fields */
#define V4L2_MODE_HIGHQUALITY	0x0001	/*  High quality imaging mode */
#define V4L2_CAP_TIMEPERFRAME	0x1000	/*  timeperframe field is supported */

struct v4l2_outputparm {
	__u32		   capability;	 /*  Supported modes */
	__u32		   outputmode;	 /*  Current mode */
	struct v4l2_fract  timeperframe; /*  Time per frame in seconds */
	__u32		   extendedmode; /*  Driver-specific extensions */
	__u32              writebuffers; /*  # of buffers for write */
	__u32		   reserved[4];
};

/*
 *	I N P U T   I M A G E   C R O P P I N G
 */
struct v4l2_cropcap {
	__u32			type;	/* enum v4l2_buf_type */
	struct v4l2_rect        bounds;
	struct v4l2_rect        defrect;
	struct v4l2_fract       pixelaspect;
};

struct v4l2_crop {
	__u32			type;	/* enum v4l2_buf_type */
	struct v4l2_rect        c;
};

/**
 * struct v4l2_selection - selection info
 * @type:	buffer type (do not use *_MPLANE types)
 * @target:	Selection target, used to choose one of possible rectangles;
 *		defined in v4l2-common.h; V4L2_SEL_TGT_* .
 * @flags:	constraints flags, defined in v4l2-common.h; V4L2_SEL_FLAG_*.
 * @r:		coordinates of selection window
 * @reserved:	for future use, rounds structure size to 64 bytes, set to zero
 *
 * Hardware may use multiple helper windows to process a video stream.
 * The structure is used to exchange this selection areas between
 * an application and a driver.
 */
struct v4l2_selection {
	__u32			type;
	__u32			target;
	__u32                   flags;
	struct v4l2_rect        r;
	__u32                   reserved[9];
};


/*
 *      A N A L O G   V I D E O   S T A N D A R D
 */

typedef __u64 v4l2_std_id;

/*
 * Attention: Keep the V4L2_STD_* bit definitions in sync with
 * include/dt-bindings/display/sdtv-standards.h SDTV_STD_* bit definitions.
 */
/* one bit for each */
#define V4L2_STD_PAL_B          ((v4l2_std_id)0x00000001)
#define V4L2_STD_PAL_B1         ((v4l2_std_id)0x00000002)
#define V4L2_STD_PAL_G          ((v4l2_std_id)0x00000004)
#define V4L2_STD_PAL_H          ((v4l2_std_id)0x00000008)
#define V4L2_STD_PAL_I          ((v4l2_std_id)0x00000010)
#define V4L2_STD_PAL_D          ((v4l2_std_id)0x00000020)
#define V4L2_STD_PAL_D1         ((v4l2_std_id)0x00000040)
#define V4L2_STD_PAL_K          ((v4l2_std_id)0x00000080)

#define V4L2_STD_PAL_M          ((v4l2_std_id)0x00000100)
#define V4L2_STD_PAL_N          ((v4l2_std_id)0x00000200)
#define V4L2_STD_PAL_Nc         ((v4l2_std_id)0x00000400)
#define V4L2_STD_PAL_60         ((v4l2_std_id)0x00000800)

#define V4L2_STD_NTSC_M         ((v4l2_std_id)0x00001000)	/* BTSC */
#define V4L2_STD_NTSC_M_JP      ((v4l2_std_id)0x00002000)	/* EIA-J */
#define V4L2_STD_NTSC_443       ((v4l2_std_id)0x00004000)
#define V4L2_STD_NTSC_M_KR      ((v4l2_std_id)0x00008000)	/* FM A2 */

#define V4L2_STD_SECAM_B        ((v4l2_std_id)0x00010000)
#define V4L2_STD_SECAM_D        ((v4l2_std_id)0x00020000)
#define V4L2_STD_SECAM_G        ((v4l2_std_id)0x00040000)
#define V4L2_STD_SECAM_H        ((v4l2_std_id)0x00080000)
#define V4L2_STD_SECAM_K        ((v4l2_std_id)0x00100000)
#define V4L2_STD_SECAM_K1       ((v4l2_std_id)0x00200000)
#define V4L2_STD_SECAM_L        ((v4l2_std_id)0x00400000)
#define V4L2_STD_SECAM_LC       ((v4l2_std_id)0x00800000)

/* ATSC/HDTV */
#define V4L2_STD_ATSC_8_VSB     ((v4l2_std_id)0x01000000)
#define V4L2_STD_ATSC_16_VSB    ((v4l2_std_id)0x02000000)

/* FIXME:
   Although std_id is 64 bits, there is an issue on PPC32 architecture that
   makes switch(__u64) to break. So, there's a hack on v4l2-common.c rounding
   this value to 32 bits.
   As, currently, the max value is for V4L2_STD_ATSC_16_VSB (30 bits wide),
   it should work fine. However, if needed to add more than two standards,
   v4l2-common.c should be fixed.
 */

/*
 * Some macros to merge video standards in order to make live easier for the
 * drivers and V4L2 applications
 */

/*
 * "Common" NTSC/M - It should be noticed that V4L2_STD_NTSC_443 is
 * Missing here.
 */
#define V4L2_STD_NTSC           (V4L2_STD_NTSC_M	|\
				 V4L2_STD_NTSC_M_JP     |\
				 V4L2_STD_NTSC_M_KR)
/* Secam macros */
#define V4L2_STD_SECAM_DK	(V4L2_STD_SECAM_D	|\
				 V4L2_STD_SECAM_K	|\
				 V4L2_STD_SECAM_K1)
/* All Secam Standards */
#define V4L2_STD_SECAM		(V4L2_STD_SECAM_B	|\
				 V4L2_STD_SECAM_G	|\
				 V4L2_STD_SECAM_H	|\
				 V4L2_STD_SECAM_DK	|\
				 V4L2_STD_SECAM_L       |\
				 V4L2_STD_SECAM_LC)
/* PAL macros */
#define V4L2_STD_PAL_BG		(V4L2_STD_PAL_B		|\
				 V4L2_STD_PAL_B1	|\
				 V4L2_STD_PAL_G)
#define V4L2_STD_PAL_DK		(V4L2_STD_PAL_D		|\
				 V4L2_STD_PAL_D1	|\
				 V4L2_STD_PAL_K)
/*
 * "Common" PAL - This macro is there to be compatible with the old
 * V4L1 concept of "PAL": /BGDKHI.
 * Several PAL standards are missing here: /M, /N and /Nc
 */
#define V4L2_STD_PAL		(V4L2_STD_PAL_BG	|\
				 V4L2_STD_PAL_DK	|\
				 V4L2_STD_PAL_H		|\
				 V4L2_STD_PAL_I)
/* Chroma "agnostic" standards */
#define V4L2_STD_B		(V4L2_STD_PAL_B		|\
				 V4L2_STD_PAL_B1	|\
				 V4L2_STD_SECAM_B)
#define V4L2_STD_G		(V4L2_STD_PAL_G		|\
				 V4L2_STD_SECAM_G)
#define V4L2_STD_H		(V4L2_STD_PAL_H		|\
				 V4L2_STD_SECAM_H)
#define V4L2_STD_L		(V4L2_STD_SECAM_L	|\
				 V4L2_STD_SECAM_LC)
#define V4L2_STD_GH		(V4L2_STD_G		|\
				 V4L2_STD_H)
#define V4L2_STD_DK		(V4L2_STD_PAL_DK	|\
				 V4L2_STD_SECAM_DK)
#define V4L2_STD_BG		(V4L2_STD_B		|\
				 V4L2_STD_G)
#define V4L2_STD_MN		(V4L2_STD_PAL_M		|\
				 V4L2_STD_PAL_N		|\
				 V4L2_STD_PAL_Nc	|\
				 V4L2_STD_NTSC)

/* Standards where MTS/BTSC stereo could be found */
#define V4L2_STD_MTS		(V4L2_STD_NTSC_M	|\
				 V4L2_STD_PAL_M		|\
				 V4L2_STD_PAL_N		|\
				 V4L2_STD_PAL_Nc)

/* Standards for Countries with 60Hz Line frequency */
#define V4L2_STD_525_60		(V4L2_STD_PAL_M		|\
				 V4L2_STD_PAL_60	|\
				 V4L2_STD_NTSC		|\
				 V4L2_STD_NTSC_443)
/* Standards for Countries with 50Hz Line frequency */
#define V4L2_STD_625_50		(V4L2_STD_PAL		|\
				 V4L2_STD_PAL_N		|\
				 V4L2_STD_PAL_Nc	|\
				 V4L2_STD_SECAM)

#define V4L2_STD_ATSC           (V4L2_STD_ATSC_8_VSB    |\
				 V4L2_STD_ATSC_16_VSB)
/* Macros with none and all analog standards */
#define V4L2_STD_UNKNOWN        0
#define V4L2_STD_ALL            (V4L2_STD_525_60	|\
				 V4L2_STD_625_50)

struct v4l2_standard {
	__u32		     index;
	v4l2_std_id          id;
	__u8		     name[24];
	struct v4l2_fract    frameperiod; /* Frames, not fields */
	__u32		     framelines;
	__u32		     reserved[4];
};

/*
 *	D V	B T	T I M I N G S
 */

/** struct v4l2_bt_timings - BT.656/BT.1120 timing data
 * @width:	total width of the active video in pixels
 * @height:	total height of the active video in lines
 * @interlaced:	Interlaced or progressive
 * @polarities:	Positive or negative polarities
 * @pixelclock:	Pixel clock in HZ. Ex. 74.25MHz->74250000
 * @hfrontporch:Horizontal front porch in pixels
 * @hsync:	Horizontal Sync length in pixels
 * @hbackporch:	Horizontal back porch in pixels
 * @vfrontporch:Vertical front porch in lines
 * @vsync:	Vertical Sync length in lines
 * @vbackporch:	Vertical back porch in lines
 * @il_vfrontporch:Vertical front porch for the even field
 *		(aka field 2) of interlaced field formats
 * @il_vsync:	Vertical Sync length for the even field
 *		(aka field 2) of interlaced field formats
 * @il_vbackporch:Vertical back porch for the even field
 *		(aka field 2) of interlaced field formats
 * @standards:	Standards the timing belongs to
 * @flags:	Flags
 * @picture_aspect: The picture aspect ratio (hor/vert).
 * @cea861_vic:	VIC code as per the CEA-861 standard.
 * @hdmi_vic:	VIC code as per the HDMI standard.
 * @reserved:	Reserved fields, must be zeroed.
 *
 * A note regarding vertical interlaced timings: height refers to the total
 * height of the active video frame (= two fields). The blanking timings refer
 * to the blanking of each field. So the height of the total frame is
 * calculated as follows:
 *
 * tot_height = height + vfrontporch + vsync + vbackporch +
 *                       il_vfrontporch + il_vsync + il_vbackporch
 *
 * The active height of each field is height / 2.
 */
struct v4l2_bt_timings {
	__u32	width;
	__u32	height;
	__u32	interlaced;
	__u32	polarities;
	__u64	pixelclock;
	__u32	hfrontporch;
	__u32	hsync;
	__u32	hbackporch;
	__u32	vfrontporch;
	__u32	vsync;
	__u32	vbackporch;
	__u32	il_vfrontporch;
	__u32	il_vsync;
	__u32	il_vbackporch;
	__u32	standards;
	__u32	flags;
	struct v4l2_fract picture_aspect;
	__u8	cea861_vic;
	__u8	hdmi_vic;
	__u8	reserved[46];
} __attribute__ ((packed));

/* Interlaced or progressive format */
#define	V4L2_DV_PROGRESSIVE	0
#define	V4L2_DV_INTERLACED	1

/* Polarities. If bit is not set, it is assumed to be negative polarity */
#define V4L2_DV_VSYNC_POS_POL	0x00000001
#define V4L2_DV_HSYNC_POS_POL	0x00000002

/* Timings standards */
#define V4L2_DV_BT_STD_CEA861	(1 << 0)  /* CEA-861 Digital TV Profile */
#define V4L2_DV_BT_STD_DMT	(1 << 1)  /* VESA Discrete Monitor Timings */
#define V4L2_DV_BT_STD_CVT	(1 << 2)  /* VESA Coordinated Video Timings */
#define V4L2_DV_BT_STD_GTF	(1 << 3)  /* VESA Generalized Timings Formula */
#define V4L2_DV_BT_STD_SDI	(1 << 4)  /* SDI Timings */

/* Flags */

/*
 * CVT/GTF specific: timing uses reduced blanking (CVT) or the 'Secondary
 * GTF' curve (GTF). In both cases the horizontal and/or vertical blanking
 * intervals are reduced, allowing a higher resolution over the same
 * bandwidth. This is a read-only flag.
 */
#define V4L2_DV_FL_REDUCED_BLANKING		(1 << 0)
/*
 * CEA-861 specific: set for CEA-861 formats with a framerate of a multiple
 * of six. These formats can be optionally played at 1 / 1.001 speed.
 * This is a read-only flag.
 */
#define V4L2_DV_FL_CAN_REDUCE_FPS		(1 << 1)
/*
 * CEA-861 specific: only valid for video transmitters, the flag is cleared
 * by receivers.
 * If the framerate of the format is a multiple of six, then the pixelclock
 * used to set up the transmitter is divided by 1.001 to make it compatible
 * with 60 Hz based standards such as NTSC and PAL-M that use a framerate of
 * 29.97 Hz. Otherwise this flag is cleared. If the transmitter can't generate
 * such frequencies, then the flag will also be cleared.
 */
#define V4L2_DV_FL_REDUCED_FPS			(1 << 2)
/*
 * Specific to interlaced formats: if set, then field 1 is really one half-line
 * longer and field 2 is really one half-line shorter, so each field has
 * exactly the same number of half-lines. Whether half-lines can be detected
 * or used depends on the hardware.
 */
#define V4L2_DV_FL_HALF_LINE			(1 << 3)
/*
 * If set, then this is a Consumer Electronics (CE) video format. Such formats
 * differ from other formats (commonly called IT formats) in that if RGB
 * encoding is used then by default the RGB values use limited range (i.e.
 * use the range 16-235) as opposed to 0-255. All formats defined in CEA-861
 * except for the 640x480 format are CE formats.
 */
#define V4L2_DV_FL_IS_CE_VIDEO			(1 << 4)
/* Some formats like SMPTE-125M have an interlaced signal with a odd
 * total height. For these formats, if this flag is set, the first
 * field has the extra line. If not, it is the second field.
 */
#define V4L2_DV_FL_FIRST_FIELD_EXTRA_LINE	(1 << 5)
/*
 * If set, then the picture_aspect field is valid. Otherwise assume that the
 * pixels are square, so the picture aspect ratio is the same as the width to
 * height ratio.
 */
#define V4L2_DV_FL_HAS_PICTURE_ASPECT		(1 << 6)
/*
 * If set, then the cea861_vic field is valid and contains the Video
 * Identification Code as per the CEA-861 standard.
 */
#define V4L2_DV_FL_HAS_CEA861_VIC		(1 << 7)
/*
 * If set, then the hdmi_vic field is valid and contains the Video
 * Identification Code as per the HDMI standard (HDMI Vendor Specific
 * InfoFrame).
 */
#define V4L2_DV_FL_HAS_HDMI_VIC			(1 << 8)
/*
 * CEA-861 specific: only valid for video receivers.
 * If set, then HW can detect the difference between regular FPS and
 * 1000/1001 FPS. Note: This flag is only valid for HDMI VIC codes with
 * the V4L2_DV_FL_CAN_REDUCE_FPS flag set.
 */
#define V4L2_DV_FL_CAN_DETECT_REDUCED_FPS	(1 << 9)

/* A few useful defines to calculate the total blanking and frame sizes */
#define V4L2_DV_BT_BLANKING_WIDTH(bt) \
	((bt)->hfrontporch + (bt)->hsync + (bt)->hbackporch)
#define V4L2_DV_BT_FRAME_WIDTH(bt) \
	((bt)->width + V4L2_DV_BT_BLANKING_WIDTH(bt))
#define V4L2_DV_BT_BLANKING_HEIGHT(bt) \
	((bt)->vfrontporch + (bt)->vsync + (bt)->vbackporch + \
	 ((bt)->interlaced ? \
	  ((bt)->il_vfrontporch + (bt)->il_vsync + (bt)->il_vbackporch) : 0))
#define V4L2_DV_BT_FRAME_HEIGHT(bt) \
	((bt)->height + V4L2_DV_BT_BLANKING_HEIGHT(bt))

/** struct v4l2_dv_timings - DV timings
 * @type:	the type of the timings
 * @bt:	BT656/1120 timings
 */
struct v4l2_dv_timings {
	__u32 type;
	union {
		struct v4l2_bt_timings	bt;
		__u32	reserved[32];
	};
} __attribute__ ((packed));

/* Values for the type field */
#define V4L2_DV_BT_656_1120	0	/* BT.656/1120 timing type */


/** struct v4l2_enum_dv_timings - DV timings enumeration
 * @index:	enumeration index
 * @pad:	the pad number for which to enumerate timings (used with
 *		v4l-subdev nodes only)
 * @reserved:	must be zeroed
 * @timings:	the timings for the given index
 */
struct v4l2_enum_dv_timings {
	__u32 index;
	__u32 pad;
	__u32 reserved[2];
	struct v4l2_dv_timings timings;
};

/** struct v4l2_bt_timings_cap - BT.656/BT.1120 timing capabilities
 * @min_width:		width in pixels
 * @max_width:		width in pixels
 * @min_height:		height in lines
 * @max_height:		height in lines
 * @min_pixelclock:	Pixel clock in HZ. Ex. 74.25MHz->74250000
 * @max_pixelclock:	Pixel clock in HZ. Ex. 74.25MHz->74250000
 * @standards:		Supported standards
 * @capabilities:	Supported capabilities
 * @reserved:		Must be zeroed
 */
struct v4l2_bt_timings_cap {
	__u32	min_width;
	__u32	max_width;
	__u32	min_height;
	__u32	max_height;
	__u64	min_pixelclock;
	__u64	max_pixelclock;
	__u32	standards;
	__u32	capabilities;
	__u32	reserved[16];
} __attribute__ ((packed));

/* Supports interlaced formats */
#define V4L2_DV_BT_CAP_INTERLACED	(1 << 0)
/* Supports progressive formats */
#define V4L2_DV_BT_CAP_PROGRESSIVE	(1 << 1)
/* Supports CVT/GTF reduced blanking */
#define V4L2_DV_BT_CAP_REDUCED_BLANKING	(1 << 2)
/* Supports custom formats */
#define V4L2_DV_BT_CAP_CUSTOM		(1 << 3)

/** struct v4l2_dv_timings_cap - DV timings capabilities
 * @type:	the type of the timings (same as in struct v4l2_dv_timings)
 * @pad:	the pad number for which to query capabilities (used with
 *		v4l-subdev nodes only)
 * @bt:		the BT656/1120 timings capabilities
 */
struct v4l2_dv_timings_cap {
	__u32 type;
	__u32 pad;
	__u32 reserved[2];
	union {
		struct v4l2_bt_timings_cap bt;
		__u32 raw_data[32];
	};
};


/*
 *	V I D E O   I N P U T S
 */
struct v4l2_input {
	__u32	     index;		/*  Which input */
	__u8	     name[32];		/*  Label */
	__u32	     type;		/*  Type of input */
	__u32	     audioset;		/*  Associated audios (bitfield) */
	__u32        tuner;             /*  Tuner index */
	v4l2_std_id  std;
	__u32	     status;
	__u32	     capabilities;
	__u32	     reserved[3];
};

/*  Values for the 'type' field */
#define V4L2_INPUT_TYPE_TUNER		1
#define V4L2_INPUT_TYPE_CAMERA		2
#define V4L2_INPUT_TYPE_TOUCH		3

/* field 'status' - general */
#define V4L2_IN_ST_NO_POWER    0x00000001  /* Attached device is off */
#define V4L2_IN_ST_NO_SIGNAL   0x00000002
#define V4L2_IN_ST_NO_COLOR    0x00000004

/* field 'status' - sensor orientation */
/* If sensor is mounted upside down set both bits */
#define V4L2_IN_ST_HFLIP       0x00000010 /* Frames are flipped horizontally */
#define V4L2_IN_ST_VFLIP       0x00000020 /* Frames are flipped vertically */

/* field 'status' - analog */
#define V4L2_IN_ST_NO_H_LOCK   0x00000100  /* No horizontal sync lock */
#define V4L2_IN_ST_COLOR_KILL  0x00000200  /* Color killer is active */
#define V4L2_IN_ST_NO_V_LOCK   0x00000400  /* No vertical sync lock */
#define V4L2_IN_ST_NO_STD_LOCK 0x00000800  /* No standard format lock */

/* field 'status' - digital */
#define V4L2_IN_ST_NO_SYNC     0x00010000  /* No synchronization lock */
#define V4L2_IN_ST_NO_EQU      0x00020000  /* No equalizer lock */
#define V4L2_IN_ST_NO_CARRIER  0x00040000  /* Carrier recovery failed */

/* field 'status' - VCR and set-top box */
#define V4L2_IN_ST_MACROVISION 0x01000000  /* Macrovision detected */
#define V4L2_IN_ST_NO_ACCESS   0x02000000  /* Conditional access denied */
#define V4L2_IN_ST_VTR         0x04000000  /* VTR time constant */

/* capabilities flags */
#define V4L2_IN_CAP_DV_TIMINGS		0x00000002 /* Supports S_DV_TIMINGS */
#define V4L2_IN_CAP_CUSTOM_TIMINGS	V4L2_IN_CAP_DV_TIMINGS /* For compatibility */
#define V4L2_IN_CAP_STD			0x00000004 /* Supports S_STD */
#define V4L2_IN_CAP_NATIVE_SIZE		0x00000008 /* Supports setting native size */

/*
 *	V I D E O   O U T P U T S
 */
struct v4l2_output {
	__u32	     index;		/*  Which output */
	__u8	     name[32];		/*  Label */
	__u32	     type;		/*  Type of output */
	__u32	     audioset;		/*  Associated audios (bitfield) */
	__u32	     modulator;         /*  Associated modulator */
	v4l2_std_id  std;
	__u32	     capabilities;
	__u32	     reserved[3];
};
/*  Values for the 'type' field */
#define V4L2_OUTPUT_TYPE_MODULATOR		1
#define V4L2_OUTPUT_TYPE_ANALOG			2
#define V4L2_OUTPUT_TYPE_ANALOGVGAOVERLAY	3

/* capabilities flags */
#define V4L2_OUT_CAP_DV_TIMINGS		0x00000002 /* Supports S_DV_TIMINGS */
#define V4L2_OUT_CAP_CUSTOM_TIMINGS	V4L2_OUT_CAP_DV_TIMINGS /* For compatibility */
#define V4L2_OUT_CAP_STD		0x00000004 /* Supports S_STD */
#define V4L2_OUT_CAP_NATIVE_SIZE	0x00000008 /* Supports setting native size */

/*
 *	C O N T R O L S
 */
struct v4l2_control {
	__u32		     id;
	__s32		     value;
};

struct v4l2_ext_control {
	__u32 id;
	__u32 size;
	__u32 reserved2[1];
	union {
		__s32 value;
		__s64 value64;
		char __user *string;
		__u8 __user *p_u8;
		__u16 __user *p_u16;
		__u32 __user *p_u32;
		struct v4l2_area __user *p_area;
		void __user *ptr;
	};
} __attribute__ ((packed));

struct v4l2_ext_controls {
	union {
#ifndef __KERNEL__
		__u32 ctrl_class;
#endif
		__u32 which;
	};
	__u32 count;
	__u32 error_idx;
	__s32 request_fd;
	__u32 reserved[1];
	struct v4l2_ext_control *controls;
};

#define V4L2_CTRL_ID_MASK	  (0x0fffffff)
#ifndef __KERNEL__
#define V4L2_CTRL_ID2CLASS(id)    ((id) & 0x0fff0000UL)
#endif
#define V4L2_CTRL_ID2WHICH(id)    ((id) & 0x0fff0000UL)
#define V4L2_CTRL_DRIVER_PRIV(id) (((id) & 0xffff) >= 0x1000)
#define V4L2_CTRL_MAX_DIMS	  (4)
#define V4L2_CTRL_WHICH_CUR_VAL   0
#define V4L2_CTRL_WHICH_DEF_VAL   0x0f000000
#define V4L2_CTRL_WHICH_REQUEST_VAL 0x0f010000

enum v4l2_ctrl_type {
	V4L2_CTRL_TYPE_INTEGER	     = 1,
	V4L2_CTRL_TYPE_BOOLEAN	     = 2,
	V4L2_CTRL_TYPE_MENU	     = 3,
	V4L2_CTRL_TYPE_BUTTON	     = 4,
	V4L2_CTRL_TYPE_INTEGER64     = 5,
	V4L2_CTRL_TYPE_CTRL_CLASS    = 6,
	V4L2_CTRL_TYPE_STRING        = 7,
	V4L2_CTRL_TYPE_BITMASK       = 8,
	V4L2_CTRL_TYPE_INTEGER_MENU  = 9,

	/* Compound types are >= 0x0100 */
	V4L2_CTRL_COMPOUND_TYPES     = 0x0100,
	V4L2_CTRL_TYPE_U8	     = 0x0100,
	V4L2_CTRL_TYPE_U16	     = 0x0101,
	V4L2_CTRL_TYPE_U32	     = 0x0102,
	V4L2_CTRL_TYPE_AREA          = 0x0106,

	V4L2_CTRL_TYPE_HDR10_CLL_INFO		= 0x0110,
	V4L2_CTRL_TYPE_HDR10_MASTERING_DISPLAY	= 0x0111,

	V4L2_CTRL_TYPE_H264_SPS             = 0x0200,
	V4L2_CTRL_TYPE_H264_PPS		    = 0x0201,
	V4L2_CTRL_TYPE_H264_SCALING_MATRIX  = 0x0202,
	V4L2_CTRL_TYPE_H264_SLICE_PARAMS    = 0x0203,
	V4L2_CTRL_TYPE_H264_DECODE_PARAMS   = 0x0204,
	V4L2_CTRL_TYPE_H264_PRED_WEIGHTS    = 0x0205,
};

/*  Used in the VIDIOC_QUERYCTRL ioctl for querying controls */
struct v4l2_queryctrl {
	__u32		     id;
	__u32		     type;	/* enum v4l2_ctrl_type */
	__u8		     name[32];	/* Whatever */
	__s32		     minimum;	/* Note signedness */
	__s32		     maximum;
	__s32		     step;
	__s32		     default_value;
	__u32                flags;
	__u32		     reserved[2];
};

/*  Used in the VIDIOC_QUERY_EXT_CTRL ioctl for querying extended controls */
struct v4l2_query_ext_ctrl {
	__u32		     id;
	__u32		     type;
	char		     name[32];
	__s64		     minimum;
	__s64		     maximum;
	__u64		     step;
	__s64		     default_value;
	__u32                flags;
	__u32                elem_size;
	__u32                elems;
	__u32                nr_of_dims;
	__u32                dims[V4L2_CTRL_MAX_DIMS];
	__u32		     reserved[32];
};

/*  Used in the VIDIOC_QUERYMENU ioctl for querying menu items */
struct v4l2_querymenu {
	__u32		id;
	__u32		index;
	union {
		__u8	name[32];	/* Whatever */
		__s64	value;
	};
	__u32		reserved;
} __attribute__ ((packed));

/*  Control flags  */
#define V4L2_CTRL_FLAG_DISABLED		0x0001
#define V4L2_CTRL_FLAG_GRABBED		0x0002
#define V4L2_CTRL_FLAG_READ_ONLY	0x0004
#define V4L2_CTRL_FLAG_UPDATE		0x0008
#define V4L2_CTRL_FLAG_INACTIVE		0x0010
#define V4L2_CTRL_FLAG_SLIDER		0x0020
#define V4L2_CTRL_FLAG_WRITE_ONLY	0x0040
#define V4L2_CTRL_FLAG_VOLATILE		0x0080
#define V4L2_CTRL_FLAG_HAS_PAYLOAD	0x0100
#define V4L2_CTRL_FLAG_EXECUTE_ON_WRITE	0x0200
#define V4L2_CTRL_FLAG_MODIFY_LAYOUT	0x0400

/*  Query flags, to be ORed with the control ID */
#define V4L2_CTRL_FLAG_NEXT_CTRL	0x80000000
#define V4L2_CTRL_FLAG_NEXT_COMPOUND	0x40000000

/*  User-class control IDs defined by V4L2 */
#define V4L2_CID_MAX_CTRLS		1024
/*  IDs reserved for driver specific controls */
#define V4L2_CID_PRIVATE_BASE		0x08000000


/*
 *	T U N I N G
 */
struct v4l2_tuner {
	__u32                   index;
	__u8			name[32];
	__u32			type;	/* enum v4l2_tuner_type */
	__u32			capability;
	__u32			rangelow;
	__u32			rangehigh;
	__u32			rxsubchans;
	__u32			audmode;
	__s32			signal;
	__s32			afc;
	__u32			reserved[4];
};

struct v4l2_modulator {
	__u32			index;
	__u8			name[32];
	__u32			capability;
	__u32			rangelow;
	__u32			rangehigh;
	__u32			txsubchans;
	__u32			type;	/* enum v4l2_tuner_type */
	__u32			reserved[3];
};

/*  Flags for the 'capability' field */
#define V4L2_TUNER_CAP_LOW		0x0001
#define V4L2_TUNER_CAP_NORM		0x0002
#define V4L2_TUNER_CAP_HWSEEK_BOUNDED	0x0004
#define V4L2_TUNER_CAP_HWSEEK_WRAP	0x0008
#define V4L2_TUNER_CAP_STEREO		0x0010
#define V4L2_TUNER_CAP_LANG2		0x0020
#define V4L2_TUNER_CAP_SAP		0x0020
#define V4L2_TUNER_CAP_LANG1		0x0040
#define V4L2_TUNER_CAP_RDS		0x0080
#define V4L2_TUNER_CAP_RDS_BLOCK_IO	0x0100
#define V4L2_TUNER_CAP_RDS_CONTROLS	0x0200
#define V4L2_TUNER_CAP_FREQ_BANDS	0x0400
#define V4L2_TUNER_CAP_HWSEEK_PROG_LIM	0x0800
#define V4L2_TUNER_CAP_1HZ		0x1000

/*  Flags for the 'rxsubchans' field */
#define V4L2_TUNER_SUB_MONO		0x0001
#define V4L2_TUNER_SUB_STEREO		0x0002
#define V4L2_TUNER_SUB_LANG2		0x0004
#define V4L2_TUNER_SUB_SAP		0x0004
#define V4L2_TUNER_SUB_LANG1		0x0008
#define V4L2_TUNER_SUB_RDS		0x0010

/*  Values for the 'audmode' field */
#define V4L2_TUNER_MODE_MONO		0x0000
#define V4L2_TUNER_MODE_STEREO		0x0001
#define V4L2_TUNER_MODE_LANG2		0x0002
#define V4L2_TUNER_MODE_SAP		0x0002
#define V4L2_TUNER_MODE_LANG1		0x0003
#define V4L2_TUNER_MODE_LANG1_LANG2	0x0004

struct v4l2_frequency {
	__u32	tuner;
	__u32	type;	/* enum v4l2_tuner_type */
	__u32	frequency;
	__u32	reserved[8];
};

#define V4L2_BAND_MODULATION_VSB	(1 << 1)
#define V4L2_BAND_MODULATION_FM		(1 << 2)
#define V4L2_BAND_MODULATION_AM		(1 << 3)

struct v4l2_frequency_band {
	__u32	tuner;
	__u32	type;	/* enum v4l2_tuner_type */
	__u32	index;
	__u32	capability;
	__u32	rangelow;
	__u32	rangehigh;
	__u32	modulation;
	__u32	reserved[9];
};

struct v4l2_hw_freq_seek {
	__u32	tuner;
	__u32	type;	/* enum v4l2_tuner_type */
	__u32	seek_upward;
	__u32	wrap_around;
	__u32	spacing;
	__u32	rangelow;
	__u32	rangehigh;
	__u32	reserved[5];
};

/*
 *	R D S
 */

struct v4l2_rds_data {
	__u8	lsb;
	__u8	msb;
	__u8	block;
} __attribute__ ((packed));

#define V4L2_RDS_BLOCK_MSK	 0x7
#define V4L2_RDS_BLOCK_A	 0
#define V4L2_RDS_BLOCK_B	 1
#define V4L2_RDS_BLOCK_C	 2
#define V4L2_RDS_BLOCK_D	 3
#define V4L2_RDS_BLOCK_C_ALT	 4
#define V4L2_RDS_BLOCK_INVALID	 7

#define V4L2_RDS_BLOCK_CORRECTED 0x40
#define V4L2_RDS_BLOCK_ERROR	 0x80

/*
 *	A U D I O
 */
struct v4l2_audio {
	__u32	index;
	__u8	name[32];
	__u32	capability;
	__u32	mode;
	__u32	reserved[2];
};

/*  Flags for the 'capability' field */
#define V4L2_AUDCAP_STEREO		0x00001
#define V4L2_AUDCAP_AVL			0x00002

/*  Flags for the 'mode' field */
#define V4L2_AUDMODE_AVL		0x00001

struct v4l2_audioout {
	__u32	index;
	__u8	name[32];
	__u32	capability;
	__u32	mode;
	__u32	reserved[2];
};

/*
 *	M P E G   S E R V I C E S
 */
#if 1
#define V4L2_ENC_IDX_FRAME_I    (0)
#define V4L2_ENC_IDX_FRAME_P    (1)
#define V4L2_ENC_IDX_FRAME_B    (2)
#define V4L2_ENC_IDX_FRAME_MASK (0xf)

struct v4l2_enc_idx_entry {
	__u64 offset;
	__u64 pts;
	__u32 length;
	__u32 flags;
	__u32 reserved[2];
};

#define V4L2_ENC_IDX_ENTRIES (64)
struct v4l2_enc_idx {
	__u32 entries;
	__u32 entries_cap;
	__u32 reserved[4];
	struct v4l2_enc_idx_entry entry[V4L2_ENC_IDX_ENTRIES];
};


#define V4L2_ENC_CMD_START      (0)
#define V4L2_ENC_CMD_STOP       (1)
#define V4L2_ENC_CMD_PAUSE      (2)
#define V4L2_ENC_CMD_RESUME     (3)

/* Flags for V4L2_ENC_CMD_STOP */
#define V4L2_ENC_CMD_STOP_AT_GOP_END    (1 << 0)

struct v4l2_encoder_cmd {
	__u32 cmd;
	__u32 flags;
	union {
		struct {
			__u32 data[8];
		} raw;
	};
};

/* Decoder commands */
#define V4L2_DEC_CMD_START       (0)
#define V4L2_DEC_CMD_STOP        (1)
#define V4L2_DEC_CMD_PAUSE       (2)
#define V4L2_DEC_CMD_RESUME      (3)
#define V4L2_DEC_CMD_FLUSH       (4)

/* Flags for V4L2_DEC_CMD_START */
#define V4L2_DEC_CMD_START_MUTE_AUDIO	(1 << 0)

/* Flags for V4L2_DEC_CMD_PAUSE */
#define V4L2_DEC_CMD_PAUSE_TO_BLACK	(1 << 0)

/* Flags for V4L2_DEC_CMD_STOP */
#define V4L2_DEC_CMD_STOP_TO_BLACK	(1 << 0)
#define V4L2_DEC_CMD_STOP_IMMEDIATELY	(1 << 1)

/* Play format requirements (returned by the driver): */

/* The decoder has no special format requirements */
#define V4L2_DEC_START_FMT_NONE		(0)
/* The decoder requires full GOPs */
#define V4L2_DEC_START_FMT_GOP		(1)

/* The structure must be zeroed before use by the application
   This ensures it can be extended safely in the future. */
struct v4l2_decoder_cmd {
	__u32 cmd;
	__u32 flags;
	union {
		struct {
			__u64 pts;
		} stop;

		struct {
			/* 0 or 1000 specifies normal speed,
			   1 specifies forward single stepping,
			   -1 specifies backward single stepping,
			   >1: playback at speed/1000 of the normal speed,
			   <-1: reverse playback at (-speed/1000) of the normal speed. */
			__s32 speed;
			__u32 format;
		} start;

		struct {
			__u32 data[16];
		} raw;
	};
};
#endif


/*
 *	D A T A   S E R V I C E S   ( V B I )
 *
 *	Data services API by Michael Schimek
 */

/* Raw VBI */
struct v4l2_vbi_format {
	__u32	sampling_rate;		/* in 1 Hz */
	__u32	offset;
	__u32	samples_per_line;
	__u32	sample_format;		/* V4L2_PIX_FMT_* */
	__s32	start[2];
	__u32	count[2];
	__u32	flags;			/* V4L2_VBI_* */
	__u32	reserved[2];		/* must be zero */
};

/*  VBI flags  */
#define V4L2_VBI_UNSYNC		(1 << 0)
#define V4L2_VBI_INTERLACED	(1 << 1)

/* ITU-R start lines for each field */
#define V4L2_VBI_ITU_525_F1_START (1)
#define V4L2_VBI_ITU_525_F2_START (264)
#define V4L2_VBI_ITU_625_F1_START (1)
#define V4L2_VBI_ITU_625_F2_START (314)

/* Sliced VBI
 *
 *    This implements is a proposal V4L2 API to allow SLICED VBI
 * required for some hardware encoders. It should change without
 * notice in the definitive implementation.
 */

struct v4l2_sliced_vbi_format {
	__u16   service_set;
	/* service_lines[0][...] specifies lines 0-23 (1-23 used) of the first field
	   service_lines[1][...] specifies lines 0-23 (1-23 used) of the second field
				 (equals frame lines 313-336 for 625 line video
				  standards, 263-286 for 525 line standards) */
	__u16   service_lines[2][24];
	__u32   io_size;
	__u32   reserved[2];            /* must be zero */
};

/* Teletext World System Teletext
   (WST), defined on ITU-R BT.653-2 */
#define V4L2_SLICED_TELETEXT_B          (0x0001)
/* Video Program System, defined on ETS 300 231*/
#define V4L2_SLICED_VPS                 (0x0400)
/* Closed Caption, defined on EIA-608 */
#define V4L2_SLICED_CAPTION_525         (0x1000)
/* Wide Screen System, defined on ITU-R BT1119.1 */
#define V4L2_SLICED_WSS_625             (0x4000)

#define V4L2_SLICED_VBI_525             (V4L2_SLICED_CAPTION_525)
#define V4L2_SLICED_VBI_625             (V4L2_SLICED_TELETEXT_B | V4L2_SLICED_VPS | V4L2_SLICED_WSS_625)

struct v4l2_sliced_vbi_cap {
	__u16   service_set;
	/* service_lines[0][...] specifies lines 0-23 (1-23 used) of the first field
	   service_lines[1][...] specifies lines 0-23 (1-23 used) of the second field
				 (equals frame lines 313-336 for 625 line video
				  standards, 263-286 for 525 line standards) */
	__u16   service_lines[2][24];
	__u32	type;		/* enum v4l2_buf_type */
	__u32   reserved[3];    /* must be 0 */
};

struct v4l2_sliced_vbi_data {
	__u32   id;
	__u32   field;          /* 0: first field, 1: second field */
	__u32   line;           /* 1-23 */
	__u32   reserved;       /* must be 0 */
	__u8    data[48];
};

/*
 * Sliced VBI data inserted into MPEG Streams
 */

/*
 * V4L2_MPEG_STREAM_VBI_FMT_IVTV:
 *
 * Structure of payload contained in an MPEG 2 Private Stream 1 PES Packet in an
 * MPEG-2 Program Pack that contains V4L2_MPEG_STREAM_VBI_FMT_IVTV Sliced VBI
 * data
 *
 * Note, the MPEG-2 Program Pack and Private Stream 1 PES packet header
 * definitions are not included here.  See the MPEG-2 specifications for details
 * on these headers.
 */

/* Line type IDs */
#define V4L2_MPEG_VBI_IVTV_TELETEXT_B     (1)
#define V4L2_MPEG_VBI_IVTV_CAPTION_525    (4)
#define V4L2_MPEG_VBI_IVTV_WSS_625        (5)
#define V4L2_MPEG_VBI_IVTV_VPS            (7)

struct v4l2_mpeg_vbi_itv0_line {
	__u8 id;	/* One of V4L2_MPEG_VBI_IVTV_* above */
	__u8 data[42];	/* Sliced VBI data for the line */
} __attribute__ ((packed));

struct v4l2_mpeg_vbi_itv0 {
	__le32 linemask[2]; /* Bitmasks of VBI service lines present */
	struct v4l2_mpeg_vbi_itv0_line line[35];
} __attribute__ ((packed));

struct v4l2_mpeg_vbi_ITV0 {
	struct v4l2_mpeg_vbi_itv0_line line[36];
} __attribute__ ((packed));

#define V4L2_MPEG_VBI_IVTV_MAGIC0	"itv0"
#define V4L2_MPEG_VBI_IVTV_MAGIC1	"ITV0"

struct v4l2_mpeg_vbi_fmt_ivtv {
	__u8 magic[4];
	union {
		struct v4l2_mpeg_vbi_itv0 itv0;
		struct v4l2_mpeg_vbi_ITV0 ITV0;
	};
} __attribute__ ((packed));

/*
 *	A G G R E G A T E   S T R U C T U R E S
 */

/**
 * struct v4l2_plane_pix_format - additional, per-plane format definition
 * @sizeimage:		maximum size in bytes required for data, for which
 *			this plane will be used
 * @bytesperline:	distance in bytes between the leftmost pixels in two
 *			adjacent lines
 * @reserved:		drivers and applications must zero this array
 */
struct v4l2_plane_pix_format {
	__u32		sizeimage;
	__u32		bytesperline;
	__u16		reserved[6];
} __attribute__ ((packed));

/**
 * struct v4l2_pix_format_mplane - multiplanar format definition
 * @width:		image width in pixels
 * @height:		image height in pixels
 * @pixelformat:	little endian four character code (fourcc)
 * @field:		enum v4l2_field; field order (for interlaced video)
 * @colorspace:		enum v4l2_colorspace; supplemental to pixelformat
 * @plane_fmt:		per-plane information
 * @num_planes:		number of planes for this format
 * @flags:		format flags (V4L2_PIX_FMT_FLAG_*)
 * @ycbcr_enc:		enum v4l2_ycbcr_encoding, Y'CbCr encoding
 * @hsv_enc:		enum v4l2_hsv_encoding, HSV encoding
 * @quantization:	enum v4l2_quantization, colorspace quantization
 * @xfer_func:		enum v4l2_xfer_func, colorspace transfer function
 * @reserved:		drivers and applications must zero this array
 */
struct v4l2_pix_format_mplane {
	__u32				width;
	__u32				height;
	__u32				pixelformat;
	__u32				field;
	__u32				colorspace;

	struct v4l2_plane_pix_format	plane_fmt[VIDEO_MAX_PLANES];
	__u8				num_planes;
	__u8				flags;
	 union {
		__u8				ycbcr_enc;
		__u8				hsv_enc;
	};
	__u8				quantization;
	__u8				xfer_func;
	__u8				reserved[7];
} __attribute__ ((packed));

/**
 * struct v4l2_sdr_format - SDR format definition
 * @pixelformat:	little endian four character code (fourcc)
 * @buffersize:		maximum size in bytes required for data
 * @reserved:		drivers and applications must zero this array
 */
struct v4l2_sdr_format {
	__u32				pixelformat;
	__u32				buffersize;
	__u8				reserved[24];
} __attribute__ ((packed));

/**
 * struct v4l2_meta_format - metadata format definition
 * @dataformat:		little endian four character code (fourcc)
 * @buffersize:		maximum size in bytes required for data
 */
struct v4l2_meta_format {
	__u32				dataformat;
	__u32				buffersize;
} __attribute__ ((packed));

/**
 * struct v4l2_format - stream data format
 * @type:	enum v4l2_buf_type; type of the data stream
 * @pix:	definition of an image format
 * @pix_mp:	definition of a multiplanar image format
 * @win:	definition of an overlaid image
 * @vbi:	raw VBI capture or output parameters
 * @sliced:	sliced VBI capture or output parameters
 * @raw_data:	placeholder for future extensions and custom formats
 * @fmt:	union of @pix, @pix_mp, @win, @vbi, @sliced, @sdr, @meta
 *		and @raw_data
 */
struct v4l2_format {
	__u32	 type;
	union {
		struct v4l2_pix_format		pix;     /* V4L2_BUF_TYPE_VIDEO_CAPTURE */
		struct v4l2_pix_format_mplane	pix_mp;  /* V4L2_BUF_TYPE_VIDEO_CAPTURE_MPLANE */
		struct v4l2_window		win;     /* V4L2_BUF_TYPE_VIDEO_OVERLAY */
		struct v4l2_vbi_format		vbi;     /* V4L2_BUF_TYPE_VBI_CAPTURE */
		struct v4l2_sliced_vbi_format	sliced;  /* V4L2_BUF_TYPE_SLICED_VBI_CAPTURE */
		struct v4l2_sdr_format		sdr;     /* V4L2_BUF_TYPE_SDR_CAPTURE */
		struct v4l2_meta_format		meta;    /* V4L2_BUF_TYPE_META_CAPTURE */
		__u8	raw_data[200];                   /* user-defined */
	} fmt;
};

/*	Stream type-dependent parameters
 */
struct v4l2_streamparm {
	__u32	 type;			/* enum v4l2_buf_type */
	union {
		struct v4l2_captureparm	capture;
		struct v4l2_outputparm	output;
		__u8	raw_data[200];  /* user-defined */
	} parm;
};

/*
 *	E V E N T S
 */

#define V4L2_EVENT_ALL				0
#define V4L2_EVENT_VSYNC			1
#define V4L2_EVENT_EOS				2
#define V4L2_EVENT_CTRL				3
#define V4L2_EVENT_FRAME_SYNC			4
#define V4L2_EVENT_SOURCE_CHANGE		5
#define V4L2_EVENT_MOTION_DET			6
#define V4L2_EVENT_PRIVATE_START		0x08000000

/* Payload for V4L2_EVENT_VSYNC */
struct v4l2_event_vsync {
	/* Can be V4L2_FIELD_ANY, _NONE, _TOP or _BOTTOM */
	__u8 field;
} __attribute__ ((packed));

/* Payload for V4L2_EVENT_CTRL */
#define V4L2_EVENT_CTRL_CH_VALUE		(1 << 0)
#define V4L2_EVENT_CTRL_CH_FLAGS		(1 << 1)
#define V4L2_EVENT_CTRL_CH_RANGE		(1 << 2)

struct v4l2_event_ctrl {
	__u32 changes;
	__u32 type;
	union {
		__s32 value;
		__s64 value64;
	};
	__u32 flags;
	__s32 minimum;
	__s32 maximum;
	__s32 step;
	__s32 default_value;
};

struct v4l2_event_frame_sync {
	__u32 frame_sequence;
};

#define V4L2_EVENT_SRC_CH_RESOLUTION		(1 << 0)

struct v4l2_event_src_change {
	__u32 changes;
};

#define V4L2_EVENT_MD_FL_HAVE_FRAME_SEQ	(1 << 0)

/**
 * struct v4l2_event_motion_det - motion detection event
 * @flags:             if V4L2_EVENT_MD_FL_HAVE_FRAME_SEQ is set, then the
 *                     frame_sequence field is valid.
 * @frame_sequence:    the frame sequence number associated with this event.
 * @region_mask:       which regions detected motion.
 */
struct v4l2_event_motion_det {
	__u32 flags;
	__u32 frame_sequence;
	__u32 region_mask;
};

struct v4l2_event {
	__u32				type;
	union {
		struct v4l2_event_vsync		vsync;
		struct v4l2_event_ctrl		ctrl;
		struct v4l2_event_frame_sync	frame_sync;
		struct v4l2_event_src_change	src_change;
		struct v4l2_event_motion_det	motion_det;
		__u8				data[64];
	} u;
	__u32				pending;
	__u32				sequence;
#ifdef __KERNEL__
	struct __kernel_timespec	timestamp;
#else
	struct timespec			timestamp;
#endif
	__u32				id;
	__u32				reserved[8];
};

#define V4L2_EVENT_SUB_FL_SEND_INITIAL		(1 << 0)
#define V4L2_EVENT_SUB_FL_ALLOW_FEEDBACK	(1 << 1)

struct v4l2_event_subscription {
	__u32				type;
	__u32				id;
	__u32				flags;
	__u32				reserved[5];
};

/*
 *	A D V A N C E D   D E B U G G I N G
 *
 *	NOTE: EXPERIMENTAL API, NEVER RELY ON THIS IN APPLICATIONS!
 *	FOR DEBUGGING, TESTING AND INTERNAL USE ONLY!
 */

/* VIDIOC_DBG_G_REGISTER and VIDIOC_DBG_S_REGISTER */

#define V4L2_CHIP_MATCH_BRIDGE      0  /* Match against chip ID on the bridge (0 for the bridge) */
#define V4L2_CHIP_MATCH_SUBDEV      4  /* Match against subdev index */

/* The following four defines are no longer in use */
#define V4L2_CHIP_MATCH_HOST V4L2_CHIP_MATCH_BRIDGE
#define V4L2_CHIP_MATCH_I2C_DRIVER  1  /* Match against I2C driver name */
#define V4L2_CHIP_MATCH_I2C_ADDR    2  /* Match against I2C 7-bit address */
#define V4L2_CHIP_MATCH_AC97        3  /* Match against ancillary AC97 chip */

struct v4l2_dbg_match {
	__u32 type; /* Match type */
	union {     /* Match this chip, meaning determined by type */
		__u32 addr;
		char name[32];
	};
} __attribute__ ((packed));

struct v4l2_dbg_register {
	struct v4l2_dbg_match match;
	__u32 size;	/* register size in bytes */
	__u64 reg;
	__u64 val;
} __attribute__ ((packed));

#define V4L2_CHIP_FL_READABLE (1 << 0)
#define V4L2_CHIP_FL_WRITABLE (1 << 1)

/* VIDIOC_DBG_G_CHIP_INFO */
struct v4l2_dbg_chip_info {
	struct v4l2_dbg_match match;
	char name[32];
	__u32 flags;
	__u32 reserved[32];
} __attribute__ ((packed));

/**
 * struct v4l2_create_buffers - VIDIOC_CREATE_BUFS argument
 * @index:	on return, index of the first created buffer
 * @count:	entry: number of requested buffers,
 *		return: number of created buffers
 * @memory:	enum v4l2_memory; buffer memory type
 * @format:	frame format, for which buffers are requested
 * @capabilities: capabilities of this buffer type.
 * @reserved:	future extensions
 */
struct v4l2_create_buffers {
	__u32			index;
	__u32			count;
	__u32			memory;
	struct v4l2_format	format;
	__u32			capabilities;
	__u32			reserved[7];
};

/*
 *	I O C T L   C O D E S   F O R   V I D E O   D E V I C E S
 *
 */
#define VIDIOC_QUERYCAP		 _IOR('V',  0, struct v4l2_capability)
#define VIDIOC_ENUM_FMT         _IOWR('V',  2, struct v4l2_fmtdesc)
#define VIDIOC_G_FMT		_IOWR('V',  4, struct v4l2_format)
#define VIDIOC_S_FMT		_IOWR('V',  5, struct v4l2_format)
#define VIDIOC_REQBUFS		_IOWR('V',  8, struct v4l2_requestbuffers)
#define VIDIOC_QUERYBUF		_IOWR('V',  9, struct v4l2_buffer)
#define VIDIOC_G_FBUF		 _IOR('V', 10, struct v4l2_framebuffer)
#define VIDIOC_S_FBUF		 _IOW('V', 11, struct v4l2_framebuffer)
#define VIDIOC_OVERLAY		 _IOW('V', 14, int)
#define VIDIOC_QBUF		_IOWR('V', 15, struct v4l2_buffer)
#define VIDIOC_EXPBUF		_IOWR('V', 16, struct v4l2_exportbuffer)
#define VIDIOC_DQBUF		_IOWR('V', 17, struct v4l2_buffer)
#define VIDIOC_STREAMON		 _IOW('V', 18, int)
#define VIDIOC_STREAMOFF	 _IOW('V', 19, int)
#define VIDIOC_G_PARM		_IOWR('V', 21, struct v4l2_streamparm)
#define VIDIOC_S_PARM		_IOWR('V', 22, struct v4l2_streamparm)
#define VIDIOC_G_STD		 _IOR('V', 23, v4l2_std_id)
#define VIDIOC_S_STD		 _IOW('V', 24, v4l2_std_id)
#define VIDIOC_ENUMSTD		_IOWR('V', 25, struct v4l2_standard)
#define VIDIOC_ENUMINPUT	_IOWR('V', 26, struct v4l2_input)
#define VIDIOC_G_CTRL		_IOWR('V', 27, struct v4l2_control)
#define VIDIOC_S_CTRL		_IOWR('V', 28, struct v4l2_control)
#define VIDIOC_G_TUNER		_IOWR('V', 29, struct v4l2_tuner)
#define VIDIOC_S_TUNER		 _IOW('V', 30, struct v4l2_tuner)
#define VIDIOC_G_AUDIO		 _IOR('V', 33, struct v4l2_audio)
#define VIDIOC_S_AUDIO		 _IOW('V', 34, struct v4l2_audio)
#define VIDIOC_QUERYCTRL	_IOWR('V', 36, struct v4l2_queryctrl)
#define VIDIOC_QUERYMENU	_IOWR('V', 37, struct v4l2_querymenu)
#define VIDIOC_G_INPUT		 _IOR('V', 38, int)
#define VIDIOC_S_INPUT		_IOWR('V', 39, int)
#define VIDIOC_G_EDID		_IOWR('V', 40, struct v4l2_edid)
#define VIDIOC_S_EDID		_IOWR('V', 41, struct v4l2_edid)
#define VIDIOC_G_OUTPUT		 _IOR('V', 46, int)
#define VIDIOC_S_OUTPUT		_IOWR('V', 47, int)
#define VIDIOC_ENUMOUTPUT	_IOWR('V', 48, struct v4l2_output)
#define VIDIOC_G_AUDOUT		 _IOR('V', 49, struct v4l2_audioout)
#define VIDIOC_S_AUDOUT		 _IOW('V', 50, struct v4l2_audioout)
#define VIDIOC_G_MODULATOR	_IOWR('V', 54, struct v4l2_modulator)
#define VIDIOC_S_MODULATOR	 _IOW('V', 55, struct v4l2_modulator)
#define VIDIOC_G_FREQUENCY	_IOWR('V', 56, struct v4l2_frequency)
#define VIDIOC_S_FREQUENCY	 _IOW('V', 57, struct v4l2_frequency)
#define VIDIOC_CROPCAP		_IOWR('V', 58, struct v4l2_cropcap)
#define VIDIOC_G_CROP		_IOWR('V', 59, struct v4l2_crop)
#define VIDIOC_S_CROP		 _IOW('V', 60, struct v4l2_crop)
#define VIDIOC_G_JPEGCOMP	 _IOR('V', 61, struct v4l2_jpegcompression)
#define VIDIOC_S_JPEGCOMP	 _IOW('V', 62, struct v4l2_jpegcompression)
#define VIDIOC_QUERYSTD		 _IOR('V', 63, v4l2_std_id)
#define VIDIOC_TRY_FMT		_IOWR('V', 64, struct v4l2_format)
#define VIDIOC_ENUMAUDIO	_IOWR('V', 65, struct v4l2_audio)
#define VIDIOC_ENUMAUDOUT	_IOWR('V', 66, struct v4l2_audioout)
#define VIDIOC_G_PRIORITY	 _IOR('V', 67, __u32) /* enum v4l2_priority */
#define VIDIOC_S_PRIORITY	 _IOW('V', 68, __u32) /* enum v4l2_priority */
#define VIDIOC_G_SLICED_VBI_CAP _IOWR('V', 69, struct v4l2_sliced_vbi_cap)
#define VIDIOC_LOG_STATUS         _IO('V', 70)
#define VIDIOC_G_EXT_CTRLS	_IOWR('V', 71, struct v4l2_ext_controls)
#define VIDIOC_S_EXT_CTRLS	_IOWR('V', 72, struct v4l2_ext_controls)
#define VIDIOC_TRY_EXT_CTRLS	_IOWR('V', 73, struct v4l2_ext_controls)
#define VIDIOC_ENUM_FRAMESIZES	_IOWR('V', 74, struct v4l2_frmsizeenum)
#define VIDIOC_ENUM_FRAMEINTERVALS _IOWR('V', 75, struct v4l2_frmivalenum)
#define VIDIOC_G_ENC_INDEX       _IOR('V', 76, struct v4l2_enc_idx)
#define VIDIOC_ENCODER_CMD      _IOWR('V', 77, struct v4l2_encoder_cmd)
#define VIDIOC_TRY_ENCODER_CMD  _IOWR('V', 78, struct v4l2_encoder_cmd)

/*
 * Experimental, meant for debugging, testing and internal use.
 * Only implemented if CONFIG_VIDEO_ADV_DEBUG is defined.
 * You must be root to use these ioctls. Never use these in applications!
 */
#define	VIDIOC_DBG_S_REGISTER	 _IOW('V', 79, struct v4l2_dbg_register)
#define	VIDIOC_DBG_G_REGISTER	_IOWR('V', 80, struct v4l2_dbg_register)

#define VIDIOC_S_HW_FREQ_SEEK	 _IOW('V', 82, struct v4l2_hw_freq_seek)
#define	VIDIOC_S_DV_TIMINGS	_IOWR('V', 87, struct v4l2_dv_timings)
#define	VIDIOC_G_DV_TIMINGS	_IOWR('V', 88, struct v4l2_dv_timings)
#define	VIDIOC_DQEVENT		 _IOR('V', 89, struct v4l2_event)
#define	VIDIOC_SUBSCRIBE_EVENT	 _IOW('V', 90, struct v4l2_event_subscription)
#define	VIDIOC_UNSUBSCRIBE_EVENT _IOW('V', 91, struct v4l2_event_subscription)
#define VIDIOC_CREATE_BUFS	_IOWR('V', 92, struct v4l2_create_buffers)
#define VIDIOC_PREPARE_BUF	_IOWR('V', 93, struct v4l2_buffer)
#define VIDIOC_G_SELECTION	_IOWR('V', 94, struct v4l2_selection)
#define VIDIOC_S_SELECTION	_IOWR('V', 95, struct v4l2_selection)
#define VIDIOC_DECODER_CMD	_IOWR('V', 96, struct v4l2_decoder_cmd)
#define VIDIOC_TRY_DECODER_CMD	_IOWR('V', 97, struct v4l2_decoder_cmd)
#define VIDIOC_ENUM_DV_TIMINGS  _IOWR('V', 98, struct v4l2_enum_dv_timings)
#define VIDIOC_QUERY_DV_TIMINGS  _IOR('V', 99, struct v4l2_dv_timings)
#define VIDIOC_DV_TIMINGS_CAP   _IOWR('V', 100, struct v4l2_dv_timings_cap)
#define VIDIOC_ENUM_FREQ_BANDS	_IOWR('V', 101, struct v4l2_frequency_band)

/*
 * Experimental, meant for debugging, testing and internal use.
 * Never use this in applications!
 */
#define VIDIOC_DBG_G_CHIP_INFO  _IOWR('V', 102, struct v4l2_dbg_chip_info)

#define VIDIOC_QUERY_EXT_CTRL	_IOWR('V', 103, struct v4l2_query_ext_ctrl)

/* Reminder: when adding new ioctls please add support for them to
   drivers/media/v4l2-core/v4l2-compat-ioctl32.c as well! */

#define BASE_VIDIOC_PRIVATE	192		/* 192-255 are private */

#endif /* _UAPI__LINUX_VIDEODEV2_H */<|MERGE_RESOLUTION|>--- conflicted
+++ resolved
@@ -979,14 +979,9 @@
  * @m:			union of @mem_offset, @userptr and @fd
  * @data_offset:	offset in the plane to the start of data; usually 0,
  *			unless there is a header in front of the data
-<<<<<<< HEAD
  * @reserved:		few userspace clients and drivers use reserved fields
  *			and it is up to them how these fields are used. v4l2
  *			simply copy reserved fields between them.
-=======
- * @reserved:		drivers and applications must zero this array
- *
->>>>>>> a2ed1606
  * Multi-planar buffers consist of one or more planes, e.g. an YCbCr buffer
  * with two planes can have one plane for Y, and another for interleaved CbCr
  * components. Each plane can reside in a separate memory buffer, or even in
