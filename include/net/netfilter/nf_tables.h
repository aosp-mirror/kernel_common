--- conflicted
+++ resolved
@@ -1437,11 +1437,7 @@
 	struct net		*net;
 	struct nft_set		*set;
 	u32			seq;
-<<<<<<< HEAD
-	u8			count;
-=======
 	u16			count;
->>>>>>> a704446c
 	void			*priv[NFT_TRANS_GC_BATCHCOUNT];
 	struct rcu_head		rcu;
 };
