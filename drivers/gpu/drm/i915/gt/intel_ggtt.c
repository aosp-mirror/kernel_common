// SPDX-License-Identifier: MIT
/*
 * Copyright © 2020 Intel Corporation
 */

#include <asm/set_memory.h>
#include <asm/smp.h>
#include <linux/types.h>
#include <linux/stop_machine.h>

#include <drm/drm_managed.h>
#include <drm/i915_drm.h>
#include <drm/intel-gtt.h>

#include "display/intel_display.h"
#include "gem/i915_gem_lmem.h"

#include "intel_context.h"
#include "intel_ggtt_gmch.h"
#include "intel_gpu_commands.h"
#include "intel_gt.h"
#include "intel_gt_regs.h"
#include "intel_pci_config.h"
#include "intel_ring.h"
#include "i915_drv.h"
#include "i915_pci.h"
#include "i915_reg.h"
#include "i915_request.h"
#include "i915_scatterlist.h"
#include "i915_utils.h"
#include "i915_vgpu.h"

#include "intel_gtt.h"
#include "gen8_ppgtt.h"
#include "intel_engine_pm.h"

static void i915_ggtt_color_adjust(const struct drm_mm_node *node,
				   unsigned long color,
				   u64 *start,
				   u64 *end)
{
	if (i915_node_color_differs(node, color))
		*start += I915_GTT_PAGE_SIZE;

	/*
	 * Also leave a space between the unallocated reserved node after the
	 * GTT and any objects within the GTT, i.e. we use the color adjustment
	 * to insert a guard page to prevent prefetches crossing over the
	 * GTT boundary.
	 */
	node = list_next_entry(node, node_list);
	if (node->color != color)
		*end -= I915_GTT_PAGE_SIZE;
}

static int ggtt_init_hw(struct i915_ggtt *ggtt)
{
	struct drm_i915_private *i915 = ggtt->vm.i915;

	i915_address_space_init(&ggtt->vm, VM_CLASS_GGTT);

	ggtt->vm.is_ggtt = true;

	/* Only VLV supports read-only GGTT mappings */
	ggtt->vm.has_read_only = IS_VALLEYVIEW(i915);

	if (!HAS_LLC(i915) && !HAS_PPGTT(i915))
		ggtt->vm.mm.color_adjust = i915_ggtt_color_adjust;

	if (ggtt->mappable_end) {
		if (!io_mapping_init_wc(&ggtt->iomap,
					ggtt->gmadr.start,
					ggtt->mappable_end)) {
			ggtt->vm.cleanup(&ggtt->vm);
			return -EIO;
		}

		ggtt->mtrr = arch_phys_wc_add(ggtt->gmadr.start,
					      ggtt->mappable_end);
	}

	intel_ggtt_init_fences(ggtt);

	return 0;
}

/**
 * i915_ggtt_init_hw - Initialize GGTT hardware
 * @i915: i915 device
 */
int i915_ggtt_init_hw(struct drm_i915_private *i915)
{
	int ret;

	/*
	 * Note that we use page colouring to enforce a guard page at the
	 * end of the address space. This is required as the CS may prefetch
	 * beyond the end of the batch buffer, across the page boundary,
	 * and beyond the end of the GTT if we do not provide a guard.
	 */
	ret = ggtt_init_hw(to_gt(i915)->ggtt);
	if (ret)
		return ret;

	return 0;
}

/**
 * i915_ggtt_suspend_vm - Suspend the memory mappings for a GGTT or DPT VM
 * @vm: The VM to suspend the mappings for
 *
 * Suspend the memory mappings for all objects mapped to HW via the GGTT or a
 * DPT page table.
 */
void i915_ggtt_suspend_vm(struct i915_address_space *vm)
{
	struct i915_vma *vma, *vn;
	int save_skip_rewrite;

	drm_WARN_ON(&vm->i915->drm, !vm->is_ggtt && !vm->is_dpt);

retry:
	i915_gem_drain_freed_objects(vm->i915);

	mutex_lock(&vm->mutex);

	/*
	 * Skip rewriting PTE on VMA unbind.
	 * FIXME: Use an argument to i915_vma_unbind() instead?
	 */
	save_skip_rewrite = vm->skip_pte_rewrite;
	vm->skip_pte_rewrite = true;

	list_for_each_entry_safe(vma, vn, &vm->bound_list, vm_link) {
		struct drm_i915_gem_object *obj = vma->obj;

		GEM_BUG_ON(!drm_mm_node_allocated(&vma->node));

		if (i915_vma_is_pinned(vma) || !i915_vma_is_bound(vma, I915_VMA_GLOBAL_BIND))
			continue;

		/* unlikely to race when GPU is idle, so no worry about slowpath.. */
		if (WARN_ON(!i915_gem_object_trylock(obj, NULL))) {
			/*
			 * No dead objects should appear here, GPU should be
			 * completely idle, and userspace suspended
			 */
			i915_gem_object_get(obj);

			mutex_unlock(&vm->mutex);

			i915_gem_object_lock(obj, NULL);
			GEM_WARN_ON(i915_vma_unbind(vma));
			i915_gem_object_unlock(obj);
			i915_gem_object_put(obj);

			vm->skip_pte_rewrite = save_skip_rewrite;
			goto retry;
		}

		if (!i915_vma_is_bound(vma, I915_VMA_GLOBAL_BIND)) {
			i915_vma_wait_for_bind(vma);

			__i915_vma_evict(vma, false);
			drm_mm_remove_node(&vma->node);
		}

		i915_gem_object_unlock(obj);
	}

	vm->clear_range(vm, 0, vm->total);

	vm->skip_pte_rewrite = save_skip_rewrite;

	mutex_unlock(&vm->mutex);
}

void i915_ggtt_suspend(struct i915_ggtt *ggtt)
{
	struct intel_gt *gt;

	i915_ggtt_suspend_vm(&ggtt->vm);
	ggtt->invalidate(ggtt);

	list_for_each_entry(gt, &ggtt->gt_list, ggtt_link)
		intel_gt_check_and_clear_faults(gt);
}

void gen6_ggtt_invalidate(struct i915_ggtt *ggtt)
{
	struct intel_uncore *uncore = ggtt->vm.gt->uncore;

	spin_lock_irq(&uncore->lock);
	intel_uncore_write_fw(uncore, GFX_FLSH_CNTL_GEN6, GFX_FLSH_CNTL_EN);
	intel_uncore_read_fw(uncore, GFX_FLSH_CNTL_GEN6);
	spin_unlock_irq(&uncore->lock);
}

static bool needs_wc_ggtt_mapping(struct drm_i915_private *i915)
{
	/*
	 * On BXT+/ICL+ writes larger than 64 bit to the GTT pagetable range
	 * will be dropped. For WC mappings in general we have 64 byte burst
	 * writes when the WC buffer is flushed, so we can't use it, but have to
	 * resort to an uncached mapping. The WC issue is easily caught by the
	 * readback check when writing GTT PTE entries.
	 */
	if (!IS_GEN9_LP(i915) && GRAPHICS_VER(i915) < 11)
		return true;

	return false;
}

static void gen8_ggtt_invalidate(struct i915_ggtt *ggtt)
{
	struct intel_uncore *uncore = ggtt->vm.gt->uncore;

	/*
	 * Note that as an uncached mmio write, this will flush the
	 * WCB of the writes into the GGTT before it triggers the invalidate.
	 *
	 * Only perform this when GGTT is mapped as WC, see ggtt_probe_common().
	 */
	if (needs_wc_ggtt_mapping(ggtt->vm.i915))
		intel_uncore_write_fw(uncore, GFX_FLSH_CNTL_GEN6,
				      GFX_FLSH_CNTL_EN);
}

static void guc_ggtt_ct_invalidate(struct intel_gt *gt)
{
	struct intel_uncore *uncore = gt->uncore;
	intel_wakeref_t wakeref;

<<<<<<< HEAD
	with_intel_runtime_pm_if_active(uncore->rpm, wakeref) {
		struct intel_guc *guc = &gt->uc.guc;

		intel_guc_invalidate_tlb_guc(guc);
	}
=======
	with_intel_runtime_pm_if_active(uncore->rpm, wakeref)
		intel_guc_invalidate_tlb_guc(gt_to_guc(gt));
>>>>>>> 0c383648
}

static void guc_ggtt_invalidate(struct i915_ggtt *ggtt)
{
	struct drm_i915_private *i915 = ggtt->vm.i915;
	struct intel_gt *gt;

	gen8_ggtt_invalidate(ggtt);

	list_for_each_entry(gt, &ggtt->gt_list, ggtt_link) {
<<<<<<< HEAD
		if (intel_guc_tlb_invalidation_is_available(&gt->uc.guc))
=======
		if (intel_guc_tlb_invalidation_is_available(gt_to_guc(gt)))
>>>>>>> 0c383648
			guc_ggtt_ct_invalidate(gt);
		else if (GRAPHICS_VER(i915) >= 12)
			intel_uncore_write_fw(gt->uncore,
					      GEN12_GUC_TLB_INV_CR,
					      GEN12_GUC_TLB_INV_CR_INVALIDATE);
		else
			intel_uncore_write_fw(gt->uncore,
					      GEN8_GTCR, GEN8_GTCR_INVALIDATE);
	}
}

static u64 mtl_ggtt_pte_encode(dma_addr_t addr,
			       unsigned int pat_index,
			       u32 flags)
{
	gen8_pte_t pte = addr | GEN8_PAGE_PRESENT;

	WARN_ON_ONCE(addr & ~GEN12_GGTT_PTE_ADDR_MASK);

	if (flags & PTE_LM)
		pte |= GEN12_GGTT_PTE_LM;

	if (pat_index & BIT(0))
		pte |= MTL_GGTT_PTE_PAT0;

	if (pat_index & BIT(1))
		pte |= MTL_GGTT_PTE_PAT1;

	return pte;
}

u64 gen8_ggtt_pte_encode(dma_addr_t addr,
			 unsigned int pat_index,
			 u32 flags)
{
	gen8_pte_t pte = addr | GEN8_PAGE_PRESENT;

	if (flags & PTE_LM)
		pte |= GEN12_GGTT_PTE_LM;

	return pte;
}

static bool should_update_ggtt_with_bind(struct i915_ggtt *ggtt)
{
	struct intel_gt *gt = ggtt->vm.gt;

	return intel_gt_is_bind_context_ready(gt);
}

static struct intel_context *gen8_ggtt_bind_get_ce(struct i915_ggtt *ggtt, intel_wakeref_t *wakeref)
{
	struct intel_context *ce;
	struct intel_gt *gt = ggtt->vm.gt;

	if (intel_gt_is_wedged(gt))
		return NULL;

	ce = gt->engine[BCS0]->bind_context;
	GEM_BUG_ON(!ce);

	/*
	 * If the GT is not awake already at this stage then fallback
	 * to pci based GGTT update otherwise __intel_wakeref_get_first()
	 * would conflict with fs_reclaim trying to allocate memory while
	 * doing rpm_resume().
	 */
	*wakeref = intel_gt_pm_get_if_awake(gt);
	if (!*wakeref)
		return NULL;

	intel_engine_pm_get(ce->engine);

	return ce;
}

static void gen8_ggtt_bind_put_ce(struct intel_context *ce, intel_wakeref_t wakeref)
{
	intel_engine_pm_put(ce->engine);
	intel_gt_pm_put(ce->engine->gt, wakeref);
}

static bool gen8_ggtt_bind_ptes(struct i915_ggtt *ggtt, u32 offset,
				struct sg_table *pages, u32 num_entries,
				const gen8_pte_t pte)
{
	struct i915_sched_attr attr = {};
	struct intel_gt *gt = ggtt->vm.gt;
	const gen8_pte_t scratch_pte = ggtt->vm.scratch[0]->encode;
	struct sgt_iter iter;
	struct i915_request *rq;
	struct intel_context *ce;
	intel_wakeref_t wakeref;
	u32 *cs;

	if (!num_entries)
		return true;

	ce = gen8_ggtt_bind_get_ce(ggtt, &wakeref);
	if (!ce)
		return false;

	if (pages)
		iter = __sgt_iter(pages->sgl, true);

	while (num_entries) {
		int count = 0;
		dma_addr_t addr;
		/*
		 * MI_UPDATE_GTT can update 512 entries in a single command but
		 * that end up with engine reset, 511 works.
		 */
		u32 n_ptes = min_t(u32, 511, num_entries);

		if (mutex_lock_interruptible(&ce->timeline->mutex))
			goto put_ce;

		intel_context_enter(ce);
		rq = __i915_request_create(ce, GFP_NOWAIT | GFP_ATOMIC);
		intel_context_exit(ce);
		if (IS_ERR(rq)) {
			GT_TRACE(gt, "Failed to get bind request\n");
			mutex_unlock(&ce->timeline->mutex);
			goto put_ce;
		}

		cs = intel_ring_begin(rq, 2 * n_ptes + 2);
		if (IS_ERR(cs)) {
			GT_TRACE(gt, "Failed to ring space for GGTT bind\n");
			i915_request_set_error_once(rq, PTR_ERR(cs));
			/* once a request is created, it must be queued */
			goto queue_err_rq;
		}

		*cs++ = MI_UPDATE_GTT | (2 * n_ptes);
		*cs++ = offset << 12;

		if (pages) {
			for_each_sgt_daddr_next(addr, iter) {
				if (count == n_ptes)
					break;
				*cs++ = lower_32_bits(pte | addr);
				*cs++ = upper_32_bits(pte | addr);
				count++;
			}
			/* fill remaining with scratch pte, if any */
			if (count < n_ptes) {
				memset64((u64 *)cs, scratch_pte,
					 n_ptes - count);
				cs += (n_ptes - count) * 2;
			}
		} else {
			memset64((u64 *)cs, pte, n_ptes);
			cs += n_ptes * 2;
		}

		intel_ring_advance(rq, cs);
queue_err_rq:
		i915_request_get(rq);
		__i915_request_commit(rq);
		__i915_request_queue(rq, &attr);

		mutex_unlock(&ce->timeline->mutex);
		/* This will break if the request is complete or after engine reset */
		i915_request_wait(rq, 0, MAX_SCHEDULE_TIMEOUT);
		if (rq->fence.error)
			goto err_rq;

		i915_request_put(rq);

		num_entries -= n_ptes;
		offset += n_ptes;
	}

	gen8_ggtt_bind_put_ce(ce, wakeref);
	return true;

err_rq:
	i915_request_put(rq);
put_ce:
	gen8_ggtt_bind_put_ce(ce, wakeref);
	return false;
}

static void gen8_set_pte(void __iomem *addr, gen8_pte_t pte)
{
	writeq(pte, addr);
}

static void gen8_ggtt_insert_page(struct i915_address_space *vm,
				  dma_addr_t addr,
				  u64 offset,
				  unsigned int pat_index,
				  u32 flags)
{
	struct i915_ggtt *ggtt = i915_vm_to_ggtt(vm);
	gen8_pte_t __iomem *pte =
		(gen8_pte_t __iomem *)ggtt->gsm + offset / I915_GTT_PAGE_SIZE;

	gen8_set_pte(pte, ggtt->vm.pte_encode(addr, pat_index, flags));

	ggtt->invalidate(ggtt);
}

static void gen8_ggtt_insert_page_bind(struct i915_address_space *vm,
				       dma_addr_t addr, u64 offset,
				       unsigned int pat_index, u32 flags)
{
	struct i915_ggtt *ggtt = i915_vm_to_ggtt(vm);
	gen8_pte_t pte;

	pte = ggtt->vm.pte_encode(addr, pat_index, flags);
	if (should_update_ggtt_with_bind(i915_vm_to_ggtt(vm)) &&
	    gen8_ggtt_bind_ptes(ggtt, offset, NULL, 1, pte))
		return ggtt->invalidate(ggtt);

	gen8_ggtt_insert_page(vm, addr, offset, pat_index, flags);
}

static void gen8_ggtt_insert_entries(struct i915_address_space *vm,
				     struct i915_vma_resource *vma_res,
				     unsigned int pat_index,
				     u32 flags)
{
	struct i915_ggtt *ggtt = i915_vm_to_ggtt(vm);
	const gen8_pte_t pte_encode = ggtt->vm.pte_encode(0, pat_index, flags);
	gen8_pte_t __iomem *gte;
	gen8_pte_t __iomem *end;
	struct sgt_iter iter;
	dma_addr_t addr;

	/*
	 * Note that we ignore PTE_READ_ONLY here. The caller must be careful
	 * not to allow the user to override access to a read only page.
	 */

	gte = (gen8_pte_t __iomem *)ggtt->gsm;
	gte += (vma_res->start - vma_res->guard) / I915_GTT_PAGE_SIZE;
	end = gte + vma_res->guard / I915_GTT_PAGE_SIZE;
	while (gte < end)
		gen8_set_pte(gte++, vm->scratch[0]->encode);
	end += (vma_res->node_size + vma_res->guard) / I915_GTT_PAGE_SIZE;

	for_each_sgt_daddr(addr, iter, vma_res->bi.pages)
		gen8_set_pte(gte++, pte_encode | addr);
	GEM_BUG_ON(gte > end);

	/* Fill the allocated but "unused" space beyond the end of the buffer */
	while (gte < end)
		gen8_set_pte(gte++, vm->scratch[0]->encode);

	/*
	 * We want to flush the TLBs only after we're certain all the PTE
	 * updates have finished.
	 */
	ggtt->invalidate(ggtt);
}

static bool __gen8_ggtt_insert_entries_bind(struct i915_address_space *vm,
					    struct i915_vma_resource *vma_res,
					    unsigned int pat_index, u32 flags)
{
	struct i915_ggtt *ggtt = i915_vm_to_ggtt(vm);
	gen8_pte_t scratch_pte = vm->scratch[0]->encode;
	gen8_pte_t pte_encode;
	u64 start, end;

	pte_encode = ggtt->vm.pte_encode(0, pat_index, flags);
	start = (vma_res->start - vma_res->guard) / I915_GTT_PAGE_SIZE;
	end = start + vma_res->guard / I915_GTT_PAGE_SIZE;
	if (!gen8_ggtt_bind_ptes(ggtt, start, NULL, end - start, scratch_pte))
		goto err;

	start = end;
	end += (vma_res->node_size + vma_res->guard) / I915_GTT_PAGE_SIZE;
	if (!gen8_ggtt_bind_ptes(ggtt, start, vma_res->bi.pages,
	      vma_res->node_size / I915_GTT_PAGE_SIZE, pte_encode))
		goto err;

	start += vma_res->node_size / I915_GTT_PAGE_SIZE;
	if (!gen8_ggtt_bind_ptes(ggtt, start, NULL, end - start, scratch_pte))
		goto err;

	return true;

err:
	return false;
}

static void gen8_ggtt_insert_entries_bind(struct i915_address_space *vm,
					  struct i915_vma_resource *vma_res,
					  unsigned int pat_index, u32 flags)
{
	struct i915_ggtt *ggtt = i915_vm_to_ggtt(vm);

	if (should_update_ggtt_with_bind(i915_vm_to_ggtt(vm)) &&
	    __gen8_ggtt_insert_entries_bind(vm, vma_res, pat_index, flags))
		return ggtt->invalidate(ggtt);

	gen8_ggtt_insert_entries(vm, vma_res, pat_index, flags);
}

static void gen8_ggtt_clear_range(struct i915_address_space *vm,
				  u64 start, u64 length)
{
	struct i915_ggtt *ggtt = i915_vm_to_ggtt(vm);
	unsigned int first_entry = start / I915_GTT_PAGE_SIZE;
	unsigned int num_entries = length / I915_GTT_PAGE_SIZE;
	const gen8_pte_t scratch_pte = vm->scratch[0]->encode;
	gen8_pte_t __iomem *gtt_base =
		(gen8_pte_t __iomem *)ggtt->gsm + first_entry;
	const int max_entries = ggtt_total_entries(ggtt) - first_entry;
	int i;

	if (WARN(num_entries > max_entries,
		 "First entry = %d; Num entries = %d (max=%d)\n",
		 first_entry, num_entries, max_entries))
		num_entries = max_entries;

	for (i = 0; i < num_entries; i++)
		gen8_set_pte(&gtt_base[i], scratch_pte);
}

static void gen8_ggtt_scratch_range_bind(struct i915_address_space *vm,
					 u64 start, u64 length)
{
	struct i915_ggtt *ggtt = i915_vm_to_ggtt(vm);
	unsigned int first_entry = start / I915_GTT_PAGE_SIZE;
	unsigned int num_entries = length / I915_GTT_PAGE_SIZE;
	const gen8_pte_t scratch_pte = vm->scratch[0]->encode;
	const int max_entries = ggtt_total_entries(ggtt) - first_entry;

	if (WARN(num_entries > max_entries,
		 "First entry = %d; Num entries = %d (max=%d)\n",
		 first_entry, num_entries, max_entries))
		num_entries = max_entries;

	if (should_update_ggtt_with_bind(ggtt) && gen8_ggtt_bind_ptes(ggtt, first_entry,
	     NULL, num_entries, scratch_pte))
		return ggtt->invalidate(ggtt);

	gen8_ggtt_clear_range(vm, start, length);
}

static void gen6_ggtt_insert_page(struct i915_address_space *vm,
				  dma_addr_t addr,
				  u64 offset,
				  unsigned int pat_index,
				  u32 flags)
{
	struct i915_ggtt *ggtt = i915_vm_to_ggtt(vm);
	gen6_pte_t __iomem *pte =
		(gen6_pte_t __iomem *)ggtt->gsm + offset / I915_GTT_PAGE_SIZE;

	iowrite32(vm->pte_encode(addr, pat_index, flags), pte);

	ggtt->invalidate(ggtt);
}

/*
 * Binds an object into the global gtt with the specified cache level.
 * The object will be accessible to the GPU via commands whose operands
 * reference offsets within the global GTT as well as accessible by the GPU
 * through the GMADR mapped BAR (i915->mm.gtt->gtt).
 */
static void gen6_ggtt_insert_entries(struct i915_address_space *vm,
				     struct i915_vma_resource *vma_res,
				     unsigned int pat_index,
				     u32 flags)
{
	struct i915_ggtt *ggtt = i915_vm_to_ggtt(vm);
	gen6_pte_t __iomem *gte;
	gen6_pte_t __iomem *end;
	struct sgt_iter iter;
	dma_addr_t addr;

	gte = (gen6_pte_t __iomem *)ggtt->gsm;
	gte += (vma_res->start - vma_res->guard) / I915_GTT_PAGE_SIZE;

	end = gte + vma_res->guard / I915_GTT_PAGE_SIZE;
	while (gte < end)
		iowrite32(vm->scratch[0]->encode, gte++);
	end += (vma_res->node_size + vma_res->guard) / I915_GTT_PAGE_SIZE;
	for_each_sgt_daddr(addr, iter, vma_res->bi.pages)
		iowrite32(vm->pte_encode(addr, pat_index, flags), gte++);
	GEM_BUG_ON(gte > end);

	/* Fill the allocated but "unused" space beyond the end of the buffer */
	while (gte < end)
		iowrite32(vm->scratch[0]->encode, gte++);

	/*
	 * We want to flush the TLBs only after we're certain all the PTE
	 * updates have finished.
	 */
	ggtt->invalidate(ggtt);
}

static void nop_clear_range(struct i915_address_space *vm,
			    u64 start, u64 length)
{
}

static void bxt_vtd_ggtt_wa(struct i915_address_space *vm)
{
	/*
	 * Make sure the internal GAM fifo has been cleared of all GTT
	 * writes before exiting stop_machine(). This guarantees that
	 * any aperture accesses waiting to start in another process
	 * cannot back up behind the GTT writes causing a hang.
	 * The register can be any arbitrary GAM register.
	 */
	intel_uncore_posting_read_fw(vm->gt->uncore, GFX_FLSH_CNTL_GEN6);
}

struct insert_page {
	struct i915_address_space *vm;
	dma_addr_t addr;
	u64 offset;
	unsigned int pat_index;
};

static int bxt_vtd_ggtt_insert_page__cb(void *_arg)
{
	struct insert_page *arg = _arg;

	gen8_ggtt_insert_page(arg->vm, arg->addr, arg->offset,
			      arg->pat_index, 0);
	bxt_vtd_ggtt_wa(arg->vm);

	return 0;
}

static void bxt_vtd_ggtt_insert_page__BKL(struct i915_address_space *vm,
					  dma_addr_t addr,
					  u64 offset,
					  unsigned int pat_index,
					  u32 unused)
{
	struct insert_page arg = { vm, addr, offset, pat_index };

	stop_machine(bxt_vtd_ggtt_insert_page__cb, &arg, NULL);
}

struct insert_entries {
	struct i915_address_space *vm;
	struct i915_vma_resource *vma_res;
	unsigned int pat_index;
	u32 flags;
};

static int bxt_vtd_ggtt_insert_entries__cb(void *_arg)
{
	struct insert_entries *arg = _arg;

	gen8_ggtt_insert_entries(arg->vm, arg->vma_res,
				 arg->pat_index, arg->flags);
	bxt_vtd_ggtt_wa(arg->vm);

	return 0;
}

static void bxt_vtd_ggtt_insert_entries__BKL(struct i915_address_space *vm,
					     struct i915_vma_resource *vma_res,
					     unsigned int pat_index,
					     u32 flags)
{
	struct insert_entries arg = { vm, vma_res, pat_index, flags };

	stop_machine(bxt_vtd_ggtt_insert_entries__cb, &arg, NULL);
}

static void gen6_ggtt_clear_range(struct i915_address_space *vm,
				  u64 start, u64 length)
{
	struct i915_ggtt *ggtt = i915_vm_to_ggtt(vm);
	unsigned int first_entry = start / I915_GTT_PAGE_SIZE;
	unsigned int num_entries = length / I915_GTT_PAGE_SIZE;
	gen6_pte_t scratch_pte, __iomem *gtt_base =
		(gen6_pte_t __iomem *)ggtt->gsm + first_entry;
	const int max_entries = ggtt_total_entries(ggtt) - first_entry;
	int i;

	if (WARN(num_entries > max_entries,
		 "First entry = %d; Num entries = %d (max=%d)\n",
		 first_entry, num_entries, max_entries))
		num_entries = max_entries;

	scratch_pte = vm->scratch[0]->encode;
	for (i = 0; i < num_entries; i++)
		iowrite32(scratch_pte, &gtt_base[i]);
}

void intel_ggtt_bind_vma(struct i915_address_space *vm,
			 struct i915_vm_pt_stash *stash,
			 struct i915_vma_resource *vma_res,
			 unsigned int pat_index,
			 u32 flags)
{
	u32 pte_flags;

	if (vma_res->bound_flags & (~flags & I915_VMA_BIND_MASK))
		return;

	vma_res->bound_flags |= flags;

	/* Applicable to VLV (gen8+ do not support RO in the GGTT) */
	pte_flags = 0;
	if (vma_res->bi.readonly)
		pte_flags |= PTE_READ_ONLY;
	if (vma_res->bi.lmem)
		pte_flags |= PTE_LM;

	vm->insert_entries(vm, vma_res, pat_index, pte_flags);
	vma_res->page_sizes_gtt = I915_GTT_PAGE_SIZE;
}

void intel_ggtt_unbind_vma(struct i915_address_space *vm,
			   struct i915_vma_resource *vma_res)
{
	vm->clear_range(vm, vma_res->start, vma_res->vma_size);
}

/*
 * Reserve the top of the GuC address space for firmware images. Addresses
 * beyond GUC_GGTT_TOP in the GuC address space are inaccessible by GuC,
 * which makes for a suitable range to hold GuC/HuC firmware images if the
 * size of the GGTT is 4G. However, on a 32-bit platform the size of the GGTT
 * is limited to 2G, which is less than GUC_GGTT_TOP, but we reserve a chunk
 * of the same size anyway, which is far more than needed, to keep the logic
 * in uc_fw_ggtt_offset() simple.
 */
#define GUC_TOP_RESERVE_SIZE (SZ_4G - GUC_GGTT_TOP)

static int ggtt_reserve_guc_top(struct i915_ggtt *ggtt)
{
	u64 offset;
	int ret;

	if (!intel_uc_uses_guc(&ggtt->vm.gt->uc))
		return 0;

	GEM_BUG_ON(ggtt->vm.total <= GUC_TOP_RESERVE_SIZE);
	offset = ggtt->vm.total - GUC_TOP_RESERVE_SIZE;

	ret = i915_gem_gtt_reserve(&ggtt->vm, NULL, &ggtt->uc_fw,
				   GUC_TOP_RESERVE_SIZE, offset,
				   I915_COLOR_UNEVICTABLE, PIN_NOEVICT);
	if (ret)
		drm_dbg(&ggtt->vm.i915->drm,
			"Failed to reserve top of GGTT for GuC\n");

	return ret;
}

static void ggtt_release_guc_top(struct i915_ggtt *ggtt)
{
	if (drm_mm_node_allocated(&ggtt->uc_fw))
		drm_mm_remove_node(&ggtt->uc_fw);
}

static void cleanup_init_ggtt(struct i915_ggtt *ggtt)
{
	ggtt_release_guc_top(ggtt);
	if (drm_mm_node_allocated(&ggtt->error_capture))
		drm_mm_remove_node(&ggtt->error_capture);
	mutex_destroy(&ggtt->error_mutex);
}

static int init_ggtt(struct i915_ggtt *ggtt)
{
	/*
	 * Let GEM Manage all of the aperture.
	 *
	 * However, leave one page at the end still bound to the scratch page.
	 * There are a number of places where the hardware apparently prefetches
	 * past the end of the object, and we've seen multiple hangs with the
	 * GPU head pointer stuck in a batchbuffer bound at the last page of the
	 * aperture.  One page should be enough to keep any prefetching inside
	 * of the aperture.
	 */
	unsigned long hole_start, hole_end;
	struct drm_mm_node *entry;
	int ret;

	/*
	 * GuC requires all resources that we're sharing with it to be placed in
	 * non-WOPCM memory. If GuC is not present or not in use we still need a
	 * small bias as ring wraparound at offset 0 sometimes hangs. No idea
	 * why.
	 */
	ggtt->pin_bias = max_t(u32, I915_GTT_PAGE_SIZE,
			       intel_wopcm_guc_size(&ggtt->vm.gt->wopcm));

	ret = intel_vgt_balloon(ggtt);
	if (ret)
		return ret;

	mutex_init(&ggtt->error_mutex);
	if (ggtt->mappable_end) {
		/*
		 * Reserve a mappable slot for our lockless error capture.
		 *
		 * We strongly prefer taking address 0x0 in order to protect
		 * other critical buffers against accidental overwrites,
		 * as writing to address 0 is a very common mistake.
		 *
		 * Since 0 may already be in use by the system (e.g. the BIOS
		 * framebuffer), we let the reservation fail quietly and hope
		 * 0 remains reserved always.
		 *
		 * If we fail to reserve 0, and then fail to find any space
		 * for an error-capture, remain silent. We can afford not
		 * to reserve an error_capture node as we have fallback
		 * paths, and we trust that 0 will remain reserved. However,
		 * the only likely reason for failure to insert is a driver
		 * bug, which we expect to cause other failures...
		 *
		 * Since CPU can perform speculative reads on error capture
		 * (write-combining allows it) add scratch page after error
		 * capture to avoid DMAR errors.
		 */
		ggtt->error_capture.size = 2 * I915_GTT_PAGE_SIZE;
		ggtt->error_capture.color = I915_COLOR_UNEVICTABLE;
		if (drm_mm_reserve_node(&ggtt->vm.mm, &ggtt->error_capture))
			drm_mm_insert_node_in_range(&ggtt->vm.mm,
						    &ggtt->error_capture,
						    ggtt->error_capture.size, 0,
						    ggtt->error_capture.color,
						    0, ggtt->mappable_end,
						    DRM_MM_INSERT_LOW);
	}
	if (drm_mm_node_allocated(&ggtt->error_capture)) {
		u64 start = ggtt->error_capture.start;
		u64 size = ggtt->error_capture.size;

		ggtt->vm.scratch_range(&ggtt->vm, start, size);
		drm_dbg(&ggtt->vm.i915->drm,
			"Reserved GGTT:[%llx, %llx] for use by error capture\n",
			start, start + size);
	}

	/*
	 * The upper portion of the GuC address space has a sizeable hole
	 * (several MB) that is inaccessible by GuC. Reserve this range within
	 * GGTT as it can comfortably hold GuC/HuC firmware images.
	 */
	ret = ggtt_reserve_guc_top(ggtt);
	if (ret)
		goto err;

	/* Clear any non-preallocated blocks */
	drm_mm_for_each_hole(entry, &ggtt->vm.mm, hole_start, hole_end) {
		drm_dbg(&ggtt->vm.i915->drm,
			"clearing unused GTT space: [%lx, %lx]\n",
			hole_start, hole_end);
		ggtt->vm.clear_range(&ggtt->vm, hole_start,
				     hole_end - hole_start);
	}

	/* And finally clear the reserved guard page */
	ggtt->vm.clear_range(&ggtt->vm, ggtt->vm.total - PAGE_SIZE, PAGE_SIZE);

	return 0;

err:
	cleanup_init_ggtt(ggtt);
	return ret;
}

static void aliasing_gtt_bind_vma(struct i915_address_space *vm,
				  struct i915_vm_pt_stash *stash,
				  struct i915_vma_resource *vma_res,
				  unsigned int pat_index,
				  u32 flags)
{
	u32 pte_flags;

	/* Currently applicable only to VLV */
	pte_flags = 0;
	if (vma_res->bi.readonly)
		pte_flags |= PTE_READ_ONLY;

	if (flags & I915_VMA_LOCAL_BIND)
		ppgtt_bind_vma(&i915_vm_to_ggtt(vm)->alias->vm,
			       stash, vma_res, pat_index, flags);

	if (flags & I915_VMA_GLOBAL_BIND)
		vm->insert_entries(vm, vma_res, pat_index, pte_flags);

	vma_res->bound_flags |= flags;
}

static void aliasing_gtt_unbind_vma(struct i915_address_space *vm,
				    struct i915_vma_resource *vma_res)
{
	if (vma_res->bound_flags & I915_VMA_GLOBAL_BIND)
		vm->clear_range(vm, vma_res->start, vma_res->vma_size);

	if (vma_res->bound_flags & I915_VMA_LOCAL_BIND)
		ppgtt_unbind_vma(&i915_vm_to_ggtt(vm)->alias->vm, vma_res);
}

static int init_aliasing_ppgtt(struct i915_ggtt *ggtt)
{
	struct i915_vm_pt_stash stash = {};
	struct i915_ppgtt *ppgtt;
	int err;

	ppgtt = i915_ppgtt_create(ggtt->vm.gt, 0);
	if (IS_ERR(ppgtt))
		return PTR_ERR(ppgtt);

	if (GEM_WARN_ON(ppgtt->vm.total < ggtt->vm.total)) {
		err = -ENODEV;
		goto err_ppgtt;
	}

	err = i915_vm_alloc_pt_stash(&ppgtt->vm, &stash, ggtt->vm.total);
	if (err)
		goto err_ppgtt;

	i915_gem_object_lock(ppgtt->vm.scratch[0], NULL);
	err = i915_vm_map_pt_stash(&ppgtt->vm, &stash);
	i915_gem_object_unlock(ppgtt->vm.scratch[0]);
	if (err)
		goto err_stash;

	/*
	 * Note we only pre-allocate as far as the end of the global
	 * GTT. On 48b / 4-level page-tables, the difference is very,
	 * very significant! We have to preallocate as GVT/vgpu does
	 * not like the page directory disappearing.
	 */
	ppgtt->vm.allocate_va_range(&ppgtt->vm, &stash, 0, ggtt->vm.total);

	ggtt->alias = ppgtt;
	ggtt->vm.bind_async_flags |= ppgtt->vm.bind_async_flags;

	GEM_BUG_ON(ggtt->vm.vma_ops.bind_vma != intel_ggtt_bind_vma);
	ggtt->vm.vma_ops.bind_vma = aliasing_gtt_bind_vma;

	GEM_BUG_ON(ggtt->vm.vma_ops.unbind_vma != intel_ggtt_unbind_vma);
	ggtt->vm.vma_ops.unbind_vma = aliasing_gtt_unbind_vma;

	i915_vm_free_pt_stash(&ppgtt->vm, &stash);
	return 0;

err_stash:
	i915_vm_free_pt_stash(&ppgtt->vm, &stash);
err_ppgtt:
	i915_vm_put(&ppgtt->vm);
	return err;
}

static void fini_aliasing_ppgtt(struct i915_ggtt *ggtt)
{
	struct i915_ppgtt *ppgtt;

	ppgtt = fetch_and_zero(&ggtt->alias);
	if (!ppgtt)
		return;

	i915_vm_put(&ppgtt->vm);

	ggtt->vm.vma_ops.bind_vma   = intel_ggtt_bind_vma;
	ggtt->vm.vma_ops.unbind_vma = intel_ggtt_unbind_vma;
}

int i915_init_ggtt(struct drm_i915_private *i915)
{
	int ret;

	ret = init_ggtt(to_gt(i915)->ggtt);
	if (ret)
		return ret;

	if (INTEL_PPGTT(i915) == INTEL_PPGTT_ALIASING) {
		ret = init_aliasing_ppgtt(to_gt(i915)->ggtt);
		if (ret)
			cleanup_init_ggtt(to_gt(i915)->ggtt);
	}

	return 0;
}

static void ggtt_cleanup_hw(struct i915_ggtt *ggtt)
{
	struct i915_vma *vma, *vn;

	flush_workqueue(ggtt->vm.i915->wq);
	i915_gem_drain_freed_objects(ggtt->vm.i915);

	mutex_lock(&ggtt->vm.mutex);

	ggtt->vm.skip_pte_rewrite = true;

	list_for_each_entry_safe(vma, vn, &ggtt->vm.bound_list, vm_link) {
		struct drm_i915_gem_object *obj = vma->obj;
		bool trylock;

		trylock = i915_gem_object_trylock(obj, NULL);
		WARN_ON(!trylock);

		WARN_ON(__i915_vma_unbind(vma));
		if (trylock)
			i915_gem_object_unlock(obj);
	}

	if (drm_mm_node_allocated(&ggtt->error_capture))
		drm_mm_remove_node(&ggtt->error_capture);
	mutex_destroy(&ggtt->error_mutex);

	ggtt_release_guc_top(ggtt);
	intel_vgt_deballoon(ggtt);

	ggtt->vm.cleanup(&ggtt->vm);

	mutex_unlock(&ggtt->vm.mutex);
	i915_address_space_fini(&ggtt->vm);

	arch_phys_wc_del(ggtt->mtrr);

	if (ggtt->iomap.size)
		io_mapping_fini(&ggtt->iomap);
}

/**
 * i915_ggtt_driver_release - Clean up GGTT hardware initialization
 * @i915: i915 device
 */
void i915_ggtt_driver_release(struct drm_i915_private *i915)
{
	struct i915_ggtt *ggtt = to_gt(i915)->ggtt;

	fini_aliasing_ppgtt(ggtt);

	intel_ggtt_fini_fences(ggtt);
	ggtt_cleanup_hw(ggtt);
}

/**
 * i915_ggtt_driver_late_release - Cleanup of GGTT that needs to be done after
 * all free objects have been drained.
 * @i915: i915 device
 */
void i915_ggtt_driver_late_release(struct drm_i915_private *i915)
{
	struct i915_ggtt *ggtt = to_gt(i915)->ggtt;

	GEM_WARN_ON(kref_read(&ggtt->vm.resv_ref) != 1);
	dma_resv_fini(&ggtt->vm._resv);
}

static unsigned int gen6_get_total_gtt_size(u16 snb_gmch_ctl)
{
	snb_gmch_ctl >>= SNB_GMCH_GGMS_SHIFT;
	snb_gmch_ctl &= SNB_GMCH_GGMS_MASK;
	return snb_gmch_ctl << 20;
}

static unsigned int gen8_get_total_gtt_size(u16 bdw_gmch_ctl)
{
	bdw_gmch_ctl >>= BDW_GMCH_GGMS_SHIFT;
	bdw_gmch_ctl &= BDW_GMCH_GGMS_MASK;
	if (bdw_gmch_ctl)
		bdw_gmch_ctl = 1 << bdw_gmch_ctl;

#ifdef CONFIG_X86_32
	/* Limit 32b platforms to a 2GB GGTT: 4 << 20 / pte size * I915_GTT_PAGE_SIZE */
	if (bdw_gmch_ctl > 4)
		bdw_gmch_ctl = 4;
#endif

	return bdw_gmch_ctl << 20;
}

static unsigned int chv_get_total_gtt_size(u16 gmch_ctrl)
{
	gmch_ctrl >>= SNB_GMCH_GGMS_SHIFT;
	gmch_ctrl &= SNB_GMCH_GGMS_MASK;

	if (gmch_ctrl)
		return 1 << (20 + gmch_ctrl);

	return 0;
}

static unsigned int gen6_gttmmadr_size(struct drm_i915_private *i915)
{
	/*
	 * GEN6: GTTMMADR size is 4MB and GTTADR starts at 2MB offset
	 * GEN8: GTTMMADR size is 16MB and GTTADR starts at 8MB offset
	 */
	GEM_BUG_ON(GRAPHICS_VER(i915) < 6);
	return (GRAPHICS_VER(i915) < 8) ? SZ_4M : SZ_16M;
}

static unsigned int gen6_gttadr_offset(struct drm_i915_private *i915)
{
	return gen6_gttmmadr_size(i915) / 2;
}

static int ggtt_probe_common(struct i915_ggtt *ggtt, u64 size)
{
	struct drm_i915_private *i915 = ggtt->vm.i915;
	struct intel_uncore *uncore = ggtt->vm.gt->uncore;
	struct pci_dev *pdev = to_pci_dev(i915->drm.dev);
	phys_addr_t phys_addr;
	u32 pte_flags;
	int ret;

	GEM_WARN_ON(pci_resource_len(pdev, GEN4_GTTMMADR_BAR) != gen6_gttmmadr_size(i915));

	if (i915_direct_stolen_access(i915)) {
		drm_dbg(&i915->drm, "Using direct GSM access\n");
		phys_addr = intel_uncore_read64(uncore, GEN6_GSMBASE) & GEN11_BDSM_MASK;
	} else {
		phys_addr = pci_resource_start(pdev, GEN4_GTTMMADR_BAR) + gen6_gttadr_offset(i915);
	}

	if (needs_wc_ggtt_mapping(i915))
		ggtt->gsm = ioremap_wc(phys_addr, size);
	else
		ggtt->gsm = ioremap(phys_addr, size);

	if (!ggtt->gsm) {
		drm_err(&i915->drm, "Failed to map the ggtt page table\n");
		return -ENOMEM;
	}

	kref_init(&ggtt->vm.resv_ref);
	ret = setup_scratch_page(&ggtt->vm);
	if (ret) {
		drm_err(&i915->drm, "Scratch setup failed\n");
		/* iounmap will also get called at remove, but meh */
		iounmap(ggtt->gsm);
		return ret;
	}

	pte_flags = 0;
	if (i915_gem_object_is_lmem(ggtt->vm.scratch[0]))
		pte_flags |= PTE_LM;

	ggtt->vm.scratch[0]->encode =
		ggtt->vm.pte_encode(px_dma(ggtt->vm.scratch[0]),
				    i915_gem_get_pat_index(i915,
							   I915_CACHE_NONE),
				    pte_flags);

	return 0;
}

static void gen6_gmch_remove(struct i915_address_space *vm)
{
	struct i915_ggtt *ggtt = i915_vm_to_ggtt(vm);

	iounmap(ggtt->gsm);
	free_scratch(vm);
}

static struct resource pci_resource(struct pci_dev *pdev, int bar)
{
	return DEFINE_RES_MEM(pci_resource_start(pdev, bar),
			      pci_resource_len(pdev, bar));
}

static int gen8_gmch_probe(struct i915_ggtt *ggtt)
{
	struct drm_i915_private *i915 = ggtt->vm.i915;
	struct pci_dev *pdev = to_pci_dev(i915->drm.dev);
	unsigned int size;
	u16 snb_gmch_ctl;

	if (!HAS_LMEM(i915) && !HAS_LMEMBAR_SMEM_STOLEN(i915)) {
		if (!i915_pci_resource_valid(pdev, GEN4_GMADR_BAR))
			return -ENXIO;

		ggtt->gmadr = pci_resource(pdev, GEN4_GMADR_BAR);
		ggtt->mappable_end = resource_size(&ggtt->gmadr);
	}

	pci_read_config_word(pdev, SNB_GMCH_CTRL, &snb_gmch_ctl);
	if (IS_CHERRYVIEW(i915))
		size = chv_get_total_gtt_size(snb_gmch_ctl);
	else
		size = gen8_get_total_gtt_size(snb_gmch_ctl);

	ggtt->vm.alloc_pt_dma = alloc_pt_dma;
	ggtt->vm.alloc_scratch_dma = alloc_pt_dma;
	ggtt->vm.lmem_pt_obj_flags = I915_BO_ALLOC_PM_EARLY;

	ggtt->vm.total = (size / sizeof(gen8_pte_t)) * I915_GTT_PAGE_SIZE;
	ggtt->vm.cleanup = gen6_gmch_remove;
	ggtt->vm.insert_page = gen8_ggtt_insert_page;
	ggtt->vm.clear_range = nop_clear_range;
	ggtt->vm.scratch_range = gen8_ggtt_clear_range;

	ggtt->vm.insert_entries = gen8_ggtt_insert_entries;

	/*
	 * Serialize GTT updates with aperture access on BXT if VT-d is on,
	 * and always on CHV.
	 */
	if (intel_vm_no_concurrent_access_wa(i915)) {
		ggtt->vm.insert_entries = bxt_vtd_ggtt_insert_entries__BKL;
		ggtt->vm.insert_page    = bxt_vtd_ggtt_insert_page__BKL;

		/*
		 * Calling stop_machine() version of GGTT update function
		 * at error capture/reset path will raise lockdep warning.
		 * Allow calling gen8_ggtt_insert_* directly at reset path
		 * which is safe from parallel GGTT updates.
		 */
		ggtt->vm.raw_insert_page = gen8_ggtt_insert_page;
		ggtt->vm.raw_insert_entries = gen8_ggtt_insert_entries;

		ggtt->vm.bind_async_flags =
			I915_VMA_GLOBAL_BIND | I915_VMA_LOCAL_BIND;
	}

	if (i915_ggtt_require_binder(i915)) {
		ggtt->vm.scratch_range = gen8_ggtt_scratch_range_bind;
		ggtt->vm.insert_page = gen8_ggtt_insert_page_bind;
		ggtt->vm.insert_entries = gen8_ggtt_insert_entries_bind;
		/*
		 * On GPU is hung, we might bind VMAs for error capture.
		 * Fallback to CPU GGTT updates in that case.
		 */
		ggtt->vm.raw_insert_page = gen8_ggtt_insert_page;
	}

	if (intel_uc_wants_guc_submission(&ggtt->vm.gt->uc))
		ggtt->invalidate = guc_ggtt_invalidate;
	else
		ggtt->invalidate = gen8_ggtt_invalidate;

	ggtt->vm.vma_ops.bind_vma    = intel_ggtt_bind_vma;
	ggtt->vm.vma_ops.unbind_vma  = intel_ggtt_unbind_vma;

	if (GRAPHICS_VER_FULL(i915) >= IP_VER(12, 70))
		ggtt->vm.pte_encode = mtl_ggtt_pte_encode;
	else
		ggtt->vm.pte_encode = gen8_ggtt_pte_encode;

	return ggtt_probe_common(ggtt, size);
}

/*
 * For pre-gen8 platforms pat_index is the same as enum i915_cache_level,
 * so the switch-case statements in these PTE encode functions are still valid.
 * See translation table LEGACY_CACHELEVEL.
 */
static u64 snb_pte_encode(dma_addr_t addr,
			  unsigned int pat_index,
			  u32 flags)
{
	gen6_pte_t pte = GEN6_PTE_ADDR_ENCODE(addr) | GEN6_PTE_VALID;

	switch (pat_index) {
	case I915_CACHE_L3_LLC:
	case I915_CACHE_LLC:
		pte |= GEN6_PTE_CACHE_LLC;
		break;
	case I915_CACHE_NONE:
		pte |= GEN6_PTE_UNCACHED;
		break;
	default:
		MISSING_CASE(pat_index);
	}

	return pte;
}

static u64 ivb_pte_encode(dma_addr_t addr,
			  unsigned int pat_index,
			  u32 flags)
{
	gen6_pte_t pte = GEN6_PTE_ADDR_ENCODE(addr) | GEN6_PTE_VALID;

	switch (pat_index) {
	case I915_CACHE_L3_LLC:
		pte |= GEN7_PTE_CACHE_L3_LLC;
		break;
	case I915_CACHE_LLC:
		pte |= GEN6_PTE_CACHE_LLC;
		break;
	case I915_CACHE_NONE:
		pte |= GEN6_PTE_UNCACHED;
		break;
	default:
		MISSING_CASE(pat_index);
	}

	return pte;
}

static u64 byt_pte_encode(dma_addr_t addr,
			  unsigned int pat_index,
			  u32 flags)
{
	gen6_pte_t pte = GEN6_PTE_ADDR_ENCODE(addr) | GEN6_PTE_VALID;

	if (!(flags & PTE_READ_ONLY))
		pte |= BYT_PTE_WRITEABLE;

	if (pat_index != I915_CACHE_NONE)
		pte |= BYT_PTE_SNOOPED_BY_CPU_CACHES;

	return pte;
}

static u64 hsw_pte_encode(dma_addr_t addr,
			  unsigned int pat_index,
			  u32 flags)
{
	gen6_pte_t pte = HSW_PTE_ADDR_ENCODE(addr) | GEN6_PTE_VALID;

	if (pat_index != I915_CACHE_NONE)
		pte |= HSW_WB_LLC_AGE3;

	return pte;
}

static u64 iris_pte_encode(dma_addr_t addr,
			   unsigned int pat_index,
			   u32 flags)
{
	gen6_pte_t pte = HSW_PTE_ADDR_ENCODE(addr) | GEN6_PTE_VALID;

	switch (pat_index) {
	case I915_CACHE_NONE:
		break;
	case I915_CACHE_WT:
		pte |= HSW_WT_ELLC_LLC_AGE3;
		break;
	default:
		pte |= HSW_WB_ELLC_LLC_AGE3;
		break;
	}

	return pte;
}

static int gen6_gmch_probe(struct i915_ggtt *ggtt)
{
	struct drm_i915_private *i915 = ggtt->vm.i915;
	struct pci_dev *pdev = to_pci_dev(i915->drm.dev);
	unsigned int size;
	u16 snb_gmch_ctl;

	if (!i915_pci_resource_valid(pdev, GEN4_GMADR_BAR))
		return -ENXIO;

	ggtt->gmadr = pci_resource(pdev, GEN4_GMADR_BAR);
	ggtt->mappable_end = resource_size(&ggtt->gmadr);

	/*
	 * 64/512MB is the current min/max we actually know of, but this is
	 * just a coarse sanity check.
	 */
	if (ggtt->mappable_end < (64 << 20) ||
	    ggtt->mappable_end > (512 << 20)) {
		drm_err(&i915->drm, "Unknown GMADR size (%pa)\n",
			&ggtt->mappable_end);
		return -ENXIO;
	}

	pci_read_config_word(pdev, SNB_GMCH_CTRL, &snb_gmch_ctl);

	size = gen6_get_total_gtt_size(snb_gmch_ctl);
	ggtt->vm.total = (size / sizeof(gen6_pte_t)) * I915_GTT_PAGE_SIZE;

	ggtt->vm.alloc_pt_dma = alloc_pt_dma;
	ggtt->vm.alloc_scratch_dma = alloc_pt_dma;

	ggtt->vm.clear_range = nop_clear_range;
	if (!HAS_FULL_PPGTT(i915))
		ggtt->vm.clear_range = gen6_ggtt_clear_range;
	ggtt->vm.scratch_range = gen6_ggtt_clear_range;
	ggtt->vm.insert_page = gen6_ggtt_insert_page;
	ggtt->vm.insert_entries = gen6_ggtt_insert_entries;
	ggtt->vm.cleanup = gen6_gmch_remove;

	ggtt->invalidate = gen6_ggtt_invalidate;

	if (HAS_EDRAM(i915))
		ggtt->vm.pte_encode = iris_pte_encode;
	else if (IS_HASWELL(i915))
		ggtt->vm.pte_encode = hsw_pte_encode;
	else if (IS_VALLEYVIEW(i915))
		ggtt->vm.pte_encode = byt_pte_encode;
	else if (GRAPHICS_VER(i915) >= 7)
		ggtt->vm.pte_encode = ivb_pte_encode;
	else
		ggtt->vm.pte_encode = snb_pte_encode;

	ggtt->vm.vma_ops.bind_vma    = intel_ggtt_bind_vma;
	ggtt->vm.vma_ops.unbind_vma  = intel_ggtt_unbind_vma;

	return ggtt_probe_common(ggtt, size);
}

static int ggtt_probe_hw(struct i915_ggtt *ggtt, struct intel_gt *gt)
{
	struct drm_i915_private *i915 = gt->i915;
	int ret;

	ggtt->vm.gt = gt;
	ggtt->vm.i915 = i915;
	ggtt->vm.dma = i915->drm.dev;
	dma_resv_init(&ggtt->vm._resv);

	if (GRAPHICS_VER(i915) >= 8)
		ret = gen8_gmch_probe(ggtt);
	else if (GRAPHICS_VER(i915) >= 6)
		ret = gen6_gmch_probe(ggtt);
	else
		ret = intel_ggtt_gmch_probe(ggtt);

	if (ret) {
		dma_resv_fini(&ggtt->vm._resv);
		return ret;
	}

	if ((ggtt->vm.total - 1) >> 32) {
		drm_err(&i915->drm,
			"We never expected a Global GTT with more than 32bits"
			" of address space! Found %lldM!\n",
			ggtt->vm.total >> 20);
		ggtt->vm.total = 1ULL << 32;
		ggtt->mappable_end =
			min_t(u64, ggtt->mappable_end, ggtt->vm.total);
	}

	if (ggtt->mappable_end > ggtt->vm.total) {
		drm_err(&i915->drm,
			"mappable aperture extends past end of GGTT,"
			" aperture=%pa, total=%llx\n",
			&ggtt->mappable_end, ggtt->vm.total);
		ggtt->mappable_end = ggtt->vm.total;
	}

	/* GMADR is the PCI mmio aperture into the global GTT. */
	drm_dbg(&i915->drm, "GGTT size = %lluM\n", ggtt->vm.total >> 20);
	drm_dbg(&i915->drm, "GMADR size = %lluM\n",
		(u64)ggtt->mappable_end >> 20);
	drm_dbg(&i915->drm, "DSM size = %lluM\n",
		(u64)resource_size(&intel_graphics_stolen_res) >> 20);

	return 0;
}

/**
 * i915_ggtt_probe_hw - Probe GGTT hardware location
 * @i915: i915 device
 */
int i915_ggtt_probe_hw(struct drm_i915_private *i915)
{
	struct intel_gt *gt;
	int ret, i;

	for_each_gt(gt, i915, i) {
		ret = intel_gt_assign_ggtt(gt);
		if (ret)
			return ret;
	}

	ret = ggtt_probe_hw(to_gt(i915)->ggtt, to_gt(i915));
	if (ret)
		return ret;

	if (i915_vtd_active(i915))
		drm_info(&i915->drm, "VT-d active for gfx access\n");

	return 0;
}

struct i915_ggtt *i915_ggtt_create(struct drm_i915_private *i915)
{
	struct i915_ggtt *ggtt;

	ggtt = drmm_kzalloc(&i915->drm, sizeof(*ggtt), GFP_KERNEL);
	if (!ggtt)
		return ERR_PTR(-ENOMEM);

	INIT_LIST_HEAD(&ggtt->gt_list);

	return ggtt;
}

int i915_ggtt_enable_hw(struct drm_i915_private *i915)
{
	if (GRAPHICS_VER(i915) < 6)
		return intel_ggtt_gmch_enable_hw(i915);

	return 0;
}

/**
 * i915_ggtt_resume_vm - Restore the memory mappings for a GGTT or DPT VM
 * @vm: The VM to restore the mappings for
 *
 * Restore the memory mappings for all objects mapped to HW via the GGTT or a
 * DPT page table.
 *
 * Returns %true if restoring the mapping for any object that was in a write
 * domain before suspend.
 */
bool i915_ggtt_resume_vm(struct i915_address_space *vm)
{
	struct i915_vma *vma;
	bool write_domain_objs = false;

	drm_WARN_ON(&vm->i915->drm, !vm->is_ggtt && !vm->is_dpt);

	/* First fill our portion of the GTT with scratch pages */
	vm->clear_range(vm, 0, vm->total);

	/* clflush objects bound into the GGTT and rebind them. */
	list_for_each_entry(vma, &vm->bound_list, vm_link) {
		struct drm_i915_gem_object *obj = vma->obj;
		unsigned int was_bound =
			atomic_read(&vma->flags) & I915_VMA_BIND_MASK;

		GEM_BUG_ON(!was_bound);

		/*
		 * Clear the bound flags of the vma resource to allow
		 * ptes to be repopulated.
		 */
		vma->resource->bound_flags = 0;
		vma->ops->bind_vma(vm, NULL, vma->resource,
				   obj ? obj->pat_index :
					 i915_gem_get_pat_index(vm->i915,
								I915_CACHE_NONE),
				   was_bound);

		if (obj) { /* only used during resume => exclusive access */
			write_domain_objs |= fetch_and_zero(&obj->write_domain);
			obj->read_domains |= I915_GEM_DOMAIN_GTT;
		}
	}

	return write_domain_objs;
}

void i915_ggtt_resume(struct i915_ggtt *ggtt)
{
	struct intel_gt *gt;
	bool flush;

	list_for_each_entry(gt, &ggtt->gt_list, ggtt_link)
		intel_gt_check_and_clear_faults(gt);

	flush = i915_ggtt_resume_vm(&ggtt->vm);

	if (drm_mm_node_allocated(&ggtt->error_capture))
		ggtt->vm.scratch_range(&ggtt->vm, ggtt->error_capture.start,
				       ggtt->error_capture.size);

	list_for_each_entry(gt, &ggtt->gt_list, ggtt_link)
		intel_uc_resume_mappings(&gt->uc);

	ggtt->invalidate(ggtt);

	if (flush)
		wbinvd_on_all_cpus();

	intel_ggtt_restore_fences(ggtt);
}<|MERGE_RESOLUTION|>--- conflicted
+++ resolved
@@ -231,16 +231,8 @@
 	struct intel_uncore *uncore = gt->uncore;
 	intel_wakeref_t wakeref;
 
-<<<<<<< HEAD
-	with_intel_runtime_pm_if_active(uncore->rpm, wakeref) {
-		struct intel_guc *guc = &gt->uc.guc;
-
-		intel_guc_invalidate_tlb_guc(guc);
-	}
-=======
 	with_intel_runtime_pm_if_active(uncore->rpm, wakeref)
 		intel_guc_invalidate_tlb_guc(gt_to_guc(gt));
->>>>>>> 0c383648
 }
 
 static void guc_ggtt_invalidate(struct i915_ggtt *ggtt)
@@ -251,11 +243,7 @@
 	gen8_ggtt_invalidate(ggtt);
 
 	list_for_each_entry(gt, &ggtt->gt_list, ggtt_link) {
-<<<<<<< HEAD
-		if (intel_guc_tlb_invalidation_is_available(&gt->uc.guc))
-=======
 		if (intel_guc_tlb_invalidation_is_available(gt_to_guc(gt)))
->>>>>>> 0c383648
 			guc_ggtt_ct_invalidate(gt);
 		else if (GRAPHICS_VER(i915) >= 12)
 			intel_uncore_write_fw(gt->uncore,
