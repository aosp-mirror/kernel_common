/*
 * Copyright © 2006-2016 Intel Corporation
 *
 * Permission is hereby granted, free of charge, to any person obtaining a
 * copy of this software and associated documentation files (the "Software"),
 * to deal in the Software without restriction, including without limitation
 * the rights to use, copy, modify, merge, publish, distribute, sublicense,
 * and/or sell copies of the Software, and to permit persons to whom the
 * Software is furnished to do so, subject to the following conditions:
 *
 * The above copyright notice and this permission notice (including the next
 * paragraph) shall be included in all copies or substantial portions of the
 * Software.
 *
 * THE SOFTWARE IS PROVIDED "AS IS", WITHOUT WARRANTY OF ANY KIND, EXPRESS OR
 * IMPLIED, INCLUDING BUT NOT LIMITED TO THE WARRANTIES OF MERCHANTABILITY,
 * FITNESS FOR A PARTICULAR PURPOSE AND NONINFRINGEMENT.  IN NO EVENT SHALL
 * THE AUTHORS OR COPYRIGHT HOLDERS BE LIABLE FOR ANY CLAIM, DAMAGES OR OTHER
 * LIABILITY, WHETHER IN AN ACTION OF CONTRACT, TORT OR OTHERWISE, ARISING
 * FROM, OUT OF OR IN CONNECTION WITH THE SOFTWARE OR THE USE OR OTHER
 * DEALINGS IN THE SOFTWARE.
 */

#include <linux/math.h>
#include <linux/string_helpers.h>

#include "bxt_dpio_phy_regs.h"
#include "i915_reg.h"
#include "intel_de.h"
#include "intel_display_types.h"
#include "intel_dkl_phy.h"
#include "intel_dkl_phy_regs.h"
#include "intel_dpio_phy.h"
#include "intel_dpll.h"
#include "intel_dpll_mgr.h"
#include "intel_hti.h"
#include "intel_mg_phy_regs.h"
#include "intel_pch_refclk.h"
#include "intel_tc.h"

/**
 * DOC: Display PLLs
 *
 * Display PLLs used for driving outputs vary by platform. While some have
 * per-pipe or per-encoder dedicated PLLs, others allow the use of any PLL
 * from a pool. In the latter scenario, it is possible that multiple pipes
 * share a PLL if their configurations match.
 *
 * This file provides an abstraction over display PLLs. The function
 * intel_shared_dpll_init() initializes the PLLs for the given platform.  The
 * users of a PLL are tracked and that tracking is integrated with the atomic
 * modset interface. During an atomic operation, required PLLs can be reserved
 * for a given CRTC and encoder configuration by calling
 * intel_reserve_shared_dplls() and previously reserved PLLs can be released
 * with intel_release_shared_dplls().
 * Changes to the users are first staged in the atomic state, and then made
 * effective by calling intel_shared_dpll_swap_state() during the atomic
 * commit phase.
 */

/* platform specific hooks for managing DPLLs */
struct intel_shared_dpll_funcs {
	/*
	 * Hook for enabling the pll, called from intel_enable_shared_dpll() if
	 * the pll is not already enabled.
	 */
	void (*enable)(struct drm_i915_private *i915,
		       struct intel_shared_dpll *pll,
		       const struct intel_dpll_hw_state *dpll_hw_state);

	/*
	 * Hook for disabling the pll, called from intel_disable_shared_dpll()
	 * only when it is safe to disable the pll, i.e., there are no more
	 * tracked users for it.
	 */
	void (*disable)(struct drm_i915_private *i915,
			struct intel_shared_dpll *pll);

	/*
	 * Hook for reading the values currently programmed to the DPLL
	 * registers. This is used for initial hw state readout and state
	 * verification after a mode set.
	 */
	bool (*get_hw_state)(struct drm_i915_private *i915,
			     struct intel_shared_dpll *pll,
			     struct intel_dpll_hw_state *dpll_hw_state);

	/*
	 * Hook for calculating the pll's output frequency based on its passed
	 * in state.
	 */
	int (*get_freq)(struct drm_i915_private *i915,
			const struct intel_shared_dpll *pll,
			const struct intel_dpll_hw_state *dpll_hw_state);
};

struct intel_dpll_mgr {
	const struct dpll_info *dpll_info;

	int (*compute_dplls)(struct intel_atomic_state *state,
			     struct intel_crtc *crtc,
			     struct intel_encoder *encoder);
	int (*get_dplls)(struct intel_atomic_state *state,
			 struct intel_crtc *crtc,
			 struct intel_encoder *encoder);
	void (*put_dplls)(struct intel_atomic_state *state,
			  struct intel_crtc *crtc);
	void (*update_active_dpll)(struct intel_atomic_state *state,
				   struct intel_crtc *crtc,
				   struct intel_encoder *encoder);
	void (*update_ref_clks)(struct drm_i915_private *i915);
<<<<<<< HEAD
	void (*dump_hw_state)(struct drm_i915_private *i915,
			      const struct intel_dpll_hw_state *hw_state);
=======
	void (*dump_hw_state)(struct drm_printer *p,
			      const struct intel_dpll_hw_state *dpll_hw_state);
>>>>>>> 0c383648
	bool (*compare_hw_state)(const struct intel_dpll_hw_state *a,
				 const struct intel_dpll_hw_state *b);
};

static void
intel_atomic_duplicate_dpll_state(struct drm_i915_private *i915,
				  struct intel_shared_dpll_state *shared_dpll)
{
	struct intel_shared_dpll *pll;
	int i;

	/* Copy shared dpll state */
	for_each_shared_dpll(i915, pll, i)
		shared_dpll[pll->index] = pll->state;
}

static struct intel_shared_dpll_state *
intel_atomic_get_shared_dpll_state(struct drm_atomic_state *s)
{
	struct intel_atomic_state *state = to_intel_atomic_state(s);

	drm_WARN_ON(s->dev, !drm_modeset_is_locked(&s->dev->mode_config.connection_mutex));

	if (!state->dpll_set) {
		state->dpll_set = true;

		intel_atomic_duplicate_dpll_state(to_i915(s->dev),
						  state->shared_dpll);
	}

	return state->shared_dpll;
}

/**
 * intel_get_shared_dpll_by_id - get a DPLL given its id
 * @i915: i915 device instance
 * @id: pll id
 *
 * Returns:
 * A pointer to the DPLL with @id
 */
struct intel_shared_dpll *
intel_get_shared_dpll_by_id(struct drm_i915_private *i915,
			    enum intel_dpll_id id)
{
	struct intel_shared_dpll *pll;
	int i;

	for_each_shared_dpll(i915, pll, i) {
		if (pll->info->id == id)
			return pll;
	}

	MISSING_CASE(id);
	return NULL;
}

/* For ILK+ */
void assert_shared_dpll(struct drm_i915_private *i915,
			struct intel_shared_dpll *pll,
			bool state)
{
	bool cur_state;
	struct intel_dpll_hw_state hw_state;

	if (drm_WARN(&i915->drm, !pll,
		     "asserting DPLL %s with no DPLL\n", str_on_off(state)))
		return;

	cur_state = intel_dpll_get_hw_state(i915, pll, &hw_state);
	I915_STATE_WARN(i915, cur_state != state,
			"%s assertion failure (expected %s, current %s)\n",
			pll->info->name, str_on_off(state),
			str_on_off(cur_state));
}

static enum tc_port icl_pll_id_to_tc_port(enum intel_dpll_id id)
{
	return TC_PORT_1 + id - DPLL_ID_ICL_MGPLL1;
}

enum intel_dpll_id icl_tc_port_to_pll_id(enum tc_port tc_port)
{
	return tc_port - TC_PORT_1 + DPLL_ID_ICL_MGPLL1;
}

static i915_reg_t
intel_combo_pll_enable_reg(struct drm_i915_private *i915,
			   struct intel_shared_dpll *pll)
{
	if (IS_DG1(i915))
		return DG1_DPLL_ENABLE(pll->info->id);
	else if ((IS_JASPERLAKE(i915) || IS_ELKHARTLAKE(i915)) &&
		 (pll->info->id == DPLL_ID_EHL_DPLL4))
		return MG_PLL_ENABLE(0);

	return ICL_DPLL_ENABLE(pll->info->id);
}

static i915_reg_t
intel_tc_pll_enable_reg(struct drm_i915_private *i915,
			struct intel_shared_dpll *pll)
{
	const enum intel_dpll_id id = pll->info->id;
	enum tc_port tc_port = icl_pll_id_to_tc_port(id);

	if (IS_ALDERLAKE_P(i915))
		return ADLP_PORTTC_PLL_ENABLE(tc_port);

	return MG_PLL_ENABLE(tc_port);
}

static void _intel_enable_shared_dpll(struct drm_i915_private *i915,
				      struct intel_shared_dpll *pll)
{
	if (pll->info->power_domain)
		pll->wakeref = intel_display_power_get(i915, pll->info->power_domain);

<<<<<<< HEAD
	pll->info->funcs->enable(i915, pll);
=======
	pll->info->funcs->enable(i915, pll, &pll->state.hw_state);
>>>>>>> 0c383648
	pll->on = true;
}

static void _intel_disable_shared_dpll(struct drm_i915_private *i915,
				       struct intel_shared_dpll *pll)
{
	pll->info->funcs->disable(i915, pll);
	pll->on = false;

	if (pll->info->power_domain)
		intel_display_power_put(i915, pll->info->power_domain, pll->wakeref);
}

/**
 * intel_enable_shared_dpll - enable a CRTC's shared DPLL
 * @crtc_state: CRTC, and its state, which has a shared DPLL
 *
 * Enable the shared DPLL used by @crtc.
 */
void intel_enable_shared_dpll(const struct intel_crtc_state *crtc_state)
{
	struct intel_crtc *crtc = to_intel_crtc(crtc_state->uapi.crtc);
	struct drm_i915_private *i915 = to_i915(crtc->base.dev);
	struct intel_shared_dpll *pll = crtc_state->shared_dpll;
	unsigned int pipe_mask = BIT(crtc->pipe);
	unsigned int old_mask;

	if (drm_WARN_ON(&i915->drm, pll == NULL))
		return;

	mutex_lock(&i915->display.dpll.lock);
	old_mask = pll->active_mask;

	if (drm_WARN_ON(&i915->drm, !(pll->state.pipe_mask & pipe_mask)) ||
	    drm_WARN_ON(&i915->drm, pll->active_mask & pipe_mask))
		goto out;

	pll->active_mask |= pipe_mask;

	drm_dbg_kms(&i915->drm,
		    "enable %s (active 0x%x, on? %d) for [CRTC:%d:%s]\n",
		    pll->info->name, pll->active_mask, pll->on,
		    crtc->base.base.id, crtc->base.name);

	if (old_mask) {
		drm_WARN_ON(&i915->drm, !pll->on);
		assert_shared_dpll_enabled(i915, pll);
		goto out;
	}
	drm_WARN_ON(&i915->drm, pll->on);

	drm_dbg_kms(&i915->drm, "enabling %s\n", pll->info->name);

	_intel_enable_shared_dpll(i915, pll);

out:
	mutex_unlock(&i915->display.dpll.lock);
}

/**
 * intel_disable_shared_dpll - disable a CRTC's shared DPLL
 * @crtc_state: CRTC, and its state, which has a shared DPLL
 *
 * Disable the shared DPLL used by @crtc.
 */
void intel_disable_shared_dpll(const struct intel_crtc_state *crtc_state)
{
	struct intel_crtc *crtc = to_intel_crtc(crtc_state->uapi.crtc);
	struct drm_i915_private *i915 = to_i915(crtc->base.dev);
	struct intel_shared_dpll *pll = crtc_state->shared_dpll;
	unsigned int pipe_mask = BIT(crtc->pipe);

	/* PCH only available on ILK+ */
	if (DISPLAY_VER(i915) < 5)
		return;

	if (pll == NULL)
		return;

	mutex_lock(&i915->display.dpll.lock);
	if (drm_WARN(&i915->drm, !(pll->active_mask & pipe_mask),
		     "%s not used by [CRTC:%d:%s]\n", pll->info->name,
		     crtc->base.base.id, crtc->base.name))
		goto out;

	drm_dbg_kms(&i915->drm,
		    "disable %s (active 0x%x, on? %d) for [CRTC:%d:%s]\n",
		    pll->info->name, pll->active_mask, pll->on,
		    crtc->base.base.id, crtc->base.name);

	assert_shared_dpll_enabled(i915, pll);
	drm_WARN_ON(&i915->drm, !pll->on);

	pll->active_mask &= ~pipe_mask;
	if (pll->active_mask)
		goto out;

	drm_dbg_kms(&i915->drm, "disabling %s\n", pll->info->name);

	_intel_disable_shared_dpll(i915, pll);

out:
	mutex_unlock(&i915->display.dpll.lock);
}

static unsigned long
intel_dpll_mask_all(struct drm_i915_private *i915)
{
	struct intel_shared_dpll *pll;
	unsigned long dpll_mask = 0;
	int i;

	for_each_shared_dpll(i915, pll, i) {
		drm_WARN_ON(&i915->drm, dpll_mask & BIT(pll->info->id));

		dpll_mask |= BIT(pll->info->id);
	}

	return dpll_mask;
}

static struct intel_shared_dpll *
intel_find_shared_dpll(struct intel_atomic_state *state,
		       const struct intel_crtc *crtc,
		       const struct intel_dpll_hw_state *dpll_hw_state,
		       unsigned long dpll_mask)
{
	struct drm_i915_private *i915 = to_i915(crtc->base.dev);
	unsigned long dpll_mask_all = intel_dpll_mask_all(i915);
	struct intel_shared_dpll_state *shared_dpll;
	struct intel_shared_dpll *unused_pll = NULL;
	enum intel_dpll_id id;

	shared_dpll = intel_atomic_get_shared_dpll_state(&state->base);

	drm_WARN_ON(&i915->drm, dpll_mask & ~dpll_mask_all);
<<<<<<< HEAD

	for_each_set_bit(id, &dpll_mask, fls(dpll_mask_all)) {
		struct intel_shared_dpll *pll;

=======

	for_each_set_bit(id, &dpll_mask, fls(dpll_mask_all)) {
		struct intel_shared_dpll *pll;

>>>>>>> 0c383648
		pll = intel_get_shared_dpll_by_id(i915, id);
		if (!pll)
			continue;

		/* Only want to check enabled timings first */
		if (shared_dpll[pll->index].pipe_mask == 0) {
			if (!unused_pll)
				unused_pll = pll;
			continue;
		}

<<<<<<< HEAD
		if (memcmp(pll_state,
			   &shared_dpll[pll->index].hw_state,
			   sizeof(*pll_state)) == 0) {
=======
		if (memcmp(dpll_hw_state,
			   &shared_dpll[pll->index].hw_state,
			   sizeof(*dpll_hw_state)) == 0) {
>>>>>>> 0c383648
			drm_dbg_kms(&i915->drm,
				    "[CRTC:%d:%s] sharing existing %s (pipe mask 0x%x, active 0x%x)\n",
				    crtc->base.base.id, crtc->base.name,
				    pll->info->name,
				    shared_dpll[pll->index].pipe_mask,
				    pll->active_mask);
			return pll;
		}
	}

	/* Ok no matching timings, maybe there's a free one? */
	if (unused_pll) {
		drm_dbg_kms(&i915->drm, "[CRTC:%d:%s] allocated %s\n",
			    crtc->base.base.id, crtc->base.name,
			    unused_pll->info->name);
		return unused_pll;
	}

	return NULL;
}

/**
 * intel_reference_shared_dpll_crtc - Get a DPLL reference for a CRTC
 * @crtc: CRTC on which behalf the reference is taken
 * @pll: DPLL for which the reference is taken
 * @shared_dpll_state: the DPLL atomic state in which the reference is tracked
 *
 * Take a reference for @pll tracking the use of it by @crtc.
 */
static void
intel_reference_shared_dpll_crtc(const struct intel_crtc *crtc,
				 const struct intel_shared_dpll *pll,
				 struct intel_shared_dpll_state *shared_dpll_state)
{
	struct drm_i915_private *i915 = to_i915(crtc->base.dev);

	drm_WARN_ON(&i915->drm, (shared_dpll_state->pipe_mask & BIT(crtc->pipe)) != 0);

	shared_dpll_state->pipe_mask |= BIT(crtc->pipe);

	drm_dbg_kms(&i915->drm, "[CRTC:%d:%s] reserving %s\n",
		    crtc->base.base.id, crtc->base.name, pll->info->name);
}

static void
intel_reference_shared_dpll(struct intel_atomic_state *state,
			    const struct intel_crtc *crtc,
			    const struct intel_shared_dpll *pll,
			    const struct intel_dpll_hw_state *dpll_hw_state)
{
	struct intel_shared_dpll_state *shared_dpll;

	shared_dpll = intel_atomic_get_shared_dpll_state(&state->base);

	if (shared_dpll[pll->index].pipe_mask == 0)
<<<<<<< HEAD
		shared_dpll[pll->index].hw_state = *pll_state;
=======
		shared_dpll[pll->index].hw_state = *dpll_hw_state;
>>>>>>> 0c383648

	intel_reference_shared_dpll_crtc(crtc, pll, &shared_dpll[pll->index]);
}

/**
 * intel_unreference_shared_dpll_crtc - Drop a DPLL reference for a CRTC
 * @crtc: CRTC on which behalf the reference is dropped
 * @pll: DPLL for which the reference is dropped
 * @shared_dpll_state: the DPLL atomic state in which the reference is tracked
 *
 * Drop a reference for @pll tracking the end of use of it by @crtc.
 */
void
intel_unreference_shared_dpll_crtc(const struct intel_crtc *crtc,
				   const struct intel_shared_dpll *pll,
				   struct intel_shared_dpll_state *shared_dpll_state)
{
	struct drm_i915_private *i915 = to_i915(crtc->base.dev);

	drm_WARN_ON(&i915->drm, (shared_dpll_state->pipe_mask & BIT(crtc->pipe)) == 0);

	shared_dpll_state->pipe_mask &= ~BIT(crtc->pipe);

	drm_dbg_kms(&i915->drm, "[CRTC:%d:%s] releasing %s\n",
		    crtc->base.base.id, crtc->base.name, pll->info->name);
}

static void intel_unreference_shared_dpll(struct intel_atomic_state *state,
					  const struct intel_crtc *crtc,
					  const struct intel_shared_dpll *pll)
{
	struct intel_shared_dpll_state *shared_dpll;

	shared_dpll = intel_atomic_get_shared_dpll_state(&state->base);

	intel_unreference_shared_dpll_crtc(crtc, pll, &shared_dpll[pll->index]);
}

static void intel_put_dpll(struct intel_atomic_state *state,
			   struct intel_crtc *crtc)
{
	const struct intel_crtc_state *old_crtc_state =
		intel_atomic_get_old_crtc_state(state, crtc);
	struct intel_crtc_state *new_crtc_state =
		intel_atomic_get_new_crtc_state(state, crtc);

	new_crtc_state->shared_dpll = NULL;

	if (!old_crtc_state->shared_dpll)
		return;

	intel_unreference_shared_dpll(state, crtc, old_crtc_state->shared_dpll);
}

/**
 * intel_shared_dpll_swap_state - make atomic DPLL configuration effective
 * @state: atomic state
 *
 * This is the dpll version of drm_atomic_helper_swap_state() since the
 * helper does not handle driver-specific global state.
 *
 * For consistency with atomic helpers this function does a complete swap,
 * i.e. it also puts the current state into @state, even though there is no
 * need for that at this moment.
 */
void intel_shared_dpll_swap_state(struct intel_atomic_state *state)
{
	struct drm_i915_private *i915 = to_i915(state->base.dev);
	struct intel_shared_dpll_state *shared_dpll = state->shared_dpll;
	struct intel_shared_dpll *pll;
	int i;

	if (!state->dpll_set)
		return;

	for_each_shared_dpll(i915, pll, i)
		swap(pll->state, shared_dpll[pll->index]);
}

static bool ibx_pch_dpll_get_hw_state(struct drm_i915_private *i915,
				      struct intel_shared_dpll *pll,
				      struct intel_dpll_hw_state *dpll_hw_state)
{
	struct i9xx_dpll_hw_state *hw_state = &dpll_hw_state->i9xx;
	const enum intel_dpll_id id = pll->info->id;
	intel_wakeref_t wakeref;
	u32 val;

	wakeref = intel_display_power_get_if_enabled(i915,
						     POWER_DOMAIN_DISPLAY_CORE);
	if (!wakeref)
		return false;

	val = intel_de_read(i915, PCH_DPLL(id));
	hw_state->dpll = val;
	hw_state->fp0 = intel_de_read(i915, PCH_FP0(id));
	hw_state->fp1 = intel_de_read(i915, PCH_FP1(id));

	intel_display_power_put(i915, POWER_DOMAIN_DISPLAY_CORE, wakeref);

	return val & DPLL_VCO_ENABLE;
}

static void ibx_assert_pch_refclk_enabled(struct drm_i915_private *i915)
{
	u32 val;
	bool enabled;

	val = intel_de_read(i915, PCH_DREF_CONTROL);
	enabled = !!(val & (DREF_SSC_SOURCE_MASK | DREF_NONSPREAD_SOURCE_MASK |
			    DREF_SUPERSPREAD_SOURCE_MASK));
	I915_STATE_WARN(i915, !enabled,
			"PCH refclk assertion failure, should be active but is disabled\n");
}

static void ibx_pch_dpll_enable(struct drm_i915_private *i915,
<<<<<<< HEAD
				struct intel_shared_dpll *pll)
=======
				struct intel_shared_dpll *pll,
				const struct intel_dpll_hw_state *dpll_hw_state)
>>>>>>> 0c383648
{
	const struct i9xx_dpll_hw_state *hw_state = &dpll_hw_state->i9xx;
	const enum intel_dpll_id id = pll->info->id;

	/* PCH refclock must be enabled first */
	ibx_assert_pch_refclk_enabled(i915);

<<<<<<< HEAD
	intel_de_write(i915, PCH_FP0(id), pll->state.hw_state.fp0);
	intel_de_write(i915, PCH_FP1(id), pll->state.hw_state.fp1);

	intel_de_write(i915, PCH_DPLL(id), pll->state.hw_state.dpll);
=======
	intel_de_write(i915, PCH_FP0(id), hw_state->fp0);
	intel_de_write(i915, PCH_FP1(id), hw_state->fp1);

	intel_de_write(i915, PCH_DPLL(id), hw_state->dpll);
>>>>>>> 0c383648

	/* Wait for the clocks to stabilize. */
	intel_de_posting_read(i915, PCH_DPLL(id));
	udelay(150);

	/* The pixel multiplier can only be updated once the
	 * DPLL is enabled and the clocks are stable.
	 *
	 * So write it again.
	 */
<<<<<<< HEAD
	intel_de_write(i915, PCH_DPLL(id), pll->state.hw_state.dpll);
=======
	intel_de_write(i915, PCH_DPLL(id), hw_state->dpll);
>>>>>>> 0c383648
	intel_de_posting_read(i915, PCH_DPLL(id));
	udelay(200);
}

static void ibx_pch_dpll_disable(struct drm_i915_private *i915,
				 struct intel_shared_dpll *pll)
{
	const enum intel_dpll_id id = pll->info->id;

	intel_de_write(i915, PCH_DPLL(id), 0);
	intel_de_posting_read(i915, PCH_DPLL(id));
	udelay(200);
}

static int ibx_compute_dpll(struct intel_atomic_state *state,
			    struct intel_crtc *crtc,
			    struct intel_encoder *encoder)
{
	return 0;
}

static int ibx_get_dpll(struct intel_atomic_state *state,
			struct intel_crtc *crtc,
			struct intel_encoder *encoder)
{
	struct intel_crtc_state *crtc_state =
		intel_atomic_get_new_crtc_state(state, crtc);
	struct drm_i915_private *i915 = to_i915(crtc->base.dev);
	struct intel_shared_dpll *pll;
	enum intel_dpll_id id;

	if (HAS_PCH_IBX(i915)) {
		/* Ironlake PCH has a fixed PLL->PCH pipe mapping. */
		id = (enum intel_dpll_id) crtc->pipe;
		pll = intel_get_shared_dpll_by_id(i915, id);

		drm_dbg_kms(&i915->drm,
			    "[CRTC:%d:%s] using pre-allocated %s\n",
			    crtc->base.base.id, crtc->base.name,
			    pll->info->name);
	} else {
		pll = intel_find_shared_dpll(state, crtc,
					     &crtc_state->dpll_hw_state,
					     BIT(DPLL_ID_PCH_PLL_B) |
					     BIT(DPLL_ID_PCH_PLL_A));
	}

	if (!pll)
		return -EINVAL;

	/* reference the pll */
	intel_reference_shared_dpll(state, crtc,
				    pll, &crtc_state->dpll_hw_state);

	crtc_state->shared_dpll = pll;

	return 0;
}

<<<<<<< HEAD
static void ibx_dump_hw_state(struct drm_i915_private *i915,
			      const struct intel_dpll_hw_state *hw_state)
{
	drm_dbg_kms(&i915->drm,
		    "dpll_hw_state: dpll: 0x%x, dpll_md: 0x%x, "
		    "fp0: 0x%x, fp1: 0x%x\n",
		    hw_state->dpll,
		    hw_state->dpll_md,
		    hw_state->fp0,
		    hw_state->fp1);
=======
static void ibx_dump_hw_state(struct drm_printer *p,
			      const struct intel_dpll_hw_state *dpll_hw_state)
{
	const struct i9xx_dpll_hw_state *hw_state = &dpll_hw_state->i9xx;

	drm_printf(p, "dpll_hw_state: dpll: 0x%x, dpll_md: 0x%x, "
		   "fp0: 0x%x, fp1: 0x%x\n",
		   hw_state->dpll,
		   hw_state->dpll_md,
		   hw_state->fp0,
		   hw_state->fp1);
}

static bool ibx_compare_hw_state(const struct intel_dpll_hw_state *_a,
				 const struct intel_dpll_hw_state *_b)
{
	const struct i9xx_dpll_hw_state *a = &_a->i9xx;
	const struct i9xx_dpll_hw_state *b = &_b->i9xx;

	return a->dpll == b->dpll &&
		a->dpll_md == b->dpll_md &&
		a->fp0 == b->fp0 &&
		a->fp1 == b->fp1;
>>>>>>> 0c383648
}

static bool ibx_compare_hw_state(const struct intel_dpll_hw_state *a,
				 const struct intel_dpll_hw_state *b)
{
	return a->dpll == b->dpll &&
		a->dpll_md == b->dpll_md &&
		a->fp0 == b->fp0 &&
		a->fp1 == b->fp1;
}

static const struct intel_shared_dpll_funcs ibx_pch_dpll_funcs = {
	.enable = ibx_pch_dpll_enable,
	.disable = ibx_pch_dpll_disable,
	.get_hw_state = ibx_pch_dpll_get_hw_state,
};

static const struct dpll_info pch_plls[] = {
	{ .name = "PCH DPLL A", .funcs = &ibx_pch_dpll_funcs, .id = DPLL_ID_PCH_PLL_A, },
	{ .name = "PCH DPLL B", .funcs = &ibx_pch_dpll_funcs, .id = DPLL_ID_PCH_PLL_B, },
	{}
};

static const struct intel_dpll_mgr pch_pll_mgr = {
	.dpll_info = pch_plls,
	.compute_dplls = ibx_compute_dpll,
	.get_dplls = ibx_get_dpll,
	.put_dplls = intel_put_dpll,
	.dump_hw_state = ibx_dump_hw_state,
	.compare_hw_state = ibx_compare_hw_state,
};

static void hsw_ddi_wrpll_enable(struct drm_i915_private *i915,
<<<<<<< HEAD
				 struct intel_shared_dpll *pll)
=======
				 struct intel_shared_dpll *pll,
				 const struct intel_dpll_hw_state *dpll_hw_state)
>>>>>>> 0c383648
{
	const struct hsw_dpll_hw_state *hw_state = &dpll_hw_state->hsw;
	const enum intel_dpll_id id = pll->info->id;

<<<<<<< HEAD
	intel_de_write(i915, WRPLL_CTL(id), pll->state.hw_state.wrpll);
=======
	intel_de_write(i915, WRPLL_CTL(id), hw_state->wrpll);
>>>>>>> 0c383648
	intel_de_posting_read(i915, WRPLL_CTL(id));
	udelay(20);
}

static void hsw_ddi_spll_enable(struct drm_i915_private *i915,
<<<<<<< HEAD
				struct intel_shared_dpll *pll)
{
	intel_de_write(i915, SPLL_CTL, pll->state.hw_state.spll);
=======
				struct intel_shared_dpll *pll,
				const struct intel_dpll_hw_state *dpll_hw_state)
{
	const struct hsw_dpll_hw_state *hw_state = &dpll_hw_state->hsw;

	intel_de_write(i915, SPLL_CTL, hw_state->spll);
>>>>>>> 0c383648
	intel_de_posting_read(i915, SPLL_CTL);
	udelay(20);
}

static void hsw_ddi_wrpll_disable(struct drm_i915_private *i915,
				  struct intel_shared_dpll *pll)
{
	const enum intel_dpll_id id = pll->info->id;

	intel_de_rmw(i915, WRPLL_CTL(id), WRPLL_PLL_ENABLE, 0);
	intel_de_posting_read(i915, WRPLL_CTL(id));

	/*
	 * Try to set up the PCH reference clock once all DPLLs
	 * that depend on it have been shut down.
	 */
	if (i915->display.dpll.pch_ssc_use & BIT(id))
		intel_init_pch_refclk(i915);
}

static void hsw_ddi_spll_disable(struct drm_i915_private *i915,
				 struct intel_shared_dpll *pll)
{
	enum intel_dpll_id id = pll->info->id;

	intel_de_rmw(i915, SPLL_CTL, SPLL_PLL_ENABLE, 0);
	intel_de_posting_read(i915, SPLL_CTL);

	/*
	 * Try to set up the PCH reference clock once all DPLLs
	 * that depend on it have been shut down.
	 */
	if (i915->display.dpll.pch_ssc_use & BIT(id))
		intel_init_pch_refclk(i915);
}

static bool hsw_ddi_wrpll_get_hw_state(struct drm_i915_private *i915,
				       struct intel_shared_dpll *pll,
				       struct intel_dpll_hw_state *dpll_hw_state)
{
	struct hsw_dpll_hw_state *hw_state = &dpll_hw_state->hsw;
	const enum intel_dpll_id id = pll->info->id;
	intel_wakeref_t wakeref;
	u32 val;

	wakeref = intel_display_power_get_if_enabled(i915,
						     POWER_DOMAIN_DISPLAY_CORE);
	if (!wakeref)
		return false;

	val = intel_de_read(i915, WRPLL_CTL(id));
	hw_state->wrpll = val;

	intel_display_power_put(i915, POWER_DOMAIN_DISPLAY_CORE, wakeref);

	return val & WRPLL_PLL_ENABLE;
}

static bool hsw_ddi_spll_get_hw_state(struct drm_i915_private *i915,
				      struct intel_shared_dpll *pll,
				      struct intel_dpll_hw_state *dpll_hw_state)
{
	struct hsw_dpll_hw_state *hw_state = &dpll_hw_state->hsw;
	intel_wakeref_t wakeref;
	u32 val;

	wakeref = intel_display_power_get_if_enabled(i915,
						     POWER_DOMAIN_DISPLAY_CORE);
	if (!wakeref)
		return false;

	val = intel_de_read(i915, SPLL_CTL);
	hw_state->spll = val;

	intel_display_power_put(i915, POWER_DOMAIN_DISPLAY_CORE, wakeref);

	return val & SPLL_PLL_ENABLE;
}

#define LC_FREQ 2700
#define LC_FREQ_2K U64_C(LC_FREQ * 2000)

#define P_MIN 2
#define P_MAX 64
#define P_INC 2

/* Constraints for PLL good behavior */
#define REF_MIN 48
#define REF_MAX 400
#define VCO_MIN 2400
#define VCO_MAX 4800

struct hsw_wrpll_rnp {
	unsigned p, n2, r2;
};

static unsigned hsw_wrpll_get_budget_for_freq(int clock)
{
	switch (clock) {
	case 25175000:
	case 25200000:
	case 27000000:
	case 27027000:
	case 37762500:
	case 37800000:
	case 40500000:
	case 40541000:
	case 54000000:
	case 54054000:
	case 59341000:
	case 59400000:
	case 72000000:
	case 74176000:
	case 74250000:
	case 81000000:
	case 81081000:
	case 89012000:
	case 89100000:
	case 108000000:
	case 108108000:
	case 111264000:
	case 111375000:
	case 148352000:
	case 148500000:
	case 162000000:
	case 162162000:
	case 222525000:
	case 222750000:
	case 296703000:
	case 297000000:
		return 0;
	case 233500000:
	case 245250000:
	case 247750000:
	case 253250000:
	case 298000000:
		return 1500;
	case 169128000:
	case 169500000:
	case 179500000:
	case 202000000:
		return 2000;
	case 256250000:
	case 262500000:
	case 270000000:
	case 272500000:
	case 273750000:
	case 280750000:
	case 281250000:
	case 286000000:
	case 291750000:
		return 4000;
	case 267250000:
	case 268500000:
		return 5000;
	default:
		return 1000;
	}
}

static void hsw_wrpll_update_rnp(u64 freq2k, unsigned int budget,
				 unsigned int r2, unsigned int n2,
				 unsigned int p,
				 struct hsw_wrpll_rnp *best)
{
	u64 a, b, c, d, diff, diff_best;

	/* No best (r,n,p) yet */
	if (best->p == 0) {
		best->p = p;
		best->n2 = n2;
		best->r2 = r2;
		return;
	}

	/*
	 * Output clock is (LC_FREQ_2K / 2000) * N / (P * R), which compares to
	 * freq2k.
	 *
	 * delta = 1e6 *
	 *	   abs(freq2k - (LC_FREQ_2K * n2/(p * r2))) /
	 *	   freq2k;
	 *
	 * and we would like delta <= budget.
	 *
	 * If the discrepancy is above the PPM-based budget, always prefer to
	 * improve upon the previous solution.  However, if you're within the
	 * budget, try to maximize Ref * VCO, that is N / (P * R^2).
	 */
	a = freq2k * budget * p * r2;
	b = freq2k * budget * best->p * best->r2;
	diff = abs_diff(freq2k * p * r2, LC_FREQ_2K * n2);
	diff_best = abs_diff(freq2k * best->p * best->r2,
			     LC_FREQ_2K * best->n2);
	c = 1000000 * diff;
	d = 1000000 * diff_best;

	if (a < c && b < d) {
		/* If both are above the budget, pick the closer */
		if (best->p * best->r2 * diff < p * r2 * diff_best) {
			best->p = p;
			best->n2 = n2;
			best->r2 = r2;
		}
	} else if (a >= c && b < d) {
		/* If A is below the threshold but B is above it?  Update. */
		best->p = p;
		best->n2 = n2;
		best->r2 = r2;
	} else if (a >= c && b >= d) {
		/* Both are below the limit, so pick the higher n2/(r2*r2) */
		if (n2 * best->r2 * best->r2 > best->n2 * r2 * r2) {
			best->p = p;
			best->n2 = n2;
			best->r2 = r2;
		}
	}
	/* Otherwise a < c && b >= d, do nothing */
}

static void
hsw_ddi_calculate_wrpll(int clock /* in Hz */,
			unsigned *r2_out, unsigned *n2_out, unsigned *p_out)
{
	u64 freq2k;
	unsigned p, n2, r2;
	struct hsw_wrpll_rnp best = {};
	unsigned budget;

	freq2k = clock / 100;

	budget = hsw_wrpll_get_budget_for_freq(clock);

	/* Special case handling for 540 pixel clock: bypass WR PLL entirely
	 * and directly pass the LC PLL to it. */
	if (freq2k == 5400000) {
		*n2_out = 2;
		*p_out = 1;
		*r2_out = 2;
		return;
	}

	/*
	 * Ref = LC_FREQ / R, where Ref is the actual reference input seen by
	 * the WR PLL.
	 *
	 * We want R so that REF_MIN <= Ref <= REF_MAX.
	 * Injecting R2 = 2 * R gives:
	 *   REF_MAX * r2 > LC_FREQ * 2 and
	 *   REF_MIN * r2 < LC_FREQ * 2
	 *
	 * Which means the desired boundaries for r2 are:
	 *  LC_FREQ * 2 / REF_MAX < r2 < LC_FREQ * 2 / REF_MIN
	 *
	 */
	for (r2 = LC_FREQ * 2 / REF_MAX + 1;
	     r2 <= LC_FREQ * 2 / REF_MIN;
	     r2++) {

		/*
		 * VCO = N * Ref, that is: VCO = N * LC_FREQ / R
		 *
		 * Once again we want VCO_MIN <= VCO <= VCO_MAX.
		 * Injecting R2 = 2 * R and N2 = 2 * N, we get:
		 *   VCO_MAX * r2 > n2 * LC_FREQ and
		 *   VCO_MIN * r2 < n2 * LC_FREQ)
		 *
		 * Which means the desired boundaries for n2 are:
		 * VCO_MIN * r2 / LC_FREQ < n2 < VCO_MAX * r2 / LC_FREQ
		 */
		for (n2 = VCO_MIN * r2 / LC_FREQ + 1;
		     n2 <= VCO_MAX * r2 / LC_FREQ;
		     n2++) {

			for (p = P_MIN; p <= P_MAX; p += P_INC)
				hsw_wrpll_update_rnp(freq2k, budget,
						     r2, n2, p, &best);
		}
	}

	*n2_out = best.n2;
	*p_out = best.p;
	*r2_out = best.r2;
}

static int hsw_ddi_wrpll_get_freq(struct drm_i915_private *i915,
				  const struct intel_shared_dpll *pll,
				  const struct intel_dpll_hw_state *dpll_hw_state)
{
	const struct hsw_dpll_hw_state *hw_state = &dpll_hw_state->hsw;
	int refclk;
	int n, p, r;
	u32 wrpll = hw_state->wrpll;

	switch (wrpll & WRPLL_REF_MASK) {
	case WRPLL_REF_SPECIAL_HSW:
		/* Muxed-SSC for BDW, non-SSC for non-ULT HSW. */
		if (IS_HASWELL(i915) && !IS_HASWELL_ULT(i915)) {
			refclk = i915->display.dpll.ref_clks.nssc;
			break;
		}
		fallthrough;
	case WRPLL_REF_PCH_SSC:
		/*
		 * We could calculate spread here, but our checking
		 * code only cares about 5% accuracy, and spread is a max of
		 * 0.5% downspread.
		 */
		refclk = i915->display.dpll.ref_clks.ssc;
		break;
	case WRPLL_REF_LCPLL:
		refclk = 2700000;
		break;
	default:
		MISSING_CASE(wrpll);
		return 0;
	}

	r = wrpll & WRPLL_DIVIDER_REF_MASK;
	p = (wrpll & WRPLL_DIVIDER_POST_MASK) >> WRPLL_DIVIDER_POST_SHIFT;
	n = (wrpll & WRPLL_DIVIDER_FB_MASK) >> WRPLL_DIVIDER_FB_SHIFT;

	/* Convert to KHz, p & r have a fixed point portion */
	return (refclk * n / 10) / (p * r) * 2;
}

static int
hsw_ddi_wrpll_compute_dpll(struct intel_atomic_state *state,
			   struct intel_crtc *crtc)
{
	struct drm_i915_private *i915 = to_i915(state->base.dev);
	struct intel_crtc_state *crtc_state =
		intel_atomic_get_new_crtc_state(state, crtc);
	struct hsw_dpll_hw_state *hw_state = &crtc_state->dpll_hw_state.hsw;
	unsigned int p, n2, r2;

	hsw_ddi_calculate_wrpll(crtc_state->port_clock * 1000, &r2, &n2, &p);

	hw_state->wrpll =
		WRPLL_PLL_ENABLE | WRPLL_REF_LCPLL |
		WRPLL_DIVIDER_REFERENCE(r2) | WRPLL_DIVIDER_FEEDBACK(n2) |
		WRPLL_DIVIDER_POST(p);

	crtc_state->port_clock = hsw_ddi_wrpll_get_freq(i915, NULL,
							&crtc_state->dpll_hw_state);

	return 0;
}

static struct intel_shared_dpll *
hsw_ddi_wrpll_get_dpll(struct intel_atomic_state *state,
		       struct intel_crtc *crtc)
{
	struct intel_crtc_state *crtc_state =
		intel_atomic_get_new_crtc_state(state, crtc);

	return intel_find_shared_dpll(state, crtc,
				      &crtc_state->dpll_hw_state,
				      BIT(DPLL_ID_WRPLL2) |
				      BIT(DPLL_ID_WRPLL1));
}

static int
hsw_ddi_lcpll_compute_dpll(struct intel_crtc_state *crtc_state)
{
	struct drm_i915_private *i915 = to_i915(crtc_state->uapi.crtc->dev);
	int clock = crtc_state->port_clock;

	switch (clock / 2) {
	case 81000:
	case 135000:
	case 270000:
		return 0;
	default:
		drm_dbg_kms(&i915->drm, "Invalid clock for DP: %d\n",
			    clock);
		return -EINVAL;
	}
}

static struct intel_shared_dpll *
hsw_ddi_lcpll_get_dpll(struct intel_crtc_state *crtc_state)
{
	struct drm_i915_private *i915 = to_i915(crtc_state->uapi.crtc->dev);
	struct intel_shared_dpll *pll;
	enum intel_dpll_id pll_id;
	int clock = crtc_state->port_clock;

	switch (clock / 2) {
	case 81000:
		pll_id = DPLL_ID_LCPLL_810;
		break;
	case 135000:
		pll_id = DPLL_ID_LCPLL_1350;
		break;
	case 270000:
		pll_id = DPLL_ID_LCPLL_2700;
		break;
	default:
		MISSING_CASE(clock / 2);
		return NULL;
	}

	pll = intel_get_shared_dpll_by_id(i915, pll_id);

	if (!pll)
		return NULL;

	return pll;
}

static int hsw_ddi_lcpll_get_freq(struct drm_i915_private *i915,
				  const struct intel_shared_dpll *pll,
				  const struct intel_dpll_hw_state *dpll_hw_state)
{
	int link_clock = 0;

	switch (pll->info->id) {
	case DPLL_ID_LCPLL_810:
		link_clock = 81000;
		break;
	case DPLL_ID_LCPLL_1350:
		link_clock = 135000;
		break;
	case DPLL_ID_LCPLL_2700:
		link_clock = 270000;
		break;
	default:
		drm_WARN(&i915->drm, 1, "bad port clock sel\n");
		break;
	}

	return link_clock * 2;
}

static int
hsw_ddi_spll_compute_dpll(struct intel_atomic_state *state,
			  struct intel_crtc *crtc)
{
	struct intel_crtc_state *crtc_state =
		intel_atomic_get_new_crtc_state(state, crtc);
	struct hsw_dpll_hw_state *hw_state = &crtc_state->dpll_hw_state.hsw;

	if (drm_WARN_ON(crtc->base.dev, crtc_state->port_clock / 2 != 135000))
		return -EINVAL;

	hw_state->spll =
		SPLL_PLL_ENABLE | SPLL_FREQ_1350MHz | SPLL_REF_MUXED_SSC;

	return 0;
}

static struct intel_shared_dpll *
hsw_ddi_spll_get_dpll(struct intel_atomic_state *state,
		      struct intel_crtc *crtc)
{
	struct intel_crtc_state *crtc_state =
		intel_atomic_get_new_crtc_state(state, crtc);

	return intel_find_shared_dpll(state, crtc, &crtc_state->dpll_hw_state,
				      BIT(DPLL_ID_SPLL));
}

static int hsw_ddi_spll_get_freq(struct drm_i915_private *i915,
				 const struct intel_shared_dpll *pll,
				 const struct intel_dpll_hw_state *dpll_hw_state)
{
	const struct hsw_dpll_hw_state *hw_state = &dpll_hw_state->hsw;
	int link_clock = 0;

	switch (hw_state->spll & SPLL_FREQ_MASK) {
	case SPLL_FREQ_810MHz:
		link_clock = 81000;
		break;
	case SPLL_FREQ_1350MHz:
		link_clock = 135000;
		break;
	case SPLL_FREQ_2700MHz:
		link_clock = 270000;
		break;
	default:
		drm_WARN(&i915->drm, 1, "bad spll freq\n");
		break;
	}

	return link_clock * 2;
}

static int hsw_compute_dpll(struct intel_atomic_state *state,
			    struct intel_crtc *crtc,
			    struct intel_encoder *encoder)
{
	struct intel_crtc_state *crtc_state =
		intel_atomic_get_new_crtc_state(state, crtc);

	if (intel_crtc_has_type(crtc_state, INTEL_OUTPUT_HDMI))
		return hsw_ddi_wrpll_compute_dpll(state, crtc);
	else if (intel_crtc_has_dp_encoder(crtc_state))
		return hsw_ddi_lcpll_compute_dpll(crtc_state);
	else if (intel_crtc_has_type(crtc_state, INTEL_OUTPUT_ANALOG))
		return hsw_ddi_spll_compute_dpll(state, crtc);
	else
		return -EINVAL;
}

static int hsw_get_dpll(struct intel_atomic_state *state,
			struct intel_crtc *crtc,
			struct intel_encoder *encoder)
{
	struct intel_crtc_state *crtc_state =
		intel_atomic_get_new_crtc_state(state, crtc);
	struct intel_shared_dpll *pll = NULL;

	if (intel_crtc_has_type(crtc_state, INTEL_OUTPUT_HDMI))
		pll = hsw_ddi_wrpll_get_dpll(state, crtc);
	else if (intel_crtc_has_dp_encoder(crtc_state))
		pll = hsw_ddi_lcpll_get_dpll(crtc_state);
	else if (intel_crtc_has_type(crtc_state, INTEL_OUTPUT_ANALOG))
		pll = hsw_ddi_spll_get_dpll(state, crtc);

	if (!pll)
		return -EINVAL;

	intel_reference_shared_dpll(state, crtc,
				    pll, &crtc_state->dpll_hw_state);

	crtc_state->shared_dpll = pll;

	return 0;
}

static void hsw_update_dpll_ref_clks(struct drm_i915_private *i915)
{
	i915->display.dpll.ref_clks.ssc = 135000;
	/* Non-SSC is only used on non-ULT HSW. */
	if (intel_de_read(i915, FUSE_STRAP3) & HSW_REF_CLK_SELECT)
		i915->display.dpll.ref_clks.nssc = 24000;
	else
		i915->display.dpll.ref_clks.nssc = 135000;
}

<<<<<<< HEAD
static void hsw_dump_hw_state(struct drm_i915_private *i915,
			      const struct intel_dpll_hw_state *hw_state)
{
	drm_dbg_kms(&i915->drm, "dpll_hw_state: wrpll: 0x%x spll: 0x%x\n",
		    hw_state->wrpll, hw_state->spll);
=======
static void hsw_dump_hw_state(struct drm_printer *p,
			      const struct intel_dpll_hw_state *dpll_hw_state)
{
	const struct hsw_dpll_hw_state *hw_state = &dpll_hw_state->hsw;

	drm_printf(p, "dpll_hw_state: wrpll: 0x%x spll: 0x%x\n",
		   hw_state->wrpll, hw_state->spll);
}

static bool hsw_compare_hw_state(const struct intel_dpll_hw_state *_a,
				 const struct intel_dpll_hw_state *_b)
{
	const struct hsw_dpll_hw_state *a = &_a->hsw;
	const struct hsw_dpll_hw_state *b = &_b->hsw;

	return a->wrpll == b->wrpll &&
		a->spll == b->spll;
>>>>>>> 0c383648
}

static bool hsw_compare_hw_state(const struct intel_dpll_hw_state *a,
				 const struct intel_dpll_hw_state *b)
{
	return a->wrpll == b->wrpll &&
		a->spll == b->spll;
}

static const struct intel_shared_dpll_funcs hsw_ddi_wrpll_funcs = {
	.enable = hsw_ddi_wrpll_enable,
	.disable = hsw_ddi_wrpll_disable,
	.get_hw_state = hsw_ddi_wrpll_get_hw_state,
	.get_freq = hsw_ddi_wrpll_get_freq,
};

static const struct intel_shared_dpll_funcs hsw_ddi_spll_funcs = {
	.enable = hsw_ddi_spll_enable,
	.disable = hsw_ddi_spll_disable,
	.get_hw_state = hsw_ddi_spll_get_hw_state,
	.get_freq = hsw_ddi_spll_get_freq,
};

static void hsw_ddi_lcpll_enable(struct drm_i915_private *i915,
<<<<<<< HEAD
				 struct intel_shared_dpll *pll)
=======
				 struct intel_shared_dpll *pll,
				 const struct intel_dpll_hw_state *hw_state)
>>>>>>> 0c383648
{
}

static void hsw_ddi_lcpll_disable(struct drm_i915_private *i915,
				  struct intel_shared_dpll *pll)
{
}

static bool hsw_ddi_lcpll_get_hw_state(struct drm_i915_private *i915,
				       struct intel_shared_dpll *pll,
				       struct intel_dpll_hw_state *dpll_hw_state)
{
	return true;
}

static const struct intel_shared_dpll_funcs hsw_ddi_lcpll_funcs = {
	.enable = hsw_ddi_lcpll_enable,
	.disable = hsw_ddi_lcpll_disable,
	.get_hw_state = hsw_ddi_lcpll_get_hw_state,
	.get_freq = hsw_ddi_lcpll_get_freq,
};

static const struct dpll_info hsw_plls[] = {
	{ .name = "WRPLL 1", .funcs = &hsw_ddi_wrpll_funcs, .id = DPLL_ID_WRPLL1, },
	{ .name = "WRPLL 2", .funcs = &hsw_ddi_wrpll_funcs, .id = DPLL_ID_WRPLL2, },
	{ .name = "SPLL", .funcs = &hsw_ddi_spll_funcs, .id = DPLL_ID_SPLL, },
	{ .name = "LCPLL 810", .funcs = &hsw_ddi_lcpll_funcs, .id = DPLL_ID_LCPLL_810,
	  .always_on = true, },
	{ .name = "LCPLL 1350", .funcs = &hsw_ddi_lcpll_funcs, .id = DPLL_ID_LCPLL_1350,
	  .always_on = true, },
	{ .name = "LCPLL 2700", .funcs = &hsw_ddi_lcpll_funcs, .id = DPLL_ID_LCPLL_2700,
	  .always_on = true, },
	{}
};

static const struct intel_dpll_mgr hsw_pll_mgr = {
	.dpll_info = hsw_plls,
	.compute_dplls = hsw_compute_dpll,
	.get_dplls = hsw_get_dpll,
	.put_dplls = intel_put_dpll,
	.update_ref_clks = hsw_update_dpll_ref_clks,
	.dump_hw_state = hsw_dump_hw_state,
	.compare_hw_state = hsw_compare_hw_state,
};

struct skl_dpll_regs {
	i915_reg_t ctl, cfgcr1, cfgcr2;
};

/* this array is indexed by the *shared* pll id */
static const struct skl_dpll_regs skl_dpll_regs[4] = {
	{
		/* DPLL 0 */
		.ctl = LCPLL1_CTL,
		/* DPLL 0 doesn't support HDMI mode */
	},
	{
		/* DPLL 1 */
		.ctl = LCPLL2_CTL,
		.cfgcr1 = DPLL_CFGCR1(SKL_DPLL1),
		.cfgcr2 = DPLL_CFGCR2(SKL_DPLL1),
	},
	{
		/* DPLL 2 */
		.ctl = WRPLL_CTL(0),
		.cfgcr1 = DPLL_CFGCR1(SKL_DPLL2),
		.cfgcr2 = DPLL_CFGCR2(SKL_DPLL2),
	},
	{
		/* DPLL 3 */
		.ctl = WRPLL_CTL(1),
		.cfgcr1 = DPLL_CFGCR1(SKL_DPLL3),
		.cfgcr2 = DPLL_CFGCR2(SKL_DPLL3),
	},
};

static void skl_ddi_pll_write_ctrl1(struct drm_i915_private *i915,
<<<<<<< HEAD
				    struct intel_shared_dpll *pll)
=======
				    struct intel_shared_dpll *pll,
				    const struct skl_dpll_hw_state *hw_state)
>>>>>>> 0c383648
{
	const enum intel_dpll_id id = pll->info->id;

	intel_de_rmw(i915, DPLL_CTRL1,
<<<<<<< HEAD
		     DPLL_CTRL1_HDMI_MODE(id) | DPLL_CTRL1_SSC(id) | DPLL_CTRL1_LINK_RATE_MASK(id),
		     pll->state.hw_state.ctrl1 << (id * 6));
=======
		     DPLL_CTRL1_HDMI_MODE(id) |
		     DPLL_CTRL1_SSC(id) |
		     DPLL_CTRL1_LINK_RATE_MASK(id),
		     hw_state->ctrl1 << (id * 6));
>>>>>>> 0c383648
	intel_de_posting_read(i915, DPLL_CTRL1);
}

static void skl_ddi_pll_enable(struct drm_i915_private *i915,
<<<<<<< HEAD
			       struct intel_shared_dpll *pll)
=======
			       struct intel_shared_dpll *pll,
			       const struct intel_dpll_hw_state *dpll_hw_state)
>>>>>>> 0c383648
{
	const struct skl_dpll_hw_state *hw_state = &dpll_hw_state->skl;
	const struct skl_dpll_regs *regs = skl_dpll_regs;
	const enum intel_dpll_id id = pll->info->id;

<<<<<<< HEAD
	skl_ddi_pll_write_ctrl1(i915, pll);

	intel_de_write(i915, regs[id].cfgcr1, pll->state.hw_state.cfgcr1);
	intel_de_write(i915, regs[id].cfgcr2, pll->state.hw_state.cfgcr2);
=======
	skl_ddi_pll_write_ctrl1(i915, pll, hw_state);

	intel_de_write(i915, regs[id].cfgcr1, hw_state->cfgcr1);
	intel_de_write(i915, regs[id].cfgcr2, hw_state->cfgcr2);
>>>>>>> 0c383648
	intel_de_posting_read(i915, regs[id].cfgcr1);
	intel_de_posting_read(i915, regs[id].cfgcr2);

	/* the enable bit is always bit 31 */
	intel_de_rmw(i915, regs[id].ctl, 0, LCPLL_PLL_ENABLE);

	if (intel_de_wait_for_set(i915, DPLL_STATUS, DPLL_LOCK(id), 5))
		drm_err(&i915->drm, "DPLL %d not locked\n", id);
}

static void skl_ddi_dpll0_enable(struct drm_i915_private *i915,
<<<<<<< HEAD
				 struct intel_shared_dpll *pll)
{
	skl_ddi_pll_write_ctrl1(i915, pll);
=======
				 struct intel_shared_dpll *pll,
				 const struct intel_dpll_hw_state *dpll_hw_state)
{
	const struct skl_dpll_hw_state *hw_state = &dpll_hw_state->skl;

	skl_ddi_pll_write_ctrl1(i915, pll, hw_state);
>>>>>>> 0c383648
}

static void skl_ddi_pll_disable(struct drm_i915_private *i915,
				struct intel_shared_dpll *pll)
{
	const struct skl_dpll_regs *regs = skl_dpll_regs;
	const enum intel_dpll_id id = pll->info->id;

	/* the enable bit is always bit 31 */
	intel_de_rmw(i915, regs[id].ctl, LCPLL_PLL_ENABLE, 0);
	intel_de_posting_read(i915, regs[id].ctl);
}

static void skl_ddi_dpll0_disable(struct drm_i915_private *i915,
				  struct intel_shared_dpll *pll)
{
}

static bool skl_ddi_pll_get_hw_state(struct drm_i915_private *i915,
				     struct intel_shared_dpll *pll,
				     struct intel_dpll_hw_state *dpll_hw_state)
{
	struct skl_dpll_hw_state *hw_state = &dpll_hw_state->skl;
	const struct skl_dpll_regs *regs = skl_dpll_regs;
	const enum intel_dpll_id id = pll->info->id;
	intel_wakeref_t wakeref;
	bool ret;
	u32 val;

	wakeref = intel_display_power_get_if_enabled(i915,
						     POWER_DOMAIN_DISPLAY_CORE);
	if (!wakeref)
		return false;

	ret = false;

	val = intel_de_read(i915, regs[id].ctl);
	if (!(val & LCPLL_PLL_ENABLE))
		goto out;

	val = intel_de_read(i915, DPLL_CTRL1);
	hw_state->ctrl1 = (val >> (id * 6)) & 0x3f;

	/* avoid reading back stale values if HDMI mode is not enabled */
	if (val & DPLL_CTRL1_HDMI_MODE(id)) {
		hw_state->cfgcr1 = intel_de_read(i915, regs[id].cfgcr1);
		hw_state->cfgcr2 = intel_de_read(i915, regs[id].cfgcr2);
	}
	ret = true;

out:
	intel_display_power_put(i915, POWER_DOMAIN_DISPLAY_CORE, wakeref);

	return ret;
}

static bool skl_ddi_dpll0_get_hw_state(struct drm_i915_private *i915,
				       struct intel_shared_dpll *pll,
				       struct intel_dpll_hw_state *dpll_hw_state)
{
	struct skl_dpll_hw_state *hw_state = &dpll_hw_state->skl;
	const struct skl_dpll_regs *regs = skl_dpll_regs;
	const enum intel_dpll_id id = pll->info->id;
	intel_wakeref_t wakeref;
	u32 val;
	bool ret;

	wakeref = intel_display_power_get_if_enabled(i915,
						     POWER_DOMAIN_DISPLAY_CORE);
	if (!wakeref)
		return false;

	ret = false;

	/* DPLL0 is always enabled since it drives CDCLK */
	val = intel_de_read(i915, regs[id].ctl);
	if (drm_WARN_ON(&i915->drm, !(val & LCPLL_PLL_ENABLE)))
		goto out;

	val = intel_de_read(i915, DPLL_CTRL1);
	hw_state->ctrl1 = (val >> (id * 6)) & 0x3f;

	ret = true;

out:
	intel_display_power_put(i915, POWER_DOMAIN_DISPLAY_CORE, wakeref);

	return ret;
}

struct skl_wrpll_context {
	u64 min_deviation;		/* current minimal deviation */
	u64 central_freq;		/* chosen central freq */
	u64 dco_freq;			/* chosen dco freq */
	unsigned int p;			/* chosen divider */
};

/* DCO freq must be within +1%/-6%  of the DCO central freq */
#define SKL_DCO_MAX_PDEVIATION	100
#define SKL_DCO_MAX_NDEVIATION	600

static void skl_wrpll_try_divider(struct skl_wrpll_context *ctx,
				  u64 central_freq,
				  u64 dco_freq,
				  unsigned int divider)
{
	u64 deviation;

	deviation = div64_u64(10000 * abs_diff(dco_freq, central_freq),
			      central_freq);

	/* positive deviation */
	if (dco_freq >= central_freq) {
		if (deviation < SKL_DCO_MAX_PDEVIATION &&
		    deviation < ctx->min_deviation) {
			ctx->min_deviation = deviation;
			ctx->central_freq = central_freq;
			ctx->dco_freq = dco_freq;
			ctx->p = divider;
		}
	/* negative deviation */
	} else if (deviation < SKL_DCO_MAX_NDEVIATION &&
		   deviation < ctx->min_deviation) {
		ctx->min_deviation = deviation;
		ctx->central_freq = central_freq;
		ctx->dco_freq = dco_freq;
		ctx->p = divider;
	}
}

static void skl_wrpll_get_multipliers(unsigned int p,
				      unsigned int *p0 /* out */,
				      unsigned int *p1 /* out */,
				      unsigned int *p2 /* out */)
{
	/* even dividers */
	if (p % 2 == 0) {
		unsigned int half = p / 2;

		if (half == 1 || half == 2 || half == 3 || half == 5) {
			*p0 = 2;
			*p1 = 1;
			*p2 = half;
		} else if (half % 2 == 0) {
			*p0 = 2;
			*p1 = half / 2;
			*p2 = 2;
		} else if (half % 3 == 0) {
			*p0 = 3;
			*p1 = half / 3;
			*p2 = 2;
		} else if (half % 7 == 0) {
			*p0 = 7;
			*p1 = half / 7;
			*p2 = 2;
		}
	} else if (p == 3 || p == 9) {  /* 3, 5, 7, 9, 15, 21, 35 */
		*p0 = 3;
		*p1 = 1;
		*p2 = p / 3;
	} else if (p == 5 || p == 7) {
		*p0 = p;
		*p1 = 1;
		*p2 = 1;
	} else if (p == 15) {
		*p0 = 3;
		*p1 = 1;
		*p2 = 5;
	} else if (p == 21) {
		*p0 = 7;
		*p1 = 1;
		*p2 = 3;
	} else if (p == 35) {
		*p0 = 7;
		*p1 = 1;
		*p2 = 5;
	}
}

struct skl_wrpll_params {
	u32 dco_fraction;
	u32 dco_integer;
	u32 qdiv_ratio;
	u32 qdiv_mode;
	u32 kdiv;
	u32 pdiv;
	u32 central_freq;
};

static void skl_wrpll_params_populate(struct skl_wrpll_params *params,
				      u64 afe_clock,
				      int ref_clock,
				      u64 central_freq,
				      u32 p0, u32 p1, u32 p2)
{
	u64 dco_freq;

	switch (central_freq) {
	case 9600000000ULL:
		params->central_freq = 0;
		break;
	case 9000000000ULL:
		params->central_freq = 1;
		break;
	case 8400000000ULL:
		params->central_freq = 3;
	}

	switch (p0) {
	case 1:
		params->pdiv = 0;
		break;
	case 2:
		params->pdiv = 1;
		break;
	case 3:
		params->pdiv = 2;
		break;
	case 7:
		params->pdiv = 4;
		break;
	default:
		WARN(1, "Incorrect PDiv\n");
	}

	switch (p2) {
	case 5:
		params->kdiv = 0;
		break;
	case 2:
		params->kdiv = 1;
		break;
	case 3:
		params->kdiv = 2;
		break;
	case 1:
		params->kdiv = 3;
		break;
	default:
		WARN(1, "Incorrect KDiv\n");
	}

	params->qdiv_ratio = p1;
	params->qdiv_mode = (params->qdiv_ratio == 1) ? 0 : 1;

	dco_freq = p0 * p1 * p2 * afe_clock;

	/*
	 * Intermediate values are in Hz.
	 * Divide by MHz to match bsepc
	 */
	params->dco_integer = div_u64(dco_freq, ref_clock * KHz(1));
	params->dco_fraction =
		div_u64((div_u64(dco_freq, ref_clock / KHz(1)) -
			 params->dco_integer * MHz(1)) * 0x8000, MHz(1));
}

static int
skl_ddi_calculate_wrpll(int clock /* in Hz */,
			int ref_clock,
			struct skl_wrpll_params *wrpll_params)
{
	static const u64 dco_central_freq[3] = { 8400000000ULL,
						 9000000000ULL,
						 9600000000ULL };
	static const u8 even_dividers[] = {  4,  6,  8, 10, 12, 14, 16, 18, 20,
					    24, 28, 30, 32, 36, 40, 42, 44,
					    48, 52, 54, 56, 60, 64, 66, 68,
					    70, 72, 76, 78, 80, 84, 88, 90,
					    92, 96, 98 };
	static const u8 odd_dividers[] = { 3, 5, 7, 9, 15, 21, 35 };
	static const struct {
		const u8 *list;
		int n_dividers;
	} dividers[] = {
		{ even_dividers, ARRAY_SIZE(even_dividers) },
		{ odd_dividers, ARRAY_SIZE(odd_dividers) },
	};
	struct skl_wrpll_context ctx = {
		.min_deviation = U64_MAX,
	};
	unsigned int dco, d, i;
	unsigned int p0, p1, p2;
	u64 afe_clock = clock * 5; /* AFE Clock is 5x Pixel clock */

	for (d = 0; d < ARRAY_SIZE(dividers); d++) {
		for (dco = 0; dco < ARRAY_SIZE(dco_central_freq); dco++) {
			for (i = 0; i < dividers[d].n_dividers; i++) {
				unsigned int p = dividers[d].list[i];
				u64 dco_freq = p * afe_clock;

				skl_wrpll_try_divider(&ctx,
						      dco_central_freq[dco],
						      dco_freq,
						      p);
				/*
				 * Skip the remaining dividers if we're sure to
				 * have found the definitive divider, we can't
				 * improve a 0 deviation.
				 */
				if (ctx.min_deviation == 0)
					goto skip_remaining_dividers;
			}
		}

skip_remaining_dividers:
		/*
		 * If a solution is found with an even divider, prefer
		 * this one.
		 */
		if (d == 0 && ctx.p)
			break;
	}

	if (!ctx.p)
		return -EINVAL;

	/*
	 * gcc incorrectly analyses that these can be used without being
	 * initialized. To be fair, it's hard to guess.
	 */
	p0 = p1 = p2 = 0;
	skl_wrpll_get_multipliers(ctx.p, &p0, &p1, &p2);
	skl_wrpll_params_populate(wrpll_params, afe_clock, ref_clock,
				  ctx.central_freq, p0, p1, p2);

	return 0;
}

static int skl_ddi_wrpll_get_freq(struct drm_i915_private *i915,
				  const struct intel_shared_dpll *pll,
				  const struct intel_dpll_hw_state *dpll_hw_state)
{
	const struct skl_dpll_hw_state *hw_state = &dpll_hw_state->skl;
	int ref_clock = i915->display.dpll.ref_clks.nssc;
	u32 p0, p1, p2, dco_freq;

	p0 = hw_state->cfgcr2 & DPLL_CFGCR2_PDIV_MASK;
	p2 = hw_state->cfgcr2 & DPLL_CFGCR2_KDIV_MASK;

	if (hw_state->cfgcr2 &  DPLL_CFGCR2_QDIV_MODE(1))
		p1 = (hw_state->cfgcr2 & DPLL_CFGCR2_QDIV_RATIO_MASK) >> 8;
	else
		p1 = 1;


	switch (p0) {
	case DPLL_CFGCR2_PDIV_1:
		p0 = 1;
		break;
	case DPLL_CFGCR2_PDIV_2:
		p0 = 2;
		break;
	case DPLL_CFGCR2_PDIV_3:
		p0 = 3;
		break;
	case DPLL_CFGCR2_PDIV_7_INVALID:
		/*
		 * Incorrect ASUS-Z170M BIOS setting, the HW seems to ignore bit#0,
		 * handling it the same way as PDIV_7.
		 */
		drm_dbg_kms(&i915->drm, "Invalid WRPLL PDIV divider value, fixing it.\n");
		fallthrough;
	case DPLL_CFGCR2_PDIV_7:
		p0 = 7;
		break;
	default:
		MISSING_CASE(p0);
		return 0;
	}

	switch (p2) {
	case DPLL_CFGCR2_KDIV_5:
		p2 = 5;
		break;
	case DPLL_CFGCR2_KDIV_2:
		p2 = 2;
		break;
	case DPLL_CFGCR2_KDIV_3:
		p2 = 3;
		break;
	case DPLL_CFGCR2_KDIV_1:
		p2 = 1;
		break;
	default:
		MISSING_CASE(p2);
		return 0;
	}

	dco_freq = (hw_state->cfgcr1 & DPLL_CFGCR1_DCO_INTEGER_MASK) *
		   ref_clock;

	dco_freq += ((hw_state->cfgcr1 & DPLL_CFGCR1_DCO_FRACTION_MASK) >> 9) *
		    ref_clock / 0x8000;

	if (drm_WARN_ON(&i915->drm, p0 == 0 || p1 == 0 || p2 == 0))
		return 0;

	return dco_freq / (p0 * p1 * p2 * 5);
}

static int skl_ddi_hdmi_pll_dividers(struct intel_crtc_state *crtc_state)
{
	struct drm_i915_private *i915 = to_i915(crtc_state->uapi.crtc->dev);
	struct skl_dpll_hw_state *hw_state = &crtc_state->dpll_hw_state.skl;
	struct skl_wrpll_params wrpll_params = {};
	int ret;

	ret = skl_ddi_calculate_wrpll(crtc_state->port_clock * 1000,
				      i915->display.dpll.ref_clks.nssc, &wrpll_params);
	if (ret)
		return ret;

	/*
	 * See comment in intel_dpll_hw_state to understand why we always use 0
	 * as the DPLL id in this function.
	 */
	hw_state->ctrl1 =
		DPLL_CTRL1_OVERRIDE(0) |
		DPLL_CTRL1_HDMI_MODE(0);

	hw_state->cfgcr1 =
		DPLL_CFGCR1_FREQ_ENABLE |
		DPLL_CFGCR1_DCO_FRACTION(wrpll_params.dco_fraction) |
		wrpll_params.dco_integer;

	hw_state->cfgcr2 =
		DPLL_CFGCR2_QDIV_RATIO(wrpll_params.qdiv_ratio) |
		DPLL_CFGCR2_QDIV_MODE(wrpll_params.qdiv_mode) |
		DPLL_CFGCR2_KDIV(wrpll_params.kdiv) |
		DPLL_CFGCR2_PDIV(wrpll_params.pdiv) |
		wrpll_params.central_freq;

	crtc_state->port_clock = skl_ddi_wrpll_get_freq(i915, NULL,
							&crtc_state->dpll_hw_state);

	return 0;
}

static int
skl_ddi_dp_set_dpll_hw_state(struct intel_crtc_state *crtc_state)
{
	struct skl_dpll_hw_state *hw_state = &crtc_state->dpll_hw_state.skl;
	u32 ctrl1;

	/*
	 * See comment in intel_dpll_hw_state to understand why we always use 0
	 * as the DPLL id in this function.
	 */
	ctrl1 = DPLL_CTRL1_OVERRIDE(0);
	switch (crtc_state->port_clock / 2) {
	case 81000:
		ctrl1 |= DPLL_CTRL1_LINK_RATE(DPLL_CTRL1_LINK_RATE_810, 0);
		break;
	case 135000:
		ctrl1 |= DPLL_CTRL1_LINK_RATE(DPLL_CTRL1_LINK_RATE_1350, 0);
		break;
	case 270000:
		ctrl1 |= DPLL_CTRL1_LINK_RATE(DPLL_CTRL1_LINK_RATE_2700, 0);
		break;
		/* eDP 1.4 rates */
	case 162000:
		ctrl1 |= DPLL_CTRL1_LINK_RATE(DPLL_CTRL1_LINK_RATE_1620, 0);
		break;
	case 108000:
		ctrl1 |= DPLL_CTRL1_LINK_RATE(DPLL_CTRL1_LINK_RATE_1080, 0);
		break;
	case 216000:
		ctrl1 |= DPLL_CTRL1_LINK_RATE(DPLL_CTRL1_LINK_RATE_2160, 0);
		break;
	}

	hw_state->ctrl1 = ctrl1;

	return 0;
}

static int skl_ddi_lcpll_get_freq(struct drm_i915_private *i915,
				  const struct intel_shared_dpll *pll,
				  const struct intel_dpll_hw_state *dpll_hw_state)
{
	const struct skl_dpll_hw_state *hw_state = &dpll_hw_state->skl;
	int link_clock = 0;

	switch ((hw_state->ctrl1 & DPLL_CTRL1_LINK_RATE_MASK(0)) >>
		DPLL_CTRL1_LINK_RATE_SHIFT(0)) {
	case DPLL_CTRL1_LINK_RATE_810:
		link_clock = 81000;
		break;
	case DPLL_CTRL1_LINK_RATE_1080:
		link_clock = 108000;
		break;
	case DPLL_CTRL1_LINK_RATE_1350:
		link_clock = 135000;
		break;
	case DPLL_CTRL1_LINK_RATE_1620:
		link_clock = 162000;
		break;
	case DPLL_CTRL1_LINK_RATE_2160:
		link_clock = 216000;
		break;
	case DPLL_CTRL1_LINK_RATE_2700:
		link_clock = 270000;
		break;
	default:
		drm_WARN(&i915->drm, 1, "Unsupported link rate\n");
		break;
	}

	return link_clock * 2;
}

static int skl_compute_dpll(struct intel_atomic_state *state,
			    struct intel_crtc *crtc,
			    struct intel_encoder *encoder)
{
	struct intel_crtc_state *crtc_state =
		intel_atomic_get_new_crtc_state(state, crtc);

	if (intel_crtc_has_type(crtc_state, INTEL_OUTPUT_HDMI))
		return skl_ddi_hdmi_pll_dividers(crtc_state);
	else if (intel_crtc_has_dp_encoder(crtc_state))
		return skl_ddi_dp_set_dpll_hw_state(crtc_state);
	else
		return -EINVAL;
}

static int skl_get_dpll(struct intel_atomic_state *state,
			struct intel_crtc *crtc,
			struct intel_encoder *encoder)
{
	struct intel_crtc_state *crtc_state =
		intel_atomic_get_new_crtc_state(state, crtc);
	struct intel_shared_dpll *pll;

	if (intel_crtc_has_type(crtc_state, INTEL_OUTPUT_EDP))
		pll = intel_find_shared_dpll(state, crtc,
					     &crtc_state->dpll_hw_state,
					     BIT(DPLL_ID_SKL_DPLL0));
	else
		pll = intel_find_shared_dpll(state, crtc,
					     &crtc_state->dpll_hw_state,
					     BIT(DPLL_ID_SKL_DPLL3) |
					     BIT(DPLL_ID_SKL_DPLL2) |
					     BIT(DPLL_ID_SKL_DPLL1));
	if (!pll)
		return -EINVAL;

	intel_reference_shared_dpll(state, crtc,
				    pll, &crtc_state->dpll_hw_state);

	crtc_state->shared_dpll = pll;

	return 0;
}

static int skl_ddi_pll_get_freq(struct drm_i915_private *i915,
				const struct intel_shared_dpll *pll,
				const struct intel_dpll_hw_state *dpll_hw_state)
{
	const struct skl_dpll_hw_state *hw_state = &dpll_hw_state->skl;

	/*
	 * ctrl1 register is already shifted for each pll, just use 0 to get
	 * the internal shift for each field
	 */
	if (hw_state->ctrl1 & DPLL_CTRL1_HDMI_MODE(0))
		return skl_ddi_wrpll_get_freq(i915, pll, dpll_hw_state);
	else
		return skl_ddi_lcpll_get_freq(i915, pll, dpll_hw_state);
}

static void skl_update_dpll_ref_clks(struct drm_i915_private *i915)
{
	/* No SSC ref */
	i915->display.dpll.ref_clks.nssc = i915->display.cdclk.hw.ref;
}

<<<<<<< HEAD
static void skl_dump_hw_state(struct drm_i915_private *i915,
			      const struct intel_dpll_hw_state *hw_state)
{
	drm_dbg_kms(&i915->drm, "dpll_hw_state: "
		      "ctrl1: 0x%x, cfgcr1: 0x%x, cfgcr2: 0x%x\n",
		      hw_state->ctrl1,
		      hw_state->cfgcr1,
		      hw_state->cfgcr2);
=======
static void skl_dump_hw_state(struct drm_printer *p,
			      const struct intel_dpll_hw_state *dpll_hw_state)
{
	const struct skl_dpll_hw_state *hw_state = &dpll_hw_state->skl;

	drm_printf(p, "dpll_hw_state: ctrl1: 0x%x, cfgcr1: 0x%x, cfgcr2: 0x%x\n",
		   hw_state->ctrl1, hw_state->cfgcr1, hw_state->cfgcr2);
}

static bool skl_compare_hw_state(const struct intel_dpll_hw_state *_a,
				 const struct intel_dpll_hw_state *_b)
{
	const struct skl_dpll_hw_state *a = &_a->skl;
	const struct skl_dpll_hw_state *b = &_b->skl;

	return a->ctrl1 == b->ctrl1 &&
		a->cfgcr1 == b->cfgcr1 &&
		a->cfgcr2 == b->cfgcr2;
>>>>>>> 0c383648
}

static bool skl_compare_hw_state(const struct intel_dpll_hw_state *a,
				 const struct intel_dpll_hw_state *b)
{
	return a->ctrl1 == b->ctrl1 &&
		a->cfgcr1 == b->cfgcr1 &&
		a->cfgcr2 == b->cfgcr2;
}

static const struct intel_shared_dpll_funcs skl_ddi_pll_funcs = {
	.enable = skl_ddi_pll_enable,
	.disable = skl_ddi_pll_disable,
	.get_hw_state = skl_ddi_pll_get_hw_state,
	.get_freq = skl_ddi_pll_get_freq,
};

static const struct intel_shared_dpll_funcs skl_ddi_dpll0_funcs = {
	.enable = skl_ddi_dpll0_enable,
	.disable = skl_ddi_dpll0_disable,
	.get_hw_state = skl_ddi_dpll0_get_hw_state,
	.get_freq = skl_ddi_pll_get_freq,
};

static const struct dpll_info skl_plls[] = {
	{ .name = "DPLL 0", .funcs = &skl_ddi_dpll0_funcs, .id = DPLL_ID_SKL_DPLL0,
	  .always_on = true, },
	{ .name = "DPLL 1", .funcs = &skl_ddi_pll_funcs, .id = DPLL_ID_SKL_DPLL1, },
	{ .name = "DPLL 2", .funcs = &skl_ddi_pll_funcs, .id = DPLL_ID_SKL_DPLL2, },
	{ .name = "DPLL 3", .funcs = &skl_ddi_pll_funcs, .id = DPLL_ID_SKL_DPLL3, },
	{}
};

static const struct intel_dpll_mgr skl_pll_mgr = {
	.dpll_info = skl_plls,
	.compute_dplls = skl_compute_dpll,
	.get_dplls = skl_get_dpll,
	.put_dplls = intel_put_dpll,
	.update_ref_clks = skl_update_dpll_ref_clks,
	.dump_hw_state = skl_dump_hw_state,
	.compare_hw_state = skl_compare_hw_state,
};

static void bxt_ddi_pll_enable(struct drm_i915_private *i915,
<<<<<<< HEAD
			       struct intel_shared_dpll *pll)
=======
			       struct intel_shared_dpll *pll,
			       const struct intel_dpll_hw_state *dpll_hw_state)
>>>>>>> 0c383648
{
	const struct bxt_dpll_hw_state *hw_state = &dpll_hw_state->bxt;
	enum port port = (enum port)pll->info->id; /* 1:1 port->PLL mapping */
	enum dpio_phy phy;
	enum dpio_channel ch;
	u32 temp;

	bxt_port_to_phy_channel(i915, port, &phy, &ch);

	/* Non-SSC reference */
	intel_de_rmw(i915, BXT_PORT_PLL_ENABLE(port), 0, PORT_PLL_REF_SEL);

	if (IS_GEMINILAKE(i915)) {
		intel_de_rmw(i915, BXT_PORT_PLL_ENABLE(port),
			     0, PORT_PLL_POWER_ENABLE);

		if (wait_for_us((intel_de_read(i915, BXT_PORT_PLL_ENABLE(port)) &
				 PORT_PLL_POWER_STATE), 200))
			drm_err(&i915->drm,
				"Power state not set for PLL:%d\n", port);
	}

	/* Disable 10 bit clock */
	intel_de_rmw(i915, BXT_PORT_PLL_EBB_4(phy, ch),
		     PORT_PLL_10BIT_CLK_ENABLE, 0);

	/* Write P1 & P2 */
	intel_de_rmw(i915, BXT_PORT_PLL_EBB_0(phy, ch),
<<<<<<< HEAD
		     PORT_PLL_P1_MASK | PORT_PLL_P2_MASK, pll->state.hw_state.ebb0);

	/* Write M2 integer */
	intel_de_rmw(i915, BXT_PORT_PLL(phy, ch, 0),
		     PORT_PLL_M2_INT_MASK, pll->state.hw_state.pll0);

	/* Write N */
	intel_de_rmw(i915, BXT_PORT_PLL(phy, ch, 1),
		     PORT_PLL_N_MASK, pll->state.hw_state.pll1);

	/* Write M2 fraction */
	intel_de_rmw(i915, BXT_PORT_PLL(phy, ch, 2),
		     PORT_PLL_M2_FRAC_MASK, pll->state.hw_state.pll2);

	/* Write M2 fraction enable */
	intel_de_rmw(i915, BXT_PORT_PLL(phy, ch, 3),
		     PORT_PLL_M2_FRAC_ENABLE, pll->state.hw_state.pll3);
=======
		     PORT_PLL_P1_MASK | PORT_PLL_P2_MASK, hw_state->ebb0);

	/* Write M2 integer */
	intel_de_rmw(i915, BXT_PORT_PLL(phy, ch, 0),
		     PORT_PLL_M2_INT_MASK, hw_state->pll0);

	/* Write N */
	intel_de_rmw(i915, BXT_PORT_PLL(phy, ch, 1),
		     PORT_PLL_N_MASK, hw_state->pll1);

	/* Write M2 fraction */
	intel_de_rmw(i915, BXT_PORT_PLL(phy, ch, 2),
		     PORT_PLL_M2_FRAC_MASK, hw_state->pll2);

	/* Write M2 fraction enable */
	intel_de_rmw(i915, BXT_PORT_PLL(phy, ch, 3),
		     PORT_PLL_M2_FRAC_ENABLE, hw_state->pll3);
>>>>>>> 0c383648

	/* Write coeff */
	temp = intel_de_read(i915, BXT_PORT_PLL(phy, ch, 6));
	temp &= ~PORT_PLL_PROP_COEFF_MASK;
	temp &= ~PORT_PLL_INT_COEFF_MASK;
	temp &= ~PORT_PLL_GAIN_CTL_MASK;
<<<<<<< HEAD
	temp |= pll->state.hw_state.pll6;
=======
	temp |= hw_state->pll6;
>>>>>>> 0c383648
	intel_de_write(i915, BXT_PORT_PLL(phy, ch, 6), temp);

	/* Write calibration val */
	intel_de_rmw(i915, BXT_PORT_PLL(phy, ch, 8),
<<<<<<< HEAD
		     PORT_PLL_TARGET_CNT_MASK, pll->state.hw_state.pll8);

	intel_de_rmw(i915, BXT_PORT_PLL(phy, ch, 9),
		     PORT_PLL_LOCK_THRESHOLD_MASK, pll->state.hw_state.pll9);
=======
		     PORT_PLL_TARGET_CNT_MASK, hw_state->pll8);

	intel_de_rmw(i915, BXT_PORT_PLL(phy, ch, 9),
		     PORT_PLL_LOCK_THRESHOLD_MASK, hw_state->pll9);
>>>>>>> 0c383648

	temp = intel_de_read(i915, BXT_PORT_PLL(phy, ch, 10));
	temp &= ~PORT_PLL_DCO_AMP_OVR_EN_H;
	temp &= ~PORT_PLL_DCO_AMP_MASK;
<<<<<<< HEAD
	temp |= pll->state.hw_state.pll10;
=======
	temp |= hw_state->pll10;
>>>>>>> 0c383648
	intel_de_write(i915, BXT_PORT_PLL(phy, ch, 10), temp);

	/* Recalibrate with new settings */
	temp = intel_de_read(i915, BXT_PORT_PLL_EBB_4(phy, ch));
	temp |= PORT_PLL_RECALIBRATE;
	intel_de_write(i915, BXT_PORT_PLL_EBB_4(phy, ch), temp);
	temp &= ~PORT_PLL_10BIT_CLK_ENABLE;
<<<<<<< HEAD
	temp |= pll->state.hw_state.ebb4;
=======
	temp |= hw_state->ebb4;
>>>>>>> 0c383648
	intel_de_write(i915, BXT_PORT_PLL_EBB_4(phy, ch), temp);

	/* Enable PLL */
	intel_de_rmw(i915, BXT_PORT_PLL_ENABLE(port), 0, PORT_PLL_ENABLE);
	intel_de_posting_read(i915, BXT_PORT_PLL_ENABLE(port));

	if (wait_for_us((intel_de_read(i915, BXT_PORT_PLL_ENABLE(port)) & PORT_PLL_LOCK),
			200))
		drm_err(&i915->drm, "PLL %d not locked\n", port);

	if (IS_GEMINILAKE(i915)) {
<<<<<<< HEAD
		temp = intel_de_read(i915, BXT_PORT_TX_DW5_LN0(phy, ch));
=======
		temp = intel_de_read(i915, BXT_PORT_TX_DW5_LN(phy, ch, 0));
>>>>>>> 0c383648
		temp |= DCC_DELAY_RANGE_2;
		intel_de_write(i915, BXT_PORT_TX_DW5_GRP(phy, ch), temp);
	}

	/*
	 * While we write to the group register to program all lanes at once we
	 * can read only lane registers and we pick lanes 0/1 for that.
	 */
	temp = intel_de_read(i915, BXT_PORT_PCS_DW12_LN01(phy, ch));
	temp &= ~LANE_STAGGER_MASK;
	temp &= ~LANESTAGGER_STRAP_OVRD;
<<<<<<< HEAD
	temp |= pll->state.hw_state.pcsdw12;
=======
	temp |= hw_state->pcsdw12;
>>>>>>> 0c383648
	intel_de_write(i915, BXT_PORT_PCS_DW12_GRP(phy, ch), temp);
}

static void bxt_ddi_pll_disable(struct drm_i915_private *i915,
				struct intel_shared_dpll *pll)
{
	enum port port = (enum port)pll->info->id; /* 1:1 port->PLL mapping */

	intel_de_rmw(i915, BXT_PORT_PLL_ENABLE(port), PORT_PLL_ENABLE, 0);
	intel_de_posting_read(i915, BXT_PORT_PLL_ENABLE(port));

	if (IS_GEMINILAKE(i915)) {
		intel_de_rmw(i915, BXT_PORT_PLL_ENABLE(port),
			     PORT_PLL_POWER_ENABLE, 0);

		if (wait_for_us(!(intel_de_read(i915, BXT_PORT_PLL_ENABLE(port)) &
				  PORT_PLL_POWER_STATE), 200))
			drm_err(&i915->drm,
				"Power state not reset for PLL:%d\n", port);
	}
}

static bool bxt_ddi_pll_get_hw_state(struct drm_i915_private *i915,
				     struct intel_shared_dpll *pll,
<<<<<<< HEAD
				     struct intel_dpll_hw_state *hw_state)
=======
				     struct intel_dpll_hw_state *dpll_hw_state)
>>>>>>> 0c383648
{
	struct bxt_dpll_hw_state *hw_state = &dpll_hw_state->bxt;
	enum port port = (enum port)pll->info->id; /* 1:1 port->PLL mapping */
	intel_wakeref_t wakeref;
	enum dpio_phy phy;
	enum dpio_channel ch;
	u32 val;
	bool ret;

	bxt_port_to_phy_channel(i915, port, &phy, &ch);

	wakeref = intel_display_power_get_if_enabled(i915,
						     POWER_DOMAIN_DISPLAY_CORE);
	if (!wakeref)
		return false;

	ret = false;

	val = intel_de_read(i915, BXT_PORT_PLL_ENABLE(port));
	if (!(val & PORT_PLL_ENABLE))
		goto out;

	hw_state->ebb0 = intel_de_read(i915, BXT_PORT_PLL_EBB_0(phy, ch));
	hw_state->ebb0 &= PORT_PLL_P1_MASK | PORT_PLL_P2_MASK;

	hw_state->ebb4 = intel_de_read(i915, BXT_PORT_PLL_EBB_4(phy, ch));
	hw_state->ebb4 &= PORT_PLL_10BIT_CLK_ENABLE;

	hw_state->pll0 = intel_de_read(i915, BXT_PORT_PLL(phy, ch, 0));
	hw_state->pll0 &= PORT_PLL_M2_INT_MASK;

	hw_state->pll1 = intel_de_read(i915, BXT_PORT_PLL(phy, ch, 1));
	hw_state->pll1 &= PORT_PLL_N_MASK;

	hw_state->pll2 = intel_de_read(i915, BXT_PORT_PLL(phy, ch, 2));
	hw_state->pll2 &= PORT_PLL_M2_FRAC_MASK;

	hw_state->pll3 = intel_de_read(i915, BXT_PORT_PLL(phy, ch, 3));
	hw_state->pll3 &= PORT_PLL_M2_FRAC_ENABLE;

	hw_state->pll6 = intel_de_read(i915, BXT_PORT_PLL(phy, ch, 6));
	hw_state->pll6 &= PORT_PLL_PROP_COEFF_MASK |
			  PORT_PLL_INT_COEFF_MASK |
			  PORT_PLL_GAIN_CTL_MASK;

	hw_state->pll8 = intel_de_read(i915, BXT_PORT_PLL(phy, ch, 8));
	hw_state->pll8 &= PORT_PLL_TARGET_CNT_MASK;

	hw_state->pll9 = intel_de_read(i915, BXT_PORT_PLL(phy, ch, 9));
	hw_state->pll9 &= PORT_PLL_LOCK_THRESHOLD_MASK;

	hw_state->pll10 = intel_de_read(i915, BXT_PORT_PLL(phy, ch, 10));
	hw_state->pll10 &= PORT_PLL_DCO_AMP_OVR_EN_H |
			   PORT_PLL_DCO_AMP_MASK;

	/*
	 * While we write to the group register to program all lanes at once we
	 * can read only lane registers. We configure all lanes the same way, so
	 * here just read out lanes 0/1 and output a note if lanes 2/3 differ.
	 */
	hw_state->pcsdw12 = intel_de_read(i915,
					  BXT_PORT_PCS_DW12_LN01(phy, ch));
	if (intel_de_read(i915, BXT_PORT_PCS_DW12_LN23(phy, ch)) != hw_state->pcsdw12)
		drm_dbg(&i915->drm,
			"lane stagger config different for lane 01 (%08x) and 23 (%08x)\n",
			hw_state->pcsdw12,
			intel_de_read(i915,
				      BXT_PORT_PCS_DW12_LN23(phy, ch)));
	hw_state->pcsdw12 &= LANE_STAGGER_MASK | LANESTAGGER_STRAP_OVRD;

	ret = true;

out:
	intel_display_power_put(i915, POWER_DOMAIN_DISPLAY_CORE, wakeref);

	return ret;
}

/* pre-calculated values for DP linkrates */
static const struct dpll bxt_dp_clk_val[] = {
	/* m2 is .22 binary fixed point */
	{ .dot = 162000, .p1 = 4, .p2 = 2, .n = 1, .m1 = 2, .m2 = 0x819999a /* 32.4 */ },
	{ .dot = 270000, .p1 = 4, .p2 = 1, .n = 1, .m1 = 2, .m2 = 0x6c00000 /* 27.0 */ },
	{ .dot = 540000, .p1 = 2, .p2 = 1, .n = 1, .m1 = 2, .m2 = 0x6c00000 /* 27.0 */ },
	{ .dot = 216000, .p1 = 3, .p2 = 2, .n = 1, .m1 = 2, .m2 = 0x819999a /* 32.4 */ },
	{ .dot = 243000, .p1 = 4, .p2 = 1, .n = 1, .m1 = 2, .m2 = 0x6133333 /* 24.3 */ },
	{ .dot = 324000, .p1 = 4, .p2 = 1, .n = 1, .m1 = 2, .m2 = 0x819999a /* 32.4 */ },
	{ .dot = 432000, .p1 = 3, .p2 = 1, .n = 1, .m1 = 2, .m2 = 0x819999a /* 32.4 */ },
};

static int
bxt_ddi_hdmi_pll_dividers(struct intel_crtc_state *crtc_state,
			  struct dpll *clk_div)
{
	struct drm_i915_private *i915 = to_i915(crtc_state->uapi.crtc->dev);

	/* Calculate HDMI div */
	/*
	 * FIXME: tie the following calculation into
	 * i9xx_crtc_compute_clock
	 */
	if (!bxt_find_best_dpll(crtc_state, clk_div))
		return -EINVAL;

	drm_WARN_ON(&i915->drm, clk_div->m1 != 2);

	return 0;
}

static void bxt_ddi_dp_pll_dividers(struct intel_crtc_state *crtc_state,
				    struct dpll *clk_div)
{
	struct drm_i915_private *i915 = to_i915(crtc_state->uapi.crtc->dev);
	int i;

	*clk_div = bxt_dp_clk_val[0];
	for (i = 0; i < ARRAY_SIZE(bxt_dp_clk_val); ++i) {
		if (crtc_state->port_clock == bxt_dp_clk_val[i].dot) {
			*clk_div = bxt_dp_clk_val[i];
			break;
		}
	}

	chv_calc_dpll_params(i915->display.dpll.ref_clks.nssc, clk_div);

	drm_WARN_ON(&i915->drm, clk_div->vco == 0 ||
		    clk_div->dot != crtc_state->port_clock);
}

static int bxt_ddi_set_dpll_hw_state(struct intel_crtc_state *crtc_state,
				     const struct dpll *clk_div)
{
	struct drm_i915_private *i915 = to_i915(crtc_state->uapi.crtc->dev);
	struct bxt_dpll_hw_state *hw_state = &crtc_state->dpll_hw_state.bxt;
	int clock = crtc_state->port_clock;
	int vco = clk_div->vco;
	u32 prop_coef, int_coef, gain_ctl, targ_cnt;
	u32 lanestagger;

	if (vco >= 6200000 && vco <= 6700000) {
		prop_coef = 4;
		int_coef = 9;
		gain_ctl = 3;
		targ_cnt = 8;
	} else if ((vco > 5400000 && vco < 6200000) ||
			(vco >= 4800000 && vco < 5400000)) {
		prop_coef = 5;
		int_coef = 11;
		gain_ctl = 3;
		targ_cnt = 9;
	} else if (vco == 5400000) {
		prop_coef = 3;
		int_coef = 8;
		gain_ctl = 1;
		targ_cnt = 9;
	} else {
		drm_err(&i915->drm, "Invalid VCO\n");
		return -EINVAL;
	}

	if (clock > 270000)
		lanestagger = 0x18;
	else if (clock > 135000)
		lanestagger = 0x0d;
	else if (clock > 67000)
		lanestagger = 0x07;
	else if (clock > 33000)
		lanestagger = 0x04;
	else
		lanestagger = 0x02;

	hw_state->ebb0 = PORT_PLL_P1(clk_div->p1) | PORT_PLL_P2(clk_div->p2);
	hw_state->pll0 = PORT_PLL_M2_INT(clk_div->m2 >> 22);
	hw_state->pll1 = PORT_PLL_N(clk_div->n);
	hw_state->pll2 = PORT_PLL_M2_FRAC(clk_div->m2 & 0x3fffff);

	if (clk_div->m2 & 0x3fffff)
		hw_state->pll3 = PORT_PLL_M2_FRAC_ENABLE;

	hw_state->pll6 = PORT_PLL_PROP_COEFF(prop_coef) |
		PORT_PLL_INT_COEFF(int_coef) |
		PORT_PLL_GAIN_CTL(gain_ctl);

	hw_state->pll8 = PORT_PLL_TARGET_CNT(targ_cnt);

	hw_state->pll9 = PORT_PLL_LOCK_THRESHOLD(5);

	hw_state->pll10 = PORT_PLL_DCO_AMP(15) |
		PORT_PLL_DCO_AMP_OVR_EN_H;

	hw_state->ebb4 = PORT_PLL_10BIT_CLK_ENABLE;

	hw_state->pcsdw12 = LANESTAGGER_STRAP_OVRD | lanestagger;

	return 0;
}

static int bxt_ddi_pll_get_freq(struct drm_i915_private *i915,
				const struct intel_shared_dpll *pll,
				const struct intel_dpll_hw_state *dpll_hw_state)
{
	const struct bxt_dpll_hw_state *hw_state = &dpll_hw_state->bxt;
	struct dpll clock;

	clock.m1 = 2;
	clock.m2 = REG_FIELD_GET(PORT_PLL_M2_INT_MASK, hw_state->pll0) << 22;
	if (hw_state->pll3 & PORT_PLL_M2_FRAC_ENABLE)
		clock.m2 |= REG_FIELD_GET(PORT_PLL_M2_FRAC_MASK,
					  hw_state->pll2);
	clock.n = REG_FIELD_GET(PORT_PLL_N_MASK, hw_state->pll1);
	clock.p1 = REG_FIELD_GET(PORT_PLL_P1_MASK, hw_state->ebb0);
	clock.p2 = REG_FIELD_GET(PORT_PLL_P2_MASK, hw_state->ebb0);

	return chv_calc_dpll_params(i915->display.dpll.ref_clks.nssc, &clock);
}

static int
bxt_ddi_dp_set_dpll_hw_state(struct intel_crtc_state *crtc_state)
{
	struct dpll clk_div = {};

	bxt_ddi_dp_pll_dividers(crtc_state, &clk_div);

	return bxt_ddi_set_dpll_hw_state(crtc_state, &clk_div);
}

static int
bxt_ddi_hdmi_set_dpll_hw_state(struct intel_crtc_state *crtc_state)
{
	struct drm_i915_private *i915 = to_i915(crtc_state->uapi.crtc->dev);
	struct dpll clk_div = {};
	int ret;

	bxt_ddi_hdmi_pll_dividers(crtc_state, &clk_div);

	ret = bxt_ddi_set_dpll_hw_state(crtc_state, &clk_div);
	if (ret)
		return ret;

	crtc_state->port_clock = bxt_ddi_pll_get_freq(i915, NULL,
						      &crtc_state->dpll_hw_state);

	return 0;
}

static int bxt_compute_dpll(struct intel_atomic_state *state,
			    struct intel_crtc *crtc,
			    struct intel_encoder *encoder)
{
	struct intel_crtc_state *crtc_state =
		intel_atomic_get_new_crtc_state(state, crtc);

	if (intel_crtc_has_type(crtc_state, INTEL_OUTPUT_HDMI))
		return bxt_ddi_hdmi_set_dpll_hw_state(crtc_state);
	else if (intel_crtc_has_dp_encoder(crtc_state))
		return bxt_ddi_dp_set_dpll_hw_state(crtc_state);
	else
		return -EINVAL;
}

static int bxt_get_dpll(struct intel_atomic_state *state,
			struct intel_crtc *crtc,
			struct intel_encoder *encoder)
{
	struct intel_crtc_state *crtc_state =
		intel_atomic_get_new_crtc_state(state, crtc);
	struct drm_i915_private *i915 = to_i915(crtc->base.dev);
	struct intel_shared_dpll *pll;
	enum intel_dpll_id id;

	/* 1:1 mapping between ports and PLLs */
	id = (enum intel_dpll_id) encoder->port;
	pll = intel_get_shared_dpll_by_id(i915, id);

	drm_dbg_kms(&i915->drm, "[CRTC:%d:%s] using pre-allocated %s\n",
		    crtc->base.base.id, crtc->base.name, pll->info->name);

	intel_reference_shared_dpll(state, crtc,
				    pll, &crtc_state->dpll_hw_state);

	crtc_state->shared_dpll = pll;

	return 0;
}

static void bxt_update_dpll_ref_clks(struct drm_i915_private *i915)
{
	i915->display.dpll.ref_clks.ssc = 100000;
	i915->display.dpll.ref_clks.nssc = 100000;
	/* DSI non-SSC ref 19.2MHz */
}

<<<<<<< HEAD
static void bxt_dump_hw_state(struct drm_i915_private *i915,
			      const struct intel_dpll_hw_state *hw_state)
{
	drm_dbg_kms(&i915->drm, "dpll_hw_state: ebb0: 0x%x, ebb4: 0x%x,"
		    "pll0: 0x%x, pll1: 0x%x, pll2: 0x%x, pll3: 0x%x, "
		    "pll6: 0x%x, pll8: 0x%x, pll9: 0x%x, pll10: 0x%x, pcsdw12: 0x%x\n",
		    hw_state->ebb0,
		    hw_state->ebb4,
		    hw_state->pll0,
		    hw_state->pll1,
		    hw_state->pll2,
		    hw_state->pll3,
		    hw_state->pll6,
		    hw_state->pll8,
		    hw_state->pll9,
		    hw_state->pll10,
		    hw_state->pcsdw12);
=======
static void bxt_dump_hw_state(struct drm_printer *p,
			      const struct intel_dpll_hw_state *dpll_hw_state)
{
	const struct bxt_dpll_hw_state *hw_state = &dpll_hw_state->bxt;

	drm_printf(p, "dpll_hw_state: ebb0: 0x%x, ebb4: 0x%x,"
		   "pll0: 0x%x, pll1: 0x%x, pll2: 0x%x, pll3: 0x%x, "
		   "pll6: 0x%x, pll8: 0x%x, pll9: 0x%x, pll10: 0x%x, pcsdw12: 0x%x\n",
		   hw_state->ebb0, hw_state->ebb4,
		   hw_state->pll0, hw_state->pll1, hw_state->pll2, hw_state->pll3,
		   hw_state->pll6, hw_state->pll8, hw_state->pll9, hw_state->pll10,
		   hw_state->pcsdw12);
}

static bool bxt_compare_hw_state(const struct intel_dpll_hw_state *_a,
				 const struct intel_dpll_hw_state *_b)
{
	const struct bxt_dpll_hw_state *a = &_a->bxt;
	const struct bxt_dpll_hw_state *b = &_b->bxt;

	return a->ebb0 == b->ebb0 &&
		a->ebb4 == b->ebb4 &&
		a->pll0 == b->pll0 &&
		a->pll1 == b->pll1 &&
		a->pll2 == b->pll2 &&
		a->pll3 == b->pll3 &&
		a->pll6 == b->pll6 &&
		a->pll8 == b->pll8 &&
		a->pll10 == b->pll10 &&
		a->pcsdw12 == b->pcsdw12;
>>>>>>> 0c383648
}

static bool bxt_compare_hw_state(const struct intel_dpll_hw_state *a,
				 const struct intel_dpll_hw_state *b)
{
	return a->ebb0 == b->ebb0 &&
		a->ebb4 == b->ebb4 &&
		a->pll0 == b->pll0 &&
		a->pll1 == b->pll1 &&
		a->pll2 == b->pll2 &&
		a->pll3 == b->pll3 &&
		a->pll6 == b->pll6 &&
		a->pll8 == b->pll8 &&
		a->pll10 == b->pll10 &&
		a->pcsdw12 == b->pcsdw12;
}

static const struct intel_shared_dpll_funcs bxt_ddi_pll_funcs = {
	.enable = bxt_ddi_pll_enable,
	.disable = bxt_ddi_pll_disable,
	.get_hw_state = bxt_ddi_pll_get_hw_state,
	.get_freq = bxt_ddi_pll_get_freq,
};

static const struct dpll_info bxt_plls[] = {
	{ .name = "PORT PLL A", .funcs = &bxt_ddi_pll_funcs, .id = DPLL_ID_SKL_DPLL0, },
	{ .name = "PORT PLL B", .funcs = &bxt_ddi_pll_funcs, .id = DPLL_ID_SKL_DPLL1, },
	{ .name = "PORT PLL C", .funcs = &bxt_ddi_pll_funcs, .id = DPLL_ID_SKL_DPLL2, },
	{}
};

static const struct intel_dpll_mgr bxt_pll_mgr = {
	.dpll_info = bxt_plls,
	.compute_dplls = bxt_compute_dpll,
	.get_dplls = bxt_get_dpll,
	.put_dplls = intel_put_dpll,
	.update_ref_clks = bxt_update_dpll_ref_clks,
	.dump_hw_state = bxt_dump_hw_state,
	.compare_hw_state = bxt_compare_hw_state,
};

static void icl_wrpll_get_multipliers(int bestdiv, int *pdiv,
				      int *qdiv, int *kdiv)
{
	/* even dividers */
	if (bestdiv % 2 == 0) {
		if (bestdiv == 2) {
			*pdiv = 2;
			*qdiv = 1;
			*kdiv = 1;
		} else if (bestdiv % 4 == 0) {
			*pdiv = 2;
			*qdiv = bestdiv / 4;
			*kdiv = 2;
		} else if (bestdiv % 6 == 0) {
			*pdiv = 3;
			*qdiv = bestdiv / 6;
			*kdiv = 2;
		} else if (bestdiv % 5 == 0) {
			*pdiv = 5;
			*qdiv = bestdiv / 10;
			*kdiv = 2;
		} else if (bestdiv % 14 == 0) {
			*pdiv = 7;
			*qdiv = bestdiv / 14;
			*kdiv = 2;
		}
	} else {
		if (bestdiv == 3 || bestdiv == 5 || bestdiv == 7) {
			*pdiv = bestdiv;
			*qdiv = 1;
			*kdiv = 1;
		} else { /* 9, 15, 21 */
			*pdiv = bestdiv / 3;
			*qdiv = 1;
			*kdiv = 3;
		}
	}
}

static void icl_wrpll_params_populate(struct skl_wrpll_params *params,
				      u32 dco_freq, u32 ref_freq,
				      int pdiv, int qdiv, int kdiv)
{
	u32 dco;

	switch (kdiv) {
	case 1:
		params->kdiv = 1;
		break;
	case 2:
		params->kdiv = 2;
		break;
	case 3:
		params->kdiv = 4;
		break;
	default:
		WARN(1, "Incorrect KDiv\n");
	}

	switch (pdiv) {
	case 2:
		params->pdiv = 1;
		break;
	case 3:
		params->pdiv = 2;
		break;
	case 5:
		params->pdiv = 4;
		break;
	case 7:
		params->pdiv = 8;
		break;
	default:
		WARN(1, "Incorrect PDiv\n");
	}

	WARN_ON(kdiv != 2 && qdiv != 1);

	params->qdiv_ratio = qdiv;
	params->qdiv_mode = (qdiv == 1) ? 0 : 1;

	dco = div_u64((u64)dco_freq << 15, ref_freq);

	params->dco_integer = dco >> 15;
	params->dco_fraction = dco & 0x7fff;
}

/*
 * Display WA #22010492432: ehl, tgl, adl-s, adl-p
 * Program half of the nominal DCO divider fraction value.
 */
static bool
ehl_combo_pll_div_frac_wa_needed(struct drm_i915_private *i915)
{
	return ((IS_ELKHARTLAKE(i915) &&
		 IS_DISPLAY_STEP(i915, STEP_B0, STEP_FOREVER)) ||
		 IS_TIGERLAKE(i915) || IS_ALDERLAKE_S(i915) || IS_ALDERLAKE_P(i915)) &&
		 i915->display.dpll.ref_clks.nssc == 38400;
}

struct icl_combo_pll_params {
	int clock;
	struct skl_wrpll_params wrpll;
};

/*
 * These values alrea already adjusted: they're the bits we write to the
 * registers, not the logical values.
 */
static const struct icl_combo_pll_params icl_dp_combo_pll_24MHz_values[] = {
	{ 540000,
	  { .dco_integer = 0x151, .dco_fraction = 0x4000,		/* [0]: 5.4 */
	    .pdiv = 0x2 /* 3 */, .kdiv = 1, .qdiv_mode = 0, .qdiv_ratio = 0, }, },
	{ 270000,
	  { .dco_integer = 0x151, .dco_fraction = 0x4000,		/* [1]: 2.7 */
	    .pdiv = 0x2 /* 3 */, .kdiv = 2, .qdiv_mode = 0, .qdiv_ratio = 0, }, },
	{ 162000,
	  { .dco_integer = 0x151, .dco_fraction = 0x4000,		/* [2]: 1.62 */
	    .pdiv = 0x4 /* 5 */, .kdiv = 2, .qdiv_mode = 0, .qdiv_ratio = 0, }, },
	{ 324000,
	  { .dco_integer = 0x151, .dco_fraction = 0x4000,		/* [3]: 3.24 */
	    .pdiv = 0x4 /* 5 */, .kdiv = 1, .qdiv_mode = 0, .qdiv_ratio = 0, }, },
	{ 216000,
	  { .dco_integer = 0x168, .dco_fraction = 0x0000,		/* [4]: 2.16 */
	    .pdiv = 0x1 /* 2 */, .kdiv = 2, .qdiv_mode = 1, .qdiv_ratio = 2, }, },
	{ 432000,
	  { .dco_integer = 0x168, .dco_fraction = 0x0000,		/* [5]: 4.32 */
	    .pdiv = 0x1 /* 2 */, .kdiv = 2, .qdiv_mode = 0, .qdiv_ratio = 0, }, },
	{ 648000,
	  { .dco_integer = 0x195, .dco_fraction = 0x0000,		/* [6]: 6.48 */
	    .pdiv = 0x2 /* 3 */, .kdiv = 1, .qdiv_mode = 0, .qdiv_ratio = 0, }, },
	{ 810000,
	  { .dco_integer = 0x151, .dco_fraction = 0x4000,		/* [7]: 8.1 */
	    .pdiv = 0x1 /* 2 */, .kdiv = 1, .qdiv_mode = 0, .qdiv_ratio = 0, }, },
};


/* Also used for 38.4 MHz values. */
static const struct icl_combo_pll_params icl_dp_combo_pll_19_2MHz_values[] = {
	{ 540000,
	  { .dco_integer = 0x1A5, .dco_fraction = 0x7000,		/* [0]: 5.4 */
	    .pdiv = 0x2 /* 3 */, .kdiv = 1, .qdiv_mode = 0, .qdiv_ratio = 0, }, },
	{ 270000,
	  { .dco_integer = 0x1A5, .dco_fraction = 0x7000,		/* [1]: 2.7 */
	    .pdiv = 0x2 /* 3 */, .kdiv = 2, .qdiv_mode = 0, .qdiv_ratio = 0, }, },
	{ 162000,
	  { .dco_integer = 0x1A5, .dco_fraction = 0x7000,		/* [2]: 1.62 */
	    .pdiv = 0x4 /* 5 */, .kdiv = 2, .qdiv_mode = 0, .qdiv_ratio = 0, }, },
	{ 324000,
	  { .dco_integer = 0x1A5, .dco_fraction = 0x7000,		/* [3]: 3.24 */
	    .pdiv = 0x4 /* 5 */, .kdiv = 1, .qdiv_mode = 0, .qdiv_ratio = 0, }, },
	{ 216000,
	  { .dco_integer = 0x1C2, .dco_fraction = 0x0000,		/* [4]: 2.16 */
	    .pdiv = 0x1 /* 2 */, .kdiv = 2, .qdiv_mode = 1, .qdiv_ratio = 2, }, },
	{ 432000,
	  { .dco_integer = 0x1C2, .dco_fraction = 0x0000,		/* [5]: 4.32 */
	    .pdiv = 0x1 /* 2 */, .kdiv = 2, .qdiv_mode = 0, .qdiv_ratio = 0, }, },
	{ 648000,
	  { .dco_integer = 0x1FA, .dco_fraction = 0x2000,		/* [6]: 6.48 */
	    .pdiv = 0x2 /* 3 */, .kdiv = 1, .qdiv_mode = 0, .qdiv_ratio = 0, }, },
	{ 810000,
	  { .dco_integer = 0x1A5, .dco_fraction = 0x7000,		/* [7]: 8.1 */
	    .pdiv = 0x1 /* 2 */, .kdiv = 1, .qdiv_mode = 0, .qdiv_ratio = 0, }, },
};

static const struct skl_wrpll_params icl_tbt_pll_24MHz_values = {
	.dco_integer = 0x151, .dco_fraction = 0x4000,
	.pdiv = 0x4 /* 5 */, .kdiv = 1, .qdiv_mode = 0, .qdiv_ratio = 0,
};

static const struct skl_wrpll_params icl_tbt_pll_19_2MHz_values = {
	.dco_integer = 0x1A5, .dco_fraction = 0x7000,
	.pdiv = 0x4 /* 5 */, .kdiv = 1, .qdiv_mode = 0, .qdiv_ratio = 0,
};

static const struct skl_wrpll_params tgl_tbt_pll_19_2MHz_values = {
	.dco_integer = 0x54, .dco_fraction = 0x3000,
	/* the following params are unused */
	.pdiv = 0, .kdiv = 0, .qdiv_mode = 0, .qdiv_ratio = 0,
};

static const struct skl_wrpll_params tgl_tbt_pll_24MHz_values = {
	.dco_integer = 0x43, .dco_fraction = 0x4000,
	/* the following params are unused */
};

static int icl_calc_dp_combo_pll(struct intel_crtc_state *crtc_state,
				 struct skl_wrpll_params *pll_params)
{
	struct drm_i915_private *i915 = to_i915(crtc_state->uapi.crtc->dev);
	const struct icl_combo_pll_params *params =
		i915->display.dpll.ref_clks.nssc == 24000 ?
		icl_dp_combo_pll_24MHz_values :
		icl_dp_combo_pll_19_2MHz_values;
	int clock = crtc_state->port_clock;
	int i;

	for (i = 0; i < ARRAY_SIZE(icl_dp_combo_pll_24MHz_values); i++) {
		if (clock == params[i].clock) {
			*pll_params = params[i].wrpll;
			return 0;
		}
	}

	MISSING_CASE(clock);
	return -EINVAL;
}

static int icl_calc_tbt_pll(struct intel_crtc_state *crtc_state,
			    struct skl_wrpll_params *pll_params)
{
	struct drm_i915_private *i915 = to_i915(crtc_state->uapi.crtc->dev);

	if (DISPLAY_VER(i915) >= 12) {
		switch (i915->display.dpll.ref_clks.nssc) {
		default:
			MISSING_CASE(i915->display.dpll.ref_clks.nssc);
			fallthrough;
		case 19200:
		case 38400:
			*pll_params = tgl_tbt_pll_19_2MHz_values;
			break;
		case 24000:
			*pll_params = tgl_tbt_pll_24MHz_values;
			break;
		}
	} else {
		switch (i915->display.dpll.ref_clks.nssc) {
		default:
			MISSING_CASE(i915->display.dpll.ref_clks.nssc);
			fallthrough;
		case 19200:
		case 38400:
			*pll_params = icl_tbt_pll_19_2MHz_values;
			break;
		case 24000:
			*pll_params = icl_tbt_pll_24MHz_values;
			break;
		}
	}

	return 0;
}

static int icl_ddi_tbt_pll_get_freq(struct drm_i915_private *i915,
				    const struct intel_shared_dpll *pll,
				    const struct intel_dpll_hw_state *dpll_hw_state)
{
	/*
	 * The PLL outputs multiple frequencies at the same time, selection is
	 * made at DDI clock mux level.
	 */
	drm_WARN_ON(&i915->drm, 1);

	return 0;
}

static int icl_wrpll_ref_clock(struct drm_i915_private *i915)
{
	int ref_clock = i915->display.dpll.ref_clks.nssc;

	/*
	 * For ICL+, the spec states: if reference frequency is 38.4,
	 * use 19.2 because the DPLL automatically divides that by 2.
	 */
	if (ref_clock == 38400)
		ref_clock = 19200;

	return ref_clock;
}

static int
icl_calc_wrpll(struct intel_crtc_state *crtc_state,
	       struct skl_wrpll_params *wrpll_params)
{
	struct drm_i915_private *i915 = to_i915(crtc_state->uapi.crtc->dev);
	int ref_clock = icl_wrpll_ref_clock(i915);
	u32 afe_clock = crtc_state->port_clock * 5;
	u32 dco_min = 7998000;
	u32 dco_max = 10000000;
	u32 dco_mid = (dco_min + dco_max) / 2;
	static const int dividers[] = {  2,  4,  6,  8, 10, 12,  14,  16,
					 18, 20, 24, 28, 30, 32,  36,  40,
					 42, 44, 48, 50, 52, 54,  56,  60,
					 64, 66, 68, 70, 72, 76,  78,  80,
					 84, 88, 90, 92, 96, 98, 100, 102,
					  3,  5,  7,  9, 15, 21 };
	u32 dco, best_dco = 0, dco_centrality = 0;
	u32 best_dco_centrality = U32_MAX; /* Spec meaning of 999999 MHz */
	int d, best_div = 0, pdiv = 0, qdiv = 0, kdiv = 0;

	for (d = 0; d < ARRAY_SIZE(dividers); d++) {
		dco = afe_clock * dividers[d];

		if (dco <= dco_max && dco >= dco_min) {
			dco_centrality = abs(dco - dco_mid);

			if (dco_centrality < best_dco_centrality) {
				best_dco_centrality = dco_centrality;
				best_div = dividers[d];
				best_dco = dco;
			}
		}
	}

	if (best_div == 0)
		return -EINVAL;

	icl_wrpll_get_multipliers(best_div, &pdiv, &qdiv, &kdiv);
	icl_wrpll_params_populate(wrpll_params, best_dco, ref_clock,
				  pdiv, qdiv, kdiv);

	return 0;
}

static int icl_ddi_combo_pll_get_freq(struct drm_i915_private *i915,
				      const struct intel_shared_dpll *pll,
				      const struct intel_dpll_hw_state *dpll_hw_state)
{
	const struct icl_dpll_hw_state *hw_state = &dpll_hw_state->icl;
	int ref_clock = icl_wrpll_ref_clock(i915);
	u32 dco_fraction;
	u32 p0, p1, p2, dco_freq;

	p0 = hw_state->cfgcr1 & DPLL_CFGCR1_PDIV_MASK;
	p2 = hw_state->cfgcr1 & DPLL_CFGCR1_KDIV_MASK;

	if (hw_state->cfgcr1 & DPLL_CFGCR1_QDIV_MODE(1))
		p1 = (hw_state->cfgcr1 & DPLL_CFGCR1_QDIV_RATIO_MASK) >>
			DPLL_CFGCR1_QDIV_RATIO_SHIFT;
	else
		p1 = 1;

	switch (p0) {
	case DPLL_CFGCR1_PDIV_2:
		p0 = 2;
		break;
	case DPLL_CFGCR1_PDIV_3:
		p0 = 3;
		break;
	case DPLL_CFGCR1_PDIV_5:
		p0 = 5;
		break;
	case DPLL_CFGCR1_PDIV_7:
		p0 = 7;
		break;
	}

	switch (p2) {
	case DPLL_CFGCR1_KDIV_1:
		p2 = 1;
		break;
	case DPLL_CFGCR1_KDIV_2:
		p2 = 2;
		break;
	case DPLL_CFGCR1_KDIV_3:
		p2 = 3;
		break;
	}

	dco_freq = (hw_state->cfgcr0 & DPLL_CFGCR0_DCO_INTEGER_MASK) *
		   ref_clock;

	dco_fraction = (hw_state->cfgcr0 & DPLL_CFGCR0_DCO_FRACTION_MASK) >>
		       DPLL_CFGCR0_DCO_FRACTION_SHIFT;

	if (ehl_combo_pll_div_frac_wa_needed(i915))
		dco_fraction *= 2;

	dco_freq += (dco_fraction * ref_clock) / 0x8000;

	if (drm_WARN_ON(&i915->drm, p0 == 0 || p1 == 0 || p2 == 0))
		return 0;

	return dco_freq / (p0 * p1 * p2 * 5);
}

static void icl_calc_dpll_state(struct drm_i915_private *i915,
				const struct skl_wrpll_params *pll_params,
				struct intel_dpll_hw_state *dpll_hw_state)
{
	struct icl_dpll_hw_state *hw_state = &dpll_hw_state->icl;
	u32 dco_fraction = pll_params->dco_fraction;

	if (ehl_combo_pll_div_frac_wa_needed(i915))
		dco_fraction = DIV_ROUND_CLOSEST(dco_fraction, 2);

	hw_state->cfgcr0 = DPLL_CFGCR0_DCO_FRACTION(dco_fraction) |
			    pll_params->dco_integer;

	hw_state->cfgcr1 = DPLL_CFGCR1_QDIV_RATIO(pll_params->qdiv_ratio) |
			    DPLL_CFGCR1_QDIV_MODE(pll_params->qdiv_mode) |
			    DPLL_CFGCR1_KDIV(pll_params->kdiv) |
			    DPLL_CFGCR1_PDIV(pll_params->pdiv);

	if (DISPLAY_VER(i915) >= 12)
		hw_state->cfgcr1 |= TGL_DPLL_CFGCR1_CFSELOVRD_NORMAL_XTAL;
	else
		hw_state->cfgcr1 |= DPLL_CFGCR1_CENTRAL_FREQ_8400;

	if (i915->display.vbt.override_afc_startup)
		hw_state->div0 = TGL_DPLL0_DIV0_AFC_STARTUP(i915->display.vbt.override_afc_startup_val);
}

static int icl_mg_pll_find_divisors(int clock_khz, bool is_dp, bool use_ssc,
				    u32 *target_dco_khz,
				    struct icl_dpll_hw_state *hw_state,
				    bool is_dkl)
{
	static const u8 div1_vals[] = { 7, 5, 3, 2 };
	u32 dco_min_freq, dco_max_freq;
	unsigned int i;
	int div2;

	dco_min_freq = is_dp ? 8100000 : use_ssc ? 8000000 : 7992000;
	dco_max_freq = is_dp ? 8100000 : 10000000;

	for (i = 0; i < ARRAY_SIZE(div1_vals); i++) {
		int div1 = div1_vals[i];

		for (div2 = 10; div2 > 0; div2--) {
			int dco = div1 * div2 * clock_khz * 5;
			int a_divratio, tlinedrv, inputsel;
			u32 hsdiv;

			if (dco < dco_min_freq || dco > dco_max_freq)
				continue;

			if (div2 >= 2) {
				/*
				 * Note: a_divratio not matching TGL BSpec
				 * algorithm but matching hardcoded values and
				 * working on HW for DP alt-mode at least
				 */
				a_divratio = is_dp ? 10 : 5;
				tlinedrv = is_dkl ? 1 : 2;
			} else {
				a_divratio = 5;
				tlinedrv = 0;
			}
			inputsel = is_dp ? 0 : 1;

			switch (div1) {
			default:
				MISSING_CASE(div1);
				fallthrough;
			case 2:
				hsdiv = MG_CLKTOP2_HSCLKCTL_HSDIV_RATIO_2;
				break;
			case 3:
				hsdiv = MG_CLKTOP2_HSCLKCTL_HSDIV_RATIO_3;
				break;
			case 5:
				hsdiv = MG_CLKTOP2_HSCLKCTL_HSDIV_RATIO_5;
				break;
			case 7:
				hsdiv = MG_CLKTOP2_HSCLKCTL_HSDIV_RATIO_7;
				break;
			}

			*target_dco_khz = dco;

			hw_state->mg_refclkin_ctl = MG_REFCLKIN_CTL_OD_2_MUX(1);

			hw_state->mg_clktop2_coreclkctl1 =
				MG_CLKTOP2_CORECLKCTL1_A_DIVRATIO(a_divratio);

			hw_state->mg_clktop2_hsclkctl =
				MG_CLKTOP2_HSCLKCTL_TLINEDRV_CLKSEL(tlinedrv) |
				MG_CLKTOP2_HSCLKCTL_CORE_INPUTSEL(inputsel) |
				hsdiv |
				MG_CLKTOP2_HSCLKCTL_DSDIV_RATIO(div2);

			return 0;
		}
	}

	return -EINVAL;
}

/*
 * The specification for this function uses real numbers, so the math had to be
 * adapted to integer-only calculation, that's why it looks so different.
 */
static int icl_calc_mg_pll_state(struct intel_crtc_state *crtc_state,
				 struct intel_dpll_hw_state *dpll_hw_state)
{
	struct drm_i915_private *i915 = to_i915(crtc_state->uapi.crtc->dev);
<<<<<<< HEAD
=======
	struct icl_dpll_hw_state *hw_state = &dpll_hw_state->icl;
>>>>>>> 0c383648
	int refclk_khz = i915->display.dpll.ref_clks.nssc;
	int clock = crtc_state->port_clock;
	u32 dco_khz, m1div, m2div_int, m2div_rem, m2div_frac;
	u32 iref_ndiv, iref_trim, iref_pulse_w;
	u32 prop_coeff, int_coeff;
	u32 tdc_targetcnt, feedfwgain;
	u64 ssc_stepsize, ssc_steplen, ssc_steplog;
	u64 tmp;
	bool use_ssc = false;
	bool is_dp = !intel_crtc_has_type(crtc_state, INTEL_OUTPUT_HDMI);
	bool is_dkl = DISPLAY_VER(i915) >= 12;
	int ret;

	ret = icl_mg_pll_find_divisors(clock, is_dp, use_ssc, &dco_khz,
				       hw_state, is_dkl);
	if (ret)
		return ret;

	m1div = 2;
	m2div_int = dco_khz / (refclk_khz * m1div);
	if (m2div_int > 255) {
		if (!is_dkl) {
			m1div = 4;
			m2div_int = dco_khz / (refclk_khz * m1div);
		}

		if (m2div_int > 255)
			return -EINVAL;
	}
	m2div_rem = dco_khz % (refclk_khz * m1div);

	tmp = (u64)m2div_rem * (1 << 22);
	do_div(tmp, refclk_khz * m1div);
	m2div_frac = tmp;

	switch (refclk_khz) {
	case 19200:
		iref_ndiv = 1;
		iref_trim = 28;
		iref_pulse_w = 1;
		break;
	case 24000:
		iref_ndiv = 1;
		iref_trim = 25;
		iref_pulse_w = 2;
		break;
	case 38400:
		iref_ndiv = 2;
		iref_trim = 28;
		iref_pulse_w = 1;
		break;
	default:
		MISSING_CASE(refclk_khz);
		return -EINVAL;
	}

	/*
	 * tdc_res = 0.000003
	 * tdc_targetcnt = int(2 / (tdc_res * 8 * 50 * 1.1) / refclk_mhz + 0.5)
	 *
	 * The multiplication by 1000 is due to refclk MHz to KHz conversion. It
	 * was supposed to be a division, but we rearranged the operations of
	 * the formula to avoid early divisions so we don't multiply the
	 * rounding errors.
	 *
	 * 0.000003 * 8 * 50 * 1.1 = 0.00132, also known as 132 / 100000, which
	 * we also rearrange to work with integers.
	 *
	 * The 0.5 transformed to 5 results in a multiplication by 10 and the
	 * last division by 10.
	 */
	tdc_targetcnt = (2 * 1000 * 100000 * 10 / (132 * refclk_khz) + 5) / 10;

	/*
	 * Here we divide dco_khz by 10 in order to allow the dividend to fit in
	 * 32 bits. That's not a problem since we round the division down
	 * anyway.
	 */
	feedfwgain = (use_ssc || m2div_rem > 0) ?
		m1div * 1000000 * 100 / (dco_khz * 3 / 10) : 0;

	if (dco_khz >= 9000000) {
		prop_coeff = 5;
		int_coeff = 10;
	} else {
		prop_coeff = 4;
		int_coeff = 8;
	}

	if (use_ssc) {
		tmp = mul_u32_u32(dco_khz, 47 * 32);
		do_div(tmp, refclk_khz * m1div * 10000);
		ssc_stepsize = tmp;

		tmp = mul_u32_u32(dco_khz, 1000);
		ssc_steplen = DIV_ROUND_UP_ULL(tmp, 32 * 2 * 32);
	} else {
		ssc_stepsize = 0;
		ssc_steplen = 0;
	}
	ssc_steplog = 4;

	/* write pll_state calculations */
	if (is_dkl) {
		hw_state->mg_pll_div0 = DKL_PLL_DIV0_INTEG_COEFF(int_coeff) |
					 DKL_PLL_DIV0_PROP_COEFF(prop_coeff) |
					 DKL_PLL_DIV0_FBPREDIV(m1div) |
					 DKL_PLL_DIV0_FBDIV_INT(m2div_int);
		if (i915->display.vbt.override_afc_startup) {
			u8 val = i915->display.vbt.override_afc_startup_val;

			hw_state->mg_pll_div0 |= DKL_PLL_DIV0_AFC_STARTUP(val);
		}

		hw_state->mg_pll_div1 = DKL_PLL_DIV1_IREF_TRIM(iref_trim) |
					 DKL_PLL_DIV1_TDC_TARGET_CNT(tdc_targetcnt);

		hw_state->mg_pll_ssc = DKL_PLL_SSC_IREF_NDIV_RATIO(iref_ndiv) |
					DKL_PLL_SSC_STEP_LEN(ssc_steplen) |
					DKL_PLL_SSC_STEP_NUM(ssc_steplog) |
					(use_ssc ? DKL_PLL_SSC_EN : 0);

		hw_state->mg_pll_bias = (m2div_frac ? DKL_PLL_BIAS_FRAC_EN_H : 0) |
					  DKL_PLL_BIAS_FBDIV_FRAC(m2div_frac);

		hw_state->mg_pll_tdc_coldst_bias =
				DKL_PLL_TDC_SSC_STEP_SIZE(ssc_stepsize) |
				DKL_PLL_TDC_FEED_FWD_GAIN(feedfwgain);

	} else {
		hw_state->mg_pll_div0 =
			(m2div_rem > 0 ? MG_PLL_DIV0_FRACNEN_H : 0) |
			MG_PLL_DIV0_FBDIV_FRAC(m2div_frac) |
			MG_PLL_DIV0_FBDIV_INT(m2div_int);

		hw_state->mg_pll_div1 =
			MG_PLL_DIV1_IREF_NDIVRATIO(iref_ndiv) |
			MG_PLL_DIV1_DITHER_DIV_2 |
			MG_PLL_DIV1_NDIVRATIO(1) |
			MG_PLL_DIV1_FBPREDIV(m1div);

		hw_state->mg_pll_lf =
			MG_PLL_LF_TDCTARGETCNT(tdc_targetcnt) |
			MG_PLL_LF_AFCCNTSEL_512 |
			MG_PLL_LF_GAINCTRL(1) |
			MG_PLL_LF_INT_COEFF(int_coeff) |
			MG_PLL_LF_PROP_COEFF(prop_coeff);

		hw_state->mg_pll_frac_lock =
			MG_PLL_FRAC_LOCK_TRUELOCK_CRIT_32 |
			MG_PLL_FRAC_LOCK_EARLYLOCK_CRIT_32 |
			MG_PLL_FRAC_LOCK_LOCKTHRESH(10) |
			MG_PLL_FRAC_LOCK_DCODITHEREN |
			MG_PLL_FRAC_LOCK_FEEDFWRDGAIN(feedfwgain);
		if (use_ssc || m2div_rem > 0)
			hw_state->mg_pll_frac_lock |=
				MG_PLL_FRAC_LOCK_FEEDFWRDCAL_EN;

		hw_state->mg_pll_ssc =
			(use_ssc ? MG_PLL_SSC_EN : 0) |
			MG_PLL_SSC_TYPE(2) |
			MG_PLL_SSC_STEPLENGTH(ssc_steplen) |
			MG_PLL_SSC_STEPNUM(ssc_steplog) |
			MG_PLL_SSC_FLLEN |
			MG_PLL_SSC_STEPSIZE(ssc_stepsize);

		hw_state->mg_pll_tdc_coldst_bias =
			MG_PLL_TDC_COLDST_COLDSTART |
			MG_PLL_TDC_COLDST_IREFINT_EN |
			MG_PLL_TDC_COLDST_REFBIAS_START_PULSE_W(iref_pulse_w) |
			MG_PLL_TDC_TDCOVCCORR_EN |
			MG_PLL_TDC_TDCSEL(3);

		hw_state->mg_pll_bias =
			MG_PLL_BIAS_BIAS_GB_SEL(3) |
			MG_PLL_BIAS_INIT_DCOAMP(0x3F) |
			MG_PLL_BIAS_BIAS_BONUS(10) |
			MG_PLL_BIAS_BIASCAL_EN |
			MG_PLL_BIAS_CTRIM(12) |
			MG_PLL_BIAS_VREF_RDAC(4) |
			MG_PLL_BIAS_IREFTRIM(iref_trim);

		if (refclk_khz == 38400) {
			hw_state->mg_pll_tdc_coldst_bias_mask =
				MG_PLL_TDC_COLDST_COLDSTART;
			hw_state->mg_pll_bias_mask = 0;
		} else {
			hw_state->mg_pll_tdc_coldst_bias_mask = -1U;
			hw_state->mg_pll_bias_mask = -1U;
		}

		hw_state->mg_pll_tdc_coldst_bias &=
			hw_state->mg_pll_tdc_coldst_bias_mask;
		hw_state->mg_pll_bias &= hw_state->mg_pll_bias_mask;
	}

	return 0;
}

static int icl_ddi_mg_pll_get_freq(struct drm_i915_private *i915,
				   const struct intel_shared_dpll *pll,
				   const struct intel_dpll_hw_state *dpll_hw_state)
{
	const struct icl_dpll_hw_state *hw_state = &dpll_hw_state->icl;
	u32 m1, m2_int, m2_frac, div1, div2, ref_clock;
	u64 tmp;

	ref_clock = i915->display.dpll.ref_clks.nssc;

	if (DISPLAY_VER(i915) >= 12) {
<<<<<<< HEAD
		m1 = pll_state->mg_pll_div0 & DKL_PLL_DIV0_FBPREDIV_MASK;
=======
		m1 = hw_state->mg_pll_div0 & DKL_PLL_DIV0_FBPREDIV_MASK;
>>>>>>> 0c383648
		m1 = m1 >> DKL_PLL_DIV0_FBPREDIV_SHIFT;
		m2_int = hw_state->mg_pll_div0 & DKL_PLL_DIV0_FBDIV_INT_MASK;

		if (hw_state->mg_pll_bias & DKL_PLL_BIAS_FRAC_EN_H) {
			m2_frac = hw_state->mg_pll_bias &
				  DKL_PLL_BIAS_FBDIV_FRAC_MASK;
			m2_frac = m2_frac >> DKL_PLL_BIAS_FBDIV_SHIFT;
		} else {
			m2_frac = 0;
		}
	} else {
		m1 = hw_state->mg_pll_div1 & MG_PLL_DIV1_FBPREDIV_MASK;
		m2_int = hw_state->mg_pll_div0 & MG_PLL_DIV0_FBDIV_INT_MASK;

		if (hw_state->mg_pll_div0 & MG_PLL_DIV0_FRACNEN_H) {
			m2_frac = hw_state->mg_pll_div0 &
				  MG_PLL_DIV0_FBDIV_FRAC_MASK;
			m2_frac = m2_frac >> MG_PLL_DIV0_FBDIV_FRAC_SHIFT;
		} else {
			m2_frac = 0;
		}
	}

	switch (hw_state->mg_clktop2_hsclkctl &
		MG_CLKTOP2_HSCLKCTL_HSDIV_RATIO_MASK) {
	case MG_CLKTOP2_HSCLKCTL_HSDIV_RATIO_2:
		div1 = 2;
		break;
	case MG_CLKTOP2_HSCLKCTL_HSDIV_RATIO_3:
		div1 = 3;
		break;
	case MG_CLKTOP2_HSCLKCTL_HSDIV_RATIO_5:
		div1 = 5;
		break;
	case MG_CLKTOP2_HSCLKCTL_HSDIV_RATIO_7:
		div1 = 7;
		break;
	default:
		MISSING_CASE(hw_state->mg_clktop2_hsclkctl);
		return 0;
	}

	div2 = (hw_state->mg_clktop2_hsclkctl &
		MG_CLKTOP2_HSCLKCTL_DSDIV_RATIO_MASK) >>
		MG_CLKTOP2_HSCLKCTL_DSDIV_RATIO_SHIFT;

	/* div2 value of 0 is same as 1 means no div */
	if (div2 == 0)
		div2 = 1;

	/*
	 * Adjust the original formula to delay the division by 2^22 in order to
	 * minimize possible rounding errors.
	 */
	tmp = (u64)m1 * m2_int * ref_clock +
	      (((u64)m1 * m2_frac * ref_clock) >> 22);
	tmp = div_u64(tmp, 5 * div1 * div2);

	return tmp;
}

/**
 * icl_set_active_port_dpll - select the active port DPLL for a given CRTC
 * @crtc_state: state for the CRTC to select the DPLL for
 * @port_dpll_id: the active @port_dpll_id to select
 *
 * Select the given @port_dpll_id instance from the DPLLs reserved for the
 * CRTC.
 */
void icl_set_active_port_dpll(struct intel_crtc_state *crtc_state,
			      enum icl_port_dpll_id port_dpll_id)
{
	struct icl_port_dpll *port_dpll =
		&crtc_state->icl_port_dplls[port_dpll_id];

	crtc_state->shared_dpll = port_dpll->pll;
	crtc_state->dpll_hw_state = port_dpll->hw_state;
}

static void icl_update_active_dpll(struct intel_atomic_state *state,
				   struct intel_crtc *crtc,
				   struct intel_encoder *encoder)
{
	struct intel_crtc_state *crtc_state =
		intel_atomic_get_new_crtc_state(state, crtc);
	struct intel_digital_port *primary_port;
	enum icl_port_dpll_id port_dpll_id = ICL_PORT_DPLL_DEFAULT;

	primary_port = encoder->type == INTEL_OUTPUT_DP_MST ?
		enc_to_mst(encoder)->primary :
		enc_to_dig_port(encoder);

	if (primary_port &&
	    (intel_tc_port_in_dp_alt_mode(primary_port) ||
	     intel_tc_port_in_legacy_mode(primary_port)))
		port_dpll_id = ICL_PORT_DPLL_MG_PHY;

	icl_set_active_port_dpll(crtc_state, port_dpll_id);
}

static int icl_compute_combo_phy_dpll(struct intel_atomic_state *state,
				      struct intel_crtc *crtc)
{
	struct drm_i915_private *i915 = to_i915(crtc->base.dev);
	struct intel_crtc_state *crtc_state =
		intel_atomic_get_new_crtc_state(state, crtc);
	struct icl_port_dpll *port_dpll =
		&crtc_state->icl_port_dplls[ICL_PORT_DPLL_DEFAULT];
	struct skl_wrpll_params pll_params = {};
	int ret;

	if (intel_crtc_has_type(crtc_state, INTEL_OUTPUT_HDMI) ||
	    intel_crtc_has_type(crtc_state, INTEL_OUTPUT_DSI))
		ret = icl_calc_wrpll(crtc_state, &pll_params);
	else
		ret = icl_calc_dp_combo_pll(crtc_state, &pll_params);

	if (ret)
		return ret;

	icl_calc_dpll_state(i915, &pll_params, &port_dpll->hw_state);

	/* this is mainly for the fastset check */
	icl_set_active_port_dpll(crtc_state, ICL_PORT_DPLL_DEFAULT);

	crtc_state->port_clock = icl_ddi_combo_pll_get_freq(i915, NULL,
							    &port_dpll->hw_state);

	return 0;
}

static int icl_get_combo_phy_dpll(struct intel_atomic_state *state,
				  struct intel_crtc *crtc,
				  struct intel_encoder *encoder)
{
	struct drm_i915_private *i915 = to_i915(crtc->base.dev);
	struct intel_crtc_state *crtc_state =
		intel_atomic_get_new_crtc_state(state, crtc);
	struct icl_port_dpll *port_dpll =
		&crtc_state->icl_port_dplls[ICL_PORT_DPLL_DEFAULT];
	enum port port = encoder->port;
	unsigned long dpll_mask;

	if (IS_ALDERLAKE_S(i915)) {
		dpll_mask =
			BIT(DPLL_ID_DG1_DPLL3) |
			BIT(DPLL_ID_DG1_DPLL2) |
			BIT(DPLL_ID_ICL_DPLL1) |
			BIT(DPLL_ID_ICL_DPLL0);
	} else if (IS_DG1(i915)) {
		if (port == PORT_D || port == PORT_E) {
			dpll_mask =
				BIT(DPLL_ID_DG1_DPLL2) |
				BIT(DPLL_ID_DG1_DPLL3);
		} else {
			dpll_mask =
				BIT(DPLL_ID_DG1_DPLL0) |
				BIT(DPLL_ID_DG1_DPLL1);
		}
	} else if (IS_ROCKETLAKE(i915)) {
		dpll_mask =
			BIT(DPLL_ID_EHL_DPLL4) |
			BIT(DPLL_ID_ICL_DPLL1) |
			BIT(DPLL_ID_ICL_DPLL0);
	} else if ((IS_JASPERLAKE(i915) || IS_ELKHARTLAKE(i915)) &&
		   port != PORT_A) {
		dpll_mask =
			BIT(DPLL_ID_EHL_DPLL4) |
			BIT(DPLL_ID_ICL_DPLL1) |
			BIT(DPLL_ID_ICL_DPLL0);
	} else {
		dpll_mask = BIT(DPLL_ID_ICL_DPLL1) | BIT(DPLL_ID_ICL_DPLL0);
	}

	/* Eliminate DPLLs from consideration if reserved by HTI */
	dpll_mask &= ~intel_hti_dpll_mask(i915);

	port_dpll->pll = intel_find_shared_dpll(state, crtc,
						&port_dpll->hw_state,
						dpll_mask);
	if (!port_dpll->pll)
		return -EINVAL;

	intel_reference_shared_dpll(state, crtc,
				    port_dpll->pll, &port_dpll->hw_state);

	icl_update_active_dpll(state, crtc, encoder);

	return 0;
}

static int icl_compute_tc_phy_dplls(struct intel_atomic_state *state,
				    struct intel_crtc *crtc)
{
	struct drm_i915_private *i915 = to_i915(state->base.dev);
	struct intel_crtc_state *crtc_state =
		intel_atomic_get_new_crtc_state(state, crtc);
	const struct intel_crtc_state *old_crtc_state =
		intel_atomic_get_old_crtc_state(state, crtc);
	struct icl_port_dpll *port_dpll =
		&crtc_state->icl_port_dplls[ICL_PORT_DPLL_DEFAULT];
	struct skl_wrpll_params pll_params = {};
	int ret;

	port_dpll = &crtc_state->icl_port_dplls[ICL_PORT_DPLL_DEFAULT];
	ret = icl_calc_tbt_pll(crtc_state, &pll_params);
	if (ret)
		return ret;

	icl_calc_dpll_state(i915, &pll_params, &port_dpll->hw_state);

	port_dpll = &crtc_state->icl_port_dplls[ICL_PORT_DPLL_MG_PHY];
	ret = icl_calc_mg_pll_state(crtc_state, &port_dpll->hw_state);
	if (ret)
		return ret;

	/* this is mainly for the fastset check */
	if (old_crtc_state->shared_dpll &&
	    old_crtc_state->shared_dpll->info->id == DPLL_ID_ICL_TBTPLL)
		icl_set_active_port_dpll(crtc_state, ICL_PORT_DPLL_DEFAULT);
	else
		icl_set_active_port_dpll(crtc_state, ICL_PORT_DPLL_MG_PHY);

	crtc_state->port_clock = icl_ddi_mg_pll_get_freq(i915, NULL,
							 &port_dpll->hw_state);

	return 0;
}

static int icl_get_tc_phy_dplls(struct intel_atomic_state *state,
				struct intel_crtc *crtc,
				struct intel_encoder *encoder)
{
<<<<<<< HEAD
	struct drm_i915_private *i915 = to_i915(state->base.dev);
=======
>>>>>>> 0c383648
	struct intel_crtc_state *crtc_state =
		intel_atomic_get_new_crtc_state(state, crtc);
	struct icl_port_dpll *port_dpll =
		&crtc_state->icl_port_dplls[ICL_PORT_DPLL_DEFAULT];
	enum intel_dpll_id dpll_id;
	int ret;

	port_dpll = &crtc_state->icl_port_dplls[ICL_PORT_DPLL_DEFAULT];
	port_dpll->pll = intel_find_shared_dpll(state, crtc,
						&port_dpll->hw_state,
						BIT(DPLL_ID_ICL_TBTPLL));
	if (!port_dpll->pll)
		return -EINVAL;
	intel_reference_shared_dpll(state, crtc,
				    port_dpll->pll, &port_dpll->hw_state);


	port_dpll = &crtc_state->icl_port_dplls[ICL_PORT_DPLL_MG_PHY];
<<<<<<< HEAD
	dpll_id = icl_tc_port_to_pll_id(intel_port_to_tc(i915,
							 encoder->port));
=======
	dpll_id = icl_tc_port_to_pll_id(intel_encoder_to_tc(encoder));
>>>>>>> 0c383648
	port_dpll->pll = intel_find_shared_dpll(state, crtc,
						&port_dpll->hw_state,
						BIT(dpll_id));
	if (!port_dpll->pll) {
		ret = -EINVAL;
		goto err_unreference_tbt_pll;
	}
	intel_reference_shared_dpll(state, crtc,
				    port_dpll->pll, &port_dpll->hw_state);

	icl_update_active_dpll(state, crtc, encoder);

	return 0;

err_unreference_tbt_pll:
	port_dpll = &crtc_state->icl_port_dplls[ICL_PORT_DPLL_DEFAULT];
	intel_unreference_shared_dpll(state, crtc, port_dpll->pll);

	return ret;
}

static int icl_compute_dplls(struct intel_atomic_state *state,
			     struct intel_crtc *crtc,
			     struct intel_encoder *encoder)
{
<<<<<<< HEAD
	struct drm_i915_private *i915 = to_i915(state->base.dev);
	enum phy phy = intel_port_to_phy(i915, encoder->port);

	if (intel_phy_is_combo(i915, phy))
		return icl_compute_combo_phy_dpll(state, crtc);
	else if (intel_phy_is_tc(i915, phy))
=======
	if (intel_encoder_is_combo(encoder))
		return icl_compute_combo_phy_dpll(state, crtc);
	else if (intel_encoder_is_tc(encoder))
>>>>>>> 0c383648
		return icl_compute_tc_phy_dplls(state, crtc);

	MISSING_CASE(encoder->port);

	return 0;
}

static int icl_get_dplls(struct intel_atomic_state *state,
			 struct intel_crtc *crtc,
			 struct intel_encoder *encoder)
{
<<<<<<< HEAD
	struct drm_i915_private *i915 = to_i915(state->base.dev);
	enum phy phy = intel_port_to_phy(i915, encoder->port);

	if (intel_phy_is_combo(i915, phy))
		return icl_get_combo_phy_dpll(state, crtc, encoder);
	else if (intel_phy_is_tc(i915, phy))
=======
	if (intel_encoder_is_combo(encoder))
		return icl_get_combo_phy_dpll(state, crtc, encoder);
	else if (intel_encoder_is_tc(encoder))
>>>>>>> 0c383648
		return icl_get_tc_phy_dplls(state, crtc, encoder);

	MISSING_CASE(encoder->port);

	return -EINVAL;
}

static void icl_put_dplls(struct intel_atomic_state *state,
			  struct intel_crtc *crtc)
{
	const struct intel_crtc_state *old_crtc_state =
		intel_atomic_get_old_crtc_state(state, crtc);
	struct intel_crtc_state *new_crtc_state =
		intel_atomic_get_new_crtc_state(state, crtc);
	enum icl_port_dpll_id id;

	new_crtc_state->shared_dpll = NULL;

	for (id = ICL_PORT_DPLL_DEFAULT; id < ICL_PORT_DPLL_COUNT; id++) {
		const struct icl_port_dpll *old_port_dpll =
			&old_crtc_state->icl_port_dplls[id];
		struct icl_port_dpll *new_port_dpll =
			&new_crtc_state->icl_port_dplls[id];

		new_port_dpll->pll = NULL;

		if (!old_port_dpll->pll)
			continue;

		intel_unreference_shared_dpll(state, crtc, old_port_dpll->pll);
	}
}

static bool mg_pll_get_hw_state(struct drm_i915_private *i915,
				struct intel_shared_dpll *pll,
				struct intel_dpll_hw_state *dpll_hw_state)
{
	struct icl_dpll_hw_state *hw_state = &dpll_hw_state->icl;
	const enum intel_dpll_id id = pll->info->id;
	enum tc_port tc_port = icl_pll_id_to_tc_port(id);
	intel_wakeref_t wakeref;
	bool ret = false;
	u32 val;

	i915_reg_t enable_reg = intel_tc_pll_enable_reg(i915, pll);

	wakeref = intel_display_power_get_if_enabled(i915,
						     POWER_DOMAIN_DISPLAY_CORE);
	if (!wakeref)
		return false;

	val = intel_de_read(i915, enable_reg);
	if (!(val & PLL_ENABLE))
		goto out;

	hw_state->mg_refclkin_ctl = intel_de_read(i915,
						  MG_REFCLKIN_CTL(tc_port));
	hw_state->mg_refclkin_ctl &= MG_REFCLKIN_CTL_OD_2_MUX_MASK;

	hw_state->mg_clktop2_coreclkctl1 =
		intel_de_read(i915, MG_CLKTOP2_CORECLKCTL1(tc_port));
	hw_state->mg_clktop2_coreclkctl1 &=
		MG_CLKTOP2_CORECLKCTL1_A_DIVRATIO_MASK;

	hw_state->mg_clktop2_hsclkctl =
		intel_de_read(i915, MG_CLKTOP2_HSCLKCTL(tc_port));
	hw_state->mg_clktop2_hsclkctl &=
		MG_CLKTOP2_HSCLKCTL_TLINEDRV_CLKSEL_MASK |
		MG_CLKTOP2_HSCLKCTL_CORE_INPUTSEL_MASK |
		MG_CLKTOP2_HSCLKCTL_HSDIV_RATIO_MASK |
		MG_CLKTOP2_HSCLKCTL_DSDIV_RATIO_MASK;

	hw_state->mg_pll_div0 = intel_de_read(i915, MG_PLL_DIV0(tc_port));
	hw_state->mg_pll_div1 = intel_de_read(i915, MG_PLL_DIV1(tc_port));
	hw_state->mg_pll_lf = intel_de_read(i915, MG_PLL_LF(tc_port));
	hw_state->mg_pll_frac_lock = intel_de_read(i915,
						   MG_PLL_FRAC_LOCK(tc_port));
	hw_state->mg_pll_ssc = intel_de_read(i915, MG_PLL_SSC(tc_port));

	hw_state->mg_pll_bias = intel_de_read(i915, MG_PLL_BIAS(tc_port));
	hw_state->mg_pll_tdc_coldst_bias =
		intel_de_read(i915, MG_PLL_TDC_COLDST_BIAS(tc_port));

	if (i915->display.dpll.ref_clks.nssc == 38400) {
		hw_state->mg_pll_tdc_coldst_bias_mask = MG_PLL_TDC_COLDST_COLDSTART;
		hw_state->mg_pll_bias_mask = 0;
	} else {
		hw_state->mg_pll_tdc_coldst_bias_mask = -1U;
		hw_state->mg_pll_bias_mask = -1U;
	}

	hw_state->mg_pll_tdc_coldst_bias &= hw_state->mg_pll_tdc_coldst_bias_mask;
	hw_state->mg_pll_bias &= hw_state->mg_pll_bias_mask;

	ret = true;
out:
	intel_display_power_put(i915, POWER_DOMAIN_DISPLAY_CORE, wakeref);
	return ret;
}

static bool dkl_pll_get_hw_state(struct drm_i915_private *i915,
				 struct intel_shared_dpll *pll,
				 struct intel_dpll_hw_state *dpll_hw_state)
{
	struct icl_dpll_hw_state *hw_state = &dpll_hw_state->icl;
	const enum intel_dpll_id id = pll->info->id;
	enum tc_port tc_port = icl_pll_id_to_tc_port(id);
	intel_wakeref_t wakeref;
	bool ret = false;
	u32 val;

	wakeref = intel_display_power_get_if_enabled(i915,
						     POWER_DOMAIN_DISPLAY_CORE);
	if (!wakeref)
		return false;

	val = intel_de_read(i915, intel_tc_pll_enable_reg(i915, pll));
	if (!(val & PLL_ENABLE))
		goto out;

	/*
	 * All registers read here have the same HIP_INDEX_REG even though
	 * they are on different building blocks
	 */
	hw_state->mg_refclkin_ctl = intel_dkl_phy_read(i915,
						       DKL_REFCLKIN_CTL(tc_port));
	hw_state->mg_refclkin_ctl &= MG_REFCLKIN_CTL_OD_2_MUX_MASK;

	hw_state->mg_clktop2_hsclkctl =
		intel_dkl_phy_read(i915, DKL_CLKTOP2_HSCLKCTL(tc_port));
	hw_state->mg_clktop2_hsclkctl &=
		MG_CLKTOP2_HSCLKCTL_TLINEDRV_CLKSEL_MASK |
		MG_CLKTOP2_HSCLKCTL_CORE_INPUTSEL_MASK |
		MG_CLKTOP2_HSCLKCTL_HSDIV_RATIO_MASK |
		MG_CLKTOP2_HSCLKCTL_DSDIV_RATIO_MASK;

	hw_state->mg_clktop2_coreclkctl1 =
		intel_dkl_phy_read(i915, DKL_CLKTOP2_CORECLKCTL1(tc_port));
	hw_state->mg_clktop2_coreclkctl1 &=
		MG_CLKTOP2_CORECLKCTL1_A_DIVRATIO_MASK;

	hw_state->mg_pll_div0 = intel_dkl_phy_read(i915, DKL_PLL_DIV0(tc_port));
	val = DKL_PLL_DIV0_MASK;
	if (i915->display.vbt.override_afc_startup)
		val |= DKL_PLL_DIV0_AFC_STARTUP_MASK;
	hw_state->mg_pll_div0 &= val;

	hw_state->mg_pll_div1 = intel_dkl_phy_read(i915, DKL_PLL_DIV1(tc_port));
	hw_state->mg_pll_div1 &= (DKL_PLL_DIV1_IREF_TRIM_MASK |
				  DKL_PLL_DIV1_TDC_TARGET_CNT_MASK);

	hw_state->mg_pll_ssc = intel_dkl_phy_read(i915, DKL_PLL_SSC(tc_port));
	hw_state->mg_pll_ssc &= (DKL_PLL_SSC_IREF_NDIV_RATIO_MASK |
				 DKL_PLL_SSC_STEP_LEN_MASK |
				 DKL_PLL_SSC_STEP_NUM_MASK |
				 DKL_PLL_SSC_EN);

	hw_state->mg_pll_bias = intel_dkl_phy_read(i915, DKL_PLL_BIAS(tc_port));
	hw_state->mg_pll_bias &= (DKL_PLL_BIAS_FRAC_EN_H |
				  DKL_PLL_BIAS_FBDIV_FRAC_MASK);

	hw_state->mg_pll_tdc_coldst_bias =
		intel_dkl_phy_read(i915, DKL_PLL_TDC_COLDST_BIAS(tc_port));
	hw_state->mg_pll_tdc_coldst_bias &= (DKL_PLL_TDC_SSC_STEP_SIZE_MASK |
					     DKL_PLL_TDC_FEED_FWD_GAIN_MASK);

	ret = true;
out:
	intel_display_power_put(i915, POWER_DOMAIN_DISPLAY_CORE, wakeref);
	return ret;
}

static bool icl_pll_get_hw_state(struct drm_i915_private *i915,
				 struct intel_shared_dpll *pll,
				 struct intel_dpll_hw_state *dpll_hw_state,
				 i915_reg_t enable_reg)
{
	struct icl_dpll_hw_state *hw_state = &dpll_hw_state->icl;
	const enum intel_dpll_id id = pll->info->id;
	intel_wakeref_t wakeref;
	bool ret = false;
	u32 val;

	wakeref = intel_display_power_get_if_enabled(i915,
						     POWER_DOMAIN_DISPLAY_CORE);
	if (!wakeref)
		return false;

	val = intel_de_read(i915, enable_reg);
	if (!(val & PLL_ENABLE))
		goto out;

	if (IS_ALDERLAKE_S(i915)) {
		hw_state->cfgcr0 = intel_de_read(i915, ADLS_DPLL_CFGCR0(id));
		hw_state->cfgcr1 = intel_de_read(i915, ADLS_DPLL_CFGCR1(id));
	} else if (IS_DG1(i915)) {
		hw_state->cfgcr0 = intel_de_read(i915, DG1_DPLL_CFGCR0(id));
		hw_state->cfgcr1 = intel_de_read(i915, DG1_DPLL_CFGCR1(id));
	} else if (IS_ROCKETLAKE(i915)) {
		hw_state->cfgcr0 = intel_de_read(i915,
						 RKL_DPLL_CFGCR0(id));
		hw_state->cfgcr1 = intel_de_read(i915,
						 RKL_DPLL_CFGCR1(id));
	} else if (DISPLAY_VER(i915) >= 12) {
		hw_state->cfgcr0 = intel_de_read(i915,
						 TGL_DPLL_CFGCR0(id));
		hw_state->cfgcr1 = intel_de_read(i915,
						 TGL_DPLL_CFGCR1(id));
		if (i915->display.vbt.override_afc_startup) {
			hw_state->div0 = intel_de_read(i915, TGL_DPLL0_DIV0(id));
			hw_state->div0 &= TGL_DPLL0_DIV0_AFC_STARTUP_MASK;
		}
	} else {
		if ((IS_JASPERLAKE(i915) || IS_ELKHARTLAKE(i915)) &&
		    id == DPLL_ID_EHL_DPLL4) {
			hw_state->cfgcr0 = intel_de_read(i915,
							 ICL_DPLL_CFGCR0(4));
			hw_state->cfgcr1 = intel_de_read(i915,
							 ICL_DPLL_CFGCR1(4));
		} else {
			hw_state->cfgcr0 = intel_de_read(i915,
							 ICL_DPLL_CFGCR0(id));
			hw_state->cfgcr1 = intel_de_read(i915,
							 ICL_DPLL_CFGCR1(id));
		}
	}

	ret = true;
out:
	intel_display_power_put(i915, POWER_DOMAIN_DISPLAY_CORE, wakeref);
	return ret;
}

static bool combo_pll_get_hw_state(struct drm_i915_private *i915,
				   struct intel_shared_dpll *pll,
				   struct intel_dpll_hw_state *dpll_hw_state)
{
	i915_reg_t enable_reg = intel_combo_pll_enable_reg(i915, pll);

<<<<<<< HEAD
	return icl_pll_get_hw_state(i915, pll, hw_state, enable_reg);
=======
	return icl_pll_get_hw_state(i915, pll, dpll_hw_state, enable_reg);
>>>>>>> 0c383648
}

static bool tbt_pll_get_hw_state(struct drm_i915_private *i915,
				 struct intel_shared_dpll *pll,
				 struct intel_dpll_hw_state *dpll_hw_state)
{
<<<<<<< HEAD
	return icl_pll_get_hw_state(i915, pll, hw_state, TBT_PLL_ENABLE);
}

static void icl_dpll_write(struct drm_i915_private *i915,
			   struct intel_shared_dpll *pll)
=======
	return icl_pll_get_hw_state(i915, pll, dpll_hw_state, TBT_PLL_ENABLE);
}

static void icl_dpll_write(struct drm_i915_private *i915,
			   struct intel_shared_dpll *pll,
			   const struct icl_dpll_hw_state *hw_state)
>>>>>>> 0c383648
{
	const enum intel_dpll_id id = pll->info->id;
	i915_reg_t cfgcr0_reg, cfgcr1_reg, div0_reg = INVALID_MMIO_REG;

	if (IS_ALDERLAKE_S(i915)) {
		cfgcr0_reg = ADLS_DPLL_CFGCR0(id);
		cfgcr1_reg = ADLS_DPLL_CFGCR1(id);
	} else if (IS_DG1(i915)) {
		cfgcr0_reg = DG1_DPLL_CFGCR0(id);
		cfgcr1_reg = DG1_DPLL_CFGCR1(id);
	} else if (IS_ROCKETLAKE(i915)) {
		cfgcr0_reg = RKL_DPLL_CFGCR0(id);
		cfgcr1_reg = RKL_DPLL_CFGCR1(id);
	} else if (DISPLAY_VER(i915) >= 12) {
		cfgcr0_reg = TGL_DPLL_CFGCR0(id);
		cfgcr1_reg = TGL_DPLL_CFGCR1(id);
		div0_reg = TGL_DPLL0_DIV0(id);
	} else {
		if ((IS_JASPERLAKE(i915) || IS_ELKHARTLAKE(i915)) &&
		    id == DPLL_ID_EHL_DPLL4) {
			cfgcr0_reg = ICL_DPLL_CFGCR0(4);
			cfgcr1_reg = ICL_DPLL_CFGCR1(4);
		} else {
			cfgcr0_reg = ICL_DPLL_CFGCR0(id);
			cfgcr1_reg = ICL_DPLL_CFGCR1(id);
		}
	}

	intel_de_write(i915, cfgcr0_reg, hw_state->cfgcr0);
	intel_de_write(i915, cfgcr1_reg, hw_state->cfgcr1);
	drm_WARN_ON_ONCE(&i915->drm, i915->display.vbt.override_afc_startup &&
			 !i915_mmio_reg_valid(div0_reg));
	if (i915->display.vbt.override_afc_startup &&
	    i915_mmio_reg_valid(div0_reg))
		intel_de_rmw(i915, div0_reg,
			     TGL_DPLL0_DIV0_AFC_STARTUP_MASK, hw_state->div0);
	intel_de_posting_read(i915, cfgcr1_reg);
}

static void icl_mg_pll_write(struct drm_i915_private *i915,
<<<<<<< HEAD
			     struct intel_shared_dpll *pll)
=======
			     struct intel_shared_dpll *pll,
			     const struct icl_dpll_hw_state *hw_state)
>>>>>>> 0c383648
{
	enum tc_port tc_port = icl_pll_id_to_tc_port(pll->info->id);

	/*
	 * Some of the following registers have reserved fields, so program
	 * these with RMW based on a mask. The mask can be fixed or generated
	 * during the calc/readout phase if the mask depends on some other HW
	 * state like refclk, see icl_calc_mg_pll_state().
	 */
	intel_de_rmw(i915, MG_REFCLKIN_CTL(tc_port),
		     MG_REFCLKIN_CTL_OD_2_MUX_MASK, hw_state->mg_refclkin_ctl);

	intel_de_rmw(i915, MG_CLKTOP2_CORECLKCTL1(tc_port),
		     MG_CLKTOP2_CORECLKCTL1_A_DIVRATIO_MASK,
		     hw_state->mg_clktop2_coreclkctl1);

	intel_de_rmw(i915, MG_CLKTOP2_HSCLKCTL(tc_port),
		     MG_CLKTOP2_HSCLKCTL_TLINEDRV_CLKSEL_MASK |
		     MG_CLKTOP2_HSCLKCTL_CORE_INPUTSEL_MASK |
		     MG_CLKTOP2_HSCLKCTL_HSDIV_RATIO_MASK |
		     MG_CLKTOP2_HSCLKCTL_DSDIV_RATIO_MASK,
		     hw_state->mg_clktop2_hsclkctl);

	intel_de_write(i915, MG_PLL_DIV0(tc_port), hw_state->mg_pll_div0);
	intel_de_write(i915, MG_PLL_DIV1(tc_port), hw_state->mg_pll_div1);
	intel_de_write(i915, MG_PLL_LF(tc_port), hw_state->mg_pll_lf);
	intel_de_write(i915, MG_PLL_FRAC_LOCK(tc_port),
		       hw_state->mg_pll_frac_lock);
	intel_de_write(i915, MG_PLL_SSC(tc_port), hw_state->mg_pll_ssc);

	intel_de_rmw(i915, MG_PLL_BIAS(tc_port),
		     hw_state->mg_pll_bias_mask, hw_state->mg_pll_bias);

	intel_de_rmw(i915, MG_PLL_TDC_COLDST_BIAS(tc_port),
		     hw_state->mg_pll_tdc_coldst_bias_mask,
		     hw_state->mg_pll_tdc_coldst_bias);

	intel_de_posting_read(i915, MG_PLL_TDC_COLDST_BIAS(tc_port));
}

static void dkl_pll_write(struct drm_i915_private *i915,
<<<<<<< HEAD
			  struct intel_shared_dpll *pll)
=======
			  struct intel_shared_dpll *pll,
			  const struct icl_dpll_hw_state *hw_state)
>>>>>>> 0c383648
{
	enum tc_port tc_port = icl_pll_id_to_tc_port(pll->info->id);
	u32 val;

	/*
	 * All registers programmed here have the same HIP_INDEX_REG even
	 * though on different building block
	 */
	/* All the registers are RMW */
	val = intel_dkl_phy_read(i915, DKL_REFCLKIN_CTL(tc_port));
	val &= ~MG_REFCLKIN_CTL_OD_2_MUX_MASK;
	val |= hw_state->mg_refclkin_ctl;
	intel_dkl_phy_write(i915, DKL_REFCLKIN_CTL(tc_port), val);

	val = intel_dkl_phy_read(i915, DKL_CLKTOP2_CORECLKCTL1(tc_port));
	val &= ~MG_CLKTOP2_CORECLKCTL1_A_DIVRATIO_MASK;
	val |= hw_state->mg_clktop2_coreclkctl1;
	intel_dkl_phy_write(i915, DKL_CLKTOP2_CORECLKCTL1(tc_port), val);

	val = intel_dkl_phy_read(i915, DKL_CLKTOP2_HSCLKCTL(tc_port));
	val &= ~(MG_CLKTOP2_HSCLKCTL_TLINEDRV_CLKSEL_MASK |
		 MG_CLKTOP2_HSCLKCTL_CORE_INPUTSEL_MASK |
		 MG_CLKTOP2_HSCLKCTL_HSDIV_RATIO_MASK |
		 MG_CLKTOP2_HSCLKCTL_DSDIV_RATIO_MASK);
	val |= hw_state->mg_clktop2_hsclkctl;
	intel_dkl_phy_write(i915, DKL_CLKTOP2_HSCLKCTL(tc_port), val);

	val = DKL_PLL_DIV0_MASK;
	if (i915->display.vbt.override_afc_startup)
		val |= DKL_PLL_DIV0_AFC_STARTUP_MASK;
	intel_dkl_phy_rmw(i915, DKL_PLL_DIV0(tc_port), val,
			  hw_state->mg_pll_div0);

	val = intel_dkl_phy_read(i915, DKL_PLL_DIV1(tc_port));
	val &= ~(DKL_PLL_DIV1_IREF_TRIM_MASK |
		 DKL_PLL_DIV1_TDC_TARGET_CNT_MASK);
	val |= hw_state->mg_pll_div1;
	intel_dkl_phy_write(i915, DKL_PLL_DIV1(tc_port), val);

	val = intel_dkl_phy_read(i915, DKL_PLL_SSC(tc_port));
	val &= ~(DKL_PLL_SSC_IREF_NDIV_RATIO_MASK |
		 DKL_PLL_SSC_STEP_LEN_MASK |
		 DKL_PLL_SSC_STEP_NUM_MASK |
		 DKL_PLL_SSC_EN);
	val |= hw_state->mg_pll_ssc;
	intel_dkl_phy_write(i915, DKL_PLL_SSC(tc_port), val);

	val = intel_dkl_phy_read(i915, DKL_PLL_BIAS(tc_port));
	val &= ~(DKL_PLL_BIAS_FRAC_EN_H |
		 DKL_PLL_BIAS_FBDIV_FRAC_MASK);
	val |= hw_state->mg_pll_bias;
	intel_dkl_phy_write(i915, DKL_PLL_BIAS(tc_port), val);

	val = intel_dkl_phy_read(i915, DKL_PLL_TDC_COLDST_BIAS(tc_port));
	val &= ~(DKL_PLL_TDC_SSC_STEP_SIZE_MASK |
		 DKL_PLL_TDC_FEED_FWD_GAIN_MASK);
	val |= hw_state->mg_pll_tdc_coldst_bias;
	intel_dkl_phy_write(i915, DKL_PLL_TDC_COLDST_BIAS(tc_port), val);

	intel_dkl_phy_posting_read(i915, DKL_PLL_TDC_COLDST_BIAS(tc_port));
}

static void icl_pll_power_enable(struct drm_i915_private *i915,
				 struct intel_shared_dpll *pll,
				 i915_reg_t enable_reg)
{
	intel_de_rmw(i915, enable_reg, 0, PLL_POWER_ENABLE);

	/*
	 * The spec says we need to "wait" but it also says it should be
	 * immediate.
	 */
	if (intel_de_wait_for_set(i915, enable_reg, PLL_POWER_STATE, 1))
		drm_err(&i915->drm, "PLL %d Power not enabled\n",
			pll->info->id);
}

static void icl_pll_enable(struct drm_i915_private *i915,
			   struct intel_shared_dpll *pll,
			   i915_reg_t enable_reg)
{
	intel_de_rmw(i915, enable_reg, 0, PLL_ENABLE);

	/* Timeout is actually 600us. */
	if (intel_de_wait_for_set(i915, enable_reg, PLL_LOCK, 1))
		drm_err(&i915->drm, "PLL %d not locked\n", pll->info->id);
}

static void adlp_cmtg_clock_gating_wa(struct drm_i915_private *i915, struct intel_shared_dpll *pll)
{
	u32 val;

	if (!(IS_ALDERLAKE_P(i915) && IS_DISPLAY_STEP(i915, STEP_A0, STEP_B0)) ||
	    pll->info->id != DPLL_ID_ICL_DPLL0)
		return;
	/*
	 * Wa_16011069516:adl-p[a0]
	 *
	 * All CMTG regs are unreliable until CMTG clock gating is disabled,
	 * so we can only assume the default TRANS_CMTG_CHICKEN reg value and
	 * sanity check this assumption with a double read, which presumably
	 * returns the correct value even with clock gating on.
	 *
	 * Instead of the usual place for workarounds we apply this one here,
	 * since TRANS_CMTG_CHICKEN is only accessible while DPLL0 is enabled.
	 */
	val = intel_de_read(i915, TRANS_CMTG_CHICKEN);
	val = intel_de_rmw(i915, TRANS_CMTG_CHICKEN, ~0, DISABLE_DPT_CLK_GATING);
	if (drm_WARN_ON(&i915->drm, val & ~DISABLE_DPT_CLK_GATING))
		drm_dbg_kms(&i915->drm, "Unexpected flags in TRANS_CMTG_CHICKEN: %08x\n", val);
}

static void combo_pll_enable(struct drm_i915_private *i915,
<<<<<<< HEAD
			     struct intel_shared_dpll *pll)
{
=======
			     struct intel_shared_dpll *pll,
			     const struct intel_dpll_hw_state *dpll_hw_state)
{
	const struct icl_dpll_hw_state *hw_state = &dpll_hw_state->icl;
>>>>>>> 0c383648
	i915_reg_t enable_reg = intel_combo_pll_enable_reg(i915, pll);

	icl_pll_power_enable(i915, pll, enable_reg);

<<<<<<< HEAD
	icl_dpll_write(i915, pll);
=======
	icl_dpll_write(i915, pll, hw_state);
>>>>>>> 0c383648

	/*
	 * DVFS pre sequence would be here, but in our driver the cdclk code
	 * paths should already be setting the appropriate voltage, hence we do
	 * nothing here.
	 */

	icl_pll_enable(i915, pll, enable_reg);

	adlp_cmtg_clock_gating_wa(i915, pll);

	/* DVFS post sequence would be here. See the comment above. */
}

static void tbt_pll_enable(struct drm_i915_private *i915,
<<<<<<< HEAD
			   struct intel_shared_dpll *pll)
{
	icl_pll_power_enable(i915, pll, TBT_PLL_ENABLE);

	icl_dpll_write(i915, pll);
=======
			   struct intel_shared_dpll *pll,
			   const struct intel_dpll_hw_state *dpll_hw_state)
{
	const struct icl_dpll_hw_state *hw_state = &dpll_hw_state->icl;

	icl_pll_power_enable(i915, pll, TBT_PLL_ENABLE);

	icl_dpll_write(i915, pll, hw_state);
>>>>>>> 0c383648

	/*
	 * DVFS pre sequence would be here, but in our driver the cdclk code
	 * paths should already be setting the appropriate voltage, hence we do
	 * nothing here.
	 */

	icl_pll_enable(i915, pll, TBT_PLL_ENABLE);

	/* DVFS post sequence would be here. See the comment above. */
}

static void mg_pll_enable(struct drm_i915_private *i915,
<<<<<<< HEAD
			  struct intel_shared_dpll *pll)
{
=======
			  struct intel_shared_dpll *pll,
			  const struct intel_dpll_hw_state *dpll_hw_state)
{
	const struct icl_dpll_hw_state *hw_state = &dpll_hw_state->icl;
>>>>>>> 0c383648
	i915_reg_t enable_reg = intel_tc_pll_enable_reg(i915, pll);

	icl_pll_power_enable(i915, pll, enable_reg);

	if (DISPLAY_VER(i915) >= 12)
<<<<<<< HEAD
		dkl_pll_write(i915, pll);
	else
		icl_mg_pll_write(i915, pll);
=======
		dkl_pll_write(i915, pll, hw_state);
	else
		icl_mg_pll_write(i915, pll, hw_state);
>>>>>>> 0c383648

	/*
	 * DVFS pre sequence would be here, but in our driver the cdclk code
	 * paths should already be setting the appropriate voltage, hence we do
	 * nothing here.
	 */

	icl_pll_enable(i915, pll, enable_reg);

	/* DVFS post sequence would be here. See the comment above. */
}

static void icl_pll_disable(struct drm_i915_private *i915,
			    struct intel_shared_dpll *pll,
			    i915_reg_t enable_reg)
{
	/* The first steps are done by intel_ddi_post_disable(). */

	/*
	 * DVFS pre sequence would be here, but in our driver the cdclk code
	 * paths should already be setting the appropriate voltage, hence we do
	 * nothing here.
	 */

	intel_de_rmw(i915, enable_reg, PLL_ENABLE, 0);

	/* Timeout is actually 1us. */
	if (intel_de_wait_for_clear(i915, enable_reg, PLL_LOCK, 1))
		drm_err(&i915->drm, "PLL %d locked\n", pll->info->id);

	/* DVFS post sequence would be here. See the comment above. */

	intel_de_rmw(i915, enable_reg, PLL_POWER_ENABLE, 0);

	/*
	 * The spec says we need to "wait" but it also says it should be
	 * immediate.
	 */
	if (intel_de_wait_for_clear(i915, enable_reg, PLL_POWER_STATE, 1))
		drm_err(&i915->drm, "PLL %d Power not disabled\n",
			pll->info->id);
}

static void combo_pll_disable(struct drm_i915_private *i915,
			      struct intel_shared_dpll *pll)
{
	i915_reg_t enable_reg = intel_combo_pll_enable_reg(i915, pll);

	icl_pll_disable(i915, pll, enable_reg);
}

static void tbt_pll_disable(struct drm_i915_private *i915,
			    struct intel_shared_dpll *pll)
{
	icl_pll_disable(i915, pll, TBT_PLL_ENABLE);
}

static void mg_pll_disable(struct drm_i915_private *i915,
			   struct intel_shared_dpll *pll)
{
	i915_reg_t enable_reg = intel_tc_pll_enable_reg(i915, pll);

	icl_pll_disable(i915, pll, enable_reg);
}

static void icl_update_dpll_ref_clks(struct drm_i915_private *i915)
{
	/* No SSC ref */
	i915->display.dpll.ref_clks.nssc = i915->display.cdclk.hw.ref;
}

<<<<<<< HEAD
static void icl_dump_hw_state(struct drm_i915_private *i915,
			      const struct intel_dpll_hw_state *hw_state)
{
	drm_dbg_kms(&i915->drm,
		    "dpll_hw_state: cfgcr0: 0x%x, cfgcr1: 0x%x, div0: 0x%x, "
		    "mg_refclkin_ctl: 0x%x, hg_clktop2_coreclkctl1: 0x%x, "
		    "mg_clktop2_hsclkctl: 0x%x, mg_pll_div0: 0x%x, "
		    "mg_pll_div2: 0x%x, mg_pll_lf: 0x%x, "
		    "mg_pll_frac_lock: 0x%x, mg_pll_ssc: 0x%x, "
		    "mg_pll_bias: 0x%x, mg_pll_tdc_coldst_bias: 0x%x\n",
		    hw_state->cfgcr0, hw_state->cfgcr1,
		    hw_state->div0,
		    hw_state->mg_refclkin_ctl,
		    hw_state->mg_clktop2_coreclkctl1,
		    hw_state->mg_clktop2_hsclkctl,
		    hw_state->mg_pll_div0,
		    hw_state->mg_pll_div1,
		    hw_state->mg_pll_lf,
		    hw_state->mg_pll_frac_lock,
		    hw_state->mg_pll_ssc,
		    hw_state->mg_pll_bias,
		    hw_state->mg_pll_tdc_coldst_bias);
=======
static void icl_dump_hw_state(struct drm_printer *p,
			      const struct intel_dpll_hw_state *dpll_hw_state)
{
	const struct icl_dpll_hw_state *hw_state = &dpll_hw_state->icl;

	drm_printf(p, "dpll_hw_state: cfgcr0: 0x%x, cfgcr1: 0x%x, div0: 0x%x, "
		   "mg_refclkin_ctl: 0x%x, hg_clktop2_coreclkctl1: 0x%x, "
		   "mg_clktop2_hsclkctl: 0x%x, mg_pll_div0: 0x%x, "
		   "mg_pll_div2: 0x%x, mg_pll_lf: 0x%x, "
		   "mg_pll_frac_lock: 0x%x, mg_pll_ssc: 0x%x, "
		   "mg_pll_bias: 0x%x, mg_pll_tdc_coldst_bias: 0x%x\n",
		   hw_state->cfgcr0, hw_state->cfgcr1, hw_state->div0,
		   hw_state->mg_refclkin_ctl,
		   hw_state->mg_clktop2_coreclkctl1,
		   hw_state->mg_clktop2_hsclkctl,
		   hw_state->mg_pll_div0,
		   hw_state->mg_pll_div1,
		   hw_state->mg_pll_lf,
		   hw_state->mg_pll_frac_lock,
		   hw_state->mg_pll_ssc,
		   hw_state->mg_pll_bias,
		   hw_state->mg_pll_tdc_coldst_bias);
}

static bool icl_compare_hw_state(const struct intel_dpll_hw_state *_a,
				 const struct intel_dpll_hw_state *_b)
{
	const struct icl_dpll_hw_state *a = &_a->icl;
	const struct icl_dpll_hw_state *b = &_b->icl;

	/* FIXME split combo vs. mg more thoroughly */
	return a->cfgcr0 == b->cfgcr0 &&
		a->cfgcr1 == b->cfgcr1 &&
		a->div0 == b->div0 &&
		a->mg_refclkin_ctl == b->mg_refclkin_ctl &&
		a->mg_clktop2_coreclkctl1 == b->mg_clktop2_coreclkctl1 &&
		a->mg_clktop2_hsclkctl == b->mg_clktop2_hsclkctl &&
		a->mg_pll_div0 == b->mg_pll_div0 &&
		a->mg_pll_div1 == b->mg_pll_div1 &&
		a->mg_pll_lf == b->mg_pll_lf &&
		a->mg_pll_frac_lock == b->mg_pll_frac_lock &&
		a->mg_pll_ssc == b->mg_pll_ssc &&
		a->mg_pll_bias == b->mg_pll_bias &&
		a->mg_pll_tdc_coldst_bias == b->mg_pll_tdc_coldst_bias;
>>>>>>> 0c383648
}

static bool icl_compare_hw_state(const struct intel_dpll_hw_state *a,
				 const struct intel_dpll_hw_state *b)
{
	/* FIXME split combo vs. mg more thoroughly */
	return a->cfgcr0 == b->cfgcr0 &&
		a->cfgcr1 == b->cfgcr1 &&
		a->div0 == b->div0 &&
		a->mg_refclkin_ctl == b->mg_refclkin_ctl &&
		a->mg_clktop2_coreclkctl1 == b->mg_clktop2_coreclkctl1 &&
		a->mg_clktop2_hsclkctl == b->mg_clktop2_hsclkctl &&
		a->mg_pll_div0 == b->mg_pll_div0 &&
		a->mg_pll_div1 == b->mg_pll_div1 &&
		a->mg_pll_lf == b->mg_pll_lf &&
		a->mg_pll_frac_lock == b->mg_pll_frac_lock &&
		a->mg_pll_ssc == b->mg_pll_ssc &&
		a->mg_pll_bias == b->mg_pll_bias &&
		a->mg_pll_tdc_coldst_bias == b->mg_pll_tdc_coldst_bias;
}

static const struct intel_shared_dpll_funcs combo_pll_funcs = {
	.enable = combo_pll_enable,
	.disable = combo_pll_disable,
	.get_hw_state = combo_pll_get_hw_state,
	.get_freq = icl_ddi_combo_pll_get_freq,
};

static const struct intel_shared_dpll_funcs tbt_pll_funcs = {
	.enable = tbt_pll_enable,
	.disable = tbt_pll_disable,
	.get_hw_state = tbt_pll_get_hw_state,
	.get_freq = icl_ddi_tbt_pll_get_freq,
};

static const struct intel_shared_dpll_funcs mg_pll_funcs = {
	.enable = mg_pll_enable,
	.disable = mg_pll_disable,
	.get_hw_state = mg_pll_get_hw_state,
	.get_freq = icl_ddi_mg_pll_get_freq,
};

static const struct dpll_info icl_plls[] = {
	{ .name = "DPLL 0", .funcs = &combo_pll_funcs, .id = DPLL_ID_ICL_DPLL0, },
	{ .name = "DPLL 1", .funcs = &combo_pll_funcs, .id = DPLL_ID_ICL_DPLL1, },
	{ .name = "TBT PLL", .funcs = &tbt_pll_funcs, .id = DPLL_ID_ICL_TBTPLL,
	  .is_alt_port_dpll = true, },
	{ .name = "MG PLL 1", .funcs = &mg_pll_funcs, .id = DPLL_ID_ICL_MGPLL1, },
	{ .name = "MG PLL 2", .funcs = &mg_pll_funcs, .id = DPLL_ID_ICL_MGPLL2, },
	{ .name = "MG PLL 3", .funcs = &mg_pll_funcs, .id = DPLL_ID_ICL_MGPLL3, },
	{ .name = "MG PLL 4", .funcs = &mg_pll_funcs, .id = DPLL_ID_ICL_MGPLL4, },
	{}
};

static const struct intel_dpll_mgr icl_pll_mgr = {
	.dpll_info = icl_plls,
	.compute_dplls = icl_compute_dplls,
	.get_dplls = icl_get_dplls,
	.put_dplls = icl_put_dplls,
	.update_active_dpll = icl_update_active_dpll,
	.update_ref_clks = icl_update_dpll_ref_clks,
	.dump_hw_state = icl_dump_hw_state,
	.compare_hw_state = icl_compare_hw_state,
};

static const struct dpll_info ehl_plls[] = {
	{ .name = "DPLL 0", .funcs = &combo_pll_funcs, .id = DPLL_ID_ICL_DPLL0, },
	{ .name = "DPLL 1", .funcs = &combo_pll_funcs, .id = DPLL_ID_ICL_DPLL1, },
	{ .name = "DPLL 4", .funcs = &combo_pll_funcs, .id = DPLL_ID_EHL_DPLL4,
	  .power_domain = POWER_DOMAIN_DC_OFF, },
	{}
};

static const struct intel_dpll_mgr ehl_pll_mgr = {
	.dpll_info = ehl_plls,
	.compute_dplls = icl_compute_dplls,
	.get_dplls = icl_get_dplls,
	.put_dplls = icl_put_dplls,
	.update_ref_clks = icl_update_dpll_ref_clks,
	.dump_hw_state = icl_dump_hw_state,
	.compare_hw_state = icl_compare_hw_state,
};

static const struct intel_shared_dpll_funcs dkl_pll_funcs = {
	.enable = mg_pll_enable,
	.disable = mg_pll_disable,
	.get_hw_state = dkl_pll_get_hw_state,
	.get_freq = icl_ddi_mg_pll_get_freq,
};

static const struct dpll_info tgl_plls[] = {
	{ .name = "DPLL 0", .funcs = &combo_pll_funcs, .id = DPLL_ID_ICL_DPLL0, },
	{ .name = "DPLL 1", .funcs = &combo_pll_funcs, .id = DPLL_ID_ICL_DPLL1, },
	{ .name = "TBT PLL", .funcs = &tbt_pll_funcs, .id = DPLL_ID_ICL_TBTPLL,
	  .is_alt_port_dpll = true, },
	{ .name = "TC PLL 1", .funcs = &dkl_pll_funcs, .id = DPLL_ID_ICL_MGPLL1, },
	{ .name = "TC PLL 2", .funcs = &dkl_pll_funcs, .id = DPLL_ID_ICL_MGPLL2, },
	{ .name = "TC PLL 3", .funcs = &dkl_pll_funcs, .id = DPLL_ID_ICL_MGPLL3, },
	{ .name = "TC PLL 4", .funcs = &dkl_pll_funcs, .id = DPLL_ID_ICL_MGPLL4, },
	{ .name = "TC PLL 5", .funcs = &dkl_pll_funcs, .id = DPLL_ID_TGL_MGPLL5, },
	{ .name = "TC PLL 6", .funcs = &dkl_pll_funcs, .id = DPLL_ID_TGL_MGPLL6, },
	{}
};

static const struct intel_dpll_mgr tgl_pll_mgr = {
	.dpll_info = tgl_plls,
	.compute_dplls = icl_compute_dplls,
	.get_dplls = icl_get_dplls,
	.put_dplls = icl_put_dplls,
	.update_active_dpll = icl_update_active_dpll,
	.update_ref_clks = icl_update_dpll_ref_clks,
	.dump_hw_state = icl_dump_hw_state,
	.compare_hw_state = icl_compare_hw_state,
};

static const struct dpll_info rkl_plls[] = {
	{ .name = "DPLL 0", .funcs = &combo_pll_funcs, .id = DPLL_ID_ICL_DPLL0, },
	{ .name = "DPLL 1", .funcs = &combo_pll_funcs, .id = DPLL_ID_ICL_DPLL1, },
	{ .name = "DPLL 4", .funcs = &combo_pll_funcs, .id = DPLL_ID_EHL_DPLL4, },
	{}
};

static const struct intel_dpll_mgr rkl_pll_mgr = {
	.dpll_info = rkl_plls,
	.compute_dplls = icl_compute_dplls,
	.get_dplls = icl_get_dplls,
	.put_dplls = icl_put_dplls,
	.update_ref_clks = icl_update_dpll_ref_clks,
	.dump_hw_state = icl_dump_hw_state,
	.compare_hw_state = icl_compare_hw_state,
};

static const struct dpll_info dg1_plls[] = {
	{ .name = "DPLL 0", .funcs = &combo_pll_funcs, .id = DPLL_ID_DG1_DPLL0, },
	{ .name = "DPLL 1", .funcs = &combo_pll_funcs, .id = DPLL_ID_DG1_DPLL1, },
	{ .name = "DPLL 2", .funcs = &combo_pll_funcs, .id = DPLL_ID_DG1_DPLL2, },
	{ .name = "DPLL 3", .funcs = &combo_pll_funcs, .id = DPLL_ID_DG1_DPLL3, },
	{}
};

static const struct intel_dpll_mgr dg1_pll_mgr = {
	.dpll_info = dg1_plls,
	.compute_dplls = icl_compute_dplls,
	.get_dplls = icl_get_dplls,
	.put_dplls = icl_put_dplls,
	.update_ref_clks = icl_update_dpll_ref_clks,
	.dump_hw_state = icl_dump_hw_state,
	.compare_hw_state = icl_compare_hw_state,
};

static const struct dpll_info adls_plls[] = {
	{ .name = "DPLL 0", .funcs = &combo_pll_funcs, .id = DPLL_ID_ICL_DPLL0, },
	{ .name = "DPLL 1", .funcs = &combo_pll_funcs, .id = DPLL_ID_ICL_DPLL1, },
	{ .name = "DPLL 2", .funcs = &combo_pll_funcs, .id = DPLL_ID_DG1_DPLL2, },
	{ .name = "DPLL 3", .funcs = &combo_pll_funcs, .id = DPLL_ID_DG1_DPLL3, },
	{}
};

static const struct intel_dpll_mgr adls_pll_mgr = {
	.dpll_info = adls_plls,
	.compute_dplls = icl_compute_dplls,
	.get_dplls = icl_get_dplls,
	.put_dplls = icl_put_dplls,
	.update_ref_clks = icl_update_dpll_ref_clks,
	.dump_hw_state = icl_dump_hw_state,
	.compare_hw_state = icl_compare_hw_state,
};

static const struct dpll_info adlp_plls[] = {
	{ .name = "DPLL 0", .funcs = &combo_pll_funcs, .id = DPLL_ID_ICL_DPLL0, },
	{ .name = "DPLL 1", .funcs = &combo_pll_funcs, .id = DPLL_ID_ICL_DPLL1, },
	{ .name = "TBT PLL", .funcs = &tbt_pll_funcs, .id = DPLL_ID_ICL_TBTPLL,
	  .is_alt_port_dpll = true, },
	{ .name = "TC PLL 1", .funcs = &dkl_pll_funcs, .id = DPLL_ID_ICL_MGPLL1, },
	{ .name = "TC PLL 2", .funcs = &dkl_pll_funcs, .id = DPLL_ID_ICL_MGPLL2, },
	{ .name = "TC PLL 3", .funcs = &dkl_pll_funcs, .id = DPLL_ID_ICL_MGPLL3, },
	{ .name = "TC PLL 4", .funcs = &dkl_pll_funcs, .id = DPLL_ID_ICL_MGPLL4, },
	{}
};

static const struct intel_dpll_mgr adlp_pll_mgr = {
	.dpll_info = adlp_plls,
	.compute_dplls = icl_compute_dplls,
	.get_dplls = icl_get_dplls,
	.put_dplls = icl_put_dplls,
	.update_active_dpll = icl_update_active_dpll,
	.update_ref_clks = icl_update_dpll_ref_clks,
	.dump_hw_state = icl_dump_hw_state,
	.compare_hw_state = icl_compare_hw_state,
};

/**
 * intel_shared_dpll_init - Initialize shared DPLLs
 * @i915: i915 device
 *
 * Initialize shared DPLLs for @i915.
 */
void intel_shared_dpll_init(struct drm_i915_private *i915)
{
	const struct intel_dpll_mgr *dpll_mgr = NULL;
	const struct dpll_info *dpll_info;
	int i;

	mutex_init(&i915->display.dpll.lock);

	if (DISPLAY_VER(i915) >= 14 || IS_DG2(i915))
		/* No shared DPLLs on DG2; port PLLs are part of the PHY */
		dpll_mgr = NULL;
	else if (IS_ALDERLAKE_P(i915))
		dpll_mgr = &adlp_pll_mgr;
	else if (IS_ALDERLAKE_S(i915))
		dpll_mgr = &adls_pll_mgr;
	else if (IS_DG1(i915))
		dpll_mgr = &dg1_pll_mgr;
	else if (IS_ROCKETLAKE(i915))
		dpll_mgr = &rkl_pll_mgr;
	else if (DISPLAY_VER(i915) >= 12)
		dpll_mgr = &tgl_pll_mgr;
	else if (IS_JASPERLAKE(i915) || IS_ELKHARTLAKE(i915))
		dpll_mgr = &ehl_pll_mgr;
	else if (DISPLAY_VER(i915) >= 11)
		dpll_mgr = &icl_pll_mgr;
	else if (IS_GEMINILAKE(i915) || IS_BROXTON(i915))
		dpll_mgr = &bxt_pll_mgr;
	else if (DISPLAY_VER(i915) == 9)
		dpll_mgr = &skl_pll_mgr;
	else if (HAS_DDI(i915))
		dpll_mgr = &hsw_pll_mgr;
	else if (HAS_PCH_IBX(i915) || HAS_PCH_CPT(i915))
		dpll_mgr = &pch_pll_mgr;

	if (!dpll_mgr)
		return;

	dpll_info = dpll_mgr->dpll_info;

	for (i = 0; dpll_info[i].name; i++) {
		if (drm_WARN_ON(&i915->drm,
				i >= ARRAY_SIZE(i915->display.dpll.shared_dplls)))
<<<<<<< HEAD
			break;

		/* must fit into unsigned long bitmask on 32bit */
		if (drm_WARN_ON(&i915->drm, dpll_info[i].id >= 32))
			break;

=======
			break;

		/* must fit into unsigned long bitmask on 32bit */
		if (drm_WARN_ON(&i915->drm, dpll_info[i].id >= 32))
			break;

>>>>>>> 0c383648
		i915->display.dpll.shared_dplls[i].info = &dpll_info[i];
		i915->display.dpll.shared_dplls[i].index = i;
	}

	i915->display.dpll.mgr = dpll_mgr;
	i915->display.dpll.num_shared_dpll = i;
}

/**
 * intel_compute_shared_dplls - compute DPLL state CRTC and encoder combination
 * @state: atomic state
 * @crtc: CRTC to compute DPLLs for
 * @encoder: encoder
 *
 * This function computes the DPLL state for the given CRTC and encoder.
 *
 * The new configuration in the atomic commit @state is made effective by
 * calling intel_shared_dpll_swap_state().
 *
 * Returns:
 * 0 on success, negative error code on falure.
 */
int intel_compute_shared_dplls(struct intel_atomic_state *state,
			       struct intel_crtc *crtc,
			       struct intel_encoder *encoder)
{
	struct drm_i915_private *i915 = to_i915(state->base.dev);
	const struct intel_dpll_mgr *dpll_mgr = i915->display.dpll.mgr;

	if (drm_WARN_ON(&i915->drm, !dpll_mgr))
		return -EINVAL;

	return dpll_mgr->compute_dplls(state, crtc, encoder);
}

/**
 * intel_reserve_shared_dplls - reserve DPLLs for CRTC and encoder combination
 * @state: atomic state
 * @crtc: CRTC to reserve DPLLs for
 * @encoder: encoder
 *
 * This function reserves all required DPLLs for the given CRTC and encoder
 * combination in the current atomic commit @state and the new @crtc atomic
 * state.
 *
 * The new configuration in the atomic commit @state is made effective by
 * calling intel_shared_dpll_swap_state().
 *
 * The reserved DPLLs should be released by calling
 * intel_release_shared_dplls().
 *
 * Returns:
 * 0 if all required DPLLs were successfully reserved,
 * negative error code otherwise.
 */
int intel_reserve_shared_dplls(struct intel_atomic_state *state,
			       struct intel_crtc *crtc,
			       struct intel_encoder *encoder)
{
	struct drm_i915_private *i915 = to_i915(state->base.dev);
	const struct intel_dpll_mgr *dpll_mgr = i915->display.dpll.mgr;

	if (drm_WARN_ON(&i915->drm, !dpll_mgr))
		return -EINVAL;

	return dpll_mgr->get_dplls(state, crtc, encoder);
}

/**
 * intel_release_shared_dplls - end use of DPLLs by CRTC in atomic state
 * @state: atomic state
 * @crtc: crtc from which the DPLLs are to be released
 *
 * This function releases all DPLLs reserved by intel_reserve_shared_dplls()
 * from the current atomic commit @state and the old @crtc atomic state.
 *
 * The new configuration in the atomic commit @state is made effective by
 * calling intel_shared_dpll_swap_state().
 */
void intel_release_shared_dplls(struct intel_atomic_state *state,
				struct intel_crtc *crtc)
{
	struct drm_i915_private *i915 = to_i915(state->base.dev);
	const struct intel_dpll_mgr *dpll_mgr = i915->display.dpll.mgr;

	/*
	 * FIXME: this function is called for every platform having a
	 * compute_clock hook, even though the platform doesn't yet support
	 * the shared DPLL framework and intel_reserve_shared_dplls() is not
	 * called on those.
	 */
	if (!dpll_mgr)
		return;

	dpll_mgr->put_dplls(state, crtc);
}

/**
 * intel_update_active_dpll - update the active DPLL for a CRTC/encoder
 * @state: atomic state
 * @crtc: the CRTC for which to update the active DPLL
 * @encoder: encoder determining the type of port DPLL
 *
 * Update the active DPLL for the given @crtc/@encoder in @crtc's atomic state,
 * from the port DPLLs reserved previously by intel_reserve_shared_dplls(). The
 * DPLL selected will be based on the current mode of the encoder's port.
 */
void intel_update_active_dpll(struct intel_atomic_state *state,
			      struct intel_crtc *crtc,
			      struct intel_encoder *encoder)
{
	struct drm_i915_private *i915 = to_i915(encoder->base.dev);
	const struct intel_dpll_mgr *dpll_mgr = i915->display.dpll.mgr;

	if (drm_WARN_ON(&i915->drm, !dpll_mgr))
		return;

	dpll_mgr->update_active_dpll(state, crtc, encoder);
}

/**
 * intel_dpll_get_freq - calculate the DPLL's output frequency
 * @i915: i915 device
 * @pll: DPLL for which to calculate the output frequency
 * @dpll_hw_state: DPLL state from which to calculate the output frequency
 *
 * Return the output frequency corresponding to @pll's passed in @dpll_hw_state.
 */
int intel_dpll_get_freq(struct drm_i915_private *i915,
			const struct intel_shared_dpll *pll,
			const struct intel_dpll_hw_state *dpll_hw_state)
{
	if (drm_WARN_ON(&i915->drm, !pll->info->funcs->get_freq))
		return 0;

	return pll->info->funcs->get_freq(i915, pll, dpll_hw_state);
}

/**
 * intel_dpll_get_hw_state - readout the DPLL's hardware state
 * @i915: i915 device
 * @pll: DPLL for which to calculate the output frequency
 * @dpll_hw_state: DPLL's hardware state
 *
 * Read out @pll's hardware state into @dpll_hw_state.
 */
bool intel_dpll_get_hw_state(struct drm_i915_private *i915,
			     struct intel_shared_dpll *pll,
			     struct intel_dpll_hw_state *dpll_hw_state)
{
	return pll->info->funcs->get_hw_state(i915, pll, dpll_hw_state);
}

static void readout_dpll_hw_state(struct drm_i915_private *i915,
				  struct intel_shared_dpll *pll)
{
	struct intel_crtc *crtc;

	pll->on = intel_dpll_get_hw_state(i915, pll, &pll->state.hw_state);

	if (pll->on && pll->info->power_domain)
		pll->wakeref = intel_display_power_get(i915, pll->info->power_domain);

	pll->state.pipe_mask = 0;
	for_each_intel_crtc(&i915->drm, crtc) {
		struct intel_crtc_state *crtc_state =
			to_intel_crtc_state(crtc->base.state);

		if (crtc_state->hw.active && crtc_state->shared_dpll == pll)
			intel_reference_shared_dpll_crtc(crtc, pll, &pll->state);
	}
	pll->active_mask = pll->state.pipe_mask;

	drm_dbg_kms(&i915->drm,
		    "%s hw state readout: pipe_mask 0x%x, on %i\n",
		    pll->info->name, pll->state.pipe_mask, pll->on);
}

void intel_dpll_update_ref_clks(struct drm_i915_private *i915)
{
	if (i915->display.dpll.mgr && i915->display.dpll.mgr->update_ref_clks)
		i915->display.dpll.mgr->update_ref_clks(i915);
}

void intel_dpll_readout_hw_state(struct drm_i915_private *i915)
{
	struct intel_shared_dpll *pll;
	int i;

	for_each_shared_dpll(i915, pll, i)
		readout_dpll_hw_state(i915, pll);
}

static void sanitize_dpll_state(struct drm_i915_private *i915,
				struct intel_shared_dpll *pll)
{
	if (!pll->on)
		return;

	adlp_cmtg_clock_gating_wa(i915, pll);

	if (pll->active_mask)
		return;

	drm_dbg_kms(&i915->drm,
		    "%s enabled but not in use, disabling\n",
		    pll->info->name);

	_intel_disable_shared_dpll(i915, pll);
}

void intel_dpll_sanitize_state(struct drm_i915_private *i915)
{
	struct intel_shared_dpll *pll;
	int i;

	for_each_shared_dpll(i915, pll, i)
		sanitize_dpll_state(i915, pll);
<<<<<<< HEAD
}

/**
 * intel_dpll_dump_hw_state - write hw_state to dmesg
 * @i915: i915 drm device
 * @hw_state: hw state to be written to the log
=======
}

/**
 * intel_dpll_dump_hw_state - dump hw_state
 * @i915: i915 drm device
 * @p: where to print the state to
 * @dpll_hw_state: hw state to be dumped
 *
 * Dumo out the relevant values in @dpll_hw_state.
 */
void intel_dpll_dump_hw_state(struct drm_i915_private *i915,
			      struct drm_printer *p,
			      const struct intel_dpll_hw_state *dpll_hw_state)
{
	if (i915->display.dpll.mgr) {
		i915->display.dpll.mgr->dump_hw_state(p, dpll_hw_state);
	} else {
		/* fallback for platforms that don't use the shared dpll
		 * infrastructure
		 */
		ibx_dump_hw_state(p, dpll_hw_state);
	}
}

/**
 * intel_dpll_compare_hw_state - compare the two states
 * @i915: i915 drm device
 * @a: first DPLL hw state
 * @b: second DPLL hw state
 *
 * Compare DPLL hw states @a and @b.
>>>>>>> 0c383648
 *
 * Returns: true if the states are equal, false if the differ
 */
<<<<<<< HEAD
void intel_dpll_dump_hw_state(struct drm_i915_private *i915,
			      const struct intel_dpll_hw_state *hw_state)
{
	if (i915->display.dpll.mgr) {
		i915->display.dpll.mgr->dump_hw_state(i915, hw_state);
	} else {
		/* fallback for platforms that don't use the shared dpll
		 * infrastructure
		 */
		ibx_dump_hw_state(i915, hw_state);
	}
}

/**
 * intel_dpll_compare_hw_state - compare the two states
 * @i915: i915 drm device
 * @a: first DPLL hw state
 * @b: second DPLL hw state
 *
 * Compare DPLL hw states @a and @b.
 *
 * Returns: true if the states are equal, false if the differ
 */
bool intel_dpll_compare_hw_state(struct drm_i915_private *i915,
				 const struct intel_dpll_hw_state *a,
				 const struct intel_dpll_hw_state *b)
{
	if (i915->display.dpll.mgr) {
=======
bool intel_dpll_compare_hw_state(struct drm_i915_private *i915,
				 const struct intel_dpll_hw_state *a,
				 const struct intel_dpll_hw_state *b)
{
	if (i915->display.dpll.mgr) {
>>>>>>> 0c383648
		return i915->display.dpll.mgr->compare_hw_state(a, b);
	} else {
		/* fallback for platforms that don't use the shared dpll
		 * infrastructure
		 */
		return ibx_compare_hw_state(a, b);
	}
}

static void
verify_single_dpll_state(struct drm_i915_private *i915,
			 struct intel_shared_dpll *pll,
			 struct intel_crtc *crtc,
			 const struct intel_crtc_state *new_crtc_state)
{
	struct intel_dpll_hw_state dpll_hw_state = {};
	u8 pipe_mask;
	bool active;

	active = intel_dpll_get_hw_state(i915, pll, &dpll_hw_state);

	if (!pll->info->always_on) {
		I915_STATE_WARN(i915, !pll->on && pll->active_mask,
				"%s: pll in active use but not on in sw tracking\n",
				pll->info->name);
		I915_STATE_WARN(i915, pll->on && !pll->active_mask,
				"%s: pll is on but not used by any active pipe\n",
				pll->info->name);
		I915_STATE_WARN(i915, pll->on != active,
				"%s: pll on state mismatch (expected %i, found %i)\n",
				pll->info->name, pll->on, active);
	}

	if (!crtc) {
		I915_STATE_WARN(i915,
				pll->active_mask & ~pll->state.pipe_mask,
				"%s: more active pll users than references: 0x%x vs 0x%x\n",
				pll->info->name, pll->active_mask, pll->state.pipe_mask);

		return;
	}

	pipe_mask = BIT(crtc->pipe);

	if (new_crtc_state->hw.active)
		I915_STATE_WARN(i915, !(pll->active_mask & pipe_mask),
				"%s: pll active mismatch (expected pipe %c in active mask 0x%x)\n",
				pll->info->name, pipe_name(crtc->pipe), pll->active_mask);
	else
		I915_STATE_WARN(i915, pll->active_mask & pipe_mask,
				"%s: pll active mismatch (didn't expect pipe %c in active mask 0x%x)\n",
				pll->info->name, pipe_name(crtc->pipe), pll->active_mask);

	I915_STATE_WARN(i915, !(pll->state.pipe_mask & pipe_mask),
			"%s: pll enabled crtcs mismatch (expected 0x%x in 0x%x)\n",
			pll->info->name, pipe_mask, pll->state.pipe_mask);

	I915_STATE_WARN(i915,
			pll->on && memcmp(&pll->state.hw_state, &dpll_hw_state,
					  sizeof(dpll_hw_state)),
			"%s: pll hw state mismatch\n",
			pll->info->name);
}

static bool has_alt_port_dpll(const struct intel_shared_dpll *old_pll,
			      const struct intel_shared_dpll *new_pll)
{
	return old_pll && new_pll && old_pll != new_pll &&
		(old_pll->info->is_alt_port_dpll || new_pll->info->is_alt_port_dpll);
}

void intel_shared_dpll_state_verify(struct intel_atomic_state *state,
				    struct intel_crtc *crtc)
{
	struct drm_i915_private *i915 = to_i915(state->base.dev);
	const struct intel_crtc_state *old_crtc_state =
		intel_atomic_get_old_crtc_state(state, crtc);
	const struct intel_crtc_state *new_crtc_state =
		intel_atomic_get_new_crtc_state(state, crtc);

	if (new_crtc_state->shared_dpll)
		verify_single_dpll_state(i915, new_crtc_state->shared_dpll,
					 crtc, new_crtc_state);

	if (old_crtc_state->shared_dpll &&
	    old_crtc_state->shared_dpll != new_crtc_state->shared_dpll) {
		u8 pipe_mask = BIT(crtc->pipe);
		struct intel_shared_dpll *pll = old_crtc_state->shared_dpll;

		I915_STATE_WARN(i915, pll->active_mask & pipe_mask,
				"%s: pll active mismatch (didn't expect pipe %c in active mask (0x%x))\n",
				pll->info->name, pipe_name(crtc->pipe), pll->active_mask);

		/* TC ports have both MG/TC and TBT PLL referenced simultaneously */
		I915_STATE_WARN(i915, !has_alt_port_dpll(old_crtc_state->shared_dpll,
							 new_crtc_state->shared_dpll) &&
				pll->state.pipe_mask & pipe_mask,
				"%s: pll enabled crtcs mismatch (found pipe %c in enabled mask (0x%x))\n",
				pll->info->name, pipe_name(crtc->pipe), pll->state.pipe_mask);
	}
}

void intel_shared_dpll_verify_disabled(struct intel_atomic_state *state)
{
	struct drm_i915_private *i915 = to_i915(state->base.dev);
	struct intel_shared_dpll *pll;
	int i;

	for_each_shared_dpll(i915, pll, i)
		verify_single_dpll_state(i915, pll, NULL, NULL);
}<|MERGE_RESOLUTION|>--- conflicted
+++ resolved
@@ -109,13 +109,8 @@
 				   struct intel_crtc *crtc,
 				   struct intel_encoder *encoder);
 	void (*update_ref_clks)(struct drm_i915_private *i915);
-<<<<<<< HEAD
-	void (*dump_hw_state)(struct drm_i915_private *i915,
-			      const struct intel_dpll_hw_state *hw_state);
-=======
 	void (*dump_hw_state)(struct drm_printer *p,
 			      const struct intel_dpll_hw_state *dpll_hw_state);
->>>>>>> 0c383648
 	bool (*compare_hw_state)(const struct intel_dpll_hw_state *a,
 				 const struct intel_dpll_hw_state *b);
 };
@@ -234,11 +229,7 @@
 	if (pll->info->power_domain)
 		pll->wakeref = intel_display_power_get(i915, pll->info->power_domain);
 
-<<<<<<< HEAD
-	pll->info->funcs->enable(i915, pll);
-=======
 	pll->info->funcs->enable(i915, pll, &pll->state.hw_state);
->>>>>>> 0c383648
 	pll->on = true;
 }
 
@@ -375,17 +366,10 @@
 	shared_dpll = intel_atomic_get_shared_dpll_state(&state->base);
 
 	drm_WARN_ON(&i915->drm, dpll_mask & ~dpll_mask_all);
-<<<<<<< HEAD
 
 	for_each_set_bit(id, &dpll_mask, fls(dpll_mask_all)) {
 		struct intel_shared_dpll *pll;
 
-=======
-
-	for_each_set_bit(id, &dpll_mask, fls(dpll_mask_all)) {
-		struct intel_shared_dpll *pll;
-
->>>>>>> 0c383648
 		pll = intel_get_shared_dpll_by_id(i915, id);
 		if (!pll)
 			continue;
@@ -397,15 +381,9 @@
 			continue;
 		}
 
-<<<<<<< HEAD
-		if (memcmp(pll_state,
-			   &shared_dpll[pll->index].hw_state,
-			   sizeof(*pll_state)) == 0) {
-=======
 		if (memcmp(dpll_hw_state,
 			   &shared_dpll[pll->index].hw_state,
 			   sizeof(*dpll_hw_state)) == 0) {
->>>>>>> 0c383648
 			drm_dbg_kms(&i915->drm,
 				    "[CRTC:%d:%s] sharing existing %s (pipe mask 0x%x, active 0x%x)\n",
 				    crtc->base.base.id, crtc->base.name,
@@ -461,11 +439,7 @@
 	shared_dpll = intel_atomic_get_shared_dpll_state(&state->base);
 
 	if (shared_dpll[pll->index].pipe_mask == 0)
-<<<<<<< HEAD
-		shared_dpll[pll->index].hw_state = *pll_state;
-=======
 		shared_dpll[pll->index].hw_state = *dpll_hw_state;
->>>>>>> 0c383648
 
 	intel_reference_shared_dpll_crtc(crtc, pll, &shared_dpll[pll->index]);
 }
@@ -582,12 +556,8 @@
 }
 
 static void ibx_pch_dpll_enable(struct drm_i915_private *i915,
-<<<<<<< HEAD
-				struct intel_shared_dpll *pll)
-=======
 				struct intel_shared_dpll *pll,
 				const struct intel_dpll_hw_state *dpll_hw_state)
->>>>>>> 0c383648
 {
 	const struct i9xx_dpll_hw_state *hw_state = &dpll_hw_state->i9xx;
 	const enum intel_dpll_id id = pll->info->id;
@@ -595,17 +565,10 @@
 	/* PCH refclock must be enabled first */
 	ibx_assert_pch_refclk_enabled(i915);
 
-<<<<<<< HEAD
-	intel_de_write(i915, PCH_FP0(id), pll->state.hw_state.fp0);
-	intel_de_write(i915, PCH_FP1(id), pll->state.hw_state.fp1);
-
-	intel_de_write(i915, PCH_DPLL(id), pll->state.hw_state.dpll);
-=======
 	intel_de_write(i915, PCH_FP0(id), hw_state->fp0);
 	intel_de_write(i915, PCH_FP1(id), hw_state->fp1);
 
 	intel_de_write(i915, PCH_DPLL(id), hw_state->dpll);
->>>>>>> 0c383648
 
 	/* Wait for the clocks to stabilize. */
 	intel_de_posting_read(i915, PCH_DPLL(id));
@@ -616,11 +579,7 @@
 	 *
 	 * So write it again.
 	 */
-<<<<<<< HEAD
-	intel_de_write(i915, PCH_DPLL(id), pll->state.hw_state.dpll);
-=======
 	intel_de_write(i915, PCH_DPLL(id), hw_state->dpll);
->>>>>>> 0c383648
 	intel_de_posting_read(i915, PCH_DPLL(id));
 	udelay(200);
 }
@@ -680,18 +639,6 @@
 	return 0;
 }
 
-<<<<<<< HEAD
-static void ibx_dump_hw_state(struct drm_i915_private *i915,
-			      const struct intel_dpll_hw_state *hw_state)
-{
-	drm_dbg_kms(&i915->drm,
-		    "dpll_hw_state: dpll: 0x%x, dpll_md: 0x%x, "
-		    "fp0: 0x%x, fp1: 0x%x\n",
-		    hw_state->dpll,
-		    hw_state->dpll_md,
-		    hw_state->fp0,
-		    hw_state->fp1);
-=======
 static void ibx_dump_hw_state(struct drm_printer *p,
 			      const struct intel_dpll_hw_state *dpll_hw_state)
 {
@@ -711,16 +658,6 @@
 	const struct i9xx_dpll_hw_state *a = &_a->i9xx;
 	const struct i9xx_dpll_hw_state *b = &_b->i9xx;
 
-	return a->dpll == b->dpll &&
-		a->dpll_md == b->dpll_md &&
-		a->fp0 == b->fp0 &&
-		a->fp1 == b->fp1;
->>>>>>> 0c383648
-}
-
-static bool ibx_compare_hw_state(const struct intel_dpll_hw_state *a,
-				 const struct intel_dpll_hw_state *b)
-{
 	return a->dpll == b->dpll &&
 		a->dpll_md == b->dpll_md &&
 		a->fp0 == b->fp0 &&
@@ -749,38 +686,24 @@
 };
 
 static void hsw_ddi_wrpll_enable(struct drm_i915_private *i915,
-<<<<<<< HEAD
-				 struct intel_shared_dpll *pll)
-=======
 				 struct intel_shared_dpll *pll,
 				 const struct intel_dpll_hw_state *dpll_hw_state)
->>>>>>> 0c383648
 {
 	const struct hsw_dpll_hw_state *hw_state = &dpll_hw_state->hsw;
 	const enum intel_dpll_id id = pll->info->id;
 
-<<<<<<< HEAD
-	intel_de_write(i915, WRPLL_CTL(id), pll->state.hw_state.wrpll);
-=======
 	intel_de_write(i915, WRPLL_CTL(id), hw_state->wrpll);
->>>>>>> 0c383648
 	intel_de_posting_read(i915, WRPLL_CTL(id));
 	udelay(20);
 }
 
 static void hsw_ddi_spll_enable(struct drm_i915_private *i915,
-<<<<<<< HEAD
-				struct intel_shared_dpll *pll)
-{
-	intel_de_write(i915, SPLL_CTL, pll->state.hw_state.spll);
-=======
 				struct intel_shared_dpll *pll,
 				const struct intel_dpll_hw_state *dpll_hw_state)
 {
 	const struct hsw_dpll_hw_state *hw_state = &dpll_hw_state->hsw;
 
 	intel_de_write(i915, SPLL_CTL, hw_state->spll);
->>>>>>> 0c383648
 	intel_de_posting_read(i915, SPLL_CTL);
 	udelay(20);
 }
@@ -1322,13 +1245,6 @@
 		i915->display.dpll.ref_clks.nssc = 135000;
 }
 
-<<<<<<< HEAD
-static void hsw_dump_hw_state(struct drm_i915_private *i915,
-			      const struct intel_dpll_hw_state *hw_state)
-{
-	drm_dbg_kms(&i915->drm, "dpll_hw_state: wrpll: 0x%x spll: 0x%x\n",
-		    hw_state->wrpll, hw_state->spll);
-=======
 static void hsw_dump_hw_state(struct drm_printer *p,
 			      const struct intel_dpll_hw_state *dpll_hw_state)
 {
@@ -1344,14 +1260,6 @@
 	const struct hsw_dpll_hw_state *a = &_a->hsw;
 	const struct hsw_dpll_hw_state *b = &_b->hsw;
 
-	return a->wrpll == b->wrpll &&
-		a->spll == b->spll;
->>>>>>> 0c383648
-}
-
-static bool hsw_compare_hw_state(const struct intel_dpll_hw_state *a,
-				 const struct intel_dpll_hw_state *b)
-{
 	return a->wrpll == b->wrpll &&
 		a->spll == b->spll;
 }
@@ -1371,12 +1279,8 @@
 };
 
 static void hsw_ddi_lcpll_enable(struct drm_i915_private *i915,
-<<<<<<< HEAD
-				 struct intel_shared_dpll *pll)
-=======
 				 struct intel_shared_dpll *pll,
 				 const struct intel_dpll_hw_state *hw_state)
->>>>>>> 0c383648
 {
 }
 
@@ -1454,51 +1358,31 @@
 };
 
 static void skl_ddi_pll_write_ctrl1(struct drm_i915_private *i915,
-<<<<<<< HEAD
-				    struct intel_shared_dpll *pll)
-=======
 				    struct intel_shared_dpll *pll,
 				    const struct skl_dpll_hw_state *hw_state)
->>>>>>> 0c383648
 {
 	const enum intel_dpll_id id = pll->info->id;
 
 	intel_de_rmw(i915, DPLL_CTRL1,
-<<<<<<< HEAD
-		     DPLL_CTRL1_HDMI_MODE(id) | DPLL_CTRL1_SSC(id) | DPLL_CTRL1_LINK_RATE_MASK(id),
-		     pll->state.hw_state.ctrl1 << (id * 6));
-=======
 		     DPLL_CTRL1_HDMI_MODE(id) |
 		     DPLL_CTRL1_SSC(id) |
 		     DPLL_CTRL1_LINK_RATE_MASK(id),
 		     hw_state->ctrl1 << (id * 6));
->>>>>>> 0c383648
 	intel_de_posting_read(i915, DPLL_CTRL1);
 }
 
 static void skl_ddi_pll_enable(struct drm_i915_private *i915,
-<<<<<<< HEAD
-			       struct intel_shared_dpll *pll)
-=======
 			       struct intel_shared_dpll *pll,
 			       const struct intel_dpll_hw_state *dpll_hw_state)
->>>>>>> 0c383648
 {
 	const struct skl_dpll_hw_state *hw_state = &dpll_hw_state->skl;
 	const struct skl_dpll_regs *regs = skl_dpll_regs;
 	const enum intel_dpll_id id = pll->info->id;
 
-<<<<<<< HEAD
-	skl_ddi_pll_write_ctrl1(i915, pll);
-
-	intel_de_write(i915, regs[id].cfgcr1, pll->state.hw_state.cfgcr1);
-	intel_de_write(i915, regs[id].cfgcr2, pll->state.hw_state.cfgcr2);
-=======
 	skl_ddi_pll_write_ctrl1(i915, pll, hw_state);
 
 	intel_de_write(i915, regs[id].cfgcr1, hw_state->cfgcr1);
 	intel_de_write(i915, regs[id].cfgcr2, hw_state->cfgcr2);
->>>>>>> 0c383648
 	intel_de_posting_read(i915, regs[id].cfgcr1);
 	intel_de_posting_read(i915, regs[id].cfgcr2);
 
@@ -1510,18 +1394,12 @@
 }
 
 static void skl_ddi_dpll0_enable(struct drm_i915_private *i915,
-<<<<<<< HEAD
-				 struct intel_shared_dpll *pll)
-{
-	skl_ddi_pll_write_ctrl1(i915, pll);
-=======
 				 struct intel_shared_dpll *pll,
 				 const struct intel_dpll_hw_state *dpll_hw_state)
 {
 	const struct skl_dpll_hw_state *hw_state = &dpll_hw_state->skl;
 
 	skl_ddi_pll_write_ctrl1(i915, pll, hw_state);
->>>>>>> 0c383648
 }
 
 static void skl_ddi_pll_disable(struct drm_i915_private *i915,
@@ -2100,16 +1978,6 @@
 	i915->display.dpll.ref_clks.nssc = i915->display.cdclk.hw.ref;
 }
 
-<<<<<<< HEAD
-static void skl_dump_hw_state(struct drm_i915_private *i915,
-			      const struct intel_dpll_hw_state *hw_state)
-{
-	drm_dbg_kms(&i915->drm, "dpll_hw_state: "
-		      "ctrl1: 0x%x, cfgcr1: 0x%x, cfgcr2: 0x%x\n",
-		      hw_state->ctrl1,
-		      hw_state->cfgcr1,
-		      hw_state->cfgcr2);
-=======
 static void skl_dump_hw_state(struct drm_printer *p,
 			      const struct intel_dpll_hw_state *dpll_hw_state)
 {
@@ -2125,15 +1993,6 @@
 	const struct skl_dpll_hw_state *a = &_a->skl;
 	const struct skl_dpll_hw_state *b = &_b->skl;
 
-	return a->ctrl1 == b->ctrl1 &&
-		a->cfgcr1 == b->cfgcr1 &&
-		a->cfgcr2 == b->cfgcr2;
->>>>>>> 0c383648
-}
-
-static bool skl_compare_hw_state(const struct intel_dpll_hw_state *a,
-				 const struct intel_dpll_hw_state *b)
-{
 	return a->ctrl1 == b->ctrl1 &&
 		a->cfgcr1 == b->cfgcr1 &&
 		a->cfgcr2 == b->cfgcr2;
@@ -2173,12 +2032,8 @@
 };
 
 static void bxt_ddi_pll_enable(struct drm_i915_private *i915,
-<<<<<<< HEAD
-			       struct intel_shared_dpll *pll)
-=======
 			       struct intel_shared_dpll *pll,
 			       const struct intel_dpll_hw_state *dpll_hw_state)
->>>>>>> 0c383648
 {
 	const struct bxt_dpll_hw_state *hw_state = &dpll_hw_state->bxt;
 	enum port port = (enum port)pll->info->id; /* 1:1 port->PLL mapping */
@@ -2207,25 +2062,6 @@
 
 	/* Write P1 & P2 */
 	intel_de_rmw(i915, BXT_PORT_PLL_EBB_0(phy, ch),
-<<<<<<< HEAD
-		     PORT_PLL_P1_MASK | PORT_PLL_P2_MASK, pll->state.hw_state.ebb0);
-
-	/* Write M2 integer */
-	intel_de_rmw(i915, BXT_PORT_PLL(phy, ch, 0),
-		     PORT_PLL_M2_INT_MASK, pll->state.hw_state.pll0);
-
-	/* Write N */
-	intel_de_rmw(i915, BXT_PORT_PLL(phy, ch, 1),
-		     PORT_PLL_N_MASK, pll->state.hw_state.pll1);
-
-	/* Write M2 fraction */
-	intel_de_rmw(i915, BXT_PORT_PLL(phy, ch, 2),
-		     PORT_PLL_M2_FRAC_MASK, pll->state.hw_state.pll2);
-
-	/* Write M2 fraction enable */
-	intel_de_rmw(i915, BXT_PORT_PLL(phy, ch, 3),
-		     PORT_PLL_M2_FRAC_ENABLE, pll->state.hw_state.pll3);
-=======
 		     PORT_PLL_P1_MASK | PORT_PLL_P2_MASK, hw_state->ebb0);
 
 	/* Write M2 integer */
@@ -2243,42 +2079,26 @@
 	/* Write M2 fraction enable */
 	intel_de_rmw(i915, BXT_PORT_PLL(phy, ch, 3),
 		     PORT_PLL_M2_FRAC_ENABLE, hw_state->pll3);
->>>>>>> 0c383648
 
 	/* Write coeff */
 	temp = intel_de_read(i915, BXT_PORT_PLL(phy, ch, 6));
 	temp &= ~PORT_PLL_PROP_COEFF_MASK;
 	temp &= ~PORT_PLL_INT_COEFF_MASK;
 	temp &= ~PORT_PLL_GAIN_CTL_MASK;
-<<<<<<< HEAD
-	temp |= pll->state.hw_state.pll6;
-=======
 	temp |= hw_state->pll6;
->>>>>>> 0c383648
 	intel_de_write(i915, BXT_PORT_PLL(phy, ch, 6), temp);
 
 	/* Write calibration val */
 	intel_de_rmw(i915, BXT_PORT_PLL(phy, ch, 8),
-<<<<<<< HEAD
-		     PORT_PLL_TARGET_CNT_MASK, pll->state.hw_state.pll8);
-
-	intel_de_rmw(i915, BXT_PORT_PLL(phy, ch, 9),
-		     PORT_PLL_LOCK_THRESHOLD_MASK, pll->state.hw_state.pll9);
-=======
 		     PORT_PLL_TARGET_CNT_MASK, hw_state->pll8);
 
 	intel_de_rmw(i915, BXT_PORT_PLL(phy, ch, 9),
 		     PORT_PLL_LOCK_THRESHOLD_MASK, hw_state->pll9);
->>>>>>> 0c383648
 
 	temp = intel_de_read(i915, BXT_PORT_PLL(phy, ch, 10));
 	temp &= ~PORT_PLL_DCO_AMP_OVR_EN_H;
 	temp &= ~PORT_PLL_DCO_AMP_MASK;
-<<<<<<< HEAD
-	temp |= pll->state.hw_state.pll10;
-=======
 	temp |= hw_state->pll10;
->>>>>>> 0c383648
 	intel_de_write(i915, BXT_PORT_PLL(phy, ch, 10), temp);
 
 	/* Recalibrate with new settings */
@@ -2286,11 +2106,7 @@
 	temp |= PORT_PLL_RECALIBRATE;
 	intel_de_write(i915, BXT_PORT_PLL_EBB_4(phy, ch), temp);
 	temp &= ~PORT_PLL_10BIT_CLK_ENABLE;
-<<<<<<< HEAD
-	temp |= pll->state.hw_state.ebb4;
-=======
 	temp |= hw_state->ebb4;
->>>>>>> 0c383648
 	intel_de_write(i915, BXT_PORT_PLL_EBB_4(phy, ch), temp);
 
 	/* Enable PLL */
@@ -2302,11 +2118,7 @@
 		drm_err(&i915->drm, "PLL %d not locked\n", port);
 
 	if (IS_GEMINILAKE(i915)) {
-<<<<<<< HEAD
-		temp = intel_de_read(i915, BXT_PORT_TX_DW5_LN0(phy, ch));
-=======
 		temp = intel_de_read(i915, BXT_PORT_TX_DW5_LN(phy, ch, 0));
->>>>>>> 0c383648
 		temp |= DCC_DELAY_RANGE_2;
 		intel_de_write(i915, BXT_PORT_TX_DW5_GRP(phy, ch), temp);
 	}
@@ -2318,11 +2130,7 @@
 	temp = intel_de_read(i915, BXT_PORT_PCS_DW12_LN01(phy, ch));
 	temp &= ~LANE_STAGGER_MASK;
 	temp &= ~LANESTAGGER_STRAP_OVRD;
-<<<<<<< HEAD
-	temp |= pll->state.hw_state.pcsdw12;
-=======
 	temp |= hw_state->pcsdw12;
->>>>>>> 0c383648
 	intel_de_write(i915, BXT_PORT_PCS_DW12_GRP(phy, ch), temp);
 }
 
@@ -2347,11 +2155,7 @@
 
 static bool bxt_ddi_pll_get_hw_state(struct drm_i915_private *i915,
 				     struct intel_shared_dpll *pll,
-<<<<<<< HEAD
-				     struct intel_dpll_hw_state *hw_state)
-=======
 				     struct intel_dpll_hw_state *dpll_hw_state)
->>>>>>> 0c383648
 {
 	struct bxt_dpll_hw_state *hw_state = &dpll_hw_state->bxt;
 	enum port port = (enum port)pll->info->id; /* 1:1 port->PLL mapping */
@@ -2644,25 +2448,6 @@
 	/* DSI non-SSC ref 19.2MHz */
 }
 
-<<<<<<< HEAD
-static void bxt_dump_hw_state(struct drm_i915_private *i915,
-			      const struct intel_dpll_hw_state *hw_state)
-{
-	drm_dbg_kms(&i915->drm, "dpll_hw_state: ebb0: 0x%x, ebb4: 0x%x,"
-		    "pll0: 0x%x, pll1: 0x%x, pll2: 0x%x, pll3: 0x%x, "
-		    "pll6: 0x%x, pll8: 0x%x, pll9: 0x%x, pll10: 0x%x, pcsdw12: 0x%x\n",
-		    hw_state->ebb0,
-		    hw_state->ebb4,
-		    hw_state->pll0,
-		    hw_state->pll1,
-		    hw_state->pll2,
-		    hw_state->pll3,
-		    hw_state->pll6,
-		    hw_state->pll8,
-		    hw_state->pll9,
-		    hw_state->pll10,
-		    hw_state->pcsdw12);
-=======
 static void bxt_dump_hw_state(struct drm_printer *p,
 			      const struct intel_dpll_hw_state *dpll_hw_state)
 {
@@ -2683,22 +2468,6 @@
 	const struct bxt_dpll_hw_state *a = &_a->bxt;
 	const struct bxt_dpll_hw_state *b = &_b->bxt;
 
-	return a->ebb0 == b->ebb0 &&
-		a->ebb4 == b->ebb4 &&
-		a->pll0 == b->pll0 &&
-		a->pll1 == b->pll1 &&
-		a->pll2 == b->pll2 &&
-		a->pll3 == b->pll3 &&
-		a->pll6 == b->pll6 &&
-		a->pll8 == b->pll8 &&
-		a->pll10 == b->pll10 &&
-		a->pcsdw12 == b->pcsdw12;
->>>>>>> 0c383648
-}
-
-static bool bxt_compare_hw_state(const struct intel_dpll_hw_state *a,
-				 const struct intel_dpll_hw_state *b)
-{
 	return a->ebb0 == b->ebb0 &&
 		a->ebb4 == b->ebb4 &&
 		a->pll0 == b->pll0 &&
@@ -3223,10 +2992,7 @@
 				 struct intel_dpll_hw_state *dpll_hw_state)
 {
 	struct drm_i915_private *i915 = to_i915(crtc_state->uapi.crtc->dev);
-<<<<<<< HEAD
-=======
 	struct icl_dpll_hw_state *hw_state = &dpll_hw_state->icl;
->>>>>>> 0c383648
 	int refclk_khz = i915->display.dpll.ref_clks.nssc;
 	int clock = crtc_state->port_clock;
 	u32 dco_khz, m1div, m2div_int, m2div_rem, m2div_frac;
@@ -3437,11 +3203,7 @@
 	ref_clock = i915->display.dpll.ref_clks.nssc;
 
 	if (DISPLAY_VER(i915) >= 12) {
-<<<<<<< HEAD
-		m1 = pll_state->mg_pll_div0 & DKL_PLL_DIV0_FBPREDIV_MASK;
-=======
 		m1 = hw_state->mg_pll_div0 & DKL_PLL_DIV0_FBPREDIV_MASK;
->>>>>>> 0c383648
 		m1 = m1 >> DKL_PLL_DIV0_FBPREDIV_SHIFT;
 		m2_int = hw_state->mg_pll_div0 & DKL_PLL_DIV0_FBDIV_INT_MASK;
 
@@ -3675,10 +3437,6 @@
 				struct intel_crtc *crtc,
 				struct intel_encoder *encoder)
 {
-<<<<<<< HEAD
-	struct drm_i915_private *i915 = to_i915(state->base.dev);
-=======
->>>>>>> 0c383648
 	struct intel_crtc_state *crtc_state =
 		intel_atomic_get_new_crtc_state(state, crtc);
 	struct icl_port_dpll *port_dpll =
@@ -3697,12 +3455,7 @@
 
 
 	port_dpll = &crtc_state->icl_port_dplls[ICL_PORT_DPLL_MG_PHY];
-<<<<<<< HEAD
-	dpll_id = icl_tc_port_to_pll_id(intel_port_to_tc(i915,
-							 encoder->port));
-=======
 	dpll_id = icl_tc_port_to_pll_id(intel_encoder_to_tc(encoder));
->>>>>>> 0c383648
 	port_dpll->pll = intel_find_shared_dpll(state, crtc,
 						&port_dpll->hw_state,
 						BIT(dpll_id));
@@ -3728,18 +3481,9 @@
 			     struct intel_crtc *crtc,
 			     struct intel_encoder *encoder)
 {
-<<<<<<< HEAD
-	struct drm_i915_private *i915 = to_i915(state->base.dev);
-	enum phy phy = intel_port_to_phy(i915, encoder->port);
-
-	if (intel_phy_is_combo(i915, phy))
-		return icl_compute_combo_phy_dpll(state, crtc);
-	else if (intel_phy_is_tc(i915, phy))
-=======
 	if (intel_encoder_is_combo(encoder))
 		return icl_compute_combo_phy_dpll(state, crtc);
 	else if (intel_encoder_is_tc(encoder))
->>>>>>> 0c383648
 		return icl_compute_tc_phy_dplls(state, crtc);
 
 	MISSING_CASE(encoder->port);
@@ -3751,18 +3495,9 @@
 			 struct intel_crtc *crtc,
 			 struct intel_encoder *encoder)
 {
-<<<<<<< HEAD
-	struct drm_i915_private *i915 = to_i915(state->base.dev);
-	enum phy phy = intel_port_to_phy(i915, encoder->port);
-
-	if (intel_phy_is_combo(i915, phy))
-		return icl_get_combo_phy_dpll(state, crtc, encoder);
-	else if (intel_phy_is_tc(i915, phy))
-=======
 	if (intel_encoder_is_combo(encoder))
 		return icl_get_combo_phy_dpll(state, crtc, encoder);
 	else if (intel_encoder_is_tc(encoder))
->>>>>>> 0c383648
 		return icl_get_tc_phy_dplls(state, crtc, encoder);
 
 	MISSING_CASE(encoder->port);
@@ -4002,31 +3737,19 @@
 {
 	i915_reg_t enable_reg = intel_combo_pll_enable_reg(i915, pll);
 
-<<<<<<< HEAD
-	return icl_pll_get_hw_state(i915, pll, hw_state, enable_reg);
-=======
 	return icl_pll_get_hw_state(i915, pll, dpll_hw_state, enable_reg);
->>>>>>> 0c383648
 }
 
 static bool tbt_pll_get_hw_state(struct drm_i915_private *i915,
 				 struct intel_shared_dpll *pll,
 				 struct intel_dpll_hw_state *dpll_hw_state)
 {
-<<<<<<< HEAD
-	return icl_pll_get_hw_state(i915, pll, hw_state, TBT_PLL_ENABLE);
-}
-
-static void icl_dpll_write(struct drm_i915_private *i915,
-			   struct intel_shared_dpll *pll)
-=======
 	return icl_pll_get_hw_state(i915, pll, dpll_hw_state, TBT_PLL_ENABLE);
 }
 
 static void icl_dpll_write(struct drm_i915_private *i915,
 			   struct intel_shared_dpll *pll,
 			   const struct icl_dpll_hw_state *hw_state)
->>>>>>> 0c383648
 {
 	const enum intel_dpll_id id = pll->info->id;
 	i915_reg_t cfgcr0_reg, cfgcr1_reg, div0_reg = INVALID_MMIO_REG;
@@ -4067,12 +3790,8 @@
 }
 
 static void icl_mg_pll_write(struct drm_i915_private *i915,
-<<<<<<< HEAD
-			     struct intel_shared_dpll *pll)
-=======
 			     struct intel_shared_dpll *pll,
 			     const struct icl_dpll_hw_state *hw_state)
->>>>>>> 0c383648
 {
 	enum tc_port tc_port = icl_pll_id_to_tc_port(pll->info->id);
 
@@ -4114,12 +3833,8 @@
 }
 
 static void dkl_pll_write(struct drm_i915_private *i915,
-<<<<<<< HEAD
-			  struct intel_shared_dpll *pll)
-=======
 			  struct intel_shared_dpll *pll,
 			  const struct icl_dpll_hw_state *hw_state)
->>>>>>> 0c383648
 {
 	enum tc_port tc_port = icl_pll_id_to_tc_port(pll->info->id);
 	u32 val;
@@ -4233,24 +3948,15 @@
 }
 
 static void combo_pll_enable(struct drm_i915_private *i915,
-<<<<<<< HEAD
-			     struct intel_shared_dpll *pll)
-{
-=======
 			     struct intel_shared_dpll *pll,
 			     const struct intel_dpll_hw_state *dpll_hw_state)
 {
 	const struct icl_dpll_hw_state *hw_state = &dpll_hw_state->icl;
->>>>>>> 0c383648
 	i915_reg_t enable_reg = intel_combo_pll_enable_reg(i915, pll);
 
 	icl_pll_power_enable(i915, pll, enable_reg);
 
-<<<<<<< HEAD
-	icl_dpll_write(i915, pll);
-=======
 	icl_dpll_write(i915, pll, hw_state);
->>>>>>> 0c383648
 
 	/*
 	 * DVFS pre sequence would be here, but in our driver the cdclk code
@@ -4266,13 +3972,6 @@
 }
 
 static void tbt_pll_enable(struct drm_i915_private *i915,
-<<<<<<< HEAD
-			   struct intel_shared_dpll *pll)
-{
-	icl_pll_power_enable(i915, pll, TBT_PLL_ENABLE);
-
-	icl_dpll_write(i915, pll);
-=======
 			   struct intel_shared_dpll *pll,
 			   const struct intel_dpll_hw_state *dpll_hw_state)
 {
@@ -4281,7 +3980,6 @@
 	icl_pll_power_enable(i915, pll, TBT_PLL_ENABLE);
 
 	icl_dpll_write(i915, pll, hw_state);
->>>>>>> 0c383648
 
 	/*
 	 * DVFS pre sequence would be here, but in our driver the cdclk code
@@ -4295,29 +3993,18 @@
 }
 
 static void mg_pll_enable(struct drm_i915_private *i915,
-<<<<<<< HEAD
-			  struct intel_shared_dpll *pll)
-{
-=======
 			  struct intel_shared_dpll *pll,
 			  const struct intel_dpll_hw_state *dpll_hw_state)
 {
 	const struct icl_dpll_hw_state *hw_state = &dpll_hw_state->icl;
->>>>>>> 0c383648
 	i915_reg_t enable_reg = intel_tc_pll_enable_reg(i915, pll);
 
 	icl_pll_power_enable(i915, pll, enable_reg);
 
 	if (DISPLAY_VER(i915) >= 12)
-<<<<<<< HEAD
-		dkl_pll_write(i915, pll);
-	else
-		icl_mg_pll_write(i915, pll);
-=======
 		dkl_pll_write(i915, pll, hw_state);
 	else
 		icl_mg_pll_write(i915, pll, hw_state);
->>>>>>> 0c383648
 
 	/*
 	 * DVFS pre sequence would be here, but in our driver the cdclk code
@@ -4389,30 +4076,6 @@
 	i915->display.dpll.ref_clks.nssc = i915->display.cdclk.hw.ref;
 }
 
-<<<<<<< HEAD
-static void icl_dump_hw_state(struct drm_i915_private *i915,
-			      const struct intel_dpll_hw_state *hw_state)
-{
-	drm_dbg_kms(&i915->drm,
-		    "dpll_hw_state: cfgcr0: 0x%x, cfgcr1: 0x%x, div0: 0x%x, "
-		    "mg_refclkin_ctl: 0x%x, hg_clktop2_coreclkctl1: 0x%x, "
-		    "mg_clktop2_hsclkctl: 0x%x, mg_pll_div0: 0x%x, "
-		    "mg_pll_div2: 0x%x, mg_pll_lf: 0x%x, "
-		    "mg_pll_frac_lock: 0x%x, mg_pll_ssc: 0x%x, "
-		    "mg_pll_bias: 0x%x, mg_pll_tdc_coldst_bias: 0x%x\n",
-		    hw_state->cfgcr0, hw_state->cfgcr1,
-		    hw_state->div0,
-		    hw_state->mg_refclkin_ctl,
-		    hw_state->mg_clktop2_coreclkctl1,
-		    hw_state->mg_clktop2_hsclkctl,
-		    hw_state->mg_pll_div0,
-		    hw_state->mg_pll_div1,
-		    hw_state->mg_pll_lf,
-		    hw_state->mg_pll_frac_lock,
-		    hw_state->mg_pll_ssc,
-		    hw_state->mg_pll_bias,
-		    hw_state->mg_pll_tdc_coldst_bias);
-=======
 static void icl_dump_hw_state(struct drm_printer *p,
 			      const struct intel_dpll_hw_state *dpll_hw_state)
 {
@@ -4443,26 +4106,6 @@
 	const struct icl_dpll_hw_state *a = &_a->icl;
 	const struct icl_dpll_hw_state *b = &_b->icl;
 
-	/* FIXME split combo vs. mg more thoroughly */
-	return a->cfgcr0 == b->cfgcr0 &&
-		a->cfgcr1 == b->cfgcr1 &&
-		a->div0 == b->div0 &&
-		a->mg_refclkin_ctl == b->mg_refclkin_ctl &&
-		a->mg_clktop2_coreclkctl1 == b->mg_clktop2_coreclkctl1 &&
-		a->mg_clktop2_hsclkctl == b->mg_clktop2_hsclkctl &&
-		a->mg_pll_div0 == b->mg_pll_div0 &&
-		a->mg_pll_div1 == b->mg_pll_div1 &&
-		a->mg_pll_lf == b->mg_pll_lf &&
-		a->mg_pll_frac_lock == b->mg_pll_frac_lock &&
-		a->mg_pll_ssc == b->mg_pll_ssc &&
-		a->mg_pll_bias == b->mg_pll_bias &&
-		a->mg_pll_tdc_coldst_bias == b->mg_pll_tdc_coldst_bias;
->>>>>>> 0c383648
-}
-
-static bool icl_compare_hw_state(const struct intel_dpll_hw_state *a,
-				 const struct intel_dpll_hw_state *b)
-{
 	/* FIXME split combo vs. mg more thoroughly */
 	return a->cfgcr0 == b->cfgcr0 &&
 		a->cfgcr1 == b->cfgcr1 &&
@@ -4697,21 +4340,12 @@
 	for (i = 0; dpll_info[i].name; i++) {
 		if (drm_WARN_ON(&i915->drm,
 				i >= ARRAY_SIZE(i915->display.dpll.shared_dplls)))
-<<<<<<< HEAD
 			break;
 
 		/* must fit into unsigned long bitmask on 32bit */
 		if (drm_WARN_ON(&i915->drm, dpll_info[i].id >= 32))
 			break;
 
-=======
-			break;
-
-		/* must fit into unsigned long bitmask on 32bit */
-		if (drm_WARN_ON(&i915->drm, dpll_info[i].id >= 32))
-			break;
-
->>>>>>> 0c383648
 		i915->display.dpll.shared_dplls[i].info = &dpll_info[i];
 		i915->display.dpll.shared_dplls[i].index = i;
 	}
@@ -4930,14 +4564,6 @@
 
 	for_each_shared_dpll(i915, pll, i)
 		sanitize_dpll_state(i915, pll);
-<<<<<<< HEAD
-}
-
-/**
- * intel_dpll_dump_hw_state - write hw_state to dmesg
- * @i915: i915 drm device
- * @hw_state: hw state to be written to the log
-=======
 }
 
 /**
@@ -4959,31 +4585,6 @@
 		 * infrastructure
 		 */
 		ibx_dump_hw_state(p, dpll_hw_state);
-	}
-}
-
-/**
- * intel_dpll_compare_hw_state - compare the two states
- * @i915: i915 drm device
- * @a: first DPLL hw state
- * @b: second DPLL hw state
- *
- * Compare DPLL hw states @a and @b.
->>>>>>> 0c383648
- *
- * Returns: true if the states are equal, false if the differ
- */
-<<<<<<< HEAD
-void intel_dpll_dump_hw_state(struct drm_i915_private *i915,
-			      const struct intel_dpll_hw_state *hw_state)
-{
-	if (i915->display.dpll.mgr) {
-		i915->display.dpll.mgr->dump_hw_state(i915, hw_state);
-	} else {
-		/* fallback for platforms that don't use the shared dpll
-		 * infrastructure
-		 */
-		ibx_dump_hw_state(i915, hw_state);
 	}
 }
 
@@ -5002,13 +4603,6 @@
 				 const struct intel_dpll_hw_state *b)
 {
 	if (i915->display.dpll.mgr) {
-=======
-bool intel_dpll_compare_hw_state(struct drm_i915_private *i915,
-				 const struct intel_dpll_hw_state *a,
-				 const struct intel_dpll_hw_state *b)
-{
-	if (i915->display.dpll.mgr) {
->>>>>>> 0c383648
 		return i915->display.dpll.mgr->compare_hw_state(a, b);
 	} else {
 		/* fallback for platforms that don't use the shared dpll
