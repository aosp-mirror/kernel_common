--- conflicted
+++ resolved
@@ -96,10 +96,7 @@
 #include "intel_hotplug.h"
 #include "intel_overlay.h"
 #include "intel_panel.h"
-<<<<<<< HEAD
-=======
 #include "intel_pcode.h"
->>>>>>> 56d33754
 #include "intel_pipe_crc.h"
 #include "intel_plane_initial.h"
 #include "intel_pm.h"
@@ -133,8 +130,6 @@
 static void intel_modeset_setup_hw_state(struct drm_device *dev,
 					 struct drm_modeset_acquire_ctx *ctx);
 
-<<<<<<< HEAD
-=======
 /**
  * intel_update_watermarks - update FIFO watermark values based on current modes
  * @dev_priv: i915 device
@@ -230,7 +225,6 @@
 	return 0;
 }
 
->>>>>>> 56d33754
 /* returns HPLL frequency in kHz */
 int vlv_get_hpll_vco(struct drm_i915_private *dev_priv)
 {
@@ -857,19 +851,12 @@
 		if (rem_info->plane_alignment)
 			size = ALIGN(size, rem_info->plane_alignment);
 		size += rem_info->plane[i].dst_stride * rem_info->plane[i].height;
-<<<<<<< HEAD
-=======
-	}
->>>>>>> 56d33754
+	}
 
 	return size;
 }
 
-<<<<<<< HEAD
-static bool intel_plane_uses_fence(const struct intel_plane_state *plane_state)
-=======
 bool intel_plane_uses_fence(const struct intel_plane_state *plane_state)
->>>>>>> 56d33754
 {
 	struct intel_plane *plane = to_intel_plane(plane_state->uapi.plane);
 	struct drm_i915_private *dev_priv = to_i915(plane->base.dev);
@@ -1064,126 +1051,6 @@
 				 DRM_MODE_ROTATE_0);
 }
 
-<<<<<<< HEAD
-static struct i915_vma *
-initial_plane_vma(struct drm_i915_private *i915,
-		  struct intel_initial_plane_config *plane_config)
-{
-	struct drm_i915_gem_object *obj;
-	struct i915_vma *vma;
-	u32 base, size;
-
-	if (plane_config->size == 0)
-		return NULL;
-
-	base = round_down(plane_config->base,
-			  I915_GTT_MIN_ALIGNMENT);
-	size = round_up(plane_config->base + plane_config->size,
-			I915_GTT_MIN_ALIGNMENT);
-	size -= base;
-
-	/*
-	 * If the FB is too big, just don't use it since fbdev is not very
-	 * important and we should probably use that space with FBC or other
-	 * features.
-	 */
-	if (IS_ENABLED(CONFIG_FRAMEBUFFER_CONSOLE) &&
-	    size * 2 > i915->stolen_usable_size)
-		return NULL;
-
-	obj = i915_gem_object_create_stolen_for_preallocated(i915, base, size);
-	if (IS_ERR(obj))
-		return NULL;
-
-	/*
-	 * Mark it WT ahead of time to avoid changing the
-	 * cache_level during fbdev initialization. The
-	 * unbind there would get stuck waiting for rcu.
-	 */
-	i915_gem_object_set_cache_coherency(obj, HAS_WT(i915) ?
-					    I915_CACHE_WT : I915_CACHE_NONE);
-
-	switch (plane_config->tiling) {
-	case I915_TILING_NONE:
-		break;
-	case I915_TILING_X:
-	case I915_TILING_Y:
-		obj->tiling_and_stride =
-			plane_config->fb->base.pitches[0] |
-			plane_config->tiling;
-		break;
-	default:
-		MISSING_CASE(plane_config->tiling);
-		goto err_obj;
-	}
-
-	vma = i915_vma_instance(obj, &i915->ggtt.vm, NULL);
-	if (IS_ERR(vma))
-		goto err_obj;
-
-	if (i915_ggtt_pin(vma, NULL, 0, PIN_MAPPABLE | PIN_OFFSET_FIXED | base))
-		goto err_obj;
-
-	if (i915_gem_object_is_tiled(obj) &&
-	    !i915_vma_is_map_and_fenceable(vma))
-		goto err_obj;
-
-	return vma;
-
-err_obj:
-	i915_gem_object_put(obj);
-	return NULL;
-}
-
-static bool
-intel_alloc_initial_plane_obj(struct intel_crtc *crtc,
-			      struct intel_initial_plane_config *plane_config)
-{
-	struct drm_device *dev = crtc->base.dev;
-	struct drm_i915_private *dev_priv = to_i915(dev);
-	struct drm_mode_fb_cmd2 mode_cmd = { 0 };
-	struct drm_framebuffer *fb = &plane_config->fb->base;
-	struct i915_vma *vma;
-
-	switch (fb->modifier) {
-	case DRM_FORMAT_MOD_LINEAR:
-	case I915_FORMAT_MOD_X_TILED:
-	case I915_FORMAT_MOD_Y_TILED:
-		break;
-	default:
-		drm_dbg(&dev_priv->drm,
-			"Unsupported modifier for initial FB: 0x%llx\n",
-			fb->modifier);
-		return false;
-	}
-
-	vma = initial_plane_vma(dev_priv, plane_config);
-	if (!vma)
-		return false;
-
-	mode_cmd.pixel_format = fb->format->format;
-	mode_cmd.width = fb->width;
-	mode_cmd.height = fb->height;
-	mode_cmd.pitches[0] = fb->pitches[0];
-	mode_cmd.modifier[0] = fb->modifier;
-	mode_cmd.flags = DRM_MODE_FB_MODIFIERS;
-
-	if (intel_framebuffer_init(to_intel_framebuffer(fb),
-				   vma->obj, &mode_cmd)) {
-		drm_dbg_kms(&dev_priv->drm, "intel fb init failed\n");
-		goto err_vma;
-	}
-
-	plane_config->vma = vma;
-	return true;
-
-err_vma:
-	i915_vma_put(vma);
-	return false;
-}
-
-=======
->>>>>>> 56d33754
 static void
 intel_set_plane_visible(struct intel_crtc_state *crtc_state,
 			struct intel_plane_state *plane_state,
@@ -1253,88 +1120,6 @@
 	if (HAS_GMCH(dev_priv) &&
 	    intel_set_memory_cxsr(dev_priv, false))
 		intel_wait_for_vblank(dev_priv, crtc->pipe);
-<<<<<<< HEAD
-
-	/*
-	 * Gen2 reports pipe underruns whenever all planes are disabled.
-	 * So disable underrun reporting before all the planes get disabled.
-	 */
-	if (DISPLAY_VER(dev_priv) == 2 && !crtc_state->active_planes)
-		intel_set_cpu_fifo_underrun_reporting(dev_priv, crtc->pipe, false);
-
-	intel_disable_plane(plane, crtc_state);
-	intel_wait_for_vblank(dev_priv, crtc->pipe);
-}
-
-static bool
-intel_reuse_initial_plane_obj(struct drm_i915_private *i915,
-			      const struct intel_initial_plane_config *plane_config,
-			      struct drm_framebuffer **fb,
-			      struct i915_vma **vma)
-{
-	struct intel_crtc *crtc;
-
-	for_each_intel_crtc(&i915->drm, crtc) {
-		struct intel_crtc_state *crtc_state =
-			to_intel_crtc_state(crtc->base.state);
-		struct intel_plane *plane =
-			to_intel_plane(crtc->base.primary);
-		struct intel_plane_state *plane_state =
-			to_intel_plane_state(plane->base.state);
-
-		if (!crtc_state->uapi.active)
-			continue;
-
-		if (!plane_state->ggtt_vma)
-			continue;
-
-		if (intel_plane_ggtt_offset(plane_state) == plane_config->base) {
-			*fb = plane_state->hw.fb;
-			*vma = plane_state->ggtt_vma;
-			return true;
-		}
-	}
-
-	return false;
-}
-
-static void
-intel_find_initial_plane_obj(struct intel_crtc *crtc,
-			     struct intel_initial_plane_config *plane_config)
-{
-	struct drm_device *dev = crtc->base.dev;
-	struct drm_i915_private *dev_priv = to_i915(dev);
-	struct intel_crtc_state *crtc_state =
-		to_intel_crtc_state(crtc->base.state);
-	struct intel_plane *plane =
-		to_intel_plane(crtc->base.primary);
-	struct intel_plane_state *plane_state =
-		to_intel_plane_state(plane->base.state);
-	struct drm_framebuffer *fb;
-	struct i915_vma *vma;
-
-	/*
-	 * TODO:
-	 *   Disable planes if get_initial_plane_config() failed.
-	 *   Make sure things work if the surface base is not page aligned.
-	 */
-	if (!plane_config->fb)
-		return;
-
-	if (intel_alloc_initial_plane_obj(crtc, plane_config)) {
-		fb = &plane_config->fb->base;
-		vma = plane_config->vma;
-		goto valid_fb;
-	}
-
-	/*
-	 * Failed to alloc the obj, check to see if we should share
-	 * an fb with another CRTC instead
-	 */
-	if (intel_reuse_initial_plane_obj(dev_priv, plane_config, &fb, &vma))
-		goto valid_fb;
-=======
->>>>>>> 56d33754
 
 	/*
 	 * Gen2 reports pipe underruns whenever all planes are disabled.
@@ -2165,13 +1950,10 @@
 
 	intel_fbc_post_update(state, crtc);
 	intel_drrs_page_flip(state, crtc);
-<<<<<<< HEAD
-=======
 
 	if (needs_async_flip_vtd_wa(old_crtc_state) &&
 	    !needs_async_flip_vtd_wa(new_crtc_state))
 		intel_async_flip_vtd_wa(dev_priv, pipe, false);
->>>>>>> 56d33754
 
 	if (needs_nv12_wa(old_crtc_state) &&
 	    !needs_nv12_wa(new_crtc_state))
@@ -6585,11 +6367,7 @@
 	    dev_priv->dpll_funcs &&
 	    !crtc_state->bigjoiner_slave &&
 	    !drm_WARN_ON(&dev_priv->drm, crtc_state->shared_dpll)) {
-<<<<<<< HEAD
-		ret = dev_priv->display.crtc_compute_clock(crtc_state);
-=======
 		ret = dev_priv->dpll_funcs->crtc_compute_clock(crtc_state);
->>>>>>> 56d33754
 		if (ret)
 			return ret;
 	}
