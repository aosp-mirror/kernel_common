--- conflicted
+++ resolved
@@ -169,11 +169,8 @@
 	.fb_destroy = intel_fbdev_fb_destroy,
 };
 
-<<<<<<< HEAD
-=======
 __diag_pop();
 
->>>>>>> 0c383648
 static int intelfb_create(struct drm_fb_helper *helper,
 			  struct drm_fb_helper_surface_size *sizes)
 {
@@ -181,10 +178,6 @@
 	struct intel_framebuffer *intel_fb = ifbdev->fb;
 	struct drm_device *dev = helper->dev;
 	struct drm_i915_private *dev_priv = to_i915(dev);
-<<<<<<< HEAD
-	struct pci_dev *pdev = to_pci_dev(dev_priv->drm.dev);
-=======
->>>>>>> 0c383648
 	const struct i915_gtt_view view = {
 		.type = I915_GTT_VIEW_NORMAL,
 	};
