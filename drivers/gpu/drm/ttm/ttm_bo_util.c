/* SPDX-License-Identifier: GPL-2.0 OR MIT */
/**************************************************************************
 *
 * Copyright (c) 2007-2009 VMware, Inc., Palo Alto, CA., USA
 * All Rights Reserved.
 *
 * Permission is hereby granted, free of charge, to any person obtaining a
 * copy of this software and associated documentation files (the
 * "Software"), to deal in the Software without restriction, including
 * without limitation the rights to use, copy, modify, merge, publish,
 * distribute, sub license, and/or sell copies of the Software, and to
 * permit persons to whom the Software is furnished to do so, subject to
 * the following conditions:
 *
 * The above copyright notice and this permission notice (including the
 * next paragraph) shall be included in all copies or substantial portions
 * of the Software.
 *
 * THE SOFTWARE IS PROVIDED "AS IS", WITHOUT WARRANTY OF ANY KIND, EXPRESS OR
 * IMPLIED, INCLUDING BUT NOT LIMITED TO THE WARRANTIES OF MERCHANTABILITY,
 * FITNESS FOR A PARTICULAR PURPOSE AND NON-INFRINGEMENT. IN NO EVENT SHALL
 * THE COPYRIGHT HOLDERS, AUTHORS AND/OR ITS SUPPLIERS BE LIABLE FOR ANY CLAIM,
 * DAMAGES OR OTHER LIABILITY, WHETHER IN AN ACTION OF CONTRACT, TORT OR
 * OTHERWISE, ARISING FROM, OUT OF OR IN CONNECTION WITH THE SOFTWARE OR THE
 * USE OR OTHER DEALINGS IN THE SOFTWARE.
 *
 **************************************************************************/
/*
 * Authors: Thomas Hellstrom <thellstrom-at-vmware-dot-com>
 */

#include <drm/ttm/ttm_bo_driver.h>
#include <drm/ttm/ttm_placement.h>
#include <drm/drm_cache.h>
#include <drm/drm_vma_manager.h>
#include <linux/dma-buf-map.h>
#include <linux/io.h>
#include <linux/highmem.h>
#include <linux/wait.h>
#include <linux/slab.h>
#include <linux/vmalloc.h>
#include <linux/module.h>
#include <linux/dma-resv.h>

struct ttm_transfer_obj {
	struct ttm_buffer_object base;
	struct ttm_buffer_object *bo;
};

int ttm_mem_io_reserve(struct ttm_device *bdev,
		       struct ttm_resource *mem)
{
	if (mem->bus.offset || mem->bus.addr)
		return 0;

	mem->bus.is_iomem = false;
	if (!bdev->funcs->io_mem_reserve)
		return 0;

	return bdev->funcs->io_mem_reserve(bdev, mem);
}

void ttm_mem_io_free(struct ttm_device *bdev,
		     struct ttm_resource *mem)
{
	if (!mem)
		return;

	if (!mem->bus.offset && !mem->bus.addr)
		return;

	if (bdev->funcs->io_mem_free)
		bdev->funcs->io_mem_free(bdev, mem);

	mem->bus.offset = 0;
	mem->bus.addr = NULL;
}

/**
 * ttm_move_memcpy - Helper to perform a memcpy ttm move operation.
 * @clear: Whether to clear rather than copy.
 * @num_pages: Number of pages of the operation.
 * @dst_iter: A struct ttm_kmap_iter representing the destination resource.
 * @src_iter: A struct ttm_kmap_iter representing the source resource.
 *
 * This function is intended to be able to move out async under a
 * dma-fence if desired.
 */
void ttm_move_memcpy(bool clear,
		     u32 num_pages,
		     struct ttm_kmap_iter *dst_iter,
		     struct ttm_kmap_iter *src_iter)
{
	const struct ttm_kmap_iter_ops *dst_ops = dst_iter->ops;
	const struct ttm_kmap_iter_ops *src_ops = src_iter->ops;
	struct dma_buf_map src_map, dst_map;
	pgoff_t i;

	/* Single TTM move. NOP */
	if (dst_ops->maps_tt && src_ops->maps_tt)
		return;

	/* Don't move nonexistent data. Clear destination instead. */
<<<<<<< HEAD
	if (src_ops->maps_tt && (!ttm || !ttm_tt_is_populated(ttm))) {
		if (ttm && !(ttm->page_flags & TTM_TT_FLAG_ZERO_ALLOC))
			return;

=======
	if (clear) {
>>>>>>> 1a839e01
		for (i = 0; i < num_pages; ++i) {
			dst_ops->map_local(dst_iter, &dst_map, i);
			if (dst_map.is_iomem)
				memset_io(dst_map.vaddr_iomem, 0, PAGE_SIZE);
			else
				memset(dst_map.vaddr, 0, PAGE_SIZE);
			if (dst_ops->unmap_local)
				dst_ops->unmap_local(dst_iter, &dst_map);
		}
		return;
	}

	for (i = 0; i < num_pages; ++i) {
		dst_ops->map_local(dst_iter, &dst_map, i);
		src_ops->map_local(src_iter, &src_map, i);

		drm_memcpy_from_wc(&dst_map, &src_map, PAGE_SIZE);

		if (src_ops->unmap_local)
			src_ops->unmap_local(src_iter, &src_map);
		if (dst_ops->unmap_local)
			dst_ops->unmap_local(dst_iter, &dst_map);
	}
}
EXPORT_SYMBOL(ttm_move_memcpy);

int ttm_bo_move_memcpy(struct ttm_buffer_object *bo,
		       struct ttm_operation_ctx *ctx,
		       struct ttm_resource *dst_mem)
{
	struct ttm_device *bdev = bo->bdev;
	struct ttm_resource_manager *dst_man =
		ttm_manager_type(bo->bdev, dst_mem->mem_type);
	struct ttm_tt *ttm = bo->ttm;
	struct ttm_resource *src_mem = bo->resource;
	struct ttm_resource_manager *src_man =
		ttm_manager_type(bdev, src_mem->mem_type);
	union {
		struct ttm_kmap_iter_tt tt;
		struct ttm_kmap_iter_linear_io io;
	} _dst_iter, _src_iter;
	struct ttm_kmap_iter *dst_iter, *src_iter;
	bool clear;
	int ret = 0;

	if (ttm && ((ttm->page_flags & TTM_TT_FLAG_SWAPPED) ||
		    dst_man->use_tt)) {
		ret = ttm_tt_populate(bdev, ttm, ctx);
		if (ret)
			return ret;
	}

	dst_iter = ttm_kmap_iter_linear_io_init(&_dst_iter.io, bdev, dst_mem);
	if (PTR_ERR(dst_iter) == -EINVAL && dst_man->use_tt)
		dst_iter = ttm_kmap_iter_tt_init(&_dst_iter.tt, bo->ttm);
	if (IS_ERR(dst_iter))
		return PTR_ERR(dst_iter);

	src_iter = ttm_kmap_iter_linear_io_init(&_src_iter.io, bdev, src_mem);
	if (PTR_ERR(src_iter) == -EINVAL && src_man->use_tt)
		src_iter = ttm_kmap_iter_tt_init(&_src_iter.tt, bo->ttm);
	if (IS_ERR(src_iter)) {
		ret = PTR_ERR(src_iter);
		goto out_src_iter;
	}

	clear = src_iter->ops->maps_tt && (!ttm || !ttm_tt_is_populated(ttm));
	if (!(clear && ttm && !(ttm->page_flags & TTM_PAGE_FLAG_ZERO_ALLOC)))
		ttm_move_memcpy(clear, dst_mem->num_pages, dst_iter, src_iter);

	if (!src_iter->ops->maps_tt)
		ttm_kmap_iter_linear_io_fini(&_src_iter.io, bdev, src_mem);
	ttm_bo_move_sync_cleanup(bo, dst_mem);

out_src_iter:
	if (!dst_iter->ops->maps_tt)
		ttm_kmap_iter_linear_io_fini(&_dst_iter.io, bdev, dst_mem);

	return ret;
}
EXPORT_SYMBOL(ttm_bo_move_memcpy);

static void ttm_transfered_destroy(struct ttm_buffer_object *bo)
{
	struct ttm_transfer_obj *fbo;

	fbo = container_of(bo, struct ttm_transfer_obj, base);
	ttm_bo_put(fbo->bo);
	kfree(fbo);
}

/**
 * ttm_buffer_object_transfer
 *
 * @bo: A pointer to a struct ttm_buffer_object.
 * @new_obj: A pointer to a pointer to a newly created ttm_buffer_object,
 * holding the data of @bo with the old placement.
 *
 * This is a utility function that may be called after an accelerated move
 * has been scheduled. A new buffer object is created as a placeholder for
 * the old data while it's being copied. When that buffer object is idle,
 * it can be destroyed, releasing the space of the old placement.
 * Returns:
 * !0: Failure.
 */

static int ttm_buffer_object_transfer(struct ttm_buffer_object *bo,
				      struct ttm_buffer_object **new_obj)
{
	struct ttm_transfer_obj *fbo;
	int ret;

	fbo = kmalloc(sizeof(*fbo), GFP_KERNEL);
	if (!fbo)
		return -ENOMEM;

	fbo->base = *bo;

	ttm_bo_get(bo);
	fbo->bo = bo;

	/**
	 * Fix up members that we shouldn't copy directly:
	 * TODO: Explicit member copy would probably be better here.
	 */

	atomic_inc(&ttm_glob.bo_count);
	INIT_LIST_HEAD(&fbo->base.ddestroy);
	INIT_LIST_HEAD(&fbo->base.lru);
	fbo->base.moving = NULL;
	drm_vma_node_reset(&fbo->base.base.vma_node);

	kref_init(&fbo->base.kref);
	fbo->base.destroy = &ttm_transfered_destroy;
	fbo->base.pin_count = 0;
	if (bo->type != ttm_bo_type_sg)
		fbo->base.base.resv = &fbo->base.base._resv;

	dma_resv_init(&fbo->base.base._resv);
	fbo->base.base.dev = NULL;
	ret = dma_resv_trylock(&fbo->base.base._resv);
	WARN_ON(!ret);

	ttm_bo_move_to_lru_tail_unlocked(&fbo->base);

	*new_obj = &fbo->base;
	return 0;
}

pgprot_t ttm_io_prot(struct ttm_buffer_object *bo, struct ttm_resource *res,
		     pgprot_t tmp)
{
	struct ttm_resource_manager *man;
	enum ttm_caching caching;

	man = ttm_manager_type(bo->bdev, res->mem_type);
	caching = man->use_tt ? bo->ttm->caching : res->bus.caching;

	return ttm_prot_from_caching(caching, tmp);
}
EXPORT_SYMBOL(ttm_io_prot);

static int ttm_bo_ioremap(struct ttm_buffer_object *bo,
			  unsigned long offset,
			  unsigned long size,
			  struct ttm_bo_kmap_obj *map)
{
	struct ttm_resource *mem = bo->resource;

	if (bo->resource->bus.addr) {
		map->bo_kmap_type = ttm_bo_map_premapped;
		map->virtual = ((u8 *)bo->resource->bus.addr) + offset;
	} else {
		resource_size_t res = bo->resource->bus.offset + offset;

		map->bo_kmap_type = ttm_bo_map_iomap;
		if (mem->bus.caching == ttm_write_combined)
			map->virtual = ioremap_wc(res, size);
#ifdef CONFIG_X86
		else if (mem->bus.caching == ttm_cached)
			map->virtual = ioremap_cache(res, size);
#endif
		else
			map->virtual = ioremap(res, size);
	}
	return (!map->virtual) ? -ENOMEM : 0;
}

static int ttm_bo_kmap_ttm(struct ttm_buffer_object *bo,
			   unsigned long start_page,
			   unsigned long num_pages,
			   struct ttm_bo_kmap_obj *map)
{
	struct ttm_resource *mem = bo->resource;
	struct ttm_operation_ctx ctx = {
		.interruptible = false,
		.no_wait_gpu = false
	};
	struct ttm_tt *ttm = bo->ttm;
	pgprot_t prot;
	int ret;

	BUG_ON(!ttm);

	ret = ttm_tt_populate(bo->bdev, ttm, &ctx);
	if (ret)
		return ret;

	if (num_pages == 1 && ttm->caching == ttm_cached) {
		/*
		 * We're mapping a single page, and the desired
		 * page protection is consistent with the bo.
		 */

		map->bo_kmap_type = ttm_bo_map_kmap;
		map->page = ttm->pages[start_page];
		map->virtual = kmap(map->page);
	} else {
		/*
		 * We need to use vmap to get the desired page protection
		 * or to make the buffer object look contiguous.
		 */
		prot = ttm_io_prot(bo, mem, PAGE_KERNEL);
		map->bo_kmap_type = ttm_bo_map_vmap;
		map->virtual = vmap(ttm->pages + start_page, num_pages,
				    0, prot);
	}
	return (!map->virtual) ? -ENOMEM : 0;
}

int ttm_bo_kmap(struct ttm_buffer_object *bo,
		unsigned long start_page, unsigned long num_pages,
		struct ttm_bo_kmap_obj *map)
{
	unsigned long offset, size;
	int ret;

	map->virtual = NULL;
	map->bo = bo;
	if (num_pages > bo->resource->num_pages)
		return -EINVAL;
	if ((start_page + num_pages) > bo->resource->num_pages)
		return -EINVAL;

	ret = ttm_mem_io_reserve(bo->bdev, bo->resource);
	if (ret)
		return ret;
	if (!bo->resource->bus.is_iomem) {
		return ttm_bo_kmap_ttm(bo, start_page, num_pages, map);
	} else {
		offset = start_page << PAGE_SHIFT;
		size = num_pages << PAGE_SHIFT;
		return ttm_bo_ioremap(bo, offset, size, map);
	}
}
EXPORT_SYMBOL(ttm_bo_kmap);

void ttm_bo_kunmap(struct ttm_bo_kmap_obj *map)
{
	if (!map->virtual)
		return;
	switch (map->bo_kmap_type) {
	case ttm_bo_map_iomap:
		iounmap(map->virtual);
		break;
	case ttm_bo_map_vmap:
		vunmap(map->virtual);
		break;
	case ttm_bo_map_kmap:
		kunmap(map->page);
		break;
	case ttm_bo_map_premapped:
		break;
	default:
		BUG();
	}
	ttm_mem_io_free(map->bo->bdev, map->bo->resource);
	map->virtual = NULL;
	map->page = NULL;
}
EXPORT_SYMBOL(ttm_bo_kunmap);

int ttm_bo_vmap(struct ttm_buffer_object *bo, struct dma_buf_map *map)
{
	struct ttm_resource *mem = bo->resource;
	int ret;

	ret = ttm_mem_io_reserve(bo->bdev, mem);
	if (ret)
		return ret;

	if (mem->bus.is_iomem) {
		void __iomem *vaddr_iomem;

		if (mem->bus.addr)
			vaddr_iomem = (void __iomem *)mem->bus.addr;
		else if (mem->bus.caching == ttm_write_combined)
			vaddr_iomem = ioremap_wc(mem->bus.offset,
						 bo->base.size);
#ifdef CONFIG_X86
		else if (mem->bus.caching == ttm_cached)
			vaddr_iomem = ioremap_cache(mem->bus.offset,
						  bo->base.size);
#endif
		else
			vaddr_iomem = ioremap(mem->bus.offset, bo->base.size);

		if (!vaddr_iomem)
			return -ENOMEM;

		dma_buf_map_set_vaddr_iomem(map, vaddr_iomem);

	} else {
		struct ttm_operation_ctx ctx = {
			.interruptible = false,
			.no_wait_gpu = false
		};
		struct ttm_tt *ttm = bo->ttm;
		pgprot_t prot;
		void *vaddr;

		ret = ttm_tt_populate(bo->bdev, ttm, &ctx);
		if (ret)
			return ret;

		/*
		 * We need to use vmap to get the desired page protection
		 * or to make the buffer object look contiguous.
		 */
		prot = ttm_io_prot(bo, mem, PAGE_KERNEL);
		vaddr = vmap(ttm->pages, ttm->num_pages, 0, prot);
		if (!vaddr)
			return -ENOMEM;

		dma_buf_map_set_vaddr(map, vaddr);
	}

	return 0;
}
EXPORT_SYMBOL(ttm_bo_vmap);

void ttm_bo_vunmap(struct ttm_buffer_object *bo, struct dma_buf_map *map)
{
	struct ttm_resource *mem = bo->resource;

	if (dma_buf_map_is_null(map))
		return;

	if (!map->is_iomem)
		vunmap(map->vaddr);
	else if (!mem->bus.addr)
		iounmap(map->vaddr_iomem);
	dma_buf_map_clear(map);

	ttm_mem_io_free(bo->bdev, bo->resource);
}
EXPORT_SYMBOL(ttm_bo_vunmap);

static int ttm_bo_wait_free_node(struct ttm_buffer_object *bo,
				 bool dst_use_tt)
{
	int ret;
	ret = ttm_bo_wait(bo, false, false);
	if (ret)
		return ret;

	if (!dst_use_tt)
		ttm_bo_tt_destroy(bo);
	ttm_resource_free(bo, &bo->resource);
	return 0;
}

static int ttm_bo_move_to_ghost(struct ttm_buffer_object *bo,
				struct dma_fence *fence,
				bool dst_use_tt)
{
	struct ttm_buffer_object *ghost_obj;
	int ret;

	/**
	 * This should help pipeline ordinary buffer moves.
	 *
	 * Hang old buffer memory on a new buffer object,
	 * and leave it to be released when the GPU
	 * operation has completed.
	 */

	dma_fence_put(bo->moving);
	bo->moving = dma_fence_get(fence);

	ret = ttm_buffer_object_transfer(bo, &ghost_obj);
	if (ret)
		return ret;

	dma_resv_add_excl_fence(&ghost_obj->base._resv, fence);

	/**
	 * If we're not moving to fixed memory, the TTM object
	 * needs to stay alive. Otherwhise hang it on the ghost
	 * bo to be unbound and destroyed.
	 */

	if (dst_use_tt)
		ghost_obj->ttm = NULL;
	else
		bo->ttm = NULL;
	bo->resource = NULL;

	dma_resv_unlock(&ghost_obj->base._resv);
	ttm_bo_put(ghost_obj);
	return 0;
}

static void ttm_bo_move_pipeline_evict(struct ttm_buffer_object *bo,
				       struct dma_fence *fence)
{
	struct ttm_device *bdev = bo->bdev;
	struct ttm_resource_manager *from;

	from = ttm_manager_type(bdev, bo->resource->mem_type);

	/**
	 * BO doesn't have a TTM we need to bind/unbind. Just remember
	 * this eviction and free up the allocation
	 */
	spin_lock(&from->move_lock);
	if (!from->move || dma_fence_is_later(fence, from->move)) {
		dma_fence_put(from->move);
		from->move = dma_fence_get(fence);
	}
	spin_unlock(&from->move_lock);

	ttm_resource_free(bo, &bo->resource);

	dma_fence_put(bo->moving);
	bo->moving = dma_fence_get(fence);
}

int ttm_bo_move_accel_cleanup(struct ttm_buffer_object *bo,
			      struct dma_fence *fence,
			      bool evict,
			      bool pipeline,
			      struct ttm_resource *new_mem)
{
	struct ttm_device *bdev = bo->bdev;
	struct ttm_resource_manager *from = ttm_manager_type(bdev, bo->resource->mem_type);
	struct ttm_resource_manager *man = ttm_manager_type(bdev, new_mem->mem_type);
	int ret = 0;

	dma_resv_add_excl_fence(bo->base.resv, fence);
	if (!evict)
		ret = ttm_bo_move_to_ghost(bo, fence, man->use_tt);
	else if (!from->use_tt && pipeline)
		ttm_bo_move_pipeline_evict(bo, fence);
	else
		ret = ttm_bo_wait_free_node(bo, man->use_tt);

	if (ret)
		return ret;

	ttm_bo_assign_mem(bo, new_mem);

	return 0;
}
EXPORT_SYMBOL(ttm_bo_move_accel_cleanup);

/**
 * ttm_bo_pipeline_gutting - purge the contents of a bo
 * @bo: The buffer object
 *
 * Purge the contents of a bo, async if the bo is not idle.
 * After a successful call, the bo is left unpopulated in
 * system placement. The function may wait uninterruptible
 * for idle on OOM.
 *
 * Return: 0 if successful, negative error code on failure.
 */
int ttm_bo_pipeline_gutting(struct ttm_buffer_object *bo)
{
	static const struct ttm_place sys_mem = { .mem_type = TTM_PL_SYSTEM };
	struct ttm_buffer_object *ghost;
	struct ttm_resource *sys_res;
	struct ttm_tt *ttm;
	int ret;

	ret = ttm_resource_alloc(bo, &sys_mem, &sys_res);
	if (ret)
		return ret;

	/* If already idle, no need for ghost object dance. */
	ret = ttm_bo_wait(bo, false, true);
	if (ret != -EBUSY) {
		if (!bo->ttm) {
			/* See comment below about clearing. */
			ret = ttm_tt_create(bo, true);
			if (ret)
				goto error_free_sys_mem;
		} else {
			ttm_tt_unpopulate(bo->bdev, bo->ttm);
			if (bo->type == ttm_bo_type_device)
				ttm_tt_mark_for_clear(bo->ttm);
		}
		ttm_resource_free(bo, &bo->resource);
		ttm_bo_assign_mem(bo, sys_res);
		return 0;
	}

	/*
	 * We need an unpopulated ttm_tt after giving our current one,
	 * if any, to the ghost object. And we can't afford to fail
	 * creating one *after* the operation. If the bo subsequently gets
	 * resurrected, make sure it's cleared (if ttm_bo_type_device)
	 * to avoid leaking sensitive information to user-space.
	 */

	ttm = bo->ttm;
	bo->ttm = NULL;
	ret = ttm_tt_create(bo, true);
	swap(bo->ttm, ttm);
	if (ret)
		goto error_free_sys_mem;

	ret = ttm_buffer_object_transfer(bo, &ghost);
	if (ret)
		goto error_destroy_tt;

	ret = dma_resv_copy_fences(&ghost->base._resv, bo->base.resv);
	/* Last resort, wait for the BO to be idle when we are OOM */
	if (ret)
		ttm_bo_wait(bo, false, false);

	dma_resv_unlock(&ghost->base._resv);
	ttm_bo_put(ghost);
	bo->ttm = ttm;
	bo->resource = NULL;
	ttm_bo_assign_mem(bo, sys_res);
	return 0;

error_destroy_tt:
	ttm_tt_destroy(bo->bdev, ttm);

error_free_sys_mem:
	ttm_resource_free(bo, &sys_res);
	return ret;
}<|MERGE_RESOLUTION|>--- conflicted
+++ resolved
@@ -101,14 +101,7 @@
 		return;
 
 	/* Don't move nonexistent data. Clear destination instead. */
-<<<<<<< HEAD
-	if (src_ops->maps_tt && (!ttm || !ttm_tt_is_populated(ttm))) {
-		if (ttm && !(ttm->page_flags & TTM_TT_FLAG_ZERO_ALLOC))
-			return;
-
-=======
 	if (clear) {
->>>>>>> 1a839e01
 		for (i = 0; i < num_pages; ++i) {
 			dst_ops->map_local(dst_iter, &dst_map, i);
 			if (dst_map.is_iomem)
@@ -176,7 +169,7 @@
 	}
 
 	clear = src_iter->ops->maps_tt && (!ttm || !ttm_tt_is_populated(ttm));
-	if (!(clear && ttm && !(ttm->page_flags & TTM_PAGE_FLAG_ZERO_ALLOC)))
+	if (!(clear && ttm && !(ttm->page_flags & TTM_TT_FLAG_ZERO_ALLOC)))
 		ttm_move_memcpy(clear, dst_mem->num_pages, dst_iter, src_iter);
 
 	if (!src_iter->ops->maps_tt)
