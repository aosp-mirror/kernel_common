/*
 * Copyright 2022 Advanced Micro Devices, Inc.
 *
 * Permission is hereby granted, free of charge, to any person obtaining a
 * copy of this software and associated documentation files (the "Software"),
 * to deal in the Software without restriction, including without limitation
 * the rights to use, copy, modify, merge, publish, distribute, sublicense,
 * and/or sell copies of the Software, and to permit persons to whom the
 * Software is furnished to do so, subject to the following conditions:
 *
 * The above copyright notice and this permission notice shall be included in
 * all copies or substantial portions of the Software.
 *
 * THE SOFTWARE IS PROVIDED "AS IS", WITHOUT WARRANTY OF ANY KIND, EXPRESS OR
 * IMPLIED, INCLUDING BUT NOT LIMITED TO THE WARRANTIES OF MERCHANTABILITY,
 * FITNESS FOR A PARTICULAR PURPOSE AND NONINFRINGEMENT.  IN NO EVENT SHALL
 * THE COPYRIGHT HOLDER(S) OR AUTHOR(S) BE LIABLE FOR ANY CLAIM, DAMAGES OR
 * OTHER LIABILITY, WHETHER IN AN ACTION OF CONTRACT, TORT OR OTHERWISE,
 * ARISING FROM, OUT OF OR IN CONNECTION WITH THE SOFTWARE OR THE USE OR
 * OTHER DEALINGS IN THE SOFTWARE.
 *
 */

#include "smu_types.h"
#define SWSMU_CODE_LAYER_L2

#include "amdgpu.h"
#include "amdgpu_smu.h"
#include "smu_v13_0.h"
#include "smu13_driver_if_v13_0_4.h"
#include "smu_v13_0_4_ppt.h"
#include "smu_v13_0_4_ppsmc.h"
#include "smu_v13_0_4_pmfw.h"
#include "smu_cmn.h"

/*
 * DO NOT use these for err/warn/info/debug messages.
 * Use dev_err, dev_warn, dev_info and dev_dbg instead.
 * They are more MGPU friendly.
 */
#undef pr_err
#undef pr_warn
#undef pr_info
#undef pr_debug

#define mmMP1_SMN_C2PMSG_66			0x0282
#define mmMP1_SMN_C2PMSG_66_BASE_IDX            1

#define mmMP1_SMN_C2PMSG_82			0x0292
#define mmMP1_SMN_C2PMSG_82_BASE_IDX            1

#define mmMP1_SMN_C2PMSG_90			0x029a
#define mmMP1_SMN_C2PMSG_90_BASE_IDX		1

#define FEATURE_MASK(feature) (1ULL << feature)

#define SMC_DPM_FEATURE ( \
	FEATURE_MASK(FEATURE_CCLK_DPM_BIT) | \
	FEATURE_MASK(FEATURE_VCN_DPM_BIT)	 | \
	FEATURE_MASK(FEATURE_FCLK_DPM_BIT)	 | \
	FEATURE_MASK(FEATURE_SOCCLK_DPM_BIT)	 | \
	FEATURE_MASK(FEATURE_MP0CLK_DPM_BIT)	 | \
	FEATURE_MASK(FEATURE_LCLK_DPM_BIT)	 | \
	FEATURE_MASK(FEATURE_SHUBCLK_DPM_BIT)	 | \
	FEATURE_MASK(FEATURE_DCFCLK_DPM_BIT)	 | \
	FEATURE_MASK(FEATURE_ISP_DPM_BIT)	 | \
	FEATURE_MASK(FEATURE_IPU_DPM_BIT)	 | \
	FEATURE_MASK(FEATURE_GFX_DPM_BIT))

static struct cmn2asic_msg_mapping smu_v13_0_4_message_map[SMU_MSG_MAX_COUNT] = {
	MSG_MAP(TestMessage,                    PPSMC_MSG_TestMessage,			1),
	MSG_MAP(GetSmuVersion,                  PPSMC_MSG_GetPmfwVersion,		1),
	MSG_MAP(GetDriverIfVersion,             PPSMC_MSG_GetDriverIfVersion,		1),
	MSG_MAP(AllowGfxOff,                    PPSMC_MSG_AllowGfxOff,			1),
	MSG_MAP(DisallowGfxOff,                 PPSMC_MSG_DisallowGfxOff,		1),
	MSG_MAP(PowerDownVcn,                   PPSMC_MSG_PowerDownVcn,			1),
	MSG_MAP(PowerUpVcn,                     PPSMC_MSG_PowerUpVcn,			1),
	MSG_MAP(SetHardMinVcn,                  PPSMC_MSG_SetHardMinVcn,		1),
	MSG_MAP(PrepareMp1ForUnload,            PPSMC_MSG_PrepareMp1ForUnload,		1),
	MSG_MAP(SetDriverDramAddrHigh,          PPSMC_MSG_SetDriverDramAddrHigh,	1),
	MSG_MAP(SetDriverDramAddrLow,           PPSMC_MSG_SetDriverDramAddrLow,		1),
	MSG_MAP(TransferTableSmu2Dram,          PPSMC_MSG_TransferTableSmu2Dram,	1),
	MSG_MAP(TransferTableDram2Smu,          PPSMC_MSG_TransferTableDram2Smu,	1),
	MSG_MAP(GfxDeviceDriverReset,           PPSMC_MSG_GfxDeviceDriverReset,		1),
	MSG_MAP(GetEnabledSmuFeatures,          PPSMC_MSG_GetEnabledSmuFeatures,	1),
	MSG_MAP(SetHardMinSocclkByFreq,         PPSMC_MSG_SetHardMinSocclkByFreq,	1),
	MSG_MAP(SetSoftMinVcn,                  PPSMC_MSG_SetSoftMinVcn,		1),
	MSG_MAP(GetGfxclkFrequency,             PPSMC_MSG_GetGfxclkFrequency,		1),
	MSG_MAP(GetFclkFrequency,               PPSMC_MSG_GetFclkFrequency,		1),
	MSG_MAP(SetSoftMaxGfxClk,               PPSMC_MSG_SetSoftMaxGfxClk,		1),
	MSG_MAP(SetHardMinGfxClk,               PPSMC_MSG_SetHardMinGfxClk,		1),
	MSG_MAP(SetSoftMaxSocclkByFreq,         PPSMC_MSG_SetSoftMaxSocclkByFreq,	1),
	MSG_MAP(SetSoftMaxFclkByFreq,           PPSMC_MSG_SetSoftMaxFclkByFreq,		1),
	MSG_MAP(SetSoftMaxVcn,                  PPSMC_MSG_SetSoftMaxVcn,		1),
	MSG_MAP(SetPowerLimitPercentage,        PPSMC_MSG_SetPowerLimitPercentage,	1),
	MSG_MAP(PowerDownJpeg,                  PPSMC_MSG_PowerDownJpeg,		1),
	MSG_MAP(PowerUpJpeg,                    PPSMC_MSG_PowerUpJpeg,			1),
	MSG_MAP(SetHardMinFclkByFreq,           PPSMC_MSG_SetHardMinFclkByFreq,		1),
	MSG_MAP(SetSoftMinSocclkByFreq,         PPSMC_MSG_SetSoftMinSocclkByFreq,	1),
	MSG_MAP(EnableGfxImu,                   PPSMC_MSG_EnableGfxImu,			1),
	MSG_MAP(PowerUpIspByTile,               PPSMC_MSG_PowerUpIspByTile,		1),
	MSG_MAP(PowerDownIspByTile,             PPSMC_MSG_PowerDownIspByTile,		1),
};

static struct cmn2asic_mapping smu_v13_0_4_feature_mask_map[SMU_FEATURE_COUNT] = {
	FEA_MAP(CCLK_DPM),
	FEA_MAP(FAN_CONTROLLER),
	FEA_MAP(PPT),
	FEA_MAP(TDC),
	FEA_MAP(THERMAL),
	FEA_MAP(VCN_DPM),
	FEA_MAP_REVERSE(FCLK),
	FEA_MAP_REVERSE(SOCCLK),
	FEA_MAP(LCLK_DPM),
	FEA_MAP(SHUBCLK_DPM),
	FEA_MAP(DCFCLK_DPM),
	FEA_MAP_HALF_REVERSE(GFX),
	FEA_MAP(DS_GFXCLK),
	FEA_MAP(DS_SOCCLK),
	FEA_MAP(DS_LCLK),
	FEA_MAP(DS_DCFCLK),
	FEA_MAP(DS_FCLK),
	FEA_MAP(DS_MP1CLK),
	FEA_MAP(DS_MP0CLK),
	FEA_MAP(GFX_DEM),
	FEA_MAP(PSI),
	FEA_MAP(PROCHOT),
	FEA_MAP(CPUOFF),
	FEA_MAP(STAPM),
	FEA_MAP(S0I3),
	FEA_MAP(PERF_LIMIT),
	FEA_MAP(CORE_DLDO),
	FEA_MAP(DS_VCN),
	FEA_MAP(CPPC),
	FEA_MAP(DF_CSTATES),
	FEA_MAP(ATHUB_PG),
};

static struct cmn2asic_mapping smu_v13_0_4_table_map[SMU_TABLE_COUNT] = {
	TAB_MAP_VALID(WATERMARKS),
	TAB_MAP_VALID(SMU_METRICS),
	TAB_MAP_VALID(CUSTOM_DPM),
	TAB_MAP_VALID(DPMCLOCKS),
};

static int smu_v13_0_4_init_smc_tables(struct smu_context *smu)
{
	struct smu_table_context *smu_table = &smu->smu_table;
	struct smu_table *tables = smu_table->tables;

	SMU_TABLE_INIT(tables, SMU_TABLE_WATERMARKS, sizeof(Watermarks_t),
		PAGE_SIZE, AMDGPU_GEM_DOMAIN_VRAM);
	SMU_TABLE_INIT(tables, SMU_TABLE_DPMCLOCKS, sizeof(DpmClocks_t),
		PAGE_SIZE, AMDGPU_GEM_DOMAIN_VRAM);
	SMU_TABLE_INIT(tables, SMU_TABLE_SMU_METRICS, sizeof(SmuMetrics_t),
		PAGE_SIZE, AMDGPU_GEM_DOMAIN_VRAM);

	smu_table->clocks_table = kzalloc(sizeof(DpmClocks_t), GFP_KERNEL);
	if (!smu_table->clocks_table)
		goto err0_out;

	smu_table->metrics_table = kzalloc(sizeof(SmuMetrics_t), GFP_KERNEL);
	if (!smu_table->metrics_table)
		goto err1_out;
	smu_table->metrics_time = 0;

	smu_table->watermarks_table = kzalloc(sizeof(Watermarks_t), GFP_KERNEL);
	if (!smu_table->watermarks_table)
		goto err2_out;

	smu_table->gpu_metrics_table_size = sizeof(struct gpu_metrics_v2_1);
	smu_table->gpu_metrics_table = kzalloc(smu_table->gpu_metrics_table_size, GFP_KERNEL);
	if (!smu_table->gpu_metrics_table)
		goto err3_out;

	return 0;

err3_out:
	kfree(smu_table->watermarks_table);
err2_out:
	kfree(smu_table->metrics_table);
err1_out:
	kfree(smu_table->clocks_table);
err0_out:
	return -ENOMEM;
}

static int smu_v13_0_4_fini_smc_tables(struct smu_context *smu)
{
	struct smu_table_context *smu_table = &smu->smu_table;

	kfree(smu_table->clocks_table);
	smu_table->clocks_table = NULL;

	kfree(smu_table->metrics_table);
	smu_table->metrics_table = NULL;

	kfree(smu_table->watermarks_table);
	smu_table->watermarks_table = NULL;

	kfree(smu_table->gpu_metrics_table);
	smu_table->gpu_metrics_table = NULL;

	return 0;
}

static bool smu_v13_0_4_is_dpm_running(struct smu_context *smu)
{
	int ret = 0;
	uint64_t feature_enabled;

	ret = smu_cmn_get_enabled_mask(smu, &feature_enabled);

	if (ret)
		return false;

	return !!(feature_enabled & SMC_DPM_FEATURE);
}

static int smu_v13_0_4_system_features_control(struct smu_context *smu, bool en)
{
	struct amdgpu_device *adev = smu->adev;
	int ret = 0;

<<<<<<< HEAD
	if (!en && adev->in_s4) {
		/* Adds a GFX reset as workaround just before sending the
		 * MP1_UNLOAD message to prevent GC/RLC/PMFW from entering
		 * an invalid state.
		 */
		ret = smu_cmn_send_smc_msg_with_param(smu, SMU_MSG_GfxDeviceDriverReset,
						      SMU_RESET_MODE_2, NULL);
		if (ret)
			return ret;
=======
	if (!en && !adev->in_s0ix) {
		if (adev->in_s4) {
			/* Adds a GFX reset as workaround just before sending the
			 * MP1_UNLOAD message to prevent GC/RLC/PMFW from entering
			 * an invalid state.
			 */
			ret = smu_cmn_send_smc_msg_with_param(smu, SMU_MSG_GfxDeviceDriverReset,
							      SMU_RESET_MODE_2, NULL);
			if (ret)
				return ret;
		}
>>>>>>> 12f9bcc0

		ret = smu_cmn_send_smc_msg(smu, SMU_MSG_PrepareMp1ForUnload, NULL);
	}

	return ret;
}

static ssize_t smu_v13_0_4_get_gpu_metrics(struct smu_context *smu,
					   void **table)
{
	struct smu_table_context *smu_table = &smu->smu_table;
	struct gpu_metrics_v2_1 *gpu_metrics =
		(struct gpu_metrics_v2_1 *)smu_table->gpu_metrics_table;
	SmuMetrics_t metrics;
	int ret = 0;

	ret = smu_cmn_get_metrics_table(smu, &metrics, true);
	if (ret)
		return ret;

	smu_cmn_init_soft_gpu_metrics(gpu_metrics, 2, 1);

	gpu_metrics->temperature_gfx = metrics.GfxTemperature;
	gpu_metrics->temperature_soc = metrics.SocTemperature;
	memcpy(&gpu_metrics->temperature_core[0],
		&metrics.CoreTemperature[0],
		sizeof(uint16_t) * 8);
	gpu_metrics->temperature_l3[0] = metrics.L3Temperature;

	gpu_metrics->average_gfx_activity = metrics.GfxActivity;
	gpu_metrics->average_mm_activity = metrics.UvdActivity;

	gpu_metrics->average_socket_power = metrics.CurrentSocketPower;
	gpu_metrics->average_gfx_power = metrics.Power[0];
	gpu_metrics->average_soc_power = metrics.Power[1];
	memcpy(&gpu_metrics->average_core_power[0],
		&metrics.CorePower[0],
		sizeof(uint16_t) * 8);

	gpu_metrics->average_gfxclk_frequency = metrics.GfxclkFrequency;
	gpu_metrics->average_socclk_frequency = metrics.SocclkFrequency;
	gpu_metrics->average_uclk_frequency = metrics.MemclkFrequency;
	gpu_metrics->average_fclk_frequency = metrics.MemclkFrequency;
	gpu_metrics->average_vclk_frequency = metrics.VclkFrequency;
	gpu_metrics->average_dclk_frequency = metrics.DclkFrequency;

	memcpy(&gpu_metrics->current_coreclk[0],
		&metrics.CoreFrequency[0],
		sizeof(uint16_t) * 8);
	gpu_metrics->current_l3clk[0] = metrics.L3Frequency;

	gpu_metrics->throttle_status = metrics.ThrottlerStatus;

	gpu_metrics->system_clock_counter = ktime_get_boottime_ns();

	*table = (void *)gpu_metrics;

	return sizeof(struct gpu_metrics_v2_1);
}

static int smu_v13_0_4_get_smu_metrics_data(struct smu_context *smu,
					    MetricsMember_t member,
					    uint32_t *value)
{
	struct smu_table_context *smu_table = &smu->smu_table;

	SmuMetrics_t *metrics = (SmuMetrics_t *)smu_table->metrics_table;
	int ret = 0;

	ret = smu_cmn_get_metrics_table(smu, NULL, false);
	if (ret)
		return ret;

	switch (member) {
	case METRICS_AVERAGE_GFXCLK:
		*value = metrics->GfxclkFrequency;
		break;
	case METRICS_AVERAGE_SOCCLK:
		*value = metrics->SocclkFrequency;
		break;
	case METRICS_AVERAGE_VCLK:
		*value = metrics->VclkFrequency;
		break;
	case METRICS_AVERAGE_DCLK:
		*value = metrics->DclkFrequency;
		break;
	case METRICS_AVERAGE_UCLK:
		*value = metrics->MemclkFrequency;
		break;
	case METRICS_AVERAGE_GFXACTIVITY:
		*value = metrics->GfxActivity / 100;
		break;
	case METRICS_AVERAGE_VCNACTIVITY:
		*value = metrics->UvdActivity;
		break;
	case METRICS_AVERAGE_SOCKETPOWER:
		*value = (metrics->CurrentSocketPower << 8) / 1000;
		break;
	case METRICS_TEMPERATURE_EDGE:
		*value = metrics->GfxTemperature / 100 *
		SMU_TEMPERATURE_UNITS_PER_CENTIGRADES;
		break;
	case METRICS_TEMPERATURE_HOTSPOT:
		*value = metrics->SocTemperature / 100 *
		SMU_TEMPERATURE_UNITS_PER_CENTIGRADES;
		break;
	case METRICS_THROTTLER_STATUS:
		*value = metrics->ThrottlerStatus;
		break;
	case METRICS_VOLTAGE_VDDGFX:
		*value = metrics->Voltage[0];
		break;
	case METRICS_VOLTAGE_VDDSOC:
		*value = metrics->Voltage[1];
		break;
	case METRICS_SS_APU_SHARE:
		/* return the percentage of APU power with respect to APU's power limit.
		 * percentage is reported, this isn't boost value. Smartshift power
		 * boost/shift is only when the percentage is more than 100.
		 */
		if (metrics->StapmOpnLimit > 0)
			*value =  (metrics->ApuPower * 100) / metrics->StapmOpnLimit;
		else
			*value = 0;
		break;
	case METRICS_SS_DGPU_SHARE:
		/* return the percentage of dGPU power with respect to dGPU's power limit.
		 * percentage is reported, this isn't boost value. Smartshift power
		 * boost/shift is only when the percentage is more than 100.
		 */
		if ((metrics->dGpuPower > 0) &&
		    (metrics->StapmCurrentLimit > metrics->StapmOpnLimit))
			*value = (metrics->dGpuPower * 100) /
				 (metrics->StapmCurrentLimit - metrics->StapmOpnLimit);
		else
			*value = 0;
		break;
	default:
		*value = UINT_MAX;
		break;
	}

	return ret;
}

static int smu_v13_0_4_get_current_clk_freq(struct smu_context *smu,
					    enum smu_clk_type clk_type,
					    uint32_t *value)
{
	MetricsMember_t member_type;

	switch (clk_type) {
	case SMU_SOCCLK:
		member_type = METRICS_AVERAGE_SOCCLK;
		break;
	case SMU_VCLK:
		member_type = METRICS_AVERAGE_VCLK;
		break;
	case SMU_DCLK:
		member_type = METRICS_AVERAGE_DCLK;
		break;
	case SMU_MCLK:
		member_type = METRICS_AVERAGE_UCLK;
		break;
	case SMU_FCLK:
		return smu_cmn_send_smc_msg_with_param(smu,
						       SMU_MSG_GetFclkFrequency,
						       0, value);
	case SMU_GFXCLK:
	case SMU_SCLK:
		return smu_cmn_send_smc_msg_with_param(smu,
						       SMU_MSG_GetGfxclkFrequency,
						       0, value);
		break;
	default:
		return -EINVAL;
	}

	return smu_v13_0_4_get_smu_metrics_data(smu, member_type, value);
}

static int smu_v13_0_4_get_dpm_freq_by_index(struct smu_context *smu,
					     enum smu_clk_type clk_type,
					     uint32_t dpm_level,
					     uint32_t *freq)
{
	DpmClocks_t *clk_table = smu->smu_table.clocks_table;

	if (!clk_table || clk_type >= SMU_CLK_COUNT)
		return -EINVAL;

	switch (clk_type) {
	case SMU_SOCCLK:
		if (dpm_level >= clk_table->NumSocClkLevelsEnabled)
			return -EINVAL;
		*freq = clk_table->SocClocks[dpm_level];
		break;
	case SMU_VCLK:
		if (dpm_level >= clk_table->VcnClkLevelsEnabled)
			return -EINVAL;
		*freq = clk_table->VClocks[dpm_level];
		break;
	case SMU_DCLK:
		if (dpm_level >= clk_table->VcnClkLevelsEnabled)
			return -EINVAL;
		*freq = clk_table->DClocks[dpm_level];
		break;
	case SMU_UCLK:
	case SMU_MCLK:
		if (dpm_level >= clk_table->NumDfPstatesEnabled)
			return -EINVAL;
		*freq = clk_table->DfPstateTable[dpm_level].MemClk;
		break;
	case SMU_FCLK:
		if (dpm_level >= clk_table->NumDfPstatesEnabled)
			return -EINVAL;
		*freq = clk_table->DfPstateTable[dpm_level].FClk;
		break;
	default:
		return -EINVAL;
	}

	return 0;
}

static int smu_v13_0_4_get_dpm_level_count(struct smu_context *smu,
					   enum smu_clk_type clk_type,
					   uint32_t *count)
{
	DpmClocks_t *clk_table = smu->smu_table.clocks_table;

	switch (clk_type) {
	case SMU_SOCCLK:
		*count = clk_table->NumSocClkLevelsEnabled;
		break;
	case SMU_VCLK:
		*count = clk_table->VcnClkLevelsEnabled;
		break;
	case SMU_DCLK:
		*count = clk_table->VcnClkLevelsEnabled;
		break;
	case SMU_MCLK:
		*count = clk_table->NumDfPstatesEnabled;
		break;
	case SMU_FCLK:
		*count = clk_table->NumDfPstatesEnabled;
		break;
	default:
		break;
	}

	return 0;
}

static int smu_v13_0_4_print_clk_levels(struct smu_context *smu,
					enum smu_clk_type clk_type, char *buf)
{
	int i, idx, size = 0, ret = 0;
	uint32_t cur_value = 0, value = 0, count = 0;
	uint32_t min, max;

	smu_cmn_get_sysfs_buf(&buf, &size);

	switch (clk_type) {
	case SMU_OD_SCLK:
		size += sysfs_emit_at(buf, size, "%s:\n", "OD_SCLK");
		size += sysfs_emit_at(buf, size, "0: %10uMhz\n",
		(smu->gfx_actual_hard_min_freq > 0) ? smu->gfx_actual_hard_min_freq : smu->gfx_default_hard_min_freq);
		size += sysfs_emit_at(buf, size, "1: %10uMhz\n",
		(smu->gfx_actual_soft_max_freq > 0) ? smu->gfx_actual_soft_max_freq : smu->gfx_default_soft_max_freq);
		break;
	case SMU_OD_RANGE:
		size += sysfs_emit_at(buf, size, "%s:\n", "OD_RANGE");
		size += sysfs_emit_at(buf, size, "SCLK: %7uMhz %10uMhz\n",
				      smu->gfx_default_hard_min_freq,
				      smu->gfx_default_soft_max_freq);
		break;
	case SMU_SOCCLK:
	case SMU_VCLK:
	case SMU_DCLK:
	case SMU_MCLK:
	case SMU_FCLK:
		ret = smu_v13_0_4_get_current_clk_freq(smu, clk_type, &cur_value);
		if (ret)
			break;

		ret = smu_v13_0_4_get_dpm_level_count(smu, clk_type, &count);
		if (ret)
			break;

		for (i = 0; i < count; i++) {
			idx = (clk_type == SMU_FCLK || clk_type == SMU_MCLK) ? (count - i - 1) : i;
			ret = smu_v13_0_4_get_dpm_freq_by_index(smu, clk_type, idx, &value);
			if (ret)
				break;

			size += sysfs_emit_at(buf, size, "%d: %uMhz %s\n", i, value,
					      cur_value == value ? "*" : "");
		}
		break;
	case SMU_GFXCLK:
	case SMU_SCLK:
		ret = smu_v13_0_4_get_current_clk_freq(smu, clk_type, &cur_value);
		if (ret)
			break;
		min = (smu->gfx_actual_hard_min_freq > 0) ? smu->gfx_actual_hard_min_freq : smu->gfx_default_hard_min_freq;
		max = (smu->gfx_actual_soft_max_freq > 0) ? smu->gfx_actual_soft_max_freq : smu->gfx_default_soft_max_freq;
		if (cur_value  == max)
			i = 2;
		else if (cur_value == min)
			i = 0;
		else
			i = 1;
		size += sysfs_emit_at(buf, size, "0: %uMhz %s\n", min,
				      i == 0 ? "*" : "");
		size += sysfs_emit_at(buf, size, "1: %uMhz %s\n",
				      i == 1 ? cur_value : 1100, /* UMD PSTATE GFXCLK 1100 */
				      i == 1 ? "*" : "");
		size += sysfs_emit_at(buf, size, "2: %uMhz %s\n", max,
				      i == 2 ? "*" : "");
		break;
	default:
		break;
	}

	return size;
}

static int smu_v13_0_4_read_sensor(struct smu_context *smu,
				   enum amd_pp_sensors sensor,
				   void *data, uint32_t *size)
{
	int ret = 0;

	if (!data || !size)
		return -EINVAL;

	switch (sensor) {
	case AMDGPU_PP_SENSOR_GPU_LOAD:
		ret = smu_v13_0_4_get_smu_metrics_data(smu,
						       METRICS_AVERAGE_GFXACTIVITY,
						       (uint32_t *)data);
		*size = 4;
		break;
	case AMDGPU_PP_SENSOR_GPU_POWER:
		ret = smu_v13_0_4_get_smu_metrics_data(smu,
						       METRICS_AVERAGE_SOCKETPOWER,
						       (uint32_t *)data);
		*size = 4;
		break;
	case AMDGPU_PP_SENSOR_EDGE_TEMP:
		ret = smu_v13_0_4_get_smu_metrics_data(smu,
						       METRICS_TEMPERATURE_EDGE,
						       (uint32_t *)data);
		*size = 4;
		break;
	case AMDGPU_PP_SENSOR_HOTSPOT_TEMP:
		ret = smu_v13_0_4_get_smu_metrics_data(smu,
						       METRICS_TEMPERATURE_HOTSPOT,
						       (uint32_t *)data);
		*size = 4;
		break;
	case AMDGPU_PP_SENSOR_GFX_MCLK:
		ret = smu_v13_0_4_get_smu_metrics_data(smu,
						       METRICS_AVERAGE_UCLK,
						       (uint32_t *)data);
		*(uint32_t *)data *= 100;
		*size = 4;
		break;
	case AMDGPU_PP_SENSOR_GFX_SCLK:
		ret = smu_v13_0_4_get_smu_metrics_data(smu,
						       METRICS_AVERAGE_GFXCLK,
						       (uint32_t *)data);
		*(uint32_t *)data *= 100;
		*size = 4;
		break;
	case AMDGPU_PP_SENSOR_VDDGFX:
		ret = smu_v13_0_4_get_smu_metrics_data(smu,
						       METRICS_VOLTAGE_VDDGFX,
						       (uint32_t *)data);
		*size = 4;
		break;
	case AMDGPU_PP_SENSOR_VDDNB:
		ret = smu_v13_0_4_get_smu_metrics_data(smu,
						       METRICS_VOLTAGE_VDDSOC,
						       (uint32_t *)data);
		*size = 4;
		break;
	case AMDGPU_PP_SENSOR_SS_APU_SHARE:
		ret = smu_v13_0_4_get_smu_metrics_data(smu,
						       METRICS_SS_APU_SHARE,
						       (uint32_t *)data);
		*size = 4;
		break;
	case AMDGPU_PP_SENSOR_SS_DGPU_SHARE:
		ret = smu_v13_0_4_get_smu_metrics_data(smu,
						       METRICS_SS_DGPU_SHARE,
						       (uint32_t *)data);
		*size = 4;
		break;
	default:
		ret = -EOPNOTSUPP;
		break;
	}

	return ret;
}

static int smu_v13_0_4_set_watermarks_table(struct smu_context *smu,
					    struct pp_smu_wm_range_sets *clock_ranges)
{
	int i;
	int ret = 0;
	Watermarks_t *table = smu->smu_table.watermarks_table;

	if (!table || !clock_ranges)
		return -EINVAL;

	if (clock_ranges->num_reader_wm_sets > NUM_WM_RANGES ||
		clock_ranges->num_writer_wm_sets > NUM_WM_RANGES)
		return -EINVAL;

	for (i = 0; i < clock_ranges->num_reader_wm_sets; i++) {
		table->WatermarkRow[WM_DCFCLK][i].MinClock =
			clock_ranges->reader_wm_sets[i].min_drain_clk_mhz;
		table->WatermarkRow[WM_DCFCLK][i].MaxClock =
			clock_ranges->reader_wm_sets[i].max_drain_clk_mhz;
		table->WatermarkRow[WM_DCFCLK][i].MinMclk =
			clock_ranges->reader_wm_sets[i].min_fill_clk_mhz;
		table->WatermarkRow[WM_DCFCLK][i].MaxMclk =
			clock_ranges->reader_wm_sets[i].max_fill_clk_mhz;

		table->WatermarkRow[WM_DCFCLK][i].WmSetting =
			clock_ranges->reader_wm_sets[i].wm_inst;
	}

	for (i = 0; i < clock_ranges->num_writer_wm_sets; i++) {
		table->WatermarkRow[WM_SOCCLK][i].MinClock =
			clock_ranges->writer_wm_sets[i].min_fill_clk_mhz;
		table->WatermarkRow[WM_SOCCLK][i].MaxClock =
			clock_ranges->writer_wm_sets[i].max_fill_clk_mhz;
		table->WatermarkRow[WM_SOCCLK][i].MinMclk =
			clock_ranges->writer_wm_sets[i].min_drain_clk_mhz;
		table->WatermarkRow[WM_SOCCLK][i].MaxMclk =
			clock_ranges->writer_wm_sets[i].max_drain_clk_mhz;

		table->WatermarkRow[WM_SOCCLK][i].WmSetting =
			clock_ranges->writer_wm_sets[i].wm_inst;
	}

	smu->watermarks_bitmap |= WATERMARKS_EXIST;

	/* pass data to smu controller */
	if ((smu->watermarks_bitmap & WATERMARKS_EXIST) &&
	     !(smu->watermarks_bitmap & WATERMARKS_LOADED)) {
		ret = smu_cmn_write_watermarks_table(smu);
		if (ret) {
			dev_err(smu->adev->dev, "Failed to update WMTABLE!");
			return ret;
		}
		smu->watermarks_bitmap |= WATERMARKS_LOADED;
	}

	return 0;
}

static bool smu_v13_0_4_clk_dpm_is_enabled(struct smu_context *smu,
					   enum smu_clk_type clk_type)
{
	enum smu_feature_mask feature_id = 0;

	switch (clk_type) {
	case SMU_MCLK:
	case SMU_UCLK:
	case SMU_FCLK:
		feature_id = SMU_FEATURE_DPM_FCLK_BIT;
		break;
	case SMU_GFXCLK:
	case SMU_SCLK:
		feature_id = SMU_FEATURE_DPM_GFXCLK_BIT;
		break;
	case SMU_SOCCLK:
		feature_id = SMU_FEATURE_DPM_SOCCLK_BIT;
		break;
	case SMU_VCLK:
	case SMU_DCLK:
		feature_id = SMU_FEATURE_VCN_DPM_BIT;
		break;
	default:
		return true;
	}

	return smu_cmn_feature_is_enabled(smu, feature_id);
}

static int smu_v13_0_4_get_dpm_ultimate_freq(struct smu_context *smu,
					     enum smu_clk_type clk_type,
					     uint32_t *min,
					     uint32_t *max)
{
	DpmClocks_t *clk_table = smu->smu_table.clocks_table;
	uint32_t clock_limit;
	uint32_t max_dpm_level, min_dpm_level;
	int ret = 0;

	if (!smu_v13_0_4_clk_dpm_is_enabled(smu, clk_type)) {
		switch (clk_type) {
		case SMU_MCLK:
		case SMU_UCLK:
			clock_limit = smu->smu_table.boot_values.uclk;
			break;
		case SMU_FCLK:
			clock_limit = smu->smu_table.boot_values.fclk;
			break;
		case SMU_GFXCLK:
		case SMU_SCLK:
			clock_limit = smu->smu_table.boot_values.gfxclk;
			break;
		case SMU_SOCCLK:
			clock_limit = smu->smu_table.boot_values.socclk;
			break;
		case SMU_VCLK:
			clock_limit = smu->smu_table.boot_values.vclk;
			break;
		case SMU_DCLK:
			clock_limit = smu->smu_table.boot_values.dclk;
			break;
		default:
			clock_limit = 0;
			break;
		}

		/* clock in Mhz unit */
		if (min)
			*min = clock_limit / 100;
		if (max)
			*max = clock_limit / 100;

		return 0;
	}

	if (max) {
		switch (clk_type) {
		case SMU_GFXCLK:
		case SMU_SCLK:
			*max = clk_table->MaxGfxClk;
			break;
		case SMU_MCLK:
		case SMU_UCLK:
		case SMU_FCLK:
			max_dpm_level = 0;
			break;
		case SMU_SOCCLK:
			max_dpm_level = clk_table->NumSocClkLevelsEnabled - 1;
			break;
		case SMU_VCLK:
		case SMU_DCLK:
			max_dpm_level = clk_table->VcnClkLevelsEnabled - 1;
			break;
		default:
			return -EINVAL;
		}

		if (clk_type != SMU_GFXCLK && clk_type != SMU_SCLK) {
			ret = smu_v13_0_4_get_dpm_freq_by_index(smu, clk_type,
								max_dpm_level,
								max);
			if (ret)
				return ret;
		}
	}

	if (min) {
		switch (clk_type) {
		case SMU_GFXCLK:
		case SMU_SCLK:
			*min = clk_table->MinGfxClk;
			break;
		case SMU_MCLK:
		case SMU_UCLK:
		case SMU_FCLK:
			min_dpm_level = clk_table->NumDfPstatesEnabled - 1;
			break;
		case SMU_SOCCLK:
			min_dpm_level = 0;
			break;
		case SMU_VCLK:
		case SMU_DCLK:
			min_dpm_level = 0;
			break;
		default:
			return -EINVAL;
		}

		if (clk_type != SMU_GFXCLK && clk_type != SMU_SCLK) {
			ret = smu_v13_0_4_get_dpm_freq_by_index(smu, clk_type,
								min_dpm_level,
								min);
		}
	}

	return ret;
}

static int smu_v13_0_4_set_soft_freq_limited_range(struct smu_context *smu,
						   enum smu_clk_type clk_type,
						   uint32_t min,
						   uint32_t max)
{
	enum smu_message_type msg_set_min, msg_set_max;
	int ret = 0;

	if (!smu_v13_0_4_clk_dpm_is_enabled(smu, clk_type))
		return -EINVAL;

	switch (clk_type) {
	case SMU_GFXCLK:
	case SMU_SCLK:
		msg_set_min = SMU_MSG_SetHardMinGfxClk;
		msg_set_max = SMU_MSG_SetSoftMaxGfxClk;
		break;
	case SMU_FCLK:
		msg_set_min = SMU_MSG_SetHardMinFclkByFreq;
		msg_set_max = SMU_MSG_SetSoftMaxFclkByFreq;
		break;
	case SMU_SOCCLK:
		msg_set_min = SMU_MSG_SetHardMinSocclkByFreq;
		msg_set_max = SMU_MSG_SetSoftMaxSocclkByFreq;
		break;
	case SMU_VCLK:
	case SMU_DCLK:
		msg_set_min = SMU_MSG_SetHardMinVcn;
		msg_set_max = SMU_MSG_SetSoftMaxVcn;
		break;
	default:
		return -EINVAL;
	}

	ret = smu_cmn_send_smc_msg_with_param(smu, msg_set_min, min, NULL);
	if (ret)
		return ret;

	return smu_cmn_send_smc_msg_with_param(smu, msg_set_max,
					       max, NULL);
}

static int smu_v13_0_4_force_clk_levels(struct smu_context *smu,
					enum smu_clk_type clk_type,
					uint32_t mask)
{
	uint32_t soft_min_level = 0, soft_max_level = 0;
	uint32_t min_freq = 0, max_freq = 0;
	int ret = 0;

	soft_min_level = mask ? (ffs(mask) - 1) : 0;
	soft_max_level = mask ? (fls(mask) - 1) : 0;

	switch (clk_type) {
	case SMU_SOCCLK:
	case SMU_FCLK:
	case SMU_VCLK:
	case SMU_DCLK:
		ret = smu_v13_0_4_get_dpm_freq_by_index(smu, clk_type, soft_min_level, &min_freq);
		if (ret)
			break;

		ret = smu_v13_0_4_get_dpm_freq_by_index(smu, clk_type, soft_max_level, &max_freq);
		if (ret)
			break;

		ret = smu_v13_0_4_set_soft_freq_limited_range(smu, clk_type, min_freq, max_freq);
		break;
	default:
		ret = -EINVAL;
		break;
	}

	return ret;
}

static int smu_v13_0_4_set_performance_level(struct smu_context *smu,
					     enum amd_dpm_forced_level level)
{
	struct amdgpu_device *adev = smu->adev;
	uint32_t sclk_min = 0, sclk_max = 0;
	uint32_t fclk_min = 0, fclk_max = 0;
	uint32_t socclk_min = 0, socclk_max = 0;
	int ret = 0;

	switch (level) {
	case AMD_DPM_FORCED_LEVEL_HIGH:
		smu_v13_0_4_get_dpm_ultimate_freq(smu, SMU_SCLK, NULL, &sclk_max);
		smu_v13_0_4_get_dpm_ultimate_freq(smu, SMU_FCLK, NULL, &fclk_max);
		smu_v13_0_4_get_dpm_ultimate_freq(smu, SMU_SOCCLK, NULL, &socclk_max);
		sclk_min = sclk_max;
		fclk_min = fclk_max;
		socclk_min = socclk_max;
		break;
	case AMD_DPM_FORCED_LEVEL_LOW:
		smu_v13_0_4_get_dpm_ultimate_freq(smu, SMU_SCLK, &sclk_min, NULL);
		smu_v13_0_4_get_dpm_ultimate_freq(smu, SMU_FCLK, &fclk_min, NULL);
		smu_v13_0_4_get_dpm_ultimate_freq(smu, SMU_SOCCLK, &socclk_min, NULL);
		sclk_max = sclk_min;
		fclk_max = fclk_min;
		socclk_max = socclk_min;
		break;
	case AMD_DPM_FORCED_LEVEL_AUTO:
		smu_v13_0_4_get_dpm_ultimate_freq(smu, SMU_SCLK, &sclk_min, &sclk_max);
		smu_v13_0_4_get_dpm_ultimate_freq(smu, SMU_FCLK, &fclk_min, &fclk_max);
		smu_v13_0_4_get_dpm_ultimate_freq(smu, SMU_SOCCLK, &socclk_min, &socclk_max);
		break;
	case AMD_DPM_FORCED_LEVEL_PROFILE_STANDARD:
	case AMD_DPM_FORCED_LEVEL_PROFILE_MIN_SCLK:
	case AMD_DPM_FORCED_LEVEL_PROFILE_MIN_MCLK:
	case AMD_DPM_FORCED_LEVEL_PROFILE_PEAK:
		/* Temporarily do nothing since the optimal clocks haven't been provided yet */
		break;
	case AMD_DPM_FORCED_LEVEL_MANUAL:
	case AMD_DPM_FORCED_LEVEL_PROFILE_EXIT:
		return 0;
	default:
		dev_err(adev->dev, "Invalid performance level %d\n", level);
		return -EINVAL;
	}

	if (sclk_min && sclk_max) {
		ret = smu_v13_0_4_set_soft_freq_limited_range(smu,
							      SMU_SCLK,
							      sclk_min,
							      sclk_max);
		if (ret)
			return ret;

		smu->gfx_actual_hard_min_freq = sclk_min;
		smu->gfx_actual_soft_max_freq = sclk_max;
	}

	if (fclk_min && fclk_max) {
		ret = smu_v13_0_4_set_soft_freq_limited_range(smu,
							      SMU_FCLK,
							      fclk_min,
							      fclk_max);
		if (ret)
			return ret;
	}

	if (socclk_min && socclk_max) {
		ret = smu_v13_0_4_set_soft_freq_limited_range(smu,
							      SMU_SOCCLK,
							      socclk_min,
							      socclk_max);
		if (ret)
			return ret;
	}

	return ret;
}

static int smu_v13_0_4_mode2_reset(struct smu_context *smu)
{
	return smu_cmn_send_smc_msg_with_param(smu, SMU_MSG_GfxDeviceDriverReset,
					       SMU_RESET_MODE_2, NULL);
}

static int smu_v13_0_4_set_fine_grain_gfx_freq_parameters(struct smu_context *smu)
{
	DpmClocks_t *clk_table = smu->smu_table.clocks_table;

	smu->gfx_default_hard_min_freq = clk_table->MinGfxClk;
	smu->gfx_default_soft_max_freq = clk_table->MaxGfxClk;
	smu->gfx_actual_hard_min_freq = 0;
	smu->gfx_actual_soft_max_freq = 0;

	return 0;
}

static const struct pptable_funcs smu_v13_0_4_ppt_funcs = {
	.check_fw_status = smu_v13_0_check_fw_status,
	.check_fw_version = smu_v13_0_check_fw_version,
	.init_smc_tables = smu_v13_0_4_init_smc_tables,
	.fini_smc_tables = smu_v13_0_4_fini_smc_tables,
	.get_vbios_bootup_values = smu_v13_0_get_vbios_bootup_values,
	.system_features_control = smu_v13_0_4_system_features_control,
	.send_smc_msg_with_param = smu_cmn_send_smc_msg_with_param,
	.send_smc_msg = smu_cmn_send_smc_msg,
	.dpm_set_vcn_enable = smu_v13_0_set_vcn_enable,
	.dpm_set_jpeg_enable = smu_v13_0_set_jpeg_enable,
	.set_default_dpm_table = smu_v13_0_set_default_dpm_tables,
	.read_sensor = smu_v13_0_4_read_sensor,
	.is_dpm_running = smu_v13_0_4_is_dpm_running,
	.set_watermarks_table = smu_v13_0_4_set_watermarks_table,
	.get_gpu_metrics = smu_v13_0_4_get_gpu_metrics,
	.get_enabled_mask = smu_cmn_get_enabled_mask,
	.get_pp_feature_mask = smu_cmn_get_pp_feature_mask,
	.set_driver_table_location = smu_v13_0_set_driver_table_location,
	.gfx_off_control = smu_v13_0_gfx_off_control,
	.mode2_reset = smu_v13_0_4_mode2_reset,
	.get_dpm_ultimate_freq = smu_v13_0_4_get_dpm_ultimate_freq,
	.od_edit_dpm_table = smu_v13_0_od_edit_dpm_table,
	.print_clk_levels = smu_v13_0_4_print_clk_levels,
	.force_clk_levels = smu_v13_0_4_force_clk_levels,
	.set_performance_level = smu_v13_0_4_set_performance_level,
	.set_fine_grain_gfx_freq_parameters = smu_v13_0_4_set_fine_grain_gfx_freq_parameters,
	.set_gfx_power_up_by_imu = smu_v13_0_set_gfx_power_up_by_imu,
};

static void smu_v13_0_4_set_smu_mailbox_registers(struct smu_context *smu)
{
	struct amdgpu_device *adev = smu->adev;

	smu->param_reg = SOC15_REG_OFFSET(MP1, 0, mmMP1_SMN_C2PMSG_82);
	smu->msg_reg = SOC15_REG_OFFSET(MP1, 0, mmMP1_SMN_C2PMSG_66);
	smu->resp_reg = SOC15_REG_OFFSET(MP1, 0, mmMP1_SMN_C2PMSG_90);
}

void smu_v13_0_4_set_ppt_funcs(struct smu_context *smu)
{
	struct amdgpu_device *adev = smu->adev;

	smu->ppt_funcs = &smu_v13_0_4_ppt_funcs;
	smu->message_map = smu_v13_0_4_message_map;
	smu->feature_map = smu_v13_0_4_feature_mask_map;
	smu->table_map = smu_v13_0_4_table_map;
	smu->is_apu = true;

	if (adev->ip_versions[MP1_HWIP][0] == IP_VERSION(13, 0, 4))
		smu_v13_0_4_set_smu_mailbox_registers(smu);
	else
		smu_v13_0_set_smu_mailbox_registers(smu);
}<|MERGE_RESOLUTION|>--- conflicted
+++ resolved
@@ -222,17 +222,6 @@
 	struct amdgpu_device *adev = smu->adev;
 	int ret = 0;
 
-<<<<<<< HEAD
-	if (!en && adev->in_s4) {
-		/* Adds a GFX reset as workaround just before sending the
-		 * MP1_UNLOAD message to prevent GC/RLC/PMFW from entering
-		 * an invalid state.
-		 */
-		ret = smu_cmn_send_smc_msg_with_param(smu, SMU_MSG_GfxDeviceDriverReset,
-						      SMU_RESET_MODE_2, NULL);
-		if (ret)
-			return ret;
-=======
 	if (!en && !adev->in_s0ix) {
 		if (adev->in_s4) {
 			/* Adds a GFX reset as workaround just before sending the
@@ -244,7 +233,6 @@
 			if (ret)
 				return ret;
 		}
->>>>>>> 12f9bcc0
 
 		ret = smu_cmn_send_smc_msg(smu, SMU_MSG_PrepareMp1ForUnload, NULL);
 	}
