/*
 * Copyright 2016 Advanced Micro Devices, Inc.
 *
 * Permission is hereby granted, free of charge, to any person obtaining a
 * copy of this software and associated documentation files (the "Software"),
 * to deal in the Software without restriction, including without limitation
 * the rights to use, copy, modify, merge, publish, distribute, sublicense,
 * and/or sell copies of the Software, and to permit persons to whom the
 * Software is furnished to do so, subject to the following conditions:
 *
 * The above copyright notice and this permission notice shall be included in
 * all copies or substantial portions of the Software.
 *
 * THE SOFTWARE IS PROVIDED "AS IS", WITHOUT WARRANTY OF ANY KIND, EXPRESS OR
 * IMPLIED, INCLUDING BUT NOT LIMITED TO THE WARRANTIES OF MERCHANTABILITY,
 * FITNESS FOR A PARTICULAR PURPOSE AND NONINFRINGEMENT.  IN NO EVENT SHALL
 * THE COPYRIGHT HOLDER(S) OR AUTHOR(S) BE LIABLE FOR ANY CLAIM, DAMAGES OR
 * OTHER LIABILITY, WHETHER IN AN ACTION OF CONTRACT, TORT OR OTHERWISE,
 * ARISING FROM, OUT OF OR IN CONNECTION WITH THE SOFTWARE OR THE USE OR
 * OTHER DEALINGS IN THE SOFTWARE.
 *
 * Authors: Christian König
 */

#include <drm/ttm/ttm_range_manager.h>

#include "amdgpu.h"

static inline struct amdgpu_gtt_mgr *
to_gtt_mgr(struct ttm_resource_manager *man)
{
	return container_of(man, struct amdgpu_gtt_mgr, manager);
}

/**
 * DOC: mem_info_gtt_total
 *
 * The amdgpu driver provides a sysfs API for reporting current total size of
 * the GTT.
 * The file mem_info_gtt_total is used for this, and returns the total size of
 * the GTT block, in bytes
 */
static ssize_t amdgpu_mem_info_gtt_total_show(struct device *dev,
					      struct device_attribute *attr,
					      char *buf)
{
	struct drm_device *ddev = dev_get_drvdata(dev);
	struct amdgpu_device *adev = drm_to_adev(ddev);
	struct ttm_resource_manager *man;

	man = ttm_manager_type(&adev->mman.bdev, TTM_PL_TT);
	return sysfs_emit(buf, "%llu\n", man->size);
}

/**
 * DOC: mem_info_gtt_used
 *
 * The amdgpu driver provides a sysfs API for reporting current total amount of
 * used GTT.
 * The file mem_info_gtt_used is used for this, and returns the current used
 * size of the GTT block, in bytes
 */
static ssize_t amdgpu_mem_info_gtt_used_show(struct device *dev,
					     struct device_attribute *attr,
					     char *buf)
{
	struct drm_device *ddev = dev_get_drvdata(dev);
	struct amdgpu_device *adev = drm_to_adev(ddev);
	struct ttm_resource_manager *man = &adev->mman.gtt_mgr.manager;

	return sysfs_emit(buf, "%llu\n", ttm_resource_manager_usage(man));
}

static DEVICE_ATTR(mem_info_gtt_total, S_IRUGO,
	           amdgpu_mem_info_gtt_total_show, NULL);
static DEVICE_ATTR(mem_info_gtt_used, S_IRUGO,
	           amdgpu_mem_info_gtt_used_show, NULL);

static struct attribute *amdgpu_gtt_mgr_attributes[] = {
	&dev_attr_mem_info_gtt_total.attr,
	&dev_attr_mem_info_gtt_used.attr,
	NULL
};

const struct attribute_group amdgpu_gtt_mgr_attr_group = {
	.attrs = amdgpu_gtt_mgr_attributes
};

/**
 * amdgpu_gtt_mgr_has_gart_addr - Check if mem has address space
 *
 * @res: the mem object to check
 *
 * Check if a mem object has already address space allocated.
 */
bool amdgpu_gtt_mgr_has_gart_addr(struct ttm_resource *res)
{
	struct ttm_range_mgr_node *node = to_ttm_range_mgr_node(res);

	return drm_mm_node_allocated(&node->mm_nodes[0]);
}

/**
 * amdgpu_gtt_mgr_new - allocate a new node
 *
 * @man: TTM memory type manager
 * @tbo: TTM BO we need this range for
 * @place: placement flags and restrictions
 * @res: the resulting mem object
 *
 * Dummy, allocate the node but no space for it yet.
 */
static int amdgpu_gtt_mgr_new(struct ttm_resource_manager *man,
			      struct ttm_buffer_object *tbo,
			      const struct ttm_place *place,
			      struct ttm_resource **res)
{
	struct amdgpu_gtt_mgr *mgr = to_gtt_mgr(man);
	uint32_t num_pages = PFN_UP(tbo->base.size);
	struct ttm_range_mgr_node *node;
	int r;

<<<<<<< HEAD
	node = kzalloc(struct_size(node, base.mm_nodes, 1), GFP_KERNEL);
	if (!node)
		return -ENOMEM;

	node->tbo = tbo;
	ttm_resource_init(tbo, place, &node->base.base);
	if (!(place->flags & TTM_PL_FLAG_TEMPORARY) &&
	    ttm_resource_manager_usage(man) > man->size) {
		r = -ENOSPC;
		goto err_free;
	}

=======
	node = kzalloc(struct_size(node, mm_nodes, 1), GFP_KERNEL);
	if (!node)
		return -ENOMEM;

	ttm_resource_init(tbo, place, &node->base);
	if (!(place->flags & TTM_PL_FLAG_TEMPORARY) &&
	    ttm_resource_manager_usage(man) > man->size) {
		r = -ENOSPC;
		goto err_free;
	}

>>>>>>> 88084a3d
	if (place->lpfn) {
		spin_lock(&mgr->lock);
		r = drm_mm_insert_node_in_range(&mgr->mm, &node->mm_nodes[0],
						num_pages, tbo->page_alignment,
						0, place->fpfn, place->lpfn,
						DRM_MM_INSERT_BEST);
		spin_unlock(&mgr->lock);
		if (unlikely(r))
			goto err_free;

		node->base.start = node->mm_nodes[0].start;
	} else {
		node->mm_nodes[0].start = 0;
		node->mm_nodes[0].size = node->base.num_pages;
		node->base.start = AMDGPU_BO_INVALID_OFFSET;
	}

	*res = &node->base;
	return 0;

err_free:
<<<<<<< HEAD
	ttm_resource_fini(man, &node->base.base);
=======
	ttm_resource_fini(man, &node->base);
>>>>>>> 88084a3d
	kfree(node);
	return r;
}

/**
 * amdgpu_gtt_mgr_del - free ranges
 *
 * @man: TTM memory type manager
 * @res: TTM memory object
 *
 * Free the allocated GTT again.
 */
static void amdgpu_gtt_mgr_del(struct ttm_resource_manager *man,
			       struct ttm_resource *res)
{
	struct ttm_range_mgr_node *node = to_ttm_range_mgr_node(res);
	struct amdgpu_gtt_mgr *mgr = to_gtt_mgr(man);

	spin_lock(&mgr->lock);
	if (drm_mm_node_allocated(&node->mm_nodes[0]))
		drm_mm_remove_node(&node->mm_nodes[0]);
	spin_unlock(&mgr->lock);

	ttm_resource_fini(man, res);
	kfree(node);
}

/**
 * amdgpu_gtt_mgr_recover - re-init gart
 *
 * @mgr: amdgpu_gtt_mgr pointer
 *
 * Re-init the gart for each known BO in the GTT.
 */
void amdgpu_gtt_mgr_recover(struct amdgpu_gtt_mgr *mgr)
{
	struct ttm_range_mgr_node *node;
	struct drm_mm_node *mm_node;
	struct amdgpu_device *adev;

	adev = container_of(mgr, typeof(*adev), mman.gtt_mgr);
	spin_lock(&mgr->lock);
	drm_mm_for_each_node(mm_node, &mgr->mm) {
<<<<<<< HEAD
		node = container_of(mm_node, typeof(*node), base.mm_nodes[0]);
		amdgpu_ttm_recover_gart(node->tbo);
=======
		node = container_of(mm_node, typeof(*node), mm_nodes[0]);
		amdgpu_ttm_recover_gart(node->base.bo);
>>>>>>> 88084a3d
	}
	spin_unlock(&mgr->lock);

	amdgpu_gart_invalidate_tlb(adev);
}

/**
 * amdgpu_gtt_mgr_debug - dump VRAM table
 *
 * @man: TTM memory type manager
 * @printer: DRM printer to use
 *
 * Dump the table content using printk.
 */
static void amdgpu_gtt_mgr_debug(struct ttm_resource_manager *man,
				 struct drm_printer *printer)
{
	struct amdgpu_gtt_mgr *mgr = to_gtt_mgr(man);

	spin_lock(&mgr->lock);
	drm_mm_print(&mgr->mm, printer);
	spin_unlock(&mgr->lock);
}

static const struct ttm_resource_manager_func amdgpu_gtt_mgr_func = {
	.alloc = amdgpu_gtt_mgr_new,
	.free = amdgpu_gtt_mgr_del,
	.debug = amdgpu_gtt_mgr_debug
};

/**
 * amdgpu_gtt_mgr_init - init GTT manager and DRM MM
 *
 * @adev: amdgpu_device pointer
 * @gtt_size: maximum size of GTT
 *
 * Allocate and initialize the GTT manager.
 */
int amdgpu_gtt_mgr_init(struct amdgpu_device *adev, uint64_t gtt_size)
{
	struct amdgpu_gtt_mgr *mgr = &adev->mman.gtt_mgr;
	struct ttm_resource_manager *man = &mgr->manager;
	uint64_t start, size;

	man->use_tt = true;
	man->func = &amdgpu_gtt_mgr_func;

	ttm_resource_manager_init(man, &adev->mman.bdev, gtt_size);

	start = AMDGPU_GTT_MAX_TRANSFER_SIZE * AMDGPU_GTT_NUM_TRANSFER_WINDOWS;
	size = (adev->gmc.gart_size >> PAGE_SHIFT) - start;
	drm_mm_init(&mgr->mm, start, size);
	spin_lock_init(&mgr->lock);

	ttm_set_driver_manager(&adev->mman.bdev, TTM_PL_TT, &mgr->manager);
	ttm_resource_manager_set_used(man, true);
	return 0;
}

/**
 * amdgpu_gtt_mgr_fini - free and destroy GTT manager
 *
 * @adev: amdgpu_device pointer
 *
 * Destroy and free the GTT manager, returns -EBUSY if ranges are still
 * allocated inside it.
 */
void amdgpu_gtt_mgr_fini(struct amdgpu_device *adev)
{
	struct amdgpu_gtt_mgr *mgr = &adev->mman.gtt_mgr;
	struct ttm_resource_manager *man = &mgr->manager;
	int ret;

	ttm_resource_manager_set_used(man, false);

	ret = ttm_resource_manager_evict_all(&adev->mman.bdev, man);
	if (ret)
		return;

	spin_lock(&mgr->lock);
	drm_mm_takedown(&mgr->mm);
	spin_unlock(&mgr->lock);

	ttm_resource_manager_cleanup(man);
	ttm_set_driver_manager(&adev->mman.bdev, TTM_PL_TT, NULL);
}<|MERGE_RESOLUTION|>--- conflicted
+++ resolved
@@ -120,20 +120,6 @@
 	struct ttm_range_mgr_node *node;
 	int r;
 
-<<<<<<< HEAD
-	node = kzalloc(struct_size(node, base.mm_nodes, 1), GFP_KERNEL);
-	if (!node)
-		return -ENOMEM;
-
-	node->tbo = tbo;
-	ttm_resource_init(tbo, place, &node->base.base);
-	if (!(place->flags & TTM_PL_FLAG_TEMPORARY) &&
-	    ttm_resource_manager_usage(man) > man->size) {
-		r = -ENOSPC;
-		goto err_free;
-	}
-
-=======
 	node = kzalloc(struct_size(node, mm_nodes, 1), GFP_KERNEL);
 	if (!node)
 		return -ENOMEM;
@@ -145,7 +131,6 @@
 		goto err_free;
 	}
 
->>>>>>> 88084a3d
 	if (place->lpfn) {
 		spin_lock(&mgr->lock);
 		r = drm_mm_insert_node_in_range(&mgr->mm, &node->mm_nodes[0],
@@ -167,11 +152,7 @@
 	return 0;
 
 err_free:
-<<<<<<< HEAD
-	ttm_resource_fini(man, &node->base.base);
-=======
 	ttm_resource_fini(man, &node->base);
->>>>>>> 88084a3d
 	kfree(node);
 	return r;
 }
@@ -215,13 +196,8 @@
 	adev = container_of(mgr, typeof(*adev), mman.gtt_mgr);
 	spin_lock(&mgr->lock);
 	drm_mm_for_each_node(mm_node, &mgr->mm) {
-<<<<<<< HEAD
-		node = container_of(mm_node, typeof(*node), base.mm_nodes[0]);
-		amdgpu_ttm_recover_gart(node->tbo);
-=======
 		node = container_of(mm_node, typeof(*node), mm_nodes[0]);
 		amdgpu_ttm_recover_gart(node->base.bo);
->>>>>>> 88084a3d
 	}
 	spin_unlock(&mgr->lock);
 
