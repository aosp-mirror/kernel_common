// SPDX-License-Identifier: GPL-2.0
/*
 * Copyright(C) 2015 Linaro Limited. All rights reserved.
 * Author: Mathieu Poirier <mathieu.poirier@linaro.org>
 */

#include <linux/coresight.h>
#include <linux/coresight-pmu.h>
#include <linux/cpumask.h>
#include <linux/device.h>
#include <linux/list.h>
#include <linux/mm.h>
#include <linux/init.h>
#include <linux/perf_event.h>
#include <linux/percpu-defs.h>
#include <linux/slab.h>
#include <linux/stringhash.h>
#include <linux/types.h>
#include <linux/workqueue.h>

#include "coresight-etm-perf.h"
#include "coresight-priv.h"

static struct pmu etm_pmu;
static bool etm_perf_up;

/*
 * An ETM context for a running event includes the perf aux handle
 * and aux_data. For ETM, the aux_data (etm_event_data), consists of
 * the trace path and the sink configuration. The event data is accessible
 * via perf_get_aux(handle). However, a sink could "end" a perf output
 * handle via the IRQ handler. And if the "sink" encounters a failure
 * to "begin" another session (e.g due to lack of space in the buffer),
 * the handle will be cleared. Thus, the event_data may not be accessible
 * from the handle when we get to the etm_event_stop(), which is required
 * for stopping the trace path. The event_data is guaranteed to stay alive
 * until "free_aux()", which cannot happen as long as the event is active on
 * the ETM. Thus the event_data for the session must be part of the ETM context
 * to make sure we can disable the trace path.
 */
struct etm_ctxt {
	struct perf_output_handle handle;
	struct etm_event_data *event_data;
};

static DEFINE_PER_CPU(struct etm_ctxt, etm_ctxt);
static DEFINE_PER_CPU(struct coresight_device *, csdev_src);

/*
 * The PMU formats were orignally for ETMv3.5/PTM's ETMCR 'config';
 * now take them as general formats and apply on all ETMs.
 */
PMU_FORMAT_ATTR(cycacc,		"config:" __stringify(ETM_OPT_CYCACC));
/* contextid1 enables tracing CONTEXTIDR_EL1 for ETMv4 */
PMU_FORMAT_ATTR(contextid1,	"config:" __stringify(ETM_OPT_CTXTID));
/* contextid2 enables tracing CONTEXTIDR_EL2 for ETMv4 */
PMU_FORMAT_ATTR(contextid2,	"config:" __stringify(ETM_OPT_CTXTID2));
PMU_FORMAT_ATTR(timestamp,	"config:" __stringify(ETM_OPT_TS));
PMU_FORMAT_ATTR(retstack,	"config:" __stringify(ETM_OPT_RETSTK));
/* Sink ID - same for all ETMs */
PMU_FORMAT_ATTR(sinkid,		"config2:0-31");

/*
 * contextid always traces the "PID".  The PID is in CONTEXTIDR_EL1
 * when the kernel is running at EL1; when the kernel is at EL2,
 * the PID is in CONTEXTIDR_EL2.
 */
static ssize_t format_attr_contextid_show(struct device *dev,
					  struct device_attribute *attr,
					  char *page)
{
	int pid_fmt = ETM_OPT_CTXTID;

<<<<<<< HEAD
#if defined(CONFIG_CORESIGHT_SOURCE_ETM4X)
=======
#if IS_ENABLED(CONFIG_CORESIGHT_SOURCE_ETM4X)
>>>>>>> 76081a5f
	pid_fmt = is_kernel_in_hyp_mode() ? ETM_OPT_CTXTID2 : ETM_OPT_CTXTID;
#endif
	return sprintf(page, "config:%d\n", pid_fmt);
}

struct device_attribute format_attr_contextid =
	__ATTR(contextid, 0444, format_attr_contextid_show, NULL);

static struct attribute *etm_config_formats_attr[] = {
	&format_attr_cycacc.attr,
	&format_attr_contextid.attr,
	&format_attr_contextid1.attr,
	&format_attr_contextid2.attr,
	&format_attr_timestamp.attr,
	&format_attr_retstack.attr,
	&format_attr_sinkid.attr,
	NULL,
};

static const struct attribute_group etm_pmu_format_group = {
	.name   = "format",
	.attrs  = etm_config_formats_attr,
};

static struct attribute *etm_config_sinks_attr[] = {
	NULL,
};

static const struct attribute_group etm_pmu_sinks_group = {
	.name   = "sinks",
	.attrs  = etm_config_sinks_attr,
};

static const struct attribute_group *etm_pmu_attr_groups[] = {
	&etm_pmu_format_group,
	&etm_pmu_sinks_group,
	NULL,
};

static inline struct list_head **
etm_event_cpu_path_ptr(struct etm_event_data *data, int cpu)
{
	return per_cpu_ptr(data->path, cpu);
}

static inline struct list_head *
etm_event_cpu_path(struct etm_event_data *data, int cpu)
{
	return *etm_event_cpu_path_ptr(data, cpu);
}

static void etm_event_read(struct perf_event *event) {}

static int etm_addr_filters_alloc(struct perf_event *event)
{
	struct etm_filters *filters;
	int node = event->cpu == -1 ? -1 : cpu_to_node(event->cpu);

	filters = kzalloc_node(sizeof(struct etm_filters), GFP_KERNEL, node);
	if (!filters)
		return -ENOMEM;

	if (event->parent)
		memcpy(filters, event->parent->hw.addr_filters,
		       sizeof(*filters));

	event->hw.addr_filters = filters;

	return 0;
}

static void etm_event_destroy(struct perf_event *event)
{
	kfree(event->hw.addr_filters);
	event->hw.addr_filters = NULL;
}

static int etm_event_init(struct perf_event *event)
{
	int ret = 0;

	if (event->attr.type != etm_pmu.type) {
		ret = -ENOENT;
		goto out;
	}

	ret = etm_addr_filters_alloc(event);
	if (ret)
		goto out;

	event->destroy = etm_event_destroy;
out:
	return ret;
}

static void free_sink_buffer(struct etm_event_data *event_data)
{
	int cpu;
	cpumask_t *mask = &event_data->mask;
	struct coresight_device *sink;

	if (!event_data->snk_config)
		return;

	if (WARN_ON(cpumask_empty(mask)))
		return;

	cpu = cpumask_first(mask);
	sink = coresight_get_sink(etm_event_cpu_path(event_data, cpu));
	sink_ops(sink)->free_buffer(event_data->snk_config);
}

static void free_event_data(struct work_struct *work)
{
	int cpu;
	cpumask_t *mask;
	struct etm_event_data *event_data;

	event_data = container_of(work, struct etm_event_data, work);
	mask = &event_data->mask;

	/* Free the sink buffers, if there are any */
	free_sink_buffer(event_data);

	for_each_cpu(cpu, mask) {
		struct list_head **ppath;

		ppath = etm_event_cpu_path_ptr(event_data, cpu);
		if (!(IS_ERR_OR_NULL(*ppath)))
			coresight_release_path(*ppath);
		*ppath = NULL;
	}

	free_percpu(event_data->path);
	kfree(event_data);
}

static void *alloc_event_data(int cpu)
{
	cpumask_t *mask;
	struct etm_event_data *event_data;

	/* First get memory for the session's data */
	event_data = kzalloc(sizeof(struct etm_event_data), GFP_KERNEL);
	if (!event_data)
		return NULL;


	mask = &event_data->mask;
	if (cpu != -1)
		cpumask_set_cpu(cpu, mask);
	else
		cpumask_copy(mask, cpu_present_mask);

	/*
	 * Each CPU has a single path between source and destination.  As such
	 * allocate an array using CPU numbers as indexes.  That way a path
	 * for any CPU can easily be accessed at any given time.  We proceed
	 * the same way for sessions involving a single CPU.  The cost of
	 * unused memory when dealing with single CPU trace scenarios is small
	 * compared to the cost of searching through an optimized array.
	 */
	event_data->path = alloc_percpu(struct list_head *);

	if (!event_data->path) {
		kfree(event_data);
		return NULL;
	}

	return event_data;
}

static void etm_free_aux(void *data)
{
	struct etm_event_data *event_data = data;

	schedule_work(&event_data->work);
}

/*
 * Check if two given sinks are compatible with each other,
 * so that they can use the same sink buffers, when an event
 * moves around.
 */
static bool sinks_compatible(struct coresight_device *a,
			     struct coresight_device *b)
{
	if (!a || !b)
		return false;
	/*
	 * If the sinks are of the same subtype and driven
	 * by the same driver, we can use the same buffer
	 * on these sinks.
	 */
	return (a->subtype.sink_subtype == b->subtype.sink_subtype) &&
	       (sink_ops(a) == sink_ops(b));
}

static void *etm_setup_aux(struct perf_event *event, void **pages,
			   int nr_pages, bool overwrite)
{
	u32 id;
	int cpu = event->cpu;
	cpumask_t *mask;
	struct coresight_device *sink = NULL;
	struct coresight_device *user_sink = NULL, *last_sink = NULL;
	struct etm_event_data *event_data = NULL;

	event_data = alloc_event_data(cpu);
	if (!event_data)
		return NULL;
	INIT_WORK(&event_data->work, free_event_data);

	/* First get the selected sink from user space. */
	if (event->attr.config2) {
		id = (u32)event->attr.config2;
		sink = user_sink = coresight_get_sink_by_id(id);
	}

	mask = &event_data->mask;

	/*
	 * Setup the path for each CPU in a trace session. We try to build
	 * trace path for each CPU in the mask. If we don't find an ETM
	 * for the CPU or fail to build a path, we clear the CPU from the
	 * mask and continue with the rest. If ever we try to trace on those
	 * CPUs, we can handle it and fail the session.
	 */
	for_each_cpu(cpu, mask) {
		struct list_head *path;
		struct coresight_device *csdev;

		csdev = per_cpu(csdev_src, cpu);
		/*
		 * If there is no ETM associated with this CPU clear it from
		 * the mask and continue with the rest. If ever we try to trace
		 * on this CPU, we handle it accordingly.
		 */
		if (!csdev) {
			cpumask_clear_cpu(cpu, mask);
			continue;
		}

		/*
		 * No sink provided - look for a default sink for all the ETMs,
		 * where this event can be scheduled.
		 * We allocate the sink specific buffers only once for this
		 * event. If the ETMs have different default sink devices, we
		 * can only use a single "type" of sink as the event can carry
		 * only one sink specific buffer. Thus we have to make sure
		 * that the sinks are of the same type and driven by the same
		 * driver, as the one we allocate the buffer for. As such
		 * we choose the first sink and check if the remaining ETMs
		 * have a compatible default sink. We don't trace on a CPU
		 * if the sink is not compatible.
		 */
		if (!user_sink) {
			/* Find the default sink for this ETM */
			sink = coresight_find_default_sink(csdev);
			if (!sink) {
				cpumask_clear_cpu(cpu, mask);
				continue;
			}

			/* Check if this sink compatible with the last sink */
			if (last_sink && !sinks_compatible(last_sink, sink)) {
				cpumask_clear_cpu(cpu, mask);
				continue;
			}
			last_sink = sink;
		}

		/*
		 * Building a path doesn't enable it, it simply builds a
		 * list of devices from source to sink that can be
		 * referenced later when the path is actually needed.
		 */
		path = coresight_build_path(csdev, sink);
		if (IS_ERR(path)) {
			cpumask_clear_cpu(cpu, mask);
			continue;
		}

		*etm_event_cpu_path_ptr(event_data, cpu) = path;
	}

	/* no sink found for any CPU - cannot trace */
	if (!sink)
		goto err;

	/* If we don't have any CPUs ready for tracing, abort */
	cpu = cpumask_first(mask);
	if (cpu >= nr_cpu_ids)
		goto err;

	if (!sink_ops(sink)->alloc_buffer || !sink_ops(sink)->free_buffer)
		goto err;

	/*
	 * Allocate the sink buffer for this session. All the sinks
	 * where this event can be scheduled are ensured to be of the
	 * same type. Thus the same sink configuration is used by the
	 * sinks.
	 */
	event_data->snk_config =
			sink_ops(sink)->alloc_buffer(sink, event, pages,
						     nr_pages, overwrite);
	if (!event_data->snk_config)
		goto err;

out:
	return event_data;

err:
	etm_free_aux(event_data);
	event_data = NULL;
	goto out;
}

static void etm_event_start(struct perf_event *event, int flags)
{
	int cpu = smp_processor_id();
	struct etm_event_data *event_data;
	struct etm_ctxt *ctxt = this_cpu_ptr(&etm_ctxt);
	struct perf_output_handle *handle = &ctxt->handle;
	struct coresight_device *sink, *csdev = per_cpu(csdev_src, cpu);
	struct list_head *path;

	if (!csdev)
		goto fail;

	/* Have we messed up our tracking ? */
	if (WARN_ON(ctxt->event_data))
		goto fail;

	/*
	 * Deal with the ring buffer API and get a handle on the
	 * session's information.
	 */
	event_data = perf_aux_output_begin(handle, event);
	if (!event_data)
		goto fail;

	/*
	 * Check if this ETM is allowed to trace, as decided
	 * at etm_setup_aux(). This could be due to an unreachable
	 * sink from this ETM. We can't do much in this case if
	 * the sink was specified or hinted to the driver. For
	 * now, simply don't record anything on this ETM.
	 */
	if (!cpumask_test_cpu(cpu, &event_data->mask))
		goto fail_end_stop;

	path = etm_event_cpu_path(event_data, cpu);
	/* We need a sink, no need to continue without one */
	sink = coresight_get_sink(path);
	if (WARN_ON_ONCE(!sink))
		goto fail_end_stop;

	/* Nothing will happen without a path */
	if (coresight_enable_path(path, CS_MODE_PERF, handle))
		goto fail_end_stop;

	/* Tell the perf core the event is alive */
	event->hw.state = 0;

	/* Finally enable the tracer */
	if (source_ops(csdev)->enable(csdev, event, CS_MODE_PERF))
		goto fail_disable_path;

	/* Save the event_data for this ETM */
	ctxt->event_data = event_data;
out:
	return;

fail_disable_path:
	coresight_disable_path(path);
fail_end_stop:
	perf_aux_output_flag(handle, PERF_AUX_FLAG_TRUNCATED);
	perf_aux_output_end(handle, 0);
fail:
	event->hw.state = PERF_HES_STOPPED;
	goto out;
}

static void etm_event_stop(struct perf_event *event, int mode)
{
	int cpu = smp_processor_id();
	unsigned long size;
	struct coresight_device *sink, *csdev = per_cpu(csdev_src, cpu);
	struct etm_ctxt *ctxt = this_cpu_ptr(&etm_ctxt);
	struct perf_output_handle *handle = &ctxt->handle;
	struct etm_event_data *event_data;
	struct list_head *path;

	/*
	 * If we still have access to the event_data via handle,
	 * confirm that we haven't messed up the tracking.
	 */
	if (handle->event &&
	    WARN_ON(perf_get_aux(handle) != ctxt->event_data))
		return;

	event_data = ctxt->event_data;
	/* Clear the event_data as this ETM is stopping the trace. */
	ctxt->event_data = NULL;

	if (event->hw.state == PERF_HES_STOPPED)
		return;

	/* We must have a valid event_data for a running event */
	if (WARN_ON(!event_data))
		return;

	if (!csdev)
		return;

	path = etm_event_cpu_path(event_data, cpu);
	if (!path)
		return;

	sink = coresight_get_sink(path);
	if (!sink)
		return;

	/* stop tracer */
	source_ops(csdev)->disable(csdev, event);

	/* tell the core */
	event->hw.state = PERF_HES_STOPPED;

	/*
	 * If the handle is not bound to an event anymore
	 * (e.g, the sink driver was unable to restart the
	 * handle due to lack of buffer space), we don't
	 * have to do anything here.
	 */
	if (handle->event && (mode & PERF_EF_UPDATE)) {
		if (WARN_ON_ONCE(handle->event != event))
			return;

		/* update trace information */
		if (!sink_ops(sink)->update_buffer)
			return;

		size = sink_ops(sink)->update_buffer(sink, handle,
					      event_data->snk_config);
		perf_aux_output_end(handle, size);
	}

	/* Disabling the path make its elements available to other sessions */
	coresight_disable_path(path);
}

static int etm_event_add(struct perf_event *event, int mode)
{
	int ret = 0;
	struct hw_perf_event *hwc = &event->hw;

	if (mode & PERF_EF_START) {
		etm_event_start(event, 0);
		if (hwc->state & PERF_HES_STOPPED)
			ret = -EINVAL;
	} else {
		hwc->state = PERF_HES_STOPPED;
	}

	return ret;
}

static void etm_event_del(struct perf_event *event, int mode)
{
	etm_event_stop(event, PERF_EF_UPDATE);
}

static int etm_addr_filters_validate(struct list_head *filters)
{
	bool range = false, address = false;
	int index = 0;
	struct perf_addr_filter *filter;

	list_for_each_entry(filter, filters, entry) {
		/*
		 * No need to go further if there's no more
		 * room for filters.
		 */
		if (++index > ETM_ADDR_CMP_MAX)
			return -EOPNOTSUPP;

		/* filter::size==0 means single address trigger */
		if (filter->size) {
			/*
			 * The existing code relies on START/STOP filters
			 * being address filters.
			 */
			if (filter->action == PERF_ADDR_FILTER_ACTION_START ||
			    filter->action == PERF_ADDR_FILTER_ACTION_STOP)
				return -EOPNOTSUPP;

			range = true;
		} else
			address = true;

		/*
		 * At this time we don't allow range and start/stop filtering
		 * to cohabitate, they have to be mutually exclusive.
		 */
		if (range && address)
			return -EOPNOTSUPP;
	}

	return 0;
}

static void etm_addr_filters_sync(struct perf_event *event)
{
	struct perf_addr_filters_head *head = perf_event_addr_filters(event);
	unsigned long start, stop;
	struct perf_addr_filter_range *fr = event->addr_filter_ranges;
	struct etm_filters *filters = event->hw.addr_filters;
	struct etm_filter *etm_filter;
	struct perf_addr_filter *filter;
	int i = 0;

	list_for_each_entry(filter, &head->list, entry) {
		start = fr[i].start;
		stop = start + fr[i].size;
		etm_filter = &filters->etm_filter[i];

		switch (filter->action) {
		case PERF_ADDR_FILTER_ACTION_FILTER:
			etm_filter->start_addr = start;
			etm_filter->stop_addr = stop;
			etm_filter->type = ETM_ADDR_TYPE_RANGE;
			break;
		case PERF_ADDR_FILTER_ACTION_START:
			etm_filter->start_addr = start;
			etm_filter->type = ETM_ADDR_TYPE_START;
			break;
		case PERF_ADDR_FILTER_ACTION_STOP:
			etm_filter->stop_addr = stop;
			etm_filter->type = ETM_ADDR_TYPE_STOP;
			break;
		}
		i++;
	}

	filters->nr_filters = i;
}

int etm_perf_symlink(struct coresight_device *csdev, bool link)
{
	char entry[sizeof("cpu9999999")];
	int ret = 0, cpu = source_ops(csdev)->cpu_id(csdev);
	struct device *pmu_dev = etm_pmu.dev;
	struct device *cs_dev = &csdev->dev;

	sprintf(entry, "cpu%d", cpu);

	if (!etm_perf_up)
		return -EPROBE_DEFER;

	if (link) {
		ret = sysfs_create_link(&pmu_dev->kobj, &cs_dev->kobj, entry);
		if (ret)
			return ret;
		per_cpu(csdev_src, cpu) = csdev;
	} else {
		sysfs_remove_link(&pmu_dev->kobj, entry);
		per_cpu(csdev_src, cpu) = NULL;
	}

	return 0;
}
EXPORT_SYMBOL_GPL(etm_perf_symlink);

static ssize_t etm_perf_sink_name_show(struct device *dev,
				       struct device_attribute *dattr,
				       char *buf)
{
	struct dev_ext_attribute *ea;

	ea = container_of(dattr, struct dev_ext_attribute, attr);
	return scnprintf(buf, PAGE_SIZE, "0x%lx\n", (unsigned long)(ea->var));
}

int etm_perf_add_symlink_sink(struct coresight_device *csdev)
{
	int ret;
	unsigned long hash;
	const char *name;
	struct device *pmu_dev = etm_pmu.dev;
	struct device *dev = &csdev->dev;
	struct dev_ext_attribute *ea;

	if (csdev->type != CORESIGHT_DEV_TYPE_SINK &&
	    csdev->type != CORESIGHT_DEV_TYPE_LINKSINK)
		return -EINVAL;

	if (csdev->ea != NULL)
		return -EINVAL;

	if (!etm_perf_up)
		return -EPROBE_DEFER;

	ea = devm_kzalloc(dev, sizeof(*ea), GFP_KERNEL);
	if (!ea)
		return -ENOMEM;

	name = dev_name(dev);
	/* See function coresight_get_sink_by_id() to know where this is used */
	hash = hashlen_hash(hashlen_string(NULL, name));

	sysfs_attr_init(&ea->attr.attr);
	ea->attr.attr.name = devm_kstrdup(dev, name, GFP_KERNEL);
	if (!ea->attr.attr.name)
		return -ENOMEM;

	ea->attr.attr.mode = 0444;
	ea->attr.show = etm_perf_sink_name_show;
	ea->var = (unsigned long *)hash;

	ret = sysfs_add_file_to_group(&pmu_dev->kobj,
				      &ea->attr.attr, "sinks");

	if (!ret)
		csdev->ea = ea;

	return ret;
}

void etm_perf_del_symlink_sink(struct coresight_device *csdev)
{
	struct device *pmu_dev = etm_pmu.dev;
	struct dev_ext_attribute *ea = csdev->ea;

	if (csdev->type != CORESIGHT_DEV_TYPE_SINK &&
	    csdev->type != CORESIGHT_DEV_TYPE_LINKSINK)
		return;

	if (!ea)
		return;

	sysfs_remove_file_from_group(&pmu_dev->kobj,
				     &ea->attr.attr, "sinks");
	csdev->ea = NULL;
}

int __init etm_perf_init(void)
{
	int ret;

	etm_pmu.capabilities		= (PERF_PMU_CAP_EXCLUSIVE |
					   PERF_PMU_CAP_ITRACE);

	etm_pmu.attr_groups		= etm_pmu_attr_groups;
	etm_pmu.task_ctx_nr		= perf_sw_context;
	etm_pmu.read			= etm_event_read;
	etm_pmu.event_init		= etm_event_init;
	etm_pmu.setup_aux		= etm_setup_aux;
	etm_pmu.free_aux		= etm_free_aux;
	etm_pmu.start			= etm_event_start;
	etm_pmu.stop			= etm_event_stop;
	etm_pmu.add			= etm_event_add;
	etm_pmu.del			= etm_event_del;
	etm_pmu.addr_filters_sync	= etm_addr_filters_sync;
	etm_pmu.addr_filters_validate	= etm_addr_filters_validate;
	etm_pmu.nr_addr_filters		= ETM_ADDR_CMP_MAX;

	ret = perf_pmu_register(&etm_pmu, CORESIGHT_ETM_PMU_NAME, -1);
	if (ret == 0)
		etm_perf_up = true;

	return ret;
}

void __exit etm_perf_exit(void)
{
	perf_pmu_unregister(&etm_pmu);
}<|MERGE_RESOLUTION|>--- conflicted
+++ resolved
@@ -71,11 +71,7 @@
 {
 	int pid_fmt = ETM_OPT_CTXTID;
 
-<<<<<<< HEAD
-#if defined(CONFIG_CORESIGHT_SOURCE_ETM4X)
-=======
 #if IS_ENABLED(CONFIG_CORESIGHT_SOURCE_ETM4X)
->>>>>>> 76081a5f
 	pid_fmt = is_kernel_in_hyp_mode() ? ETM_OPT_CTXTID2 : ETM_OPT_CTXTID;
 #endif
 	return sprintf(page, "config:%d\n", pid_fmt);
