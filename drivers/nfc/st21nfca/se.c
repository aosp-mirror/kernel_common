// SPDX-License-Identifier: GPL-2.0-only
/*
 * Copyright (C) 2014  STMicroelectronics SAS. All rights reserved.
 */

#include <net/nfc/hci.h>

#include "st21nfca.h"

#define ST21NFCA_EVT_UICC_ACTIVATE		0x10
#define ST21NFCA_EVT_UICC_DEACTIVATE		0x13
#define ST21NFCA_EVT_SE_HARD_RESET		0x20
#define ST21NFCA_EVT_SE_SOFT_RESET		0x11
#define ST21NFCA_EVT_SE_END_OF_APDU_TRANSFER	0x21
#define ST21NFCA_EVT_SE_ACTIVATE		0x22
#define ST21NFCA_EVT_SE_DEACTIVATE		0x23

#define ST21NFCA_EVT_TRANSMIT_DATA		0x10
#define ST21NFCA_EVT_WTX_REQUEST		0x11

#define ST21NFCA_EVT_CONNECTIVITY		0x10
#define ST21NFCA_EVT_TRANSACTION		0x12

#define ST21NFCA_SE_TO_HOT_PLUG			1000
/* Connectivity pipe only */
#define ST21NFCA_SE_COUNT_PIPE_UICC		0x01
/* Connectivity + APDU Reader pipe */
#define ST21NFCA_SE_COUNT_PIPE_EMBEDDED	0x02

#define ST21NFCA_SE_MODE_OFF			0x00
#define ST21NFCA_SE_MODE_ON				0x01

#define ST21NFCA_PARAM_ATR				0x01
#define ST21NFCA_ATR_DEFAULT_BWI		0x04

/*
 * WT = 2^BWI/10[s], convert into msecs and add a secure
 * room by increasing by 2 this timeout
 */
#define ST21NFCA_BWI_TO_TIMEOUT(x)		((1 << x) * 200)
#define ST21NFCA_ATR_GET_Y_FROM_TD(x)	(x >> 4)

/* If TA is present bit 0 is set */
#define ST21NFCA_ATR_TA_PRESENT(x) (x & 0x01)
/* If TB is present bit 1 is set */
#define ST21NFCA_ATR_TB_PRESENT(x) (x & 0x02)

static u8 st21nfca_se_get_bwi(struct nfc_hci_dev *hdev)
{
	int i;
	u8 td;
	struct st21nfca_hci_info *info = nfc_hci_get_clientdata(hdev);

	/* Bits 8 to 5 of the first TB for T=1 encode BWI from zero to nine */
	for (i = 1; i < ST21NFCA_ESE_MAX_LENGTH; i++) {
		td = ST21NFCA_ATR_GET_Y_FROM_TD(info->se_info.atr[i]);
		if (ST21NFCA_ATR_TA_PRESENT(td))
			i++;
		if (ST21NFCA_ATR_TB_PRESENT(td)) {
			i++;
			return info->se_info.atr[i] >> 4;
		}
	}
	return ST21NFCA_ATR_DEFAULT_BWI;
}

static void st21nfca_se_get_atr(struct nfc_hci_dev *hdev)
{
	int r;
	struct sk_buff *skb;
	struct st21nfca_hci_info *info = nfc_hci_get_clientdata(hdev);

	r = nfc_hci_get_param(hdev, ST21NFCA_APDU_READER_GATE,
			ST21NFCA_PARAM_ATR, &skb);
	if (r < 0)
		return;

	if (skb->len <= ST21NFCA_ESE_MAX_LENGTH) {
		memcpy(info->se_info.atr, skb->data, skb->len);
		info->se_info.wt_timeout =
			ST21NFCA_BWI_TO_TIMEOUT(st21nfca_se_get_bwi(hdev));
	}
	kfree_skb(skb);
}

static int st21nfca_hci_control_se(struct nfc_hci_dev *hdev, u32 se_idx,
				u8 state)
{
	struct st21nfca_hci_info *info = nfc_hci_get_clientdata(hdev);
	int r, i;
	struct sk_buff *sk_host_list;
	u8 se_event, host_id;

	switch (se_idx) {
	case NFC_HCI_UICC_HOST_ID:
		se_event = (state == ST21NFCA_SE_MODE_ON ?
					ST21NFCA_EVT_UICC_ACTIVATE :
					ST21NFCA_EVT_UICC_DEACTIVATE);

		info->se_info.count_pipes = 0;
		info->se_info.expected_pipes = ST21NFCA_SE_COUNT_PIPE_UICC;
		break;
	case ST21NFCA_ESE_HOST_ID:
		se_event = (state == ST21NFCA_SE_MODE_ON ?
					ST21NFCA_EVT_SE_ACTIVATE :
					ST21NFCA_EVT_SE_DEACTIVATE);

		info->se_info.count_pipes = 0;
		info->se_info.expected_pipes = ST21NFCA_SE_COUNT_PIPE_EMBEDDED;
		break;
	default:
		return -EINVAL;
	}

	/*
	 * Wait for an EVT_HOT_PLUG in order to
	 * retrieve a relevant host list.
	 */
	reinit_completion(&info->se_info.req_completion);
	r = nfc_hci_send_event(hdev, ST21NFCA_DEVICE_MGNT_GATE, se_event,
			       NULL, 0);
	if (r < 0)
		return r;

	mod_timer(&info->se_info.se_active_timer, jiffies +
		msecs_to_jiffies(ST21NFCA_SE_TO_HOT_PLUG));
	info->se_info.se_active = true;

	/* Ignore return value and check in any case the host_list */
	wait_for_completion_interruptible(&info->se_info.req_completion);

	r = nfc_hci_get_param(hdev, NFC_HCI_ADMIN_GATE,
			NFC_HCI_ADMIN_HOST_LIST,
			&sk_host_list);
	if (r < 0)
		return r;

	for (i = 0; i < sk_host_list->len &&
		sk_host_list->data[i] != se_idx; i++)
		;
	host_id = sk_host_list->data[i];
	kfree_skb(sk_host_list);

	if (state == ST21NFCA_SE_MODE_ON && host_id == se_idx)
		return se_idx;
	else if (state == ST21NFCA_SE_MODE_OFF && host_id != se_idx)
		return se_idx;

	return -1;
}

int st21nfca_hci_discover_se(struct nfc_hci_dev *hdev)
{
	struct st21nfca_hci_info *info = nfc_hci_get_clientdata(hdev);
	int se_count = 0;

	if (test_bit(ST21NFCA_FACTORY_MODE, &hdev->quirks))
		return 0;

	if (info->se_status->is_uicc_present) {
		nfc_add_se(hdev->ndev, NFC_HCI_UICC_HOST_ID, NFC_SE_UICC);
		se_count++;
	}

	if (info->se_status->is_ese_present) {
		nfc_add_se(hdev->ndev, ST21NFCA_ESE_HOST_ID, NFC_SE_EMBEDDED);
		se_count++;
	}

	return !se_count;
}
EXPORT_SYMBOL(st21nfca_hci_discover_se);

int st21nfca_hci_enable_se(struct nfc_hci_dev *hdev, u32 se_idx)
{
	int r;

	/*
	 * According to upper layer, se_idx == NFC_SE_UICC when
	 * info->se_status->is_uicc_enable is true should never happen.
	 * Same for eSE.
	 */
	r = st21nfca_hci_control_se(hdev, se_idx, ST21NFCA_SE_MODE_ON);
	if (r == ST21NFCA_ESE_HOST_ID) {
		st21nfca_se_get_atr(hdev);
		r = nfc_hci_send_event(hdev, ST21NFCA_APDU_READER_GATE,
				ST21NFCA_EVT_SE_SOFT_RESET, NULL, 0);
		if (r < 0)
			return r;
	} else if (r < 0) {
		/*
		 * The activation tentative failed, the secure element
		 * is not connected. Remove from the list.
		 */
		nfc_remove_se(hdev->ndev, se_idx);
		return r;
	}

	return 0;
}
EXPORT_SYMBOL(st21nfca_hci_enable_se);

int st21nfca_hci_disable_se(struct nfc_hci_dev *hdev, u32 se_idx)
{
	int r;

	/*
	 * According to upper layer, se_idx == NFC_SE_UICC when
	 * info->se_status->is_uicc_enable is true should never happen
	 * Same for eSE.
	 */
	r = st21nfca_hci_control_se(hdev, se_idx, ST21NFCA_SE_MODE_OFF);
	if (r < 0)
		return r;

	return 0;
}
EXPORT_SYMBOL(st21nfca_hci_disable_se);

int st21nfca_hci_se_io(struct nfc_hci_dev *hdev, u32 se_idx,
			u8 *apdu, size_t apdu_length,
			se_io_cb_t cb, void *cb_context)
{
	struct st21nfca_hci_info *info = nfc_hci_get_clientdata(hdev);

	pr_debug("se_io %x\n", se_idx);

	switch (se_idx) {
	case ST21NFCA_ESE_HOST_ID:
		info->se_info.cb = cb;
		info->se_info.cb_context = cb_context;
		mod_timer(&info->se_info.bwi_timer, jiffies +
			  msecs_to_jiffies(info->se_info.wt_timeout));
		info->se_info.bwi_active = true;
		return nfc_hci_send_event(hdev, ST21NFCA_APDU_READER_GATE,
					ST21NFCA_EVT_TRANSMIT_DATA,
					apdu, apdu_length);
	default:
		return -ENODEV;
	}
}
EXPORT_SYMBOL(st21nfca_hci_se_io);

static void st21nfca_se_wt_work(struct work_struct *work)
{
	/*
	 * No answer from the secure element
	 * within the defined timeout.
	 * Let's send a reset request as recovery procedure.
	 * According to the situation, we first try to send a software reset
	 * to the secure element. If the next command is still not
	 * answering in time, we send to the CLF a secure element hardware
	 * reset request.
	 */
	/* hardware reset managed through VCC_UICC_OUT power supply */
	u8 param = 0x01;
	struct st21nfca_hci_info *info = container_of(work,
						struct st21nfca_hci_info,
						se_info.timeout_work);

	pr_debug("\n");

	info->se_info.bwi_active = false;

	if (!info->se_info.xch_error) {
		info->se_info.xch_error = true;
		nfc_hci_send_event(info->hdev, ST21NFCA_APDU_READER_GATE,
				ST21NFCA_EVT_SE_SOFT_RESET, NULL, 0);
	} else {
		info->se_info.xch_error = false;
		nfc_hci_send_event(info->hdev, ST21NFCA_DEVICE_MGNT_GATE,
				ST21NFCA_EVT_SE_HARD_RESET, &param, 1);
	}
	info->se_info.cb(info->se_info.cb_context, NULL, 0, -ETIME);
}

static void st21nfca_se_wt_timeout(struct timer_list *t)
{
	struct st21nfca_hci_info *info = from_timer(info, t, se_info.bwi_timer);

	schedule_work(&info->se_info.timeout_work);
}

static void st21nfca_se_activation_timeout(struct timer_list *t)
{
	struct st21nfca_hci_info *info = from_timer(info, t,
						    se_info.se_active_timer);

	pr_debug("\n");

	info->se_info.se_active = false;

	complete(&info->se_info.req_completion);
}

/*
 * Returns:
 * <= 0: driver handled the event, skb consumed
 *    1: driver does not handle the event, please do standard processing
 */
int st21nfca_connectivity_event_received(struct nfc_hci_dev *hdev, u8 host,
				u8 event, struct sk_buff *skb)
{
	int r = 0;
	struct device *dev = &hdev->ndev->dev;
	struct nfc_evt_transaction *transaction;
	u32 aid_len;
	u8 params_len;

	pr_debug("connectivity gate event: %x\n", event);

	switch (event) {
	case ST21NFCA_EVT_CONNECTIVITY:
		r = nfc_se_connectivity(hdev->ndev, host);
	break;
	case ST21NFCA_EVT_TRANSACTION:
		/* According to specification etsi 102 622
		 * 11.2.2.4 EVT_TRANSACTION Table 52
		 * Description	Tag	Length
		 * AID		81	5 to 16
		 * PARAMETERS	82	0 to 255
		 *
		 * The key differences are aid storage length is variably sized
		 * in the packet, but fixed in nfc_evt_transaction, and that the aid_len
		 * is u8 in the packet, but u32 in the structure, and the tags in
		 * the packet are not included in nfc_evt_transaction.
		 *
		 * size in bytes: 1          1       5-16 1             1           0-255
		 * offset:        0          1       2    aid_len + 2   aid_len + 3 aid_len + 4
		 * member name:   aid_tag(M) aid_len aid  params_tag(M) params_len  params
		 * example:       0x81       5-16    X    0x82 0-255    X
		 */
		if (skb->len < 2 || skb->data[0] != NFC_EVT_TRANSACTION_AID_TAG)
			return -EPROTO;

		aid_len = skb->data[1];

		if (skb->len < aid_len + 4 || aid_len > sizeof(transaction->aid))
			return -EPROTO;

<<<<<<< HEAD
		transaction->aid_len = skb->data[1];

		/* Checking if the length of the AID is valid */
		if (transaction->aid_len > sizeof(transaction->aid))
			return -EINVAL;

		memcpy(transaction->aid, &skb->data[2],
		       transaction->aid_len);
=======
		params_len = skb->data[aid_len + 3];
>>>>>>> 4450c2c4

		/* Verify PARAMETERS tag is (82), and final check that there is enough
		 * space in the packet to read everything.
		 */
		if ((skb->data[aid_len + 2] != NFC_EVT_TRANSACTION_PARAMS_TAG) ||
		    (skb->len < aid_len + 4 + params_len))
			return -EPROTO;

<<<<<<< HEAD
		transaction->params_len = skb->data[transaction->aid_len + 3];

		/* Total size is allocated (skb->len - 2) minus fixed array members */
		if (transaction->params_len > ((skb->len - 2) - sizeof(struct nfc_evt_transaction)))
			return -EINVAL;

		memcpy(transaction->params, skb->data +
		       transaction->aid_len + 4, transaction->params_len);
=======
		transaction = devm_kzalloc(dev, sizeof(*transaction) + params_len, GFP_KERNEL);
		if (!transaction)
			return -ENOMEM;

		transaction->aid_len = aid_len;
		transaction->params_len = params_len;

		memcpy(transaction->aid, &skb->data[2], aid_len);
		memcpy(transaction->params, &skb->data[aid_len + 4], params_len);
>>>>>>> 4450c2c4

		r = nfc_se_transaction(hdev->ndev, host, transaction);
	break;
	default:
		nfc_err(&hdev->ndev->dev, "Unexpected event on connectivity gate\n");
		return 1;
	}
	kfree_skb(skb);
	return r;
}
EXPORT_SYMBOL(st21nfca_connectivity_event_received);

int st21nfca_apdu_reader_event_received(struct nfc_hci_dev *hdev,
					u8 event, struct sk_buff *skb)
{
	int r = 0;
	struct st21nfca_hci_info *info = nfc_hci_get_clientdata(hdev);

	pr_debug("apdu reader gate event: %x\n", event);

	switch (event) {
	case ST21NFCA_EVT_TRANSMIT_DATA:
		del_timer_sync(&info->se_info.bwi_timer);
		cancel_work_sync(&info->se_info.timeout_work);
		info->se_info.bwi_active = false;
		r = nfc_hci_send_event(hdev, ST21NFCA_DEVICE_MGNT_GATE,
				ST21NFCA_EVT_SE_END_OF_APDU_TRANSFER, NULL, 0);
		if (r < 0)
			goto exit;

		info->se_info.cb(info->se_info.cb_context,
			skb->data, skb->len, 0);
		break;
	case ST21NFCA_EVT_WTX_REQUEST:
		mod_timer(&info->se_info.bwi_timer, jiffies +
				msecs_to_jiffies(info->se_info.wt_timeout));
		break;
	default:
		nfc_err(&hdev->ndev->dev, "Unexpected event on apdu reader gate\n");
		return 1;
	}

exit:
	kfree_skb(skb);
	return r;
}
EXPORT_SYMBOL(st21nfca_apdu_reader_event_received);

void st21nfca_se_init(struct nfc_hci_dev *hdev)
{
	struct st21nfca_hci_info *info = nfc_hci_get_clientdata(hdev);

	init_completion(&info->se_info.req_completion);
	INIT_WORK(&info->se_info.timeout_work, st21nfca_se_wt_work);
	/* initialize timers */
	timer_setup(&info->se_info.bwi_timer, st21nfca_se_wt_timeout, 0);
	info->se_info.bwi_active = false;

	timer_setup(&info->se_info.se_active_timer,
		    st21nfca_se_activation_timeout, 0);
	info->se_info.se_active = false;

	info->se_info.count_pipes = 0;
	info->se_info.expected_pipes = 0;

	info->se_info.xch_error = false;

	info->se_info.wt_timeout =
			ST21NFCA_BWI_TO_TIMEOUT(ST21NFCA_ATR_DEFAULT_BWI);
}
EXPORT_SYMBOL(st21nfca_se_init);

void st21nfca_se_deinit(struct nfc_hci_dev *hdev)
{
	struct st21nfca_hci_info *info = nfc_hci_get_clientdata(hdev);

	if (info->se_info.bwi_active)
		del_timer_sync(&info->se_info.bwi_timer);
	if (info->se_info.se_active)
		del_timer_sync(&info->se_info.se_active_timer);

	cancel_work_sync(&info->se_info.timeout_work);
	info->se_info.bwi_active = false;
	info->se_info.se_active = false;
}
EXPORT_SYMBOL(st21nfca_se_deinit);<|MERGE_RESOLUTION|>--- conflicted
+++ resolved
@@ -338,18 +338,7 @@
 		if (skb->len < aid_len + 4 || aid_len > sizeof(transaction->aid))
 			return -EPROTO;
 
-<<<<<<< HEAD
-		transaction->aid_len = skb->data[1];
-
-		/* Checking if the length of the AID is valid */
-		if (transaction->aid_len > sizeof(transaction->aid))
-			return -EINVAL;
-
-		memcpy(transaction->aid, &skb->data[2],
-		       transaction->aid_len);
-=======
 		params_len = skb->data[aid_len + 3];
->>>>>>> 4450c2c4
 
 		/* Verify PARAMETERS tag is (82), and final check that there is enough
 		 * space in the packet to read everything.
@@ -358,16 +347,6 @@
 		    (skb->len < aid_len + 4 + params_len))
 			return -EPROTO;
 
-<<<<<<< HEAD
-		transaction->params_len = skb->data[transaction->aid_len + 3];
-
-		/* Total size is allocated (skb->len - 2) minus fixed array members */
-		if (transaction->params_len > ((skb->len - 2) - sizeof(struct nfc_evt_transaction)))
-			return -EINVAL;
-
-		memcpy(transaction->params, skb->data +
-		       transaction->aid_len + 4, transaction->params_len);
-=======
 		transaction = devm_kzalloc(dev, sizeof(*transaction) + params_len, GFP_KERNEL);
 		if (!transaction)
 			return -ENOMEM;
@@ -377,7 +356,6 @@
 
 		memcpy(transaction->aid, &skb->data[2], aid_len);
 		memcpy(transaction->params, &skb->data[aid_len + 4], params_len);
->>>>>>> 4450c2c4
 
 		r = nfc_se_transaction(hdev->ndev, host, transaction);
 	break;
