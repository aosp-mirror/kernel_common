--- conflicted
+++ resolved
@@ -31,7 +31,6 @@
 static void fq_destroy_all_entries(struct iova_domain *iovad);
 static void fq_flush_timeout(struct timer_list *t);
 
-<<<<<<< HEAD
 static unsigned long limit_align_shift(struct iova_domain *iovad, unsigned long shift)
 {
 	unsigned long max_align_shift;
@@ -54,12 +53,11 @@
 }
 early_param("iommu.max_align_shift", iommu_set_def_max_align_shift);
 #endif
-=======
+
 unsigned long iova_rcache_range(void)
 {
 	return PAGE_SIZE << (IOVA_RANGE_CACHE_MAX_SIZE - 1);
 }
->>>>>>> 764929ac
 
 static int iova_cpuhp_dead(unsigned int cpu, struct hlist_node *node)
 {
