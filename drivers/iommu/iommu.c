--- conflicted
+++ resolved
@@ -539,19 +539,11 @@
 	 * but for now enforcing a simple global ordering is fine.
 	 */
 	lockdep_assert_held(&iommu_probe_device_lock);
-<<<<<<< HEAD
 
 	/* Device is probed already if in a group */
 	if (dev->iommu_group)
 		return 0;
 
-=======
-
-	/* Device is probed already if in a group */
-	if (dev->iommu_group)
-		return 0;
-
->>>>>>> 0c383648
 	ret = iommu_init_device(dev, ops);
 	if (ret)
 		return ret;
@@ -589,18 +581,11 @@
 		if (list_empty(&group->entry))
 			list_add_tail(&group->entry, group_list);
 	}
-<<<<<<< HEAD
-	mutex_unlock(&group->mutex);
-
-	if (dev_is_pci(dev))
-		iommu_dma_set_pci_32bit_workaround(dev);
-=======
 
 	if (group->default_domain)
 		iommu_setup_dma_ops(dev);
 
 	mutex_unlock(&group->mutex);
->>>>>>> 0c383648
 
 	return 0;
 
@@ -1994,17 +1979,10 @@
 
 	if (!domain->ops)
 		domain->ops = ops->default_domain_ops;
-<<<<<<< HEAD
 
 	if (iommu_is_dma_domain(domain)) {
 		int rc;
 
-=======
-
-	if (iommu_is_dma_domain(domain)) {
-		int rc;
-
->>>>>>> 0c383648
 		rc = iommu_get_dma_cookie(domain);
 		if (rc) {
 			iommu_domain_free(domain);
@@ -2481,15 +2459,9 @@
 
 	while (size) {
 		size_t pgsize, count, mapped = 0;
-<<<<<<< HEAD
 
 		pgsize = iommu_pgsize(domain, iova, paddr, size, &count);
 
-=======
-
-		pgsize = iommu_pgsize(domain, iova, paddr, size, &count);
-
->>>>>>> 0c383648
 		pr_debug("mapping: iova 0x%lx pa %pa pgsize 0x%zx count %zu\n",
 			 iova, &paddr, pgsize, count);
 		ret = ops->map_pages(domain, iova, paddr, pgsize, count, prot,
