--- conflicted
+++ resolved
@@ -939,13 +939,6 @@
 	for (i = 0; i < 4; i++) {
 		val = (ret >> (i * 2)) & 0x03;
 		bit = (1 << i);
-<<<<<<< HEAD
-		if (val == 0) {
-			data->tcpu_mask &= ~bit;
-		} else {
-			if (val == 0x1 || val == 0x2)
-				data->temp_mode |= bit;
-=======
 		if (val == VOLT_MONITOR_MODE) {
 			data->tcpu_mask &= ~bit;
 		} else if (val == THERMAL_DIODE_MODE && i < 2) {
@@ -956,7 +949,6 @@
 		} else {
 			/* Reserved */
 			data->tcpu_mask &= ~bit;
->>>>>>> b08baef0
 			data->vsen_mask &= ~(0x06 << (i * 2));
 		}
 	}
