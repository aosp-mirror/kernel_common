// SPDX-License-Identifier: GPL-2.0
//
//  max17040_battery.c
//  fuel-gauge systems for lithium-ion (Li+) batteries
//
//  Copyright (C) 2009 Samsung Electronics
//  Minkyu Kang <mk7.kang@samsung.com>

#include <linux/module.h>
#include <linux/init.h>
#include <linux/platform_device.h>
#include <linux/mutex.h>
#include <linux/err.h>
#include <linux/i2c.h>
#include <linux/delay.h>
#include <linux/interrupt.h>
#include <linux/power_supply.h>
#include <linux/of_device.h>
#include <linux/regmap.h>
#include <linux/slab.h>

#define MAX17040_VCELL	0x02
#define MAX17040_SOC	0x04
#define MAX17040_MODE	0x06
#define MAX17040_VER	0x08
#define MAX17040_CONFIG	0x0C
#define MAX17040_STATUS	0x1A
#define MAX17040_CMD	0xFE


#define MAX17040_DELAY		1000
#define MAX17040_BATTERY_FULL	95
#define MAX17040_RCOMP_DEFAULT  0x9700

#define MAX17040_ATHD_MASK		0x3f
#define MAX17040_ALSC_MASK		0x40
#define MAX17040_ATHD_DEFAULT_POWER_UP	4
#define MAX17040_STATUS_HD_MASK		0x1000
#define MAX17040_STATUS_SC_MASK		0x2000
#define MAX17040_CFG_RCOMP_MASK		0xff00

enum chip_id {
	ID_MAX17040,
	ID_MAX17041,
	ID_MAX17043,
	ID_MAX17044,
	ID_MAX17048,
	ID_MAX17049,
	ID_MAX17058,
	ID_MAX17059,
};

/* values that differ by chip_id */
struct chip_data {
	u16 reset_val;
	u16 vcell_shift;
	u16 vcell_mul;
	u16 vcell_div;
	u8  has_low_soc_alert;
	u8  rcomp_bytes;
	u8  has_soc_alert;
};

static struct chip_data max17040_family[] = {
	[ID_MAX17040] = {
		.reset_val = 0x0054,
		.vcell_shift = 4,
		.vcell_mul = 1250,
		.vcell_div = 1,
		.has_low_soc_alert = 0,
		.rcomp_bytes = 2,
		.has_soc_alert = 0,
	},
	[ID_MAX17041] = {
		.reset_val = 0x0054,
		.vcell_shift = 4,
		.vcell_mul = 2500,
		.vcell_div = 1,
		.has_low_soc_alert = 0,
		.rcomp_bytes = 2,
		.has_soc_alert = 0,
	},
	[ID_MAX17043] = {
		.reset_val = 0x0054,
		.vcell_shift = 4,
		.vcell_mul = 1250,
		.vcell_div = 1,
		.has_low_soc_alert = 1,
		.rcomp_bytes = 1,
		.has_soc_alert = 0,
	},
	[ID_MAX17044] = {
		.reset_val = 0x0054,
		.vcell_shift = 4,
		.vcell_mul = 2500,
		.vcell_div = 1,
		.has_low_soc_alert = 1,
		.rcomp_bytes = 1,
		.has_soc_alert = 0,
	},
	[ID_MAX17048] = {
		.reset_val = 0x5400,
		.vcell_shift = 0,
		.vcell_mul = 625,
		.vcell_div = 8,
		.has_low_soc_alert = 1,
		.rcomp_bytes = 1,
		.has_soc_alert = 1,
	},
	[ID_MAX17049] = {
		.reset_val = 0x5400,
		.vcell_shift = 0,
		.vcell_mul = 625,
		.vcell_div = 4,
		.has_low_soc_alert = 1,
		.rcomp_bytes = 1,
		.has_soc_alert = 1,
	},
	[ID_MAX17058] = {
		.reset_val = 0x5400,
		.vcell_shift = 0,
		.vcell_mul = 625,
		.vcell_div = 8,
		.has_low_soc_alert = 1,
		.rcomp_bytes = 1,
		.has_soc_alert = 0,
	},
	[ID_MAX17059] = {
		.reset_val = 0x5400,
		.vcell_shift = 0,
		.vcell_mul = 625,
		.vcell_div = 4,
		.has_low_soc_alert = 1,
		.rcomp_bytes = 1,
		.has_soc_alert = 0,
	},
};

struct max17040_chip {
	struct i2c_client		*client;
	struct regmap			*regmap;
	struct delayed_work		work;
	struct power_supply		*battery;
	struct chip_data		data;

	/* battery capacity */
	int soc;
	/* Low alert threshold from 32% to 1% of the State of Charge */
	u32 low_soc_alert;
	/* some devices return twice the capacity */
	bool quirk_double_soc;
	/* higher 8 bits for 17043+, 16 bits for 17040,41 */
	u16 rcomp;
};

static int max17040_reset(struct max17040_chip *chip)
{
	return regmap_write(chip->regmap, MAX17040_CMD, chip->data.reset_val);
}

static int max17040_set_low_soc_alert(struct max17040_chip *chip, u32 level)
{
	level = 32 - level * (chip->quirk_double_soc ? 2 : 1);
	return regmap_update_bits(chip->regmap, MAX17040_CONFIG,
			MAX17040_ATHD_MASK, level);
}

static int max17040_set_soc_alert(struct max17040_chip *chip, bool enable)
{
	return regmap_update_bits(chip->regmap, MAX17040_CONFIG,
			MAX17040_ALSC_MASK, enable ? MAX17040_ALSC_MASK : 0);
}

static int max17040_set_rcomp(struct max17040_chip *chip, u16 rcomp)
{
	u16 mask = chip->data.rcomp_bytes == 2 ?
		0xffff : MAX17040_CFG_RCOMP_MASK;

	return regmap_update_bits(chip->regmap, MAX17040_CONFIG, mask, rcomp);
}

static int max17040_raw_vcell_to_uvolts(struct max17040_chip *chip, u16 vcell)
{
	struct chip_data *d = &chip->data;

	return (vcell >> d->vcell_shift) * d->vcell_mul / d->vcell_div;
}


static int max17040_get_vcell(struct max17040_chip *chip)
{
	u32 vcell;

	regmap_read(chip->regmap, MAX17040_VCELL, &vcell);

	return max17040_raw_vcell_to_uvolts(chip, vcell);
}

static int max17040_get_soc(struct max17040_chip *chip)
{
	u32 soc;

	regmap_read(chip->regmap, MAX17040_SOC, &soc);

	return soc >> (chip->quirk_double_soc ? 9 : 8);
}

static int max17040_get_version(struct max17040_chip *chip)
{
	int ret;
	u32 version;

	ret = regmap_read(chip->regmap, MAX17040_VER, &version);

	return ret ? ret : version;
}

static int max17040_get_online(struct max17040_chip *chip)
{
	return 1;
}

static int max17040_get_of_data(struct max17040_chip *chip)
{
	struct device *dev = &chip->client->dev;
	struct chip_data *data = &max17040_family[
		(uintptr_t) of_device_get_match_data(dev)];
	int rcomp_len;
	u8 rcomp[2];

	chip->quirk_double_soc = device_property_read_bool(dev,
							   "maxim,double-soc");

	chip->low_soc_alert = MAX17040_ATHD_DEFAULT_POWER_UP;
	device_property_read_u32(dev,
				 "maxim,alert-low-soc-level",
				 &chip->low_soc_alert);

	if (chip->low_soc_alert <= 0 ||
	    chip->low_soc_alert > (chip->quirk_double_soc ? 16 : 32)) {
		dev_err(dev, "maxim,alert-low-soc-level out of bounds\n");
		return -EINVAL;
	}

	rcomp_len = device_property_count_u8(dev, "maxim,rcomp");
	chip->rcomp = MAX17040_RCOMP_DEFAULT;
	if (rcomp_len == data->rcomp_bytes) {
		if (!device_property_read_u8_array(dev, "maxim,rcomp",
						   rcomp, rcomp_len))
			chip->rcomp = rcomp_len == 2 ? rcomp[0] << 8 | rcomp[1] :
				      rcomp[0] << 8;
	} else if (rcomp_len > 0) {
		dev_err(dev, "maxim,rcomp has incorrect length\n");
		return -EINVAL;
	}

	return 0;
}

static void max17040_check_changes(struct max17040_chip *chip)
{
	chip->soc = max17040_get_soc(chip);
}

static void max17040_queue_work(struct max17040_chip *chip)
{
	queue_delayed_work(system_power_efficient_wq, &chip->work,
			   MAX17040_DELAY);
}

static void max17040_stop_work(void *data)
{
	struct max17040_chip *chip = data;

	cancel_delayed_work_sync(&chip->work);
}

static void max17040_work(struct work_struct *work)
{
	struct max17040_chip *chip;
	int last_soc;

	chip = container_of(work, struct max17040_chip, work.work);

	/* store SOC to check changes */
	last_soc = chip->soc;
	max17040_check_changes(chip);

	/* check changes and send uevent */
	if (last_soc != chip->soc)
		power_supply_changed(chip->battery);

	max17040_queue_work(chip);
}

/* Returns true if alert cause was SOC change, not low SOC */
static bool max17040_handle_soc_alert(struct max17040_chip *chip)
{
	bool ret = true;
	u32 data;

	regmap_read(chip->regmap, MAX17040_STATUS, &data);

	if (data & MAX17040_STATUS_HD_MASK) {
		// this alert was caused by low soc
		ret = false;
	}
	if (data & MAX17040_STATUS_SC_MASK) {
		// soc change bit -- deassert to mark as handled
		regmap_write(chip->regmap, MAX17040_STATUS,
				data & ~MAX17040_STATUS_SC_MASK);
	}

	return ret;
}

static irqreturn_t max17040_thread_handler(int id, void *dev)
{
	struct max17040_chip *chip = dev;

	if (!(chip->data.has_soc_alert && max17040_handle_soc_alert(chip)))
		dev_warn(&chip->client->dev, "IRQ: Alert battery low level\n");

	/* read registers */
	max17040_check_changes(chip);

	/* send uevent */
	power_supply_changed(chip->battery);

	/* reset alert bit */
	max17040_set_low_soc_alert(chip, chip->low_soc_alert);

	return IRQ_HANDLED;
}

static int max17040_enable_alert_irq(struct max17040_chip *chip)
{
	struct i2c_client *client = chip->client;
	int ret;

	ret = devm_request_threaded_irq(&client->dev, client->irq, NULL,
					max17040_thread_handler, IRQF_ONESHOT,
					chip->battery->desc->name, chip);

	return ret;
}

static int max17040_prop_writeable(struct power_supply *psy,
				   enum power_supply_property psp)
{
	switch (psp) {
	case POWER_SUPPLY_PROP_CAPACITY_ALERT_MIN:
		return 1;
	default:
		return 0;
	}
}

static int max17040_set_property(struct power_supply *psy,
			    enum power_supply_property psp,
			    const union power_supply_propval *val)
{
	struct max17040_chip *chip = power_supply_get_drvdata(psy);
	int ret;

	switch (psp) {
	case POWER_SUPPLY_PROP_CAPACITY_ALERT_MIN:
		/* alert threshold can be programmed from 1% up to 16/32% */
		if ((val->intval < 1) ||
		    (val->intval > (chip->quirk_double_soc ? 16 : 32))) {
			ret = -EINVAL;
			break;
		}
		ret = max17040_set_low_soc_alert(chip, val->intval);
		chip->low_soc_alert = val->intval;
		break;
	default:
		ret = -EINVAL;
	}

	return ret;
}

static int max17040_get_property(struct power_supply *psy,
			    enum power_supply_property psp,
			    union power_supply_propval *val)
{
	struct max17040_chip *chip = power_supply_get_drvdata(psy);

	switch (psp) {
	case POWER_SUPPLY_PROP_ONLINE:
		val->intval = max17040_get_online(chip);
		break;
	case POWER_SUPPLY_PROP_VOLTAGE_NOW:
		val->intval = max17040_get_vcell(chip);
		break;
	case POWER_SUPPLY_PROP_CAPACITY:
		val->intval = max17040_get_soc(chip);
		break;
	case POWER_SUPPLY_PROP_CAPACITY_ALERT_MIN:
		val->intval = chip->low_soc_alert;
		break;
	default:
		return -EINVAL;
	}
	return 0;
}

static const struct regmap_config max17040_regmap = {
	.reg_bits	= 8,
	.reg_stride	= 2,
	.val_bits	= 16,
	.val_format_endian = REGMAP_ENDIAN_BIG,
};

static enum power_supply_property max17040_battery_props[] = {
	POWER_SUPPLY_PROP_ONLINE,
	POWER_SUPPLY_PROP_VOLTAGE_NOW,
	POWER_SUPPLY_PROP_CAPACITY,
	POWER_SUPPLY_PROP_CAPACITY_ALERT_MIN,
};

static const struct power_supply_desc max17040_battery_desc = {
	.name			= "battery",
	.type			= POWER_SUPPLY_TYPE_BATTERY,
	.get_property		= max17040_get_property,
	.set_property		= max17040_set_property,
	.property_is_writeable  = max17040_prop_writeable,
	.properties		= max17040_battery_props,
	.num_properties		= ARRAY_SIZE(max17040_battery_props),
};

static int max17040_probe(struct i2c_client *client,
			const struct i2c_device_id *id)
{
	struct i2c_adapter *adapter = client->adapter;
	struct power_supply_config psy_cfg = {};
	struct max17040_chip *chip;
	enum chip_id chip_id;
	bool enable_irq = false;
	int ret;

	if (!i2c_check_functionality(adapter, I2C_FUNC_SMBUS_BYTE))
		return -EIO;

	chip = devm_kzalloc(&client->dev, sizeof(*chip), GFP_KERNEL);
	if (!chip)
		return -ENOMEM;

	chip->client = client;
	chip->regmap = devm_regmap_init_i2c(client, &max17040_regmap);
<<<<<<< HEAD
=======
	if (IS_ERR(chip->regmap))
		return PTR_ERR(chip->regmap);
>>>>>>> df0cc57e
	chip_id = (enum chip_id) id->driver_data;
	if (client->dev.of_node) {
		ret = max17040_get_of_data(chip);
		if (ret)
			return ret;
		chip_id = (uintptr_t)of_device_get_match_data(&client->dev);
	}
	chip->data = max17040_family[chip_id];

	i2c_set_clientdata(client, chip);
	psy_cfg.drv_data = chip;

	chip->battery = devm_power_supply_register(&client->dev,
				&max17040_battery_desc, &psy_cfg);
	if (IS_ERR(chip->battery)) {
		dev_err(&client->dev, "failed: power supply register\n");
		return PTR_ERR(chip->battery);
	}

	ret = max17040_get_version(chip);
	if (ret < 0)
		return ret;
	dev_dbg(&chip->client->dev, "MAX17040 Fuel-Gauge Ver 0x%x\n", ret);

	if (chip_id == ID_MAX17040 || chip_id == ID_MAX17041)
		max17040_reset(chip);

	max17040_set_rcomp(chip, chip->rcomp);

	/* check interrupt */
	if (client->irq && chip->data.has_low_soc_alert) {
		ret = max17040_set_low_soc_alert(chip, chip->low_soc_alert);
		if (ret) {
			dev_err(&client->dev,
				"Failed to set low SOC alert: err %d\n", ret);
			return ret;
		}

		enable_irq = true;
	}

	if (client->irq && chip->data.has_soc_alert) {
		ret = max17040_set_soc_alert(chip, 1);
		if (ret) {
			dev_err(&client->dev,
				"Failed to set SOC alert: err %d\n", ret);
			return ret;
		}
		enable_irq = true;
	} else {
		/* soc alerts negate the need for polling */
		INIT_DEFERRABLE_WORK(&chip->work, max17040_work);
		ret = devm_add_action(&client->dev, max17040_stop_work, chip);
		if (ret)
			return ret;
		max17040_queue_work(chip);
	}

	if (enable_irq) {
		ret = max17040_enable_alert_irq(chip);
		if (ret) {
			client->irq = 0;
			dev_warn(&client->dev,
				 "Failed to get IRQ err %d\n", ret);
		}
	}

	return 0;
}

#ifdef CONFIG_PM_SLEEP

static int max17040_suspend(struct device *dev)
{
	struct i2c_client *client = to_i2c_client(dev);
	struct max17040_chip *chip = i2c_get_clientdata(client);

	if (client->irq && chip->data.has_soc_alert)
		// disable soc alert to prevent wakeup
		max17040_set_soc_alert(chip, 0);
	else
		cancel_delayed_work(&chip->work);

	if (client->irq && device_may_wakeup(dev))
		enable_irq_wake(client->irq);

	return 0;
}

static int max17040_resume(struct device *dev)
{
	struct i2c_client *client = to_i2c_client(dev);
	struct max17040_chip *chip = i2c_get_clientdata(client);

	if (client->irq && device_may_wakeup(dev))
		disable_irq_wake(client->irq);

	if (client->irq && chip->data.has_soc_alert)
		max17040_set_soc_alert(chip, 1);
	else
		max17040_queue_work(chip);

	return 0;
}

static SIMPLE_DEV_PM_OPS(max17040_pm_ops, max17040_suspend, max17040_resume);
#define MAX17040_PM_OPS (&max17040_pm_ops)

#else

#define MAX17040_PM_OPS NULL

#endif /* CONFIG_PM_SLEEP */

static const struct i2c_device_id max17040_id[] = {
	{ "max17040", ID_MAX17040 },
	{ "max17041", ID_MAX17041 },
	{ "max17043", ID_MAX17043 },
	{ "max77836-battery", ID_MAX17043 },
	{ "max17044", ID_MAX17044 },
	{ "max17048", ID_MAX17048 },
	{ "max17049", ID_MAX17049 },
	{ "max17058", ID_MAX17058 },
	{ "max17059", ID_MAX17059 },
	{ /* sentinel */ }
};
MODULE_DEVICE_TABLE(i2c, max17040_id);

static const struct of_device_id max17040_of_match[] = {
	{ .compatible = "maxim,max17040", .data = (void *) ID_MAX17040 },
	{ .compatible = "maxim,max17041", .data = (void *) ID_MAX17041 },
	{ .compatible = "maxim,max17043", .data = (void *) ID_MAX17043 },
	{ .compatible = "maxim,max77836-battery", .data = (void *) ID_MAX17043 },
	{ .compatible = "maxim,max17044", .data = (void *) ID_MAX17044 },
	{ .compatible = "maxim,max17048", .data = (void *) ID_MAX17048 },
	{ .compatible = "maxim,max17049", .data = (void *) ID_MAX17049 },
	{ .compatible = "maxim,max17058", .data = (void *) ID_MAX17058 },
	{ .compatible = "maxim,max17059", .data = (void *) ID_MAX17059 },
	{ /* sentinel */ },
};
MODULE_DEVICE_TABLE(of, max17040_of_match);

static struct i2c_driver max17040_i2c_driver = {
	.driver	= {
		.name	= "max17040",
		.of_match_table = max17040_of_match,
		.pm	= MAX17040_PM_OPS,
	},
	.probe		= max17040_probe,
	.id_table	= max17040_id,
};
module_i2c_driver(max17040_i2c_driver);

MODULE_AUTHOR("Minkyu Kang <mk7.kang@samsung.com>");
MODULE_DESCRIPTION("MAX17040 Fuel Gauge");
MODULE_LICENSE("GPL");<|MERGE_RESOLUTION|>--- conflicted
+++ resolved
@@ -449,11 +449,8 @@
 
 	chip->client = client;
 	chip->regmap = devm_regmap_init_i2c(client, &max17040_regmap);
-<<<<<<< HEAD
-=======
 	if (IS_ERR(chip->regmap))
 		return PTR_ERR(chip->regmap);
->>>>>>> df0cc57e
 	chip_id = (enum chip_id) id->driver_data;
 	if (client->dev.of_node) {
 		ret = max17040_get_of_data(chip);
