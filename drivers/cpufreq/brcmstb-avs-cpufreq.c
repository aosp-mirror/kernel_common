--- conflicted
+++ resolved
@@ -486,10 +486,6 @@
 	if (!policy)
 		return 0;
 	priv = policy->driver_data;
-<<<<<<< HEAD
-
-=======
->>>>>>> 449b8bdc
 	cpufreq_cpu_put(policy);
 
 	return brcm_avs_get_frequency(priv->base);
