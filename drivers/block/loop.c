/*
 *  linux/drivers/block/loop.c
 *
 *  Written by Theodore Ts'o, 3/29/93
 *
 * Copyright 1993 by Theodore Ts'o.  Redistribution of this file is
 * permitted under the GNU General Public License.
 *
 * DES encryption plus some minor changes by Werner Almesberger, 30-MAY-1993
 * more DES encryption plus IDEA encryption by Nicholas J. Leon, June 20, 1996
 *
 * Modularized and updated for 1.1.16 kernel - Mitch Dsouza 28th May 1994
 * Adapted for 1.3.59 kernel - Andries Brouwer, 1 Feb 1996
 *
 * Fixed do_loop_request() re-entrancy - Vincent.Renardias@waw.com Mar 20, 1997
 *
 * Added devfs support - Richard Gooch <rgooch@atnf.csiro.au> 16-Jan-1998
 *
 * Handle sparse backing files correctly - Kenn Humborg, Jun 28, 1998
 *
 * Loadable modules and other fixes by AK, 1998
 *
 * Make real block number available to downstream transfer functions, enables
 * CBC (and relatives) mode encryption requiring unique IVs per data block.
 * Reed H. Petty, rhp@draper.net
 *
 * Maximum number of loop devices now dynamic via max_loop module parameter.
 * Russell Kroll <rkroll@exploits.org> 19990701
 *
 * Maximum number of loop devices when compiled-in now selectable by passing
 * max_loop=<1-255> to the kernel on boot.
 * Erik I. Bolsø, <eriki@himolde.no>, Oct 31, 1999
 *
 * Completely rewrite request handling to be make_request_fn style and
 * non blocking, pushing work to a helper thread. Lots of fixes from
 * Al Viro too.
 * Jens Axboe <axboe@suse.de>, Nov 2000
 *
 * Support up to 256 loop devices
 * Heinz Mauelshagen <mge@sistina.com>, Feb 2002
 *
 * Support for falling back on the write file operation when the address space
 * operations write_begin is not available on the backing filesystem.
 * Anton Altaparmakov, 16 Feb 2005
 *
 * Still To Fix:
 * - Advisory locking is ignored here.
 * - Should use an own CAP_* category instead of CAP_SYS_ADMIN
 *
 */

#include <linux/module.h>
#include <linux/moduleparam.h>
#include <linux/sched.h>
#include <linux/fs.h>
#include <linux/file.h>
#include <linux/stat.h>
#include <linux/errno.h>
#include <linux/major.h>
#include <linux/wait.h>
#include <linux/blkdev.h>
#include <linux/blkpg.h>
#include <linux/init.h>
#include <linux/swap.h>
#include <linux/slab.h>
#include <linux/compat.h>
#include <linux/suspend.h>
#include <linux/freezer.h>
#include <linux/mutex.h>
#include <linux/writeback.h>
#include <linux/completion.h>
#include <linux/highmem.h>
#include <linux/kthread.h>
#include <linux/splice.h>
#include <linux/sysfs.h>
#include <linux/miscdevice.h>
#include <linux/falloc.h>
#include <linux/uio.h>
#include "loop.h"

#include <linux/uaccess.h>

static DEFINE_IDR(loop_index_idr);
static DEFINE_MUTEX(loop_index_mutex);

static int max_part;
static int part_shift;

static int transfer_xor(struct loop_device *lo, int cmd,
			struct page *raw_page, unsigned raw_off,
			struct page *loop_page, unsigned loop_off,
			int size, sector_t real_block)
{
	char *raw_buf = kmap_atomic(raw_page) + raw_off;
	char *loop_buf = kmap_atomic(loop_page) + loop_off;
	char *in, *out, *key;
	int i, keysize;

	if (cmd == READ) {
		in = raw_buf;
		out = loop_buf;
	} else {
		in = loop_buf;
		out = raw_buf;
	}

	key = lo->lo_encrypt_key;
	keysize = lo->lo_encrypt_key_size;
	for (i = 0; i < size; i++)
		*out++ = *in++ ^ key[(i & 511) % keysize];

	kunmap_atomic(loop_buf);
	kunmap_atomic(raw_buf);
	cond_resched();
	return 0;
}

static int xor_init(struct loop_device *lo, const struct loop_info64 *info)
{
	if (unlikely(info->lo_encrypt_key_size <= 0))
		return -EINVAL;
	return 0;
}

static struct loop_func_table none_funcs = {
	.number = LO_CRYPT_NONE,
}; 

static struct loop_func_table xor_funcs = {
	.number = LO_CRYPT_XOR,
	.transfer = transfer_xor,
	.init = xor_init
}; 

/* xfer_funcs[0] is special - its release function is never called */
static struct loop_func_table *xfer_funcs[MAX_LO_CRYPT] = {
	&none_funcs,
	&xor_funcs
};

static loff_t get_size(loff_t offset, loff_t sizelimit, struct file *file)
{
	loff_t loopsize;

	/* Compute loopsize in bytes */
	loopsize = i_size_read(file->f_mapping->host);
	if (offset > 0)
		loopsize -= offset;
	/* offset is beyond i_size, weird but possible */
	if (loopsize < 0)
		return 0;

	if (sizelimit > 0 && sizelimit < loopsize)
		loopsize = sizelimit;
	/*
	 * Unfortunately, if we want to do I/O on the device,
	 * the number of 512-byte sectors has to fit into a sector_t.
	 */
	return loopsize >> 9;
}

static loff_t get_loop_size(struct loop_device *lo, struct file *file)
{
	return get_size(lo->lo_offset, lo->lo_sizelimit, file);
}

static void __loop_update_dio(struct loop_device *lo, bool dio)
{
	struct file *file = lo->lo_backing_file;
	struct address_space *mapping = file->f_mapping;
	struct inode *inode = mapping->host;
	unsigned short sb_bsize = 0;
	unsigned dio_align = 0;
	bool use_dio;

	if (inode->i_sb->s_bdev) {
		sb_bsize = bdev_logical_block_size(inode->i_sb->s_bdev);
		dio_align = sb_bsize - 1;
	}

	/*
	 * We support direct I/O only if lo_offset is aligned with the
	 * logical I/O size of backing device, and the logical block
	 * size of loop is bigger than the backing device's and the loop
	 * needn't transform transfer.
	 *
	 * TODO: the above condition may be loosed in the future, and
	 * direct I/O may be switched runtime at that time because most
	 * of requests in sane applications should be PAGE_SIZE aligned
	 */
	if (dio) {
		if (queue_logical_block_size(lo->lo_queue) >= sb_bsize &&
				!(lo->lo_offset & dio_align) &&
				mapping->a_ops->direct_IO &&
				!lo->transfer)
			use_dio = true;
		else
			use_dio = false;
	} else {
		use_dio = false;
	}

	if (lo->use_dio == use_dio)
		return;

	/* flush dirty pages before changing direct IO */
	vfs_fsync(file, 0);

	/*
	 * The flag of LO_FLAGS_DIRECT_IO is handled similarly with
	 * LO_FLAGS_READ_ONLY, both are set from kernel, and losetup
	 * will get updated by ioctl(LOOP_GET_STATUS)
	 */
	if (lo->lo_state == Lo_bound)
		blk_mq_freeze_queue(lo->lo_queue);
	lo->use_dio = use_dio;
	if (use_dio) {
		queue_flag_clear_unlocked(QUEUE_FLAG_NOMERGES, lo->lo_queue);
		lo->lo_flags |= LO_FLAGS_DIRECT_IO;
	} else {
		queue_flag_set_unlocked(QUEUE_FLAG_NOMERGES, lo->lo_queue);
		lo->lo_flags &= ~LO_FLAGS_DIRECT_IO;
	}
	if (lo->lo_state == Lo_bound)
		blk_mq_unfreeze_queue(lo->lo_queue);
}

static int
figure_loop_size(struct loop_device *lo, loff_t offset, loff_t sizelimit)
{
	loff_t size = get_size(offset, sizelimit, lo->lo_backing_file);
	sector_t x = (sector_t)size;
	struct block_device *bdev = lo->lo_device;

	if (unlikely((loff_t)x != size))
		return -EFBIG;
	if (lo->lo_offset != offset)
		lo->lo_offset = offset;
	if (lo->lo_sizelimit != sizelimit)
		lo->lo_sizelimit = sizelimit;
	set_capacity(lo->lo_disk, x);
	bd_set_size(bdev, (loff_t)get_capacity(bdev->bd_disk) << 9);
	/* let user-space know about the new size */
	kobject_uevent(&disk_to_dev(bdev->bd_disk)->kobj, KOBJ_CHANGE);
	return 0;
}

static inline int
lo_do_transfer(struct loop_device *lo, int cmd,
	       struct page *rpage, unsigned roffs,
	       struct page *lpage, unsigned loffs,
	       int size, sector_t rblock)
{
	int ret;

	ret = lo->transfer(lo, cmd, rpage, roffs, lpage, loffs, size, rblock);
	if (likely(!ret))
		return 0;

	printk_ratelimited(KERN_ERR
		"loop: Transfer error at byte offset %llu, length %i.\n",
		(unsigned long long)rblock << 9, size);
	return ret;
}

static int lo_write_bvec(struct file *file, struct bio_vec *bvec, loff_t *ppos)
{
	struct iov_iter i;
	ssize_t bw;

	iov_iter_bvec(&i, ITER_BVEC | WRITE, bvec, 1, bvec->bv_len);

	file_start_write(file);
	bw = vfs_iter_write(file, &i, ppos, 0);
	file_end_write(file);

	if (likely(bw ==  bvec->bv_len))
		return 0;

	printk_ratelimited(KERN_ERR
		"loop: Write error at byte offset %llu, length %i.\n",
		(unsigned long long)*ppos, bvec->bv_len);
	if (bw >= 0)
		bw = -EIO;
	return bw;
}

static int lo_write_simple(struct loop_device *lo, struct request *rq,
		loff_t pos)
{
	struct bio_vec bvec;
	struct req_iterator iter;
	int ret = 0;

	rq_for_each_segment(bvec, rq, iter) {
		ret = lo_write_bvec(lo->lo_backing_file, &bvec, &pos);
		if (ret < 0)
			break;
		cond_resched();
	}

	return ret;
}

/*
 * This is the slow, transforming version that needs to double buffer the
 * data as it cannot do the transformations in place without having direct
 * access to the destination pages of the backing file.
 */
static int lo_write_transfer(struct loop_device *lo, struct request *rq,
		loff_t pos)
{
	struct bio_vec bvec, b;
	struct req_iterator iter;
	struct page *page;
	int ret = 0;

	page = alloc_page(GFP_NOIO);
	if (unlikely(!page))
		return -ENOMEM;

	rq_for_each_segment(bvec, rq, iter) {
		ret = lo_do_transfer(lo, WRITE, page, 0, bvec.bv_page,
			bvec.bv_offset, bvec.bv_len, pos >> 9);
		if (unlikely(ret))
			break;

		b.bv_page = page;
		b.bv_offset = 0;
		b.bv_len = bvec.bv_len;
		ret = lo_write_bvec(lo->lo_backing_file, &b, &pos);
		if (ret < 0)
			break;
	}

	__free_page(page);
	return ret;
}

static int lo_read_simple(struct loop_device *lo, struct request *rq,
		loff_t pos)
{
	struct bio_vec bvec;
	struct req_iterator iter;
	struct iov_iter i;
	ssize_t len;

	rq_for_each_segment(bvec, rq, iter) {
		iov_iter_bvec(&i, ITER_BVEC, &bvec, 1, bvec.bv_len);
		len = vfs_iter_read(lo->lo_backing_file, &i, &pos, 0);
		if (len < 0)
			return len;

		flush_dcache_page(bvec.bv_page);

		if (len != bvec.bv_len) {
			struct bio *bio;

			__rq_for_each_bio(bio, rq)
				zero_fill_bio(bio);
			break;
		}
		cond_resched();
	}

	return 0;
}

static int lo_read_transfer(struct loop_device *lo, struct request *rq,
		loff_t pos)
{
	struct bio_vec bvec, b;
	struct req_iterator iter;
	struct iov_iter i;
	struct page *page;
	ssize_t len;
	int ret = 0;

	page = alloc_page(GFP_NOIO);
	if (unlikely(!page))
		return -ENOMEM;

	rq_for_each_segment(bvec, rq, iter) {
		loff_t offset = pos;

		b.bv_page = page;
		b.bv_offset = 0;
		b.bv_len = bvec.bv_len;

		iov_iter_bvec(&i, ITER_BVEC, &b, 1, b.bv_len);
		len = vfs_iter_read(lo->lo_backing_file, &i, &pos, 0);
		if (len < 0) {
			ret = len;
			goto out_free_page;
		}

		ret = lo_do_transfer(lo, READ, page, 0, bvec.bv_page,
			bvec.bv_offset, len, offset >> 9);
		if (ret)
			goto out_free_page;

		flush_dcache_page(bvec.bv_page);

		if (len != bvec.bv_len) {
			struct bio *bio;

			__rq_for_each_bio(bio, rq)
				zero_fill_bio(bio);
			break;
		}
	}

	ret = 0;
out_free_page:
	__free_page(page);
	return ret;
}

static int lo_fallocate(struct loop_device *lo, struct request *rq, loff_t pos,
			int mode)
{
	/*
	 * We use fallocate to manipulate the space mappings used by the image
	 * a.k.a. discard/zerorange. However we do not support this if
	 * encryption is enabled, because it may give an attacker useful
	 * information.
	 */
	struct file *file = lo->lo_backing_file;
	int ret;

	mode |= FALLOC_FL_KEEP_SIZE;

	if ((!file->f_op->fallocate) || lo->lo_encrypt_key_size) {
		ret = -EOPNOTSUPP;
		goto out;
	}

	ret = file->f_op->fallocate(file, mode, pos, blk_rq_bytes(rq));
	if (unlikely(ret && ret != -EINVAL && ret != -EOPNOTSUPP))
		ret = -EIO;
 out:
	return ret;
}

static int lo_req_flush(struct loop_device *lo, struct request *rq)
{
	struct file *file = lo->lo_backing_file;
	int ret = vfs_fsync(file, 0);
	if (unlikely(ret && ret != -EINVAL))
		ret = -EIO;

	return ret;
}

static void lo_complete_rq(struct request *rq)
{
	struct loop_cmd *cmd = blk_mq_rq_to_pdu(rq);

	if (unlikely(req_op(cmd->rq) == REQ_OP_READ && cmd->use_aio &&
		     cmd->ret >= 0 && cmd->ret < blk_rq_bytes(cmd->rq))) {
		struct bio *bio = cmd->rq->bio;

		bio_advance(bio, cmd->ret);
		zero_fill_bio(bio);
	}

	blk_mq_end_request(rq, cmd->ret < 0 ? BLK_STS_IOERR : BLK_STS_OK);
}

static void lo_rw_aio_do_completion(struct loop_cmd *cmd)
{
	if (!atomic_dec_and_test(&cmd->ref))
		return;
	kfree(cmd->bvec);
	cmd->bvec = NULL;
	blk_mq_complete_request(cmd->rq);
}

static void lo_rw_aio_complete(struct kiocb *iocb, long ret, long ret2)
{
	struct loop_cmd *cmd = container_of(iocb, struct loop_cmd, iocb);

	cmd->ret = ret;
	lo_rw_aio_do_completion(cmd);
}

static int lo_rw_aio(struct loop_device *lo, struct loop_cmd *cmd,
		     loff_t pos, bool rw)
{
	struct iov_iter iter;
	struct bio_vec *bvec;
	struct request *rq = cmd->rq;
	struct bio *bio = rq->bio;
	struct file *file = lo->lo_backing_file;
	unsigned int offset;
	int segments = 0;
	int ret;

	if (rq->bio != rq->biotail) {
		struct req_iterator iter;
		struct bio_vec tmp;

		__rq_for_each_bio(bio, rq)
			segments += bio_segments(bio);
		bvec = kmalloc(sizeof(struct bio_vec) * segments, GFP_NOIO);
		if (!bvec)
			return -EIO;
		cmd->bvec = bvec;

		/*
		 * The bios of the request may be started from the middle of
		 * the 'bvec' because of bio splitting, so we can't directly
		 * copy bio->bi_iov_vec to new bvec. The rq_for_each_segment
		 * API will take care of all details for us.
		 */
		rq_for_each_segment(tmp, rq, iter) {
			*bvec = tmp;
			bvec++;
		}
		bvec = cmd->bvec;
		offset = 0;
	} else {
		/*
		 * Same here, this bio may be started from the middle of the
		 * 'bvec' because of bio splitting, so offset from the bvec
		 * must be passed to iov iterator
		 */
		offset = bio->bi_iter.bi_bvec_done;
		bvec = __bvec_iter_bvec(bio->bi_io_vec, bio->bi_iter);
		segments = bio_segments(bio);
	}
	atomic_set(&cmd->ref, 2);

	iov_iter_bvec(&iter, ITER_BVEC | rw, bvec,
		      segments, blk_rq_bytes(rq));
	iter.iov_offset = offset;

	cmd->iocb.ki_pos = pos;
	cmd->iocb.ki_filp = file;
	cmd->iocb.ki_complete = lo_rw_aio_complete;
	cmd->iocb.ki_flags = IOCB_DIRECT;

	if (rw == WRITE)
		ret = call_write_iter(file, &cmd->iocb, &iter);
	else
		ret = call_read_iter(file, &cmd->iocb, &iter);

	lo_rw_aio_do_completion(cmd);

	if (ret != -EIOCBQUEUED)
		cmd->iocb.ki_complete(&cmd->iocb, ret, 0);
	return 0;
}

static int do_req_filebacked(struct loop_device *lo, struct request *rq)
{
	struct loop_cmd *cmd = blk_mq_rq_to_pdu(rq);
	loff_t pos = ((loff_t) blk_rq_pos(rq) << 9) + lo->lo_offset;

	/*
	 * lo_write_simple and lo_read_simple should have been covered
	 * by io submit style function like lo_rw_aio(), one blocker
	 * is that lo_read_simple() need to call flush_dcache_page after
	 * the page is written from kernel, and it isn't easy to handle
	 * this in io submit style function which submits all segments
	 * of the req at one time. And direct read IO doesn't need to
	 * run flush_dcache_page().
	 */
	switch (req_op(rq)) {
	case REQ_OP_FLUSH:
		return lo_req_flush(lo, rq);
	case REQ_OP_WRITE_ZEROES:
		/*
		 * If the caller doesn't want deallocation, call zeroout to
		 * write zeroes the range.  Otherwise, punch them out.
		 */
		return lo_fallocate(lo, rq, pos,
			(rq->cmd_flags & REQ_NOUNMAP) ?
				FALLOC_FL_ZERO_RANGE :
				FALLOC_FL_PUNCH_HOLE);
	case REQ_OP_DISCARD:
		return lo_fallocate(lo, rq, pos, FALLOC_FL_PUNCH_HOLE);
	case REQ_OP_WRITE:
		if (lo->transfer)
			return lo_write_transfer(lo, rq, pos);
		else if (cmd->use_aio)
			return lo_rw_aio(lo, cmd, pos, WRITE);
		else
			return lo_write_simple(lo, rq, pos);
	case REQ_OP_READ:
		if (lo->transfer)
			return lo_read_transfer(lo, rq, pos);
		else if (cmd->use_aio)
			return lo_rw_aio(lo, cmd, pos, READ);
		else
			return lo_read_simple(lo, rq, pos);
	default:
		WARN_ON_ONCE(1);
		return -EIO;
		break;
	}
}

static inline void loop_update_dio(struct loop_device *lo)
{
	__loop_update_dio(lo, io_is_direct(lo->lo_backing_file) |
			lo->use_dio);
}

static void loop_reread_partitions(struct loop_device *lo,
				   struct block_device *bdev)
{
	int rc;

	/*
	 * bd_mutex has been held already in release path, so don't
	 * acquire it if this function is called in such case.
	 *
	 * If the reread partition isn't from release path, lo_refcnt
	 * must be at least one and it can only become zero when the
	 * current holder is released.
	 */
	if (!atomic_read(&lo->lo_refcnt))
		rc = __blkdev_reread_part(bdev);
	else
		rc = blkdev_reread_part(bdev);
	if (rc)
		pr_warn("%s: partition scan of loop%d (%s) failed (rc=%d)\n",
			__func__, lo->lo_number, lo->lo_file_name, rc);
}

static inline int is_loop_device(struct file *file)
{
	struct inode *i = file->f_mapping->host;

	return i && S_ISBLK(i->i_mode) && MAJOR(i->i_rdev) == LOOP_MAJOR;
}

static int loop_validate_file(struct file *file, struct block_device *bdev)
{
	struct inode	*inode = file->f_mapping->host;
	struct file	*f = file;

	/* Avoid recursion */
	while (is_loop_device(f)) {
		struct loop_device *l;

		if (f->f_mapping->host->i_bdev == bdev)
			return -EBADF;

		l = f->f_mapping->host->i_bdev->bd_disk->private_data;
		if (l->lo_state == Lo_unbound) {
			return -EINVAL;
		}
		f = l->lo_backing_file;
	}
	if (!S_ISREG(inode->i_mode) && !S_ISBLK(inode->i_mode))
		return -EINVAL;
	return 0;
}

/*
 * loop_change_fd switched the backing store of a loopback device to
 * a new file. This is useful for operating system installers to free up
 * the original file and in High Availability environments to switch to
 * an alternative location for the content in case of server meltdown.
 * This can only work if the loop device is used read-only, and if the
 * new backing store is the same size and type as the old backing store.
 */
static int loop_change_fd(struct loop_device *lo, struct block_device *bdev,
			  unsigned int arg)
{
	struct file	*file, *old_file;
	struct inode	*inode;
	int		error;

	error = -ENXIO;
	if (lo->lo_state != Lo_bound)
		goto out;

	/* the loop device has to be read-only */
	error = -EINVAL;
	if (!(lo->lo_flags & LO_FLAGS_READ_ONLY))
		goto out;

	error = -EBADF;
	file = fget(arg);
	if (!file)
		goto out;

	error = loop_validate_file(file, bdev);
	if (error)
		goto out_putf;

	inode = file->f_mapping->host;
	old_file = lo->lo_backing_file;

	error = -EINVAL;

	/* size of the new backing store needs to be the same */
	if (get_loop_size(lo, file) != get_loop_size(lo, old_file))
		goto out_putf;

	/* and ... switch */
	blk_mq_freeze_queue(lo->lo_queue);
	mapping_set_gfp_mask(old_file->f_mapping, lo->old_gfp_mask);
	lo->lo_backing_file = file;
	lo->old_gfp_mask = mapping_gfp_mask(file->f_mapping);
	mapping_set_gfp_mask(file->f_mapping,
			     lo->old_gfp_mask & ~(__GFP_IO|__GFP_FS));
	loop_update_dio(lo);
	blk_mq_unfreeze_queue(lo->lo_queue);

	fput(old_file);
	if (lo->lo_flags & LO_FLAGS_PARTSCAN)
		loop_reread_partitions(lo, bdev);
	return 0;

 out_putf:
	fput(file);
 out:
	return error;
}

/* loop sysfs attributes */

static ssize_t loop_attr_show(struct device *dev, char *page,
			      ssize_t (*callback)(struct loop_device *, char *))
{
	struct gendisk *disk = dev_to_disk(dev);
	struct loop_device *lo = disk->private_data;

	return callback(lo, page);
}

#define LOOP_ATTR_RO(_name)						\
static ssize_t loop_attr_##_name##_show(struct loop_device *, char *);	\
static ssize_t loop_attr_do_show_##_name(struct device *d,		\
				struct device_attribute *attr, char *b)	\
{									\
	return loop_attr_show(d, b, loop_attr_##_name##_show);		\
}									\
static struct device_attribute loop_attr_##_name =			\
	__ATTR(_name, S_IRUGO, loop_attr_do_show_##_name, NULL);

static ssize_t loop_attr_backing_file_show(struct loop_device *lo, char *buf)
{
	ssize_t ret;
	char *p = NULL;

	spin_lock_irq(&lo->lo_lock);
	if (lo->lo_backing_file)
		p = file_path(lo->lo_backing_file, buf, PAGE_SIZE - 1);
	spin_unlock_irq(&lo->lo_lock);

	if (IS_ERR_OR_NULL(p))
		ret = PTR_ERR(p);
	else {
		ret = strlen(p);
		memmove(buf, p, ret);
		buf[ret++] = '\n';
		buf[ret] = 0;
	}

	return ret;
}

static ssize_t loop_attr_offset_show(struct loop_device *lo, char *buf)
{
	return sprintf(buf, "%llu\n", (unsigned long long)lo->lo_offset);
}

static ssize_t loop_attr_sizelimit_show(struct loop_device *lo, char *buf)
{
	return sprintf(buf, "%llu\n", (unsigned long long)lo->lo_sizelimit);
}

static ssize_t loop_attr_autoclear_show(struct loop_device *lo, char *buf)
{
	int autoclear = (lo->lo_flags & LO_FLAGS_AUTOCLEAR);

	return sprintf(buf, "%s\n", autoclear ? "1" : "0");
}

static ssize_t loop_attr_partscan_show(struct loop_device *lo, char *buf)
{
	int partscan = (lo->lo_flags & LO_FLAGS_PARTSCAN);

	return sprintf(buf, "%s\n", partscan ? "1" : "0");
}

static ssize_t loop_attr_dio_show(struct loop_device *lo, char *buf)
{
	int dio = (lo->lo_flags & LO_FLAGS_DIRECT_IO);

	return sprintf(buf, "%s\n", dio ? "1" : "0");
}

LOOP_ATTR_RO(backing_file);
LOOP_ATTR_RO(offset);
LOOP_ATTR_RO(sizelimit);
LOOP_ATTR_RO(autoclear);
LOOP_ATTR_RO(partscan);
LOOP_ATTR_RO(dio);

static struct attribute *loop_attrs[] = {
	&loop_attr_backing_file.attr,
	&loop_attr_offset.attr,
	&loop_attr_sizelimit.attr,
	&loop_attr_autoclear.attr,
	&loop_attr_partscan.attr,
	&loop_attr_dio.attr,
	NULL,
};

static struct attribute_group loop_attribute_group = {
	.name = "loop",
	.attrs= loop_attrs,
};

static void loop_sysfs_init(struct loop_device *lo)
{
	lo->sysfs_inited = !sysfs_create_group(&disk_to_dev(lo->lo_disk)->kobj,
						&loop_attribute_group);
}

static void loop_sysfs_exit(struct loop_device *lo)
{
	if (lo->sysfs_inited)
		sysfs_remove_group(&disk_to_dev(lo->lo_disk)->kobj,
				   &loop_attribute_group);
}

static void loop_config_discard(struct loop_device *lo)
{
	struct file *file = lo->lo_backing_file;
	struct inode *inode = file->f_mapping->host;
	struct request_queue *q = lo->lo_queue;

	/*
	 * We use punch hole to reclaim the free space used by the
	 * image a.k.a. discard. However we do not support discard if
	 * encryption is enabled, because it may give an attacker
	 * useful information.
	 */
	if ((!file->f_op->fallocate) ||
	    lo->lo_encrypt_key_size) {
		q->limits.discard_granularity = 0;
		q->limits.discard_alignment = 0;
		blk_queue_max_discard_sectors(q, 0);
		blk_queue_max_write_zeroes_sectors(q, 0);
		queue_flag_clear_unlocked(QUEUE_FLAG_DISCARD, q);
		return;
	}

	q->limits.discard_granularity = inode->i_sb->s_blocksize;
	q->limits.discard_alignment = 0;

	blk_queue_max_discard_sectors(q, UINT_MAX >> 9);
	blk_queue_max_write_zeroes_sectors(q, UINT_MAX >> 9);
	queue_flag_set_unlocked(QUEUE_FLAG_DISCARD, q);
}

static void loop_unprepare_queue(struct loop_device *lo)
{
	kthread_flush_worker(&lo->worker);
	kthread_stop(lo->worker_task);
}

static int loop_kthread_worker_fn(void *worker_ptr)
{
	current->flags |= PF_LESS_THROTTLE | PF_MEMALLOC_NOIO;
	return kthread_worker_fn(worker_ptr);
}

static int loop_prepare_queue(struct loop_device *lo)
{
	kthread_init_worker(&lo->worker);
	lo->worker_task = kthread_run(loop_kthread_worker_fn,
			&lo->worker, "loop%d", lo->lo_number);
	if (IS_ERR(lo->worker_task))
		return -ENOMEM;
	set_user_nice(lo->worker_task, MIN_NICE);
	return 0;
}

static int loop_set_fd(struct loop_device *lo, fmode_t mode,
		       struct block_device *bdev, unsigned int arg)
{
	struct file	*file;
	struct inode	*inode;
	struct address_space *mapping;
	int		lo_flags = 0;
	int		error;
	loff_t		size;

	/* This is safe, since we have a reference from open(). */
	__module_get(THIS_MODULE);

	error = -EBADF;
	file = fget(arg);
	if (!file)
		goto out;

	error = -EBUSY;
	if (lo->lo_state != Lo_unbound)
		goto out_putf;

	error = loop_validate_file(file, bdev);
	if (error)
		goto out_putf;

	mapping = file->f_mapping;
	inode = mapping->host;

	if (!(file->f_mode & FMODE_WRITE) || !(mode & FMODE_WRITE) ||
	    !file->f_op->write_iter)
		lo_flags |= LO_FLAGS_READ_ONLY;

	error = -EFBIG;
	size = get_loop_size(lo, file);
	if ((loff_t)(sector_t)size != size)
		goto out_putf;
	error = loop_prepare_queue(lo);
	if (error)
		goto out_putf;

	error = 0;

	set_device_ro(bdev, (lo_flags & LO_FLAGS_READ_ONLY) != 0);

	lo->use_dio = false;
	lo->lo_device = bdev;
	lo->lo_flags = lo_flags;
	lo->lo_backing_file = file;
	lo->transfer = NULL;
	lo->ioctl = NULL;
	lo->lo_sizelimit = 0;
	lo->old_gfp_mask = mapping_gfp_mask(mapping);
	mapping_set_gfp_mask(mapping, lo->old_gfp_mask & ~(__GFP_IO|__GFP_FS));

	if (!(lo_flags & LO_FLAGS_READ_ONLY) && file->f_op->fsync)
		blk_queue_write_cache(lo->lo_queue, true, false);

	if (io_is_direct(lo->lo_backing_file) && inode->i_sb->s_bdev) {
		/* In case of direct I/O, match underlying block size */
		unsigned short bsize = bdev_logical_block_size(
			inode->i_sb->s_bdev);

		blk_queue_logical_block_size(lo->lo_queue, bsize);
		blk_queue_physical_block_size(lo->lo_queue, bsize);
		blk_queue_io_min(lo->lo_queue, bsize);
	}

	loop_update_dio(lo);
	set_capacity(lo->lo_disk, size);
	bd_set_size(bdev, size << 9);
	loop_sysfs_init(lo);
	/* let user-space know about the new size */
	kobject_uevent(&disk_to_dev(bdev->bd_disk)->kobj, KOBJ_CHANGE);

	set_blocksize(bdev, S_ISBLK(inode->i_mode) ?
		      block_size(inode->i_bdev) : PAGE_SIZE);

	lo->lo_state = Lo_bound;
	if (part_shift)
		lo->lo_flags |= LO_FLAGS_PARTSCAN;
	if (lo->lo_flags & LO_FLAGS_PARTSCAN)
		loop_reread_partitions(lo, bdev);

	/* Grab the block_device to prevent its destruction after we
	 * put /dev/loopXX inode. Later in loop_clr_fd() we bdput(bdev).
	 */
	bdgrab(bdev);
	return 0;

 out_putf:
	fput(file);
 out:
	/* This is safe: open() is still holding a reference. */
	module_put(THIS_MODULE);
	return error;
}

static int
loop_release_xfer(struct loop_device *lo)
{
	int err = 0;
	struct loop_func_table *xfer = lo->lo_encryption;

	if (xfer) {
		if (xfer->release)
			err = xfer->release(lo);
		lo->transfer = NULL;
		lo->lo_encryption = NULL;
		module_put(xfer->owner);
	}
	return err;
}

static int
loop_init_xfer(struct loop_device *lo, struct loop_func_table *xfer,
	       const struct loop_info64 *i)
{
	int err = 0;

	if (xfer) {
		struct module *owner = xfer->owner;

		if (!try_module_get(owner))
			return -EINVAL;
		if (xfer->init)
			err = xfer->init(lo, i);
		if (err)
			module_put(owner);
		else
			lo->lo_encryption = xfer;
	}
	return err;
}

static int loop_clr_fd(struct loop_device *lo)
{
	struct file *filp = lo->lo_backing_file;
	gfp_t gfp = lo->old_gfp_mask;
	struct block_device *bdev = lo->lo_device;

	if (lo->lo_state != Lo_bound)
		return -ENXIO;

	/*
	 * If we've explicitly asked to tear down the loop device,
	 * and it has an elevated reference count, set it for auto-teardown when
	 * the last reference goes away. This stops $!~#$@ udev from
	 * preventing teardown because it decided that it needs to run blkid on
	 * the loopback device whenever they appear. xfstests is notorious for
	 * failing tests because blkid via udev races with a losetup
	 * <dev>/do something like mkfs/losetup -d <dev> causing the losetup -d
	 * command to fail with EBUSY.
	 */
	if (atomic_read(&lo->lo_refcnt) > 1) {
		lo->lo_flags |= LO_FLAGS_AUTOCLEAR;
		mutex_unlock(&lo->lo_ctl_mutex);
		return 0;
	}

	if (filp == NULL)
		return -EINVAL;

	/* freeze request queue during the transition */
	blk_mq_freeze_queue(lo->lo_queue);

	spin_lock_irq(&lo->lo_lock);
	lo->lo_state = Lo_rundown;
	lo->lo_backing_file = NULL;
	spin_unlock_irq(&lo->lo_lock);

	loop_release_xfer(lo);
	lo->transfer = NULL;
	lo->ioctl = NULL;
	lo->lo_device = NULL;
	lo->lo_encryption = NULL;
	lo->lo_offset = 0;
	lo->lo_sizelimit = 0;
	lo->lo_encrypt_key_size = 0;
	memset(lo->lo_encrypt_key, 0, LO_KEY_SIZE);
	memset(lo->lo_crypt_name, 0, LO_NAME_SIZE);
	memset(lo->lo_file_name, 0, LO_NAME_SIZE);
	blk_queue_logical_block_size(lo->lo_queue, 512);
	blk_queue_physical_block_size(lo->lo_queue, 512);
	blk_queue_io_min(lo->lo_queue, 512);
	if (bdev) {
		bdput(bdev);
		invalidate_bdev(bdev);
	}
	set_capacity(lo->lo_disk, 0);
	loop_sysfs_exit(lo);
	if (bdev) {
		bd_set_size(bdev, 0);
		/* let user-space know about this change */
		kobject_uevent(&disk_to_dev(bdev->bd_disk)->kobj, KOBJ_CHANGE);
	}
	mapping_set_gfp_mask(filp->f_mapping, gfp);
	lo->lo_state = Lo_unbound;
	/* This is safe: open() is still holding a reference. */
	module_put(THIS_MODULE);
	blk_mq_unfreeze_queue(lo->lo_queue);

	if (lo->lo_flags & LO_FLAGS_PARTSCAN && bdev)
		loop_reread_partitions(lo, bdev);
	lo->lo_flags = 0;
	if (!part_shift)
		lo->lo_disk->flags |= GENHD_FL_NO_PART_SCAN;
	loop_unprepare_queue(lo);
	mutex_unlock(&lo->lo_ctl_mutex);
	/*
	 * Need not hold lo_ctl_mutex to fput backing file.
	 * Calling fput holding lo_ctl_mutex triggers a circular
	 * lock dependency possibility warning as fput can take
	 * bd_mutex which is usually taken before lo_ctl_mutex.
	 */
	fput(filp);
	return 0;
}

static int
loop_set_status(struct loop_device *lo, const struct loop_info64 *info)
{
	int err;
	struct loop_func_table *xfer;
	kuid_t uid = current_uid();

	if (lo->lo_encrypt_key_size &&
	    !uid_eq(lo->lo_key_owner, uid) &&
	    !capable(CAP_SYS_ADMIN))
		return -EPERM;
	if (lo->lo_state != Lo_bound)
		return -ENXIO;
	if ((unsigned int) info->lo_encrypt_key_size > LO_KEY_SIZE)
		return -EINVAL;

	if (lo->lo_offset != info->lo_offset ||
	    lo->lo_sizelimit != info->lo_sizelimit) {
		sync_blockdev(lo->lo_device);
		invalidate_bdev(lo->lo_device);
	}

	/* I/O need to be drained during transfer transition */
	blk_mq_freeze_queue(lo->lo_queue);

	err = loop_release_xfer(lo);
	if (err)
		goto exit;

	if (info->lo_encrypt_type) {
		unsigned int type = info->lo_encrypt_type;

		if (type >= MAX_LO_CRYPT) {
			err = -EINVAL;
			goto exit;
		}
		xfer = xfer_funcs[type];
		if (xfer == NULL) {
			err = -EINVAL;
			goto exit;
		}
	} else
		xfer = NULL;

	err = loop_init_xfer(lo, xfer, info);
	if (err)
		goto exit;

	if (lo->lo_offset != info->lo_offset ||
	    lo->lo_sizelimit != info->lo_sizelimit) {
		/* kill_bdev should have truncated all the pages */
		if (lo->lo_device->bd_inode->i_mapping->nrpages) {
			err = -EAGAIN;
			pr_warn("%s: loop%d (%s) has still dirty pages (nrpages=%lu)\n",
				__func__, lo->lo_number, lo->lo_file_name,
				lo->lo_device->bd_inode->i_mapping->nrpages);
			goto exit;
		}
		if (figure_loop_size(lo, info->lo_offset, info->lo_sizelimit)) {
			err = -EFBIG;
			goto exit;
		}
	}

	loop_config_discard(lo);

	memcpy(lo->lo_file_name, info->lo_file_name, LO_NAME_SIZE);
	memcpy(lo->lo_crypt_name, info->lo_crypt_name, LO_NAME_SIZE);
	lo->lo_file_name[LO_NAME_SIZE-1] = 0;
	lo->lo_crypt_name[LO_NAME_SIZE-1] = 0;

	if (!xfer)
		xfer = &none_funcs;
	lo->transfer = xfer->transfer;
	lo->ioctl = xfer->ioctl;

	if ((lo->lo_flags & LO_FLAGS_AUTOCLEAR) !=
	     (info->lo_flags & LO_FLAGS_AUTOCLEAR))
		lo->lo_flags ^= LO_FLAGS_AUTOCLEAR;

	lo->lo_encrypt_key_size = info->lo_encrypt_key_size;
	lo->lo_init[0] = info->lo_init[0];
	lo->lo_init[1] = info->lo_init[1];
	if (info->lo_encrypt_key_size) {
		memcpy(lo->lo_encrypt_key, info->lo_encrypt_key,
		       info->lo_encrypt_key_size);
		lo->lo_key_owner = uid;
	}

	/* update dio if lo_offset or transfer is changed */
	__loop_update_dio(lo, lo->use_dio);

 exit:
	blk_mq_unfreeze_queue(lo->lo_queue);

	if (!err && (info->lo_flags & LO_FLAGS_PARTSCAN) &&
	     !(lo->lo_flags & LO_FLAGS_PARTSCAN)) {
		lo->lo_flags |= LO_FLAGS_PARTSCAN;
		lo->lo_disk->flags &= ~GENHD_FL_NO_PART_SCAN;
		loop_reread_partitions(lo, lo->lo_device);
	}

	return err;
}

static int
loop_get_status(struct loop_device *lo, struct loop_info64 *info)
{
	struct path path;
	struct kstat stat;
	int ret;

	if (lo->lo_state != Lo_bound) {
		mutex_unlock(&lo->lo_ctl_mutex);
		return -ENXIO;
	}

	memset(info, 0, sizeof(*info));
	info->lo_number = lo->lo_number;
	info->lo_offset = lo->lo_offset;
	info->lo_sizelimit = lo->lo_sizelimit;
	info->lo_flags = lo->lo_flags;
	memcpy(info->lo_file_name, lo->lo_file_name, LO_NAME_SIZE);
	memcpy(info->lo_crypt_name, lo->lo_crypt_name, LO_NAME_SIZE);
	info->lo_encrypt_type =
		lo->lo_encryption ? lo->lo_encryption->number : 0;
	if (lo->lo_encrypt_key_size && capable(CAP_SYS_ADMIN)) {
		info->lo_encrypt_key_size = lo->lo_encrypt_key_size;
		memcpy(info->lo_encrypt_key, lo->lo_encrypt_key,
		       lo->lo_encrypt_key_size);
	}

	/* Drop lo_ctl_mutex while we call into the filesystem. */
	path = lo->lo_backing_file->f_path;
	path_get(&path);
	mutex_unlock(&lo->lo_ctl_mutex);
	ret = vfs_getattr(&path, &stat, STATX_INO, AT_STATX_SYNC_AS_STAT);
	if (!ret) {
		info->lo_device = huge_encode_dev(stat.dev);
		info->lo_inode = stat.ino;
		info->lo_rdevice = huge_encode_dev(stat.rdev);
	}
	path_put(&path);
	return ret;
}

static void
loop_info64_from_old(const struct loop_info *info, struct loop_info64 *info64)
{
	memset(info64, 0, sizeof(*info64));
	info64->lo_number = info->lo_number;
	info64->lo_device = info->lo_device;
	info64->lo_inode = info->lo_inode;
	info64->lo_rdevice = info->lo_rdevice;
	info64->lo_offset = info->lo_offset;
	info64->lo_sizelimit = 0;
	info64->lo_encrypt_type = info->lo_encrypt_type;
	info64->lo_encrypt_key_size = info->lo_encrypt_key_size;
	info64->lo_flags = info->lo_flags;
	info64->lo_init[0] = info->lo_init[0];
	info64->lo_init[1] = info->lo_init[1];
	if (info->lo_encrypt_type == LO_CRYPT_CRYPTOAPI)
		memcpy(info64->lo_crypt_name, info->lo_name, LO_NAME_SIZE);
	else
		memcpy(info64->lo_file_name, info->lo_name, LO_NAME_SIZE);
	memcpy(info64->lo_encrypt_key, info->lo_encrypt_key, LO_KEY_SIZE);
}

static int
loop_info64_to_old(const struct loop_info64 *info64, struct loop_info *info)
{
	memset(info, 0, sizeof(*info));
	info->lo_number = info64->lo_number;
	info->lo_device = info64->lo_device;
	info->lo_inode = info64->lo_inode;
	info->lo_rdevice = info64->lo_rdevice;
	info->lo_offset = info64->lo_offset;
	info->lo_encrypt_type = info64->lo_encrypt_type;
	info->lo_encrypt_key_size = info64->lo_encrypt_key_size;
	info->lo_flags = info64->lo_flags;
	info->lo_init[0] = info64->lo_init[0];
	info->lo_init[1] = info64->lo_init[1];
	if (info->lo_encrypt_type == LO_CRYPT_CRYPTOAPI)
		memcpy(info->lo_name, info64->lo_crypt_name, LO_NAME_SIZE);
	else
		memcpy(info->lo_name, info64->lo_file_name, LO_NAME_SIZE);
	memcpy(info->lo_encrypt_key, info64->lo_encrypt_key, LO_KEY_SIZE);

	/* error in case values were truncated */
	if (info->lo_device != info64->lo_device ||
	    info->lo_rdevice != info64->lo_rdevice ||
	    info->lo_inode != info64->lo_inode ||
	    info->lo_offset != info64->lo_offset)
		return -EOVERFLOW;

	return 0;
}

static int
loop_set_status_old(struct loop_device *lo, const struct loop_info __user *arg)
{
	struct loop_info info;
	struct loop_info64 info64;

	if (copy_from_user(&info, arg, sizeof (struct loop_info)))
		return -EFAULT;
	loop_info64_from_old(&info, &info64);
	return loop_set_status(lo, &info64);
}

static int
loop_set_status64(struct loop_device *lo, const struct loop_info64 __user *arg)
{
	struct loop_info64 info64;

	if (copy_from_user(&info64, arg, sizeof (struct loop_info64)))
		return -EFAULT;
	return loop_set_status(lo, &info64);
}

static int
loop_get_status_old(struct loop_device *lo, struct loop_info __user *arg) {
	struct loop_info info;
	struct loop_info64 info64;
	int err;

	if (!arg) {
		mutex_unlock(&lo->lo_ctl_mutex);
		return -EINVAL;
	}
	err = loop_get_status(lo, &info64);
	if (!err)
		err = loop_info64_to_old(&info64, &info);
	if (!err && copy_to_user(arg, &info, sizeof(info)))
		err = -EFAULT;

	return err;
}

static int
loop_get_status64(struct loop_device *lo, struct loop_info64 __user *arg) {
	struct loop_info64 info64;
	int err;

	if (!arg) {
		mutex_unlock(&lo->lo_ctl_mutex);
		return -EINVAL;
	}
	err = loop_get_status(lo, &info64);
	if (!err && copy_to_user(arg, &info64, sizeof(info64)))
		err = -EFAULT;

	return err;
}

static int loop_set_capacity(struct loop_device *lo)
{
	if (unlikely(lo->lo_state != Lo_bound))
		return -ENXIO;

	return figure_loop_size(lo, lo->lo_offset, lo->lo_sizelimit);
}

static int loop_set_dio(struct loop_device *lo, unsigned long arg)
{
	int error = -ENXIO;
	if (lo->lo_state != Lo_bound)
		goto out;

	__loop_update_dio(lo, !!arg);
	if (lo->use_dio == !!arg)
		return 0;
	error = -EINVAL;
 out:
	return error;
}

static int loop_set_block_size(struct loop_device *lo, unsigned long arg)
{
	int err = 0;

	if (lo->lo_state != Lo_bound)
		return -ENXIO;

	if (arg < 512 || arg > PAGE_SIZE || !is_power_of_2(arg))
		return -EINVAL;

<<<<<<< HEAD
	if (lo->lo_queue->limits.logical_block_size == arg)
		return 0;

	sync_blockdev(lo->lo_device);
	kill_bdev(lo->lo_device);

	blk_mq_freeze_queue(lo->lo_queue);

	/* kill_bdev should have truncated all the pages */
	if (lo->lo_device->bd_inode->i_mapping->nrpages) {
=======
	if (lo->lo_queue->limits.logical_block_size != arg) {
		sync_blockdev(lo->lo_device);
		invalidate_bdev(lo->lo_device);
	}

	blk_mq_freeze_queue(lo->lo_queue);

	/* invalidate_bdev should have truncated all the pages */
	if (lo->lo_queue->limits.logical_block_size != arg &&
			lo->lo_device->bd_inode->i_mapping->nrpages) {
>>>>>>> 4139fb08
		err = -EAGAIN;
		pr_warn("%s: loop%d (%s) has still dirty pages (nrpages=%lu)\n",
			__func__, lo->lo_number, lo->lo_file_name,
			lo->lo_device->bd_inode->i_mapping->nrpages);
		goto out_unfreeze;
	}

	blk_queue_logical_block_size(lo->lo_queue, arg);
	blk_queue_physical_block_size(lo->lo_queue, arg);
	blk_queue_io_min(lo->lo_queue, arg);
	loop_update_dio(lo);
out_unfreeze:
	blk_mq_unfreeze_queue(lo->lo_queue);

	return err;
}

static int lo_ioctl(struct block_device *bdev, fmode_t mode,
	unsigned int cmd, unsigned long arg)
{
	struct loop_device *lo = bdev->bd_disk->private_data;
	int err;

	mutex_lock_nested(&lo->lo_ctl_mutex, 1);
	switch (cmd) {
	case LOOP_SET_FD:
		err = loop_set_fd(lo, mode, bdev, arg);
		break;
	case LOOP_CHANGE_FD:
		err = loop_change_fd(lo, bdev, arg);
		break;
	case LOOP_CLR_FD:
		/* loop_clr_fd would have unlocked lo_ctl_mutex on success */
		err = loop_clr_fd(lo);
		if (!err)
			goto out_unlocked;
		break;
	case LOOP_SET_STATUS:
		err = -EPERM;
		if ((mode & FMODE_WRITE) || capable(CAP_SYS_ADMIN))
			err = loop_set_status_old(lo,
					(struct loop_info __user *)arg);
		break;
	case LOOP_GET_STATUS:
		err = loop_get_status_old(lo, (struct loop_info __user *) arg);
		/* loop_get_status() unlocks lo_ctl_mutex */
		goto out_unlocked;
	case LOOP_SET_STATUS64:
		err = -EPERM;
		if ((mode & FMODE_WRITE) || capable(CAP_SYS_ADMIN))
			err = loop_set_status64(lo,
					(struct loop_info64 __user *) arg);
		break;
	case LOOP_GET_STATUS64:
		err = loop_get_status64(lo, (struct loop_info64 __user *) arg);
		/* loop_get_status() unlocks lo_ctl_mutex */
		goto out_unlocked;
	case LOOP_SET_CAPACITY:
		err = -EPERM;
		if ((mode & FMODE_WRITE) || capable(CAP_SYS_ADMIN))
			err = loop_set_capacity(lo);
		break;
	case LOOP_SET_DIRECT_IO:
		err = -EPERM;
		if ((mode & FMODE_WRITE) || capable(CAP_SYS_ADMIN))
			err = loop_set_dio(lo, arg);
		break;
	case LOOP_SET_BLOCK_SIZE:
		err = -EPERM;
		if ((mode & FMODE_WRITE) || capable(CAP_SYS_ADMIN))
			err = loop_set_block_size(lo, arg);
		break;
	default:
		err = lo->ioctl ? lo->ioctl(lo, cmd, arg) : -EINVAL;
	}
	mutex_unlock(&lo->lo_ctl_mutex);

out_unlocked:
	return err;
}

#ifdef CONFIG_COMPAT
struct compat_loop_info {
	compat_int_t	lo_number;      /* ioctl r/o */
	compat_dev_t	lo_device;      /* ioctl r/o */
	compat_ulong_t	lo_inode;       /* ioctl r/o */
	compat_dev_t	lo_rdevice;     /* ioctl r/o */
	compat_int_t	lo_offset;
	compat_int_t	lo_encrypt_type;
	compat_int_t	lo_encrypt_key_size;    /* ioctl w/o */
	compat_int_t	lo_flags;       /* ioctl r/o */
	char		lo_name[LO_NAME_SIZE];
	unsigned char	lo_encrypt_key[LO_KEY_SIZE]; /* ioctl w/o */
	compat_ulong_t	lo_init[2];
	char		reserved[4];
};

/*
 * Transfer 32-bit compatibility structure in userspace to 64-bit loop info
 * - noinlined to reduce stack space usage in main part of driver
 */
static noinline int
loop_info64_from_compat(const struct compat_loop_info __user *arg,
			struct loop_info64 *info64)
{
	struct compat_loop_info info;

	if (copy_from_user(&info, arg, sizeof(info)))
		return -EFAULT;

	memset(info64, 0, sizeof(*info64));
	info64->lo_number = info.lo_number;
	info64->lo_device = info.lo_device;
	info64->lo_inode = info.lo_inode;
	info64->lo_rdevice = info.lo_rdevice;
	info64->lo_offset = info.lo_offset;
	info64->lo_sizelimit = 0;
	info64->lo_encrypt_type = info.lo_encrypt_type;
	info64->lo_encrypt_key_size = info.lo_encrypt_key_size;
	info64->lo_flags = info.lo_flags;
	info64->lo_init[0] = info.lo_init[0];
	info64->lo_init[1] = info.lo_init[1];
	if (info.lo_encrypt_type == LO_CRYPT_CRYPTOAPI)
		memcpy(info64->lo_crypt_name, info.lo_name, LO_NAME_SIZE);
	else
		memcpy(info64->lo_file_name, info.lo_name, LO_NAME_SIZE);
	memcpy(info64->lo_encrypt_key, info.lo_encrypt_key, LO_KEY_SIZE);
	return 0;
}

/*
 * Transfer 64-bit loop info to 32-bit compatibility structure in userspace
 * - noinlined to reduce stack space usage in main part of driver
 */
static noinline int
loop_info64_to_compat(const struct loop_info64 *info64,
		      struct compat_loop_info __user *arg)
{
	struct compat_loop_info info;

	memset(&info, 0, sizeof(info));
	info.lo_number = info64->lo_number;
	info.lo_device = info64->lo_device;
	info.lo_inode = info64->lo_inode;
	info.lo_rdevice = info64->lo_rdevice;
	info.lo_offset = info64->lo_offset;
	info.lo_encrypt_type = info64->lo_encrypt_type;
	info.lo_encrypt_key_size = info64->lo_encrypt_key_size;
	info.lo_flags = info64->lo_flags;
	info.lo_init[0] = info64->lo_init[0];
	info.lo_init[1] = info64->lo_init[1];
	if (info.lo_encrypt_type == LO_CRYPT_CRYPTOAPI)
		memcpy(info.lo_name, info64->lo_crypt_name, LO_NAME_SIZE);
	else
		memcpy(info.lo_name, info64->lo_file_name, LO_NAME_SIZE);
	memcpy(info.lo_encrypt_key, info64->lo_encrypt_key, LO_KEY_SIZE);

	/* error in case values were truncated */
	if (info.lo_device != info64->lo_device ||
	    info.lo_rdevice != info64->lo_rdevice ||
	    info.lo_inode != info64->lo_inode ||
	    info.lo_offset != info64->lo_offset ||
	    info.lo_init[0] != info64->lo_init[0] ||
	    info.lo_init[1] != info64->lo_init[1])
		return -EOVERFLOW;

	if (copy_to_user(arg, &info, sizeof(info)))
		return -EFAULT;
	return 0;
}

static int
loop_set_status_compat(struct loop_device *lo,
		       const struct compat_loop_info __user *arg)
{
	struct loop_info64 info64;
	int ret;

	ret = loop_info64_from_compat(arg, &info64);
	if (ret < 0)
		return ret;
	return loop_set_status(lo, &info64);
}

static int
loop_get_status_compat(struct loop_device *lo,
		       struct compat_loop_info __user *arg)
{
	struct loop_info64 info64;
	int err;

	if (!arg) {
		mutex_unlock(&lo->lo_ctl_mutex);
		return -EINVAL;
	}
	err = loop_get_status(lo, &info64);
	if (!err)
		err = loop_info64_to_compat(&info64, arg);
	return err;
}

static int lo_compat_ioctl(struct block_device *bdev, fmode_t mode,
			   unsigned int cmd, unsigned long arg)
{
	struct loop_device *lo = bdev->bd_disk->private_data;
	int err;

	switch(cmd) {
	case LOOP_SET_STATUS:
		mutex_lock(&lo->lo_ctl_mutex);
		err = loop_set_status_compat(
			lo, (const struct compat_loop_info __user *) arg);
		mutex_unlock(&lo->lo_ctl_mutex);
		break;
	case LOOP_GET_STATUS:
		mutex_lock(&lo->lo_ctl_mutex);
		err = loop_get_status_compat(
			lo, (struct compat_loop_info __user *) arg);
		/* loop_get_status() unlocks lo_ctl_mutex */
		break;
	case LOOP_SET_CAPACITY:
	case LOOP_CLR_FD:
	case LOOP_GET_STATUS64:
	case LOOP_SET_STATUS64:
		arg = (unsigned long) compat_ptr(arg);
	case LOOP_SET_FD:
	case LOOP_CHANGE_FD:
	case LOOP_SET_BLOCK_SIZE:
	case LOOP_SET_DIRECT_IO:
		err = lo_ioctl(bdev, mode, cmd, arg);
		break;
	default:
		err = -ENOIOCTLCMD;
		break;
	}
	return err;
}
#endif

static int lo_open(struct block_device *bdev, fmode_t mode)
{
	struct loop_device *lo;
	int err = 0;

	mutex_lock(&loop_index_mutex);
	lo = bdev->bd_disk->private_data;
	if (!lo) {
		err = -ENXIO;
		goto out;
	}

	atomic_inc(&lo->lo_refcnt);
out:
	mutex_unlock(&loop_index_mutex);
	return err;
}

static void __lo_release(struct loop_device *lo)
{
	int err;

	if (atomic_dec_return(&lo->lo_refcnt))
		return;

	mutex_lock(&lo->lo_ctl_mutex);
	if (lo->lo_flags & LO_FLAGS_AUTOCLEAR) {
		/*
		 * In autoclear mode, stop the loop thread
		 * and remove configuration after last close.
		 */
		err = loop_clr_fd(lo);
		if (!err)
			return;
	} else if (lo->lo_state == Lo_bound) {
		/*
		 * Otherwise keep thread (if running) and config,
		 * but flush possible ongoing bios in thread.
		 */
		blk_mq_freeze_queue(lo->lo_queue);
		blk_mq_unfreeze_queue(lo->lo_queue);
	}

	mutex_unlock(&lo->lo_ctl_mutex);
}

static void lo_release(struct gendisk *disk, fmode_t mode)
{
	mutex_lock(&loop_index_mutex);
	__lo_release(disk->private_data);
	mutex_unlock(&loop_index_mutex);
}

static const struct block_device_operations lo_fops = {
	.owner =	THIS_MODULE,
	.open =		lo_open,
	.release =	lo_release,
	.ioctl =	lo_ioctl,
#ifdef CONFIG_COMPAT
	.compat_ioctl =	lo_compat_ioctl,
#endif
};

/*
 * And now the modules code and kernel interface.
 */
static int max_loop;
module_param(max_loop, int, S_IRUGO);
MODULE_PARM_DESC(max_loop, "Maximum number of loop devices");
module_param(max_part, int, S_IRUGO);
MODULE_PARM_DESC(max_part, "Maximum number of partitions per loop device");
MODULE_LICENSE("GPL");
MODULE_ALIAS_BLOCKDEV_MAJOR(LOOP_MAJOR);

int loop_register_transfer(struct loop_func_table *funcs)
{
	unsigned int n = funcs->number;

	if (n >= MAX_LO_CRYPT || xfer_funcs[n])
		return -EINVAL;
	xfer_funcs[n] = funcs;
	return 0;
}

static int unregister_transfer_cb(int id, void *ptr, void *data)
{
	struct loop_device *lo = ptr;
	struct loop_func_table *xfer = data;

	mutex_lock(&lo->lo_ctl_mutex);
	if (lo->lo_encryption == xfer)
		loop_release_xfer(lo);
	mutex_unlock(&lo->lo_ctl_mutex);
	return 0;
}

int loop_unregister_transfer(int number)
{
	unsigned int n = number;
	struct loop_func_table *xfer;

	if (n == 0 || n >= MAX_LO_CRYPT || (xfer = xfer_funcs[n]) == NULL)
		return -EINVAL;

	xfer_funcs[n] = NULL;
	idr_for_each(&loop_index_idr, &unregister_transfer_cb, xfer);
	return 0;
}

EXPORT_SYMBOL(loop_register_transfer);
EXPORT_SYMBOL(loop_unregister_transfer);

static blk_status_t loop_queue_rq(struct blk_mq_hw_ctx *hctx,
		const struct blk_mq_queue_data *bd)
{
	struct loop_cmd *cmd = blk_mq_rq_to_pdu(bd->rq);
	struct loop_device *lo = cmd->rq->q->queuedata;

	blk_mq_start_request(bd->rq);

	if (lo->lo_state != Lo_bound)
		return BLK_STS_IOERR;

	switch (req_op(cmd->rq)) {
	case REQ_OP_FLUSH:
	case REQ_OP_DISCARD:
	case REQ_OP_WRITE_ZEROES:
		cmd->use_aio = false;
		break;
	default:
		cmd->use_aio = lo->use_dio;
		break;
	}

	kthread_queue_work(&lo->worker, &cmd->work);

	return BLK_STS_OK;
}

static void loop_handle_cmd(struct loop_cmd *cmd)
{
	const bool write = op_is_write(req_op(cmd->rq));
	struct loop_device *lo = cmd->rq->q->queuedata;
	int ret = 0;

	if (write && (lo->lo_flags & LO_FLAGS_READ_ONLY)) {
		ret = -EIO;
		goto failed;
	}

	ret = do_req_filebacked(lo, cmd->rq);
 failed:
	/* complete non-aio request */
	if (!cmd->use_aio || ret) {
		cmd->ret = ret ? -EIO : 0;
		blk_mq_complete_request(cmd->rq);
	}
}

static void loop_queue_work(struct kthread_work *work)
{
	struct loop_cmd *cmd =
		container_of(work, struct loop_cmd, work);

	loop_handle_cmd(cmd);
}

static int loop_init_request(struct blk_mq_tag_set *set, struct request *rq,
		unsigned int hctx_idx, unsigned int numa_node)
{
	struct loop_cmd *cmd = blk_mq_rq_to_pdu(rq);

	cmd->rq = rq;
	kthread_init_work(&cmd->work, loop_queue_work);

	return 0;
}

static const struct blk_mq_ops loop_mq_ops = {
	.queue_rq       = loop_queue_rq,
	.init_request	= loop_init_request,
	.complete	= lo_complete_rq,
};

static int loop_add(struct loop_device **l, int i)
{
	struct loop_device *lo;
	struct gendisk *disk;
	int err;

	err = -ENOMEM;
	lo = kzalloc(sizeof(*lo), GFP_KERNEL);
	if (!lo)
		goto out;

	lo->lo_state = Lo_unbound;

	/* allocate id, if @id >= 0, we're requesting that specific id */
	if (i >= 0) {
		err = idr_alloc(&loop_index_idr, lo, i, i + 1, GFP_KERNEL);
		if (err == -ENOSPC)
			err = -EEXIST;
	} else {
		err = idr_alloc(&loop_index_idr, lo, 0, 0, GFP_KERNEL);
	}
	if (err < 0)
		goto out_free_dev;
	i = err;

	err = -ENOMEM;
	lo->tag_set.ops = &loop_mq_ops;
	lo->tag_set.nr_hw_queues = 1;
	lo->tag_set.queue_depth = 128;
	lo->tag_set.numa_node = NUMA_NO_NODE;
	lo->tag_set.cmd_size = sizeof(struct loop_cmd);
	lo->tag_set.flags = BLK_MQ_F_SHOULD_MERGE | BLK_MQ_F_SG_MERGE;
	lo->tag_set.driver_data = lo;

	err = blk_mq_alloc_tag_set(&lo->tag_set);
	if (err)
		goto out_free_idr;

	lo->lo_queue = blk_mq_init_queue(&lo->tag_set);
	if (IS_ERR_OR_NULL(lo->lo_queue)) {
		err = PTR_ERR(lo->lo_queue);
		goto out_cleanup_tags;
	}
	lo->lo_queue->queuedata = lo;

	blk_queue_max_hw_sectors(lo->lo_queue, BLK_DEF_MAX_SECTORS);

	/*
	 * By default, we do buffer IO, so it doesn't make sense to enable
	 * merge because the I/O submitted to backing file is handled page by
	 * page. For directio mode, merge does help to dispatch bigger request
	 * to underlayer disk. We will enable merge once directio is enabled.
	 */
	queue_flag_set_unlocked(QUEUE_FLAG_NOMERGES, lo->lo_queue);

	err = -ENOMEM;
	disk = lo->lo_disk = alloc_disk(1 << part_shift);
	if (!disk)
		goto out_free_queue;

	/*
	 * Disable partition scanning by default. The in-kernel partition
	 * scanning can be requested individually per-device during its
	 * setup. Userspace can always add and remove partitions from all
	 * devices. The needed partition minors are allocated from the
	 * extended minor space, the main loop device numbers will continue
	 * to match the loop minors, regardless of the number of partitions
	 * used.
	 *
	 * If max_part is given, partition scanning is globally enabled for
	 * all loop devices. The minors for the main loop devices will be
	 * multiples of max_part.
	 *
	 * Note: Global-for-all-devices, set-only-at-init, read-only module
	 * parameteters like 'max_loop' and 'max_part' make things needlessly
	 * complicated, are too static, inflexible and may surprise
	 * userspace tools. Parameters like this in general should be avoided.
	 */
	if (!part_shift)
		disk->flags |= GENHD_FL_NO_PART_SCAN;
	disk->flags |= GENHD_FL_EXT_DEVT;
	mutex_init(&lo->lo_ctl_mutex);
	atomic_set(&lo->lo_refcnt, 0);
	lo->lo_number		= i;
	spin_lock_init(&lo->lo_lock);
	disk->major		= LOOP_MAJOR;
	disk->first_minor	= i << part_shift;
	disk->fops		= &lo_fops;
	disk->private_data	= lo;
	disk->queue		= lo->lo_queue;
	sprintf(disk->disk_name, "loop%d", i);
	add_disk(disk);
	*l = lo;
	return lo->lo_number;

out_free_queue:
	blk_cleanup_queue(lo->lo_queue);
out_cleanup_tags:
	blk_mq_free_tag_set(&lo->tag_set);
out_free_idr:
	idr_remove(&loop_index_idr, i);
out_free_dev:
	kfree(lo);
out:
	return err;
}

static void loop_remove(struct loop_device *lo)
{
	blk_cleanup_queue(lo->lo_queue);
	del_gendisk(lo->lo_disk);
	blk_mq_free_tag_set(&lo->tag_set);
	put_disk(lo->lo_disk);
	kfree(lo);
}

static int find_free_cb(int id, void *ptr, void *data)
{
	struct loop_device *lo = ptr;
	struct loop_device **l = data;

	if (lo->lo_state == Lo_unbound) {
		*l = lo;
		return 1;
	}
	return 0;
}

static int loop_lookup(struct loop_device **l, int i)
{
	struct loop_device *lo;
	int ret = -ENODEV;

	if (i < 0) {
		int err;

		err = idr_for_each(&loop_index_idr, &find_free_cb, &lo);
		if (err == 1) {
			*l = lo;
			ret = lo->lo_number;
		}
		goto out;
	}

	/* lookup and return a specific i */
	lo = idr_find(&loop_index_idr, i);
	if (lo) {
		*l = lo;
		ret = lo->lo_number;
	}
out:
	return ret;
}

static struct kobject *loop_probe(dev_t dev, int *part, void *data)
{
	struct loop_device *lo;
	struct kobject *kobj;
	int err;

	mutex_lock(&loop_index_mutex);
	err = loop_lookup(&lo, MINOR(dev) >> part_shift);
	if (err < 0)
		err = loop_add(&lo, MINOR(dev) >> part_shift);
	if (err < 0)
		kobj = NULL;
	else
		kobj = get_disk(lo->lo_disk);
	mutex_unlock(&loop_index_mutex);

	*part = 0;
	return kobj;
}

static long loop_control_ioctl(struct file *file, unsigned int cmd,
			       unsigned long parm)
{
	struct loop_device *lo;
	int ret = -ENOSYS;

	mutex_lock(&loop_index_mutex);
	switch (cmd) {
	case LOOP_CTL_ADD:
		ret = loop_lookup(&lo, parm);
		if (ret >= 0) {
			ret = -EEXIST;
			break;
		}
		ret = loop_add(&lo, parm);
		break;
	case LOOP_CTL_REMOVE:
		ret = loop_lookup(&lo, parm);
		if (ret < 0)
			break;
		mutex_lock(&lo->lo_ctl_mutex);
		if (lo->lo_state != Lo_unbound) {
			ret = -EBUSY;
			mutex_unlock(&lo->lo_ctl_mutex);
			break;
		}
		if (atomic_read(&lo->lo_refcnt) > 0) {
			ret = -EBUSY;
			mutex_unlock(&lo->lo_ctl_mutex);
			break;
		}
		lo->lo_disk->private_data = NULL;
		mutex_unlock(&lo->lo_ctl_mutex);
		idr_remove(&loop_index_idr, lo->lo_number);
		loop_remove(lo);
		break;
	case LOOP_CTL_GET_FREE:
		ret = loop_lookup(&lo, -1);
		if (ret >= 0)
			break;
		ret = loop_add(&lo, -1);
	}
	mutex_unlock(&loop_index_mutex);

	return ret;
}

static const struct file_operations loop_ctl_fops = {
	.open		= nonseekable_open,
	.unlocked_ioctl	= loop_control_ioctl,
	.compat_ioctl	= loop_control_ioctl,
	.owner		= THIS_MODULE,
	.llseek		= noop_llseek,
};

static struct miscdevice loop_misc = {
	.minor		= LOOP_CTRL_MINOR,
	.name		= "loop-control",
	.fops		= &loop_ctl_fops,
};

MODULE_ALIAS_MISCDEV(LOOP_CTRL_MINOR);
MODULE_ALIAS("devname:loop-control");

static int __init loop_init(void)
{
	int i, nr;
	unsigned long range;
	struct loop_device *lo;
	int err;

	part_shift = 0;
	if (max_part > 0) {
		part_shift = fls(max_part);

		/*
		 * Adjust max_part according to part_shift as it is exported
		 * to user space so that user can decide correct minor number
		 * if [s]he want to create more devices.
		 *
		 * Note that -1 is required because partition 0 is reserved
		 * for the whole disk.
		 */
		max_part = (1UL << part_shift) - 1;
	}

	if ((1UL << part_shift) > DISK_MAX_PARTS) {
		err = -EINVAL;
		goto err_out;
	}

	if (max_loop > 1UL << (MINORBITS - part_shift)) {
		err = -EINVAL;
		goto err_out;
	}

	/*
	 * If max_loop is specified, create that many devices upfront.
	 * This also becomes a hard limit. If max_loop is not specified,
	 * create CONFIG_BLK_DEV_LOOP_MIN_COUNT loop devices at module
	 * init time. Loop devices can be requested on-demand with the
	 * /dev/loop-control interface, or be instantiated by accessing
	 * a 'dead' device node.
	 */
	if (max_loop) {
		nr = max_loop;
		range = max_loop << part_shift;
	} else {
		nr = CONFIG_BLK_DEV_LOOP_MIN_COUNT;
		range = 1UL << MINORBITS;
	}

	err = misc_register(&loop_misc);
	if (err < 0)
		goto err_out;


	if (register_blkdev(LOOP_MAJOR, "loop")) {
		err = -EIO;
		goto misc_out;
	}

	blk_register_region(MKDEV(LOOP_MAJOR, 0), range,
				  THIS_MODULE, loop_probe, NULL, NULL);

	/* pre-create number of devices given by config or max_loop */
	mutex_lock(&loop_index_mutex);
	for (i = 0; i < nr; i++)
		loop_add(&lo, i);
	mutex_unlock(&loop_index_mutex);

	printk(KERN_INFO "loop: module loaded\n");
	return 0;

misc_out:
	misc_deregister(&loop_misc);
err_out:
	return err;
}

static int loop_exit_cb(int id, void *ptr, void *data)
{
	struct loop_device *lo = ptr;

	loop_remove(lo);
	return 0;
}

static void __exit loop_exit(void)
{
	unsigned long range;

	range = max_loop ? max_loop << part_shift : 1UL << MINORBITS;

	idr_for_each(&loop_index_idr, &loop_exit_cb, NULL);
	idr_destroy(&loop_index_idr);

	blk_unregister_region(MKDEV(LOOP_MAJOR, 0), range);
	unregister_blkdev(LOOP_MAJOR, "loop");

	misc_deregister(&loop_misc);
}

module_init(loop_init);
module_exit(loop_exit);

#ifndef MODULE
static int __init max_loop_setup(char *str)
{
	max_loop = simple_strtol(str, NULL, 0);
	return 1;
}

__setup("max_loop=", max_loop_setup);
#endif<|MERGE_RESOLUTION|>--- conflicted
+++ resolved
@@ -1390,29 +1390,16 @@
 	if (arg < 512 || arg > PAGE_SIZE || !is_power_of_2(arg))
 		return -EINVAL;
 
-<<<<<<< HEAD
 	if (lo->lo_queue->limits.logical_block_size == arg)
 		return 0;
 
 	sync_blockdev(lo->lo_device);
-	kill_bdev(lo->lo_device);
+	invalidate_bdev(lo->lo_device);
 
 	blk_mq_freeze_queue(lo->lo_queue);
 
-	/* kill_bdev should have truncated all the pages */
+	/* invalidate_bdev should have truncated all the pages */
 	if (lo->lo_device->bd_inode->i_mapping->nrpages) {
-=======
-	if (lo->lo_queue->limits.logical_block_size != arg) {
-		sync_blockdev(lo->lo_device);
-		invalidate_bdev(lo->lo_device);
-	}
-
-	blk_mq_freeze_queue(lo->lo_queue);
-
-	/* invalidate_bdev should have truncated all the pages */
-	if (lo->lo_queue->limits.logical_block_size != arg &&
-			lo->lo_device->bd_inode->i_mapping->nrpages) {
->>>>>>> 4139fb08
 		err = -EAGAIN;
 		pr_warn("%s: loop%d (%s) has still dirty pages (nrpages=%lu)\n",
 			__func__, lo->lo_number, lo->lo_file_name,
