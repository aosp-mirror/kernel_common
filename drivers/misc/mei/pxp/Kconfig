# SPDX-License-Identifier: GPL-2.0
# Copyright (c) 2020, Intel Corporation. All rights reserved.
#
config INTEL_MEI_PXP
	tristate "Intel PXP services of ME Interface"
<<<<<<< HEAD
	select INTEL_MEI_ME
	depends on DRM_I915
=======
	depends on INTEL_MEI_ME
	depends on DRM_I915 || DRM_XE
>>>>>>> 4cece764
	help
	  MEI Support for PXP Services on Intel platforms.

	  Enables the ME FW services required for PXP support through
	  I915 display driver of Intel.<|MERGE_RESOLUTION|>--- conflicted
+++ resolved
@@ -3,13 +3,8 @@
 #
 config INTEL_MEI_PXP
 	tristate "Intel PXP services of ME Interface"
-<<<<<<< HEAD
 	select INTEL_MEI_ME
-	depends on DRM_I915
-=======
-	depends on INTEL_MEI_ME
 	depends on DRM_I915 || DRM_XE
->>>>>>> 4cece764
 	help
 	  MEI Support for PXP Services on Intel platforms.
 
