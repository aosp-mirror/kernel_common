// SPDX-License-Identifier: GPL-2.0-only
/*
 * Copyright (c) 2013, The Linux Foundation. All rights reserved.
 */

#include <linux/bitops.h>
#include <linux/export.h>
#include <linux/regmap.h>
#include <linux/reset-controller.h>
#include <linux/delay.h>

#include "reset.h"

static int qcom_reset(struct reset_controller_dev *rcdev, unsigned long id)
{
	struct qcom_reset_controller *rst = to_qcom_reset_controller(rcdev);

	rcdev->ops->assert(rcdev, id);
<<<<<<< HEAD
	udelay(rst->reset_map[id].udelay ?: 1); /* use 1 us as default */
=======
	fsleep(rst->reset_map[id].udelay ?: 1); /* use 1 us as default */

>>>>>>> 575f85f9
	rcdev->ops->deassert(rcdev, id);
	return 0;
}

static int
qcom_reset_assert(struct reset_controller_dev *rcdev, unsigned long id)
{
	struct qcom_reset_controller *rst;
	const struct qcom_reset_map *map;
	u32 mask;

	rst = to_qcom_reset_controller(rcdev);
	map = &rst->reset_map[id];
	mask = map->bitmask ? map->bitmask : BIT(map->bit);

	return regmap_update_bits(rst->regmap, map->reg, mask, mask);
}

static int
qcom_reset_deassert(struct reset_controller_dev *rcdev, unsigned long id)
{
	struct qcom_reset_controller *rst;
	const struct qcom_reset_map *map;
	u32 mask;

	rst = to_qcom_reset_controller(rcdev);
	map = &rst->reset_map[id];
	mask = map->bitmask ? map->bitmask : BIT(map->bit);

	return regmap_update_bits(rst->regmap, map->reg, mask, 0);
}

const struct reset_control_ops qcom_reset_ops = {
	.reset = qcom_reset,
	.assert = qcom_reset_assert,
	.deassert = qcom_reset_deassert,
};
EXPORT_SYMBOL_GPL(qcom_reset_ops);<|MERGE_RESOLUTION|>--- conflicted
+++ resolved
@@ -16,12 +16,8 @@
 	struct qcom_reset_controller *rst = to_qcom_reset_controller(rcdev);
 
 	rcdev->ops->assert(rcdev, id);
-<<<<<<< HEAD
-	udelay(rst->reset_map[id].udelay ?: 1); /* use 1 us as default */
-=======
 	fsleep(rst->reset_map[id].udelay ?: 1); /* use 1 us as default */
 
->>>>>>> 575f85f9
 	rcdev->ops->deassert(rcdev, id);
 	return 0;
 }
