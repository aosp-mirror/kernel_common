--- conflicted
+++ resolved
@@ -1107,19 +1107,6 @@
 	struct input_dev *input_dev;
 	int i, error;
 
-<<<<<<< HEAD
-=======
-	if (intf->cur_altsetting->desc.bNumEndpoints != 2)
-		return -ENODEV;
-
-	for (i = 0; xpad_device[i].idVendor; i++) {
-		if ((le16_to_cpu(udev->descriptor.idVendor) == xpad_device[i].idVendor) &&
-		    (le16_to_cpu(udev->descriptor.idProduct) == xpad_device[i].idProduct))
-			break;
-	}
-
-	xpad = kzalloc(sizeof(struct usb_xpad), GFP_KERNEL);
->>>>>>> 2ecaf1d0
 	input_dev = input_allocate_device();
 	if (!input_dev)
 		return -ENOMEM;
@@ -1213,6 +1200,9 @@
 	struct usb_endpoint_descriptor *ep_irq_in;
 	int ep_irq_in_idx;
 	int i, error;
+
+	if (intf->cur_altsetting->desc.bNumEndpoints != 2)
+		return -ENODEV;
 
 	for (i = 0; xpad_device[i].idVendor; i++) {
 		if ((le16_to_cpu(udev->descriptor.idVendor) == xpad_device[i].idVendor) &&
