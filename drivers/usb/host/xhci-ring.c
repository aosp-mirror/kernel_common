// SPDX-License-Identifier: GPL-2.0
/*
 * xHCI host controller driver
 *
 * Copyright (C) 2008 Intel Corp.
 *
 * Author: Sarah Sharp
 * Some code borrowed from the Linux EHCI driver.
 */

/*
 * Ring initialization rules:
 * 1. Each segment is initialized to zero, except for link TRBs.
 * 2. Ring cycle state = 0.  This represents Producer Cycle State (PCS) or
 *    Consumer Cycle State (CCS), depending on ring function.
 * 3. Enqueue pointer = dequeue pointer = address of first TRB in the segment.
 *
 * Ring behavior rules:
 * 1. A ring is empty if enqueue == dequeue.  This means there will always be at
 *    least one free TRB in the ring.  This is useful if you want to turn that
 *    into a link TRB and expand the ring.
 * 2. When incrementing an enqueue or dequeue pointer, if the next TRB is a
 *    link TRB, then load the pointer with the address in the link TRB.  If the
 *    link TRB had its toggle bit set, you may need to update the ring cycle
 *    state (see cycle bit rules).  You may have to do this multiple times
 *    until you reach a non-link TRB.
 * 3. A ring is full if enqueue++ (for the definition of increment above)
 *    equals the dequeue pointer.
 *
 * Cycle bit rules:
 * 1. When a consumer increments a dequeue pointer and encounters a toggle bit
 *    in a link TRB, it must toggle the ring cycle state.
 * 2. When a producer increments an enqueue pointer and encounters a toggle bit
 *    in a link TRB, it must toggle the ring cycle state.
 *
 * Producer rules:
 * 1. Check if ring is full before you enqueue.
 * 2. Write the ring cycle state to the cycle bit in the TRB you're enqueuing.
 *    Update enqueue pointer between each write (which may update the ring
 *    cycle state).
 * 3. Notify consumer.  If SW is producer, it rings the doorbell for command
 *    and endpoint rings.  If HC is the producer for the event ring,
 *    and it generates an interrupt according to interrupt modulation rules.
 *
 * Consumer rules:
 * 1. Check if TRB belongs to you.  If the cycle bit == your ring cycle state,
 *    the TRB is owned by the consumer.
 * 2. Update dequeue pointer (which may update the ring cycle state) and
 *    continue processing TRBs until you reach a TRB which is not owned by you.
 * 3. Notify the producer.  SW is the consumer for the event ring, and it
 *   updates event ring dequeue pointer.  HC is the consumer for the command and
 *   endpoint rings; it generates events on the event ring for these.
 */

#include <linux/scatterlist.h>
#include <linux/slab.h>
#include <linux/dma-mapping.h>
#include "xhci.h"
#include "xhci-trace.h"

static int queue_command(struct xhci_hcd *xhci, struct xhci_command *cmd,
			 u32 field1, u32 field2,
			 u32 field3, u32 field4, bool command_must_succeed);

/*
 * Returns zero if the TRB isn't in this segment, otherwise it returns the DMA
 * address of the TRB.
 */
dma_addr_t xhci_trb_virt_to_dma(struct xhci_segment *seg,
		union xhci_trb *trb)
{
	unsigned long segment_offset;

	if (!seg || !trb || trb < seg->trbs)
		return 0;
	/* offset in TRBs */
	segment_offset = trb - seg->trbs;
	if (segment_offset >= TRBS_PER_SEGMENT)
		return 0;
	return seg->dma + (segment_offset * sizeof(*trb));
}
EXPORT_SYMBOL_GPL(xhci_trb_virt_to_dma);

static bool trb_is_noop(union xhci_trb *trb)
{
	return TRB_TYPE_NOOP_LE32(trb->generic.field[3]);
}

static bool trb_is_link(union xhci_trb *trb)
{
	return TRB_TYPE_LINK_LE32(trb->link.control);
}

static bool last_trb_on_seg(struct xhci_segment *seg, union xhci_trb *trb)
{
	return trb == &seg->trbs[TRBS_PER_SEGMENT - 1];
}

static bool last_trb_on_ring(struct xhci_ring *ring,
			struct xhci_segment *seg, union xhci_trb *trb)
{
	return last_trb_on_seg(seg, trb) && (seg->next == ring->first_seg);
}

static bool link_trb_toggles_cycle(union xhci_trb *trb)
{
	return le32_to_cpu(trb->link.control) & LINK_TOGGLE;
}

static bool last_td_in_urb(struct xhci_td *td)
{
	struct urb_priv *urb_priv = td->urb->hcpriv;

	return urb_priv->num_tds_done == urb_priv->num_tds;
}

static void inc_td_cnt(struct urb *urb)
{
	struct urb_priv *urb_priv = urb->hcpriv;

	urb_priv->num_tds_done++;
}

static void trb_to_noop(union xhci_trb *trb, u32 noop_type)
{
	if (trb_is_link(trb)) {
		/* unchain chained link TRBs */
		trb->link.control &= cpu_to_le32(~TRB_CHAIN);
	} else {
		trb->generic.field[0] = 0;
		trb->generic.field[1] = 0;
		trb->generic.field[2] = 0;
		/* Preserve only the cycle bit of this TRB */
		trb->generic.field[3] &= cpu_to_le32(TRB_CYCLE);
		trb->generic.field[3] |= cpu_to_le32(TRB_TYPE(noop_type));
	}
}

/* Updates trb to point to the next TRB in the ring, and updates seg if the next
 * TRB is in a new segment.  This does not skip over link TRBs, and it does not
 * effect the ring dequeue or enqueue pointers.
 */
static void next_trb(struct xhci_hcd *xhci,
		struct xhci_ring *ring,
		struct xhci_segment **seg,
		union xhci_trb **trb)
{
	if (trb_is_link(*trb)) {
		*seg = (*seg)->next;
		*trb = ((*seg)->trbs);
	} else {
		(*trb)++;
	}
}

/*
 * See Cycle bit rules. SW is the consumer for the event ring only.
 */
void inc_deq(struct xhci_hcd *xhci, struct xhci_ring *ring)
{
	unsigned int link_trb_count = 0;

	/* event ring doesn't have link trbs, check for last trb */
	if (ring->type == TYPE_EVENT) {
		if (!last_trb_on_seg(ring->deq_seg, ring->dequeue)) {
			ring->dequeue++;
			goto out;
		}
		if (last_trb_on_ring(ring, ring->deq_seg, ring->dequeue))
			ring->cycle_state ^= 1;
		ring->deq_seg = ring->deq_seg->next;
		ring->dequeue = ring->deq_seg->trbs;
		goto out;
	}

	/* All other rings have link trbs */
	if (!trb_is_link(ring->dequeue)) {
		if (last_trb_on_seg(ring->deq_seg, ring->dequeue)) {
			xhci_warn(xhci, "Missing link TRB at end of segment\n");
		} else {
			ring->dequeue++;
			ring->num_trbs_free++;
		}
	}

	while (trb_is_link(ring->dequeue)) {
		ring->deq_seg = ring->deq_seg->next;
		ring->dequeue = ring->deq_seg->trbs;

		if (link_trb_count++ > ring->num_segs) {
			xhci_warn(xhci, "Ring is an endless link TRB loop\n");
			break;
		}
	}
out:
	trace_xhci_inc_deq(ring);

	return;
}

/*
 * See Cycle bit rules. SW is the consumer for the event ring only.
 *
 * If we've just enqueued a TRB that is in the middle of a TD (meaning the
 * chain bit is set), then set the chain bit in all the following link TRBs.
 * If we've enqueued the last TRB in a TD, make sure the following link TRBs
 * have their chain bit cleared (so that each Link TRB is a separate TD).
 *
 * Section 6.4.4.1 of the 0.95 spec says link TRBs cannot have the chain bit
 * set, but other sections talk about dealing with the chain bit set.  This was
 * fixed in the 0.96 specification errata, but we have to assume that all 0.95
 * xHCI hardware can't handle the chain bit being cleared on a link TRB.
 *
 * @more_trbs_coming:	Will you enqueue more TRBs before calling
 *			prepare_transfer()?
 */
static void inc_enq(struct xhci_hcd *xhci, struct xhci_ring *ring,
			bool more_trbs_coming)
{
	u32 chain;
	union xhci_trb *next;
	unsigned int link_trb_count = 0;

	chain = le32_to_cpu(ring->enqueue->generic.field[3]) & TRB_CHAIN;
	/* If this is not event ring, there is one less usable TRB */
	if (!trb_is_link(ring->enqueue))
		ring->num_trbs_free--;

	if (last_trb_on_seg(ring->enq_seg, ring->enqueue)) {
		xhci_err(xhci, "Tried to move enqueue past ring segment\n");
		return;
	}

	next = ++(ring->enqueue);

	/* Update the dequeue pointer further if that was a link TRB */
	while (trb_is_link(next)) {

		/*
		 * If the caller doesn't plan on enqueueing more TDs before
		 * ringing the doorbell, then we don't want to give the link TRB
		 * to the hardware just yet. We'll give the link TRB back in
		 * prepare_ring() just before we enqueue the TD at the top of
		 * the ring.
		 */
		if (!chain && !more_trbs_coming)
			break;

		/* If we're not dealing with 0.95 hardware or isoc rings on
		 * AMD 0.96 host, carry over the chain bit of the previous TRB
		 * (which may mean the chain bit is cleared).
		 */
		if (!(ring->type == TYPE_ISOC &&
		      (xhci->quirks & XHCI_AMD_0x96_HOST)) &&
		    !xhci_link_trb_quirk(xhci)) {
			next->link.control &= cpu_to_le32(~TRB_CHAIN);
			next->link.control |= cpu_to_le32(chain);
		}
		/* Give this link TRB to the hardware */
		wmb();
		next->link.control ^= cpu_to_le32(TRB_CYCLE);

		/* Toggle the cycle bit after the last ring segment. */
		if (link_trb_toggles_cycle(next))
			ring->cycle_state ^= 1;

		ring->enq_seg = ring->enq_seg->next;
		ring->enqueue = ring->enq_seg->trbs;
		next = ring->enqueue;

		if (link_trb_count++ > ring->num_segs) {
			xhci_warn(xhci, "%s: Ring link TRB loop\n", __func__);
			break;
		}
	}

	trace_xhci_inc_enq(ring);
}

/*
 * Check to see if there's room to enqueue num_trbs on the ring and make sure
 * enqueue pointer will not advance into dequeue segment. See rules above.
 */
static inline int room_on_ring(struct xhci_hcd *xhci, struct xhci_ring *ring,
		unsigned int num_trbs)
{
	int num_trbs_in_deq_seg;

	if (ring->num_trbs_free < num_trbs)
		return 0;

	if (ring->type != TYPE_COMMAND && ring->type != TYPE_EVENT) {
		num_trbs_in_deq_seg = ring->dequeue - ring->deq_seg->trbs;
		if (ring->num_trbs_free < num_trbs + num_trbs_in_deq_seg)
			return 0;
	}

	return 1;
}

/* Ring the host controller doorbell after placing a command on the ring */
void xhci_ring_cmd_db(struct xhci_hcd *xhci)
{
	if (!(xhci->cmd_ring_state & CMD_RING_STATE_RUNNING))
		return;

	xhci_dbg(xhci, "// Ding dong!\n");

	trace_xhci_ring_host_doorbell(0, DB_VALUE_HOST);

	writel(DB_VALUE_HOST, &xhci->dba->doorbell[0]);
	/* Flush PCI posted writes */
	readl(&xhci->dba->doorbell[0]);
}
EXPORT_SYMBOL_GPL(xhci_ring_cmd_db);

static bool xhci_mod_cmd_timer(struct xhci_hcd *xhci, unsigned long delay)
{
	return mod_delayed_work(system_wq, &xhci->cmd_timer, delay);
}

static struct xhci_command *xhci_next_queued_cmd(struct xhci_hcd *xhci)
{
	return list_first_entry_or_null(&xhci->cmd_list, struct xhci_command,
					cmd_list);
}

/*
 * Turn all commands on command ring with status set to "aborted" to no-op trbs.
 * If there are other commands waiting then restart the ring and kick the timer.
 * This must be called with command ring stopped and xhci->lock held.
 */
static void xhci_handle_stopped_cmd_ring(struct xhci_hcd *xhci,
					 struct xhci_command *cur_cmd)
{
	struct xhci_command *i_cmd;

	/* Turn all aborted commands in list to no-ops, then restart */
	list_for_each_entry(i_cmd, &xhci->cmd_list, cmd_list) {

		if (i_cmd->status != COMP_COMMAND_ABORTED)
			continue;

		i_cmd->status = COMP_COMMAND_RING_STOPPED;

		xhci_dbg(xhci, "Turn aborted command %p to no-op\n",
			 i_cmd->command_trb);

		trb_to_noop(i_cmd->command_trb, TRB_CMD_NOOP);

		/*
		 * caller waiting for completion is called when command
		 *  completion event is received for these no-op commands
		 */
	}

	xhci->cmd_ring_state = CMD_RING_STATE_RUNNING;

	/* ring command ring doorbell to restart the command ring */
	if ((xhci->cmd_ring->dequeue != xhci->cmd_ring->enqueue) &&
	    !(xhci->xhc_state & XHCI_STATE_DYING)) {
		xhci->current_cmd = cur_cmd;
		xhci_mod_cmd_timer(xhci, XHCI_CMD_DEFAULT_TIMEOUT);
		xhci_ring_cmd_db(xhci);
	}
}

/* Must be called with xhci->lock held, releases and aquires lock back */
static int xhci_abort_cmd_ring(struct xhci_hcd *xhci, unsigned long flags)
{
	struct xhci_segment *new_seg	= xhci->cmd_ring->deq_seg;
	union xhci_trb *new_deq		= xhci->cmd_ring->dequeue;
	u64 crcr;
	int ret;

	xhci_dbg(xhci, "Abort command ring\n");

	reinit_completion(&xhci->cmd_ring_stop_completion);

	/*
	 * The control bits like command stop, abort are located in lower
	 * dword of the command ring control register.
	 * Some controllers require all 64 bits to be written to abort the ring.
	 * Make sure the upper dword is valid, pointing to the next command,
	 * avoiding corrupting the command ring pointer in case the command ring
	 * is stopped by the time the upper dword is written.
	 */
	next_trb(xhci, NULL, &new_seg, &new_deq);
	if (trb_is_link(new_deq))
		next_trb(xhci, NULL, &new_seg, &new_deq);

	crcr = xhci_trb_virt_to_dma(new_seg, new_deq);
	xhci_write_64(xhci, crcr | CMD_RING_ABORT, &xhci->op_regs->cmd_ring);

	/* Section 4.6.1.2 of xHCI 1.0 spec says software should also time the
	 * completion of the Command Abort operation. If CRR is not negated in 5
	 * seconds then driver handles it as if host died (-ENODEV).
	 * In the future we should distinguish between -ENODEV and -ETIMEDOUT
	 * and try to recover a -ETIMEDOUT with a host controller reset.
	 */
	ret = xhci_handshake(&xhci->op_regs->cmd_ring,
			CMD_RING_RUNNING, 0, 5 * 1000 * 1000);
	if (ret < 0) {
		xhci_err(xhci, "Abort failed to stop command ring: %d\n", ret);
		xhci_halt(xhci);
		xhci_hc_died(xhci);
		return ret;
	}
	/*
	 * Writing the CMD_RING_ABORT bit should cause a cmd completion event,
	 * however on some host hw the CMD_RING_RUNNING bit is correctly cleared
	 * but the completion event in never sent. Wait 2 secs (arbitrary
	 * number) to handle those cases after negation of CMD_RING_RUNNING.
	 */
	spin_unlock_irqrestore(&xhci->lock, flags);
	ret = wait_for_completion_timeout(&xhci->cmd_ring_stop_completion,
					  msecs_to_jiffies(2000));
	spin_lock_irqsave(&xhci->lock, flags);
	if (!ret) {
		xhci_dbg(xhci, "No stop event for abort, ring start fail?\n");
		xhci_cleanup_command_queue(xhci);
	} else {
		xhci_handle_stopped_cmd_ring(xhci, xhci_next_queued_cmd(xhci));
	}
	return 0;
}

void xhci_ring_ep_doorbell(struct xhci_hcd *xhci,
		unsigned int slot_id,
		unsigned int ep_index,
		unsigned int stream_id)
{
	__le32 __iomem *db_addr = &xhci->dba->doorbell[slot_id];
	struct xhci_virt_ep *ep = &xhci->devs[slot_id]->eps[ep_index];
	unsigned int ep_state = ep->ep_state;

	/* Don't ring the doorbell for this endpoint if there are pending
	 * cancellations because we don't want to interrupt processing.
	 * We don't want to restart any stream rings if there's a set dequeue
	 * pointer command pending because the device can choose to start any
	 * stream once the endpoint is on the HW schedule.
	 */
	if ((ep_state & EP_STOP_CMD_PENDING) || (ep_state & SET_DEQ_PENDING) ||
	    (ep_state & EP_HALTED) || (ep_state & EP_CLEARING_TT))
		return;

	trace_xhci_ring_ep_doorbell(slot_id, DB_VALUE(ep_index, stream_id));

	writel(DB_VALUE(ep_index, stream_id), db_addr);
	/* flush the write */
	readl(db_addr);
}

/* Ring the doorbell for any rings with pending URBs */
static void ring_doorbell_for_active_rings(struct xhci_hcd *xhci,
		unsigned int slot_id,
		unsigned int ep_index)
{
	unsigned int stream_id;
	struct xhci_virt_ep *ep;

	ep = &xhci->devs[slot_id]->eps[ep_index];

	/* A ring has pending URBs if its TD list is not empty */
	if (!(ep->ep_state & EP_HAS_STREAMS)) {
		if (ep->ring && !(list_empty(&ep->ring->td_list)))
			xhci_ring_ep_doorbell(xhci, slot_id, ep_index, 0);
		return;
	}

	for (stream_id = 1; stream_id < ep->stream_info->num_streams;
			stream_id++) {
		struct xhci_stream_info *stream_info = ep->stream_info;
		if (!list_empty(&stream_info->stream_rings[stream_id]->td_list))
			xhci_ring_ep_doorbell(xhci, slot_id, ep_index,
						stream_id);
	}
}

void xhci_ring_doorbell_for_active_rings(struct xhci_hcd *xhci,
		unsigned int slot_id,
		unsigned int ep_index)
{
	ring_doorbell_for_active_rings(xhci, slot_id, ep_index);
}

static struct xhci_virt_ep *xhci_get_virt_ep(struct xhci_hcd *xhci,
					     unsigned int slot_id,
					     unsigned int ep_index)
{
	if (slot_id == 0 || slot_id >= MAX_HC_SLOTS) {
		xhci_warn(xhci, "Invalid slot_id %u\n", slot_id);
		return NULL;
	}
	if (ep_index >= EP_CTX_PER_DEV) {
		xhci_warn(xhci, "Invalid endpoint index %u\n", ep_index);
		return NULL;
	}
	if (!xhci->devs[slot_id]) {
		xhci_warn(xhci, "No xhci virt device for slot_id %u\n", slot_id);
		return NULL;
	}

	return &xhci->devs[slot_id]->eps[ep_index];
}

static struct xhci_ring *xhci_virt_ep_to_ring(struct xhci_hcd *xhci,
					      struct xhci_virt_ep *ep,
					      unsigned int stream_id)
{
	/* common case, no streams */
	if (!(ep->ep_state & EP_HAS_STREAMS))
		return ep->ring;

	if (!ep->stream_info)
		return NULL;

	if (stream_id == 0 || stream_id >= ep->stream_info->num_streams) {
		xhci_warn(xhci, "Invalid stream_id %u request for slot_id %u ep_index %u\n",
			  stream_id, ep->vdev->slot_id, ep->ep_index);
		return NULL;
	}

	return ep->stream_info->stream_rings[stream_id];
}

/* Get the right ring for the given slot_id, ep_index and stream_id.
 * If the endpoint supports streams, boundary check the URB's stream ID.
 * If the endpoint doesn't support streams, return the singular endpoint ring.
 */
struct xhci_ring *xhci_triad_to_transfer_ring(struct xhci_hcd *xhci,
		unsigned int slot_id, unsigned int ep_index,
		unsigned int stream_id)
{
	struct xhci_virt_ep *ep;

	ep = xhci_get_virt_ep(xhci, slot_id, ep_index);
	if (!ep)
		return NULL;

	return xhci_virt_ep_to_ring(xhci, ep, stream_id);
}


/*
 * Get the hw dequeue pointer xHC stopped on, either directly from the
 * endpoint context, or if streams are in use from the stream context.
 * The returned hw_dequeue contains the lowest four bits with cycle state
 * and possbile stream context type.
 */
static u64 xhci_get_hw_deq(struct xhci_hcd *xhci, struct xhci_virt_device *vdev,
			   unsigned int ep_index, unsigned int stream_id)
{
	struct xhci_ep_ctx *ep_ctx;
	struct xhci_stream_ctx *st_ctx;
	struct xhci_virt_ep *ep;

	ep = &vdev->eps[ep_index];

	if (ep->ep_state & EP_HAS_STREAMS) {
		st_ctx = &ep->stream_info->stream_ctx_array[stream_id];
		return le64_to_cpu(st_ctx->stream_ring);
	}
	ep_ctx = xhci_get_ep_ctx(xhci, vdev->out_ctx, ep_index);
	return le64_to_cpu(ep_ctx->deq);
}

static int xhci_move_dequeue_past_td(struct xhci_hcd *xhci,
				unsigned int slot_id, unsigned int ep_index,
				unsigned int stream_id, struct xhci_td *td)
{
	struct xhci_virt_device *dev = xhci->devs[slot_id];
	struct xhci_virt_ep *ep = &dev->eps[ep_index];
	struct xhci_ring *ep_ring;
	struct xhci_command *cmd;
	struct xhci_segment *new_seg;
	struct xhci_segment *halted_seg = NULL;
	union xhci_trb *new_deq;
	int new_cycle;
	union xhci_trb *halted_trb;
	int index = 0;
	dma_addr_t addr;
	u64 hw_dequeue;
	bool cycle_found = false;
	bool td_last_trb_found = false;
	u32 trb_sct = 0;
	int ret;

	ep_ring = xhci_triad_to_transfer_ring(xhci, slot_id,
			ep_index, stream_id);
	if (!ep_ring) {
		xhci_warn(xhci, "WARN can't find new dequeue, invalid stream ID %u\n",
			  stream_id);
		return -ENODEV;
	}
	/*
	 * A cancelled TD can complete with a stall if HW cached the trb.
	 * In this case driver can't find td, but if the ring is empty we
	 * can move the dequeue pointer to the current enqueue position.
	 * We shouldn't hit this anymore as cached cancelled TRBs are given back
	 * after clearing the cache, but be on the safe side and keep it anyway
	 */
	if (!td) {
		if (list_empty(&ep_ring->td_list)) {
			new_seg = ep_ring->enq_seg;
			new_deq = ep_ring->enqueue;
			new_cycle = ep_ring->cycle_state;
			xhci_dbg(xhci, "ep ring empty, Set new dequeue = enqueue");
			goto deq_found;
		} else {
			xhci_warn(xhci, "Can't find new dequeue state, missing td\n");
			return -EINVAL;
		}
	}

	hw_dequeue = xhci_get_hw_deq(xhci, dev, ep_index, stream_id);
	new_seg = ep_ring->deq_seg;
	new_deq = ep_ring->dequeue;

	/*
	 * Quirk: xHC write-back of the DCS field in the hardware dequeue
	 * pointer is wrong - use the cycle state of the TRB pointed to by
	 * the dequeue pointer.
	 */
	if (xhci->quirks & XHCI_EP_CTX_BROKEN_DCS &&
	    !(ep->ep_state & EP_HAS_STREAMS))
		halted_seg = trb_in_td(xhci, td->start_seg,
				       td->first_trb, td->last_trb,
				       hw_dequeue & ~0xf, false);
	if (halted_seg) {
		index = ((dma_addr_t)(hw_dequeue & ~0xf) - halted_seg->dma) /
			 sizeof(*halted_trb);
		halted_trb = &halted_seg->trbs[index];
		new_cycle = halted_trb->generic.field[3] & 0x1;
		xhci_dbg(xhci, "Endpoint DCS = %d TRB index = %d cycle = %d\n",
			 (u8)(hw_dequeue & 0x1), index, new_cycle);
	} else {
		new_cycle = hw_dequeue & 0x1;
	}

	/*
	 * We want to find the pointer, segment and cycle state of the new trb
	 * (the one after current TD's last_trb). We know the cycle state at
	 * hw_dequeue, so walk the ring until both hw_dequeue and last_trb are
	 * found.
	 */
	do {
		if (!cycle_found && xhci_trb_virt_to_dma(new_seg, new_deq)
		    == (dma_addr_t)(hw_dequeue & ~0xf)) {
			cycle_found = true;
			if (td_last_trb_found)
				break;
		}
		if (new_deq == td->last_trb)
			td_last_trb_found = true;

		if (cycle_found && trb_is_link(new_deq) &&
		    link_trb_toggles_cycle(new_deq))
			new_cycle ^= 0x1;

		next_trb(xhci, ep_ring, &new_seg, &new_deq);

		/* Search wrapped around, bail out */
		if (new_deq == ep->ring->dequeue) {
			xhci_err(xhci, "Error: Failed finding new dequeue state\n");
			return -EINVAL;
		}

	} while (!cycle_found || !td_last_trb_found);

deq_found:

	/* Don't update the ring cycle state for the producer (us). */
	addr = xhci_trb_virt_to_dma(new_seg, new_deq);
	if (addr == 0) {
		xhci_warn(xhci, "Can't find dma of new dequeue ptr\n");
		xhci_warn(xhci, "deq seg = %p, deq ptr = %p\n", new_seg, new_deq);
		return -EINVAL;
	}

	if ((ep->ep_state & SET_DEQ_PENDING)) {
		xhci_warn(xhci, "Set TR Deq already pending, don't submit for 0x%pad\n",
			  &addr);
		return -EBUSY;
	}

	/* This function gets called from contexts where it cannot sleep */
	cmd = xhci_alloc_command(xhci, false, GFP_ATOMIC);
	if (!cmd) {
		xhci_warn(xhci, "Can't alloc Set TR Deq cmd 0x%pad\n", &addr);
		return -ENOMEM;
	}

	if (stream_id)
		trb_sct = SCT_FOR_TRB(SCT_PRI_TR);
	ret = queue_command(xhci, cmd,
		lower_32_bits(addr) | trb_sct | new_cycle,
		upper_32_bits(addr),
		STREAM_ID_FOR_TRB(stream_id), SLOT_ID_FOR_TRB(slot_id) |
		EP_ID_FOR_TRB(ep_index) | TRB_TYPE(TRB_SET_DEQ), false);
	if (ret < 0) {
		xhci_free_command(xhci, cmd);
		return ret;
	}
	ep->queued_deq_seg = new_seg;
	ep->queued_deq_ptr = new_deq;

	xhci_dbg_trace(xhci, trace_xhci_dbg_cancel_urb,
		       "Set TR Deq ptr 0x%llx, cycle %u\n", addr, new_cycle);

	/* Stop the TD queueing code from ringing the doorbell until
	 * this command completes.  The HC won't set the dequeue pointer
	 * if the ring is running, and ringing the doorbell starts the
	 * ring running.
	 */
	ep->ep_state |= SET_DEQ_PENDING;
	xhci_ring_cmd_db(xhci);
	return 0;
}

/* flip_cycle means flip the cycle bit of all but the first and last TRB.
 * (The last TRB actually points to the ring enqueue pointer, which is not part
 * of this TD.)  This is used to remove partially enqueued isoc TDs from a ring.
 */
static void td_to_noop(struct xhci_hcd *xhci, struct xhci_ring *ep_ring,
		       struct xhci_td *td, bool flip_cycle)
{
	struct xhci_segment *seg	= td->start_seg;
	union xhci_trb *trb		= td->first_trb;

	while (1) {
		trb_to_noop(trb, TRB_TR_NOOP);

		/* flip cycle if asked to */
		if (flip_cycle && trb != td->first_trb && trb != td->last_trb)
			trb->generic.field[3] ^= cpu_to_le32(TRB_CYCLE);

		if (trb == td->last_trb)
			break;

		next_trb(xhci, ep_ring, &seg, &trb);
	}
}

static void xhci_stop_watchdog_timer_in_irq(struct xhci_hcd *xhci,
		struct xhci_virt_ep *ep)
{
	ep->ep_state &= ~EP_STOP_CMD_PENDING;
	/* Can't del_timer_sync in interrupt */
	del_timer(&ep->stop_cmd_timer);
}

/*
 * Must be called with xhci->lock held in interrupt context,
 * releases and re-acquires xhci->lock
 */
static void xhci_giveback_urb_in_irq(struct xhci_hcd *xhci,
				     struct xhci_td *cur_td, int status)
{
	struct urb	*urb		= cur_td->urb;
	struct urb_priv	*urb_priv	= urb->hcpriv;
	struct usb_hcd	*hcd		= bus_to_hcd(urb->dev->bus);

	if (usb_pipetype(urb->pipe) == PIPE_ISOCHRONOUS) {
		xhci_to_hcd(xhci)->self.bandwidth_isoc_reqs--;
		if (xhci_to_hcd(xhci)->self.bandwidth_isoc_reqs	== 0) {
			if (xhci->quirks & XHCI_AMD_PLL_FIX)
				usb_amd_quirk_pll_enable();
		}
	}
	xhci_urb_free_priv(urb_priv);
	usb_hcd_unlink_urb_from_ep(hcd, urb);
	trace_xhci_urb_giveback(urb);
	usb_hcd_giveback_urb(hcd, urb, status);
}

static void xhci_unmap_td_bounce_buffer(struct xhci_hcd *xhci,
		struct xhci_ring *ring, struct xhci_td *td)
{
	struct device *dev = xhci_to_hcd(xhci)->self.controller;
	struct xhci_segment *seg = td->bounce_seg;
	struct urb *urb = td->urb;
	size_t len;

	if (!ring || !seg || !urb)
		return;

	if (usb_urb_dir_out(urb)) {
		dma_unmap_single(dev, seg->bounce_dma, ring->bounce_buf_len,
				 DMA_TO_DEVICE);
		return;
	}

	dma_unmap_single(dev, seg->bounce_dma, ring->bounce_buf_len,
			 DMA_FROM_DEVICE);
	/* for in tranfers we need to copy the data from bounce to sg */
	if (urb->num_sgs) {
		len = sg_pcopy_from_buffer(urb->sg, urb->num_sgs, seg->bounce_buf,
					   seg->bounce_len, seg->bounce_offs);
		if (len != seg->bounce_len)
			xhci_warn(xhci, "WARN Wrong bounce buffer read length: %zu != %d\n",
				  len, seg->bounce_len);
	} else {
		memcpy(urb->transfer_buffer + seg->bounce_offs, seg->bounce_buf,
		       seg->bounce_len);
	}
	seg->bounce_len = 0;
	seg->bounce_offs = 0;
}

static int xhci_td_cleanup(struct xhci_hcd *xhci, struct xhci_td *td,
			   struct xhci_ring *ep_ring, int status)
{
	struct urb *urb = NULL;

	/* Clean up the endpoint's TD list */
	urb = td->urb;

	/* if a bounce buffer was used to align this td then unmap it */
	xhci_unmap_td_bounce_buffer(xhci, ep_ring, td);

	/* Do one last check of the actual transfer length.
	 * If the host controller said we transferred more data than the buffer
	 * length, urb->actual_length will be a very big number (since it's
	 * unsigned).  Play it safe and say we didn't transfer anything.
	 */
	if (urb->actual_length > urb->transfer_buffer_length) {
		xhci_warn(xhci, "URB req %u and actual %u transfer length mismatch\n",
			  urb->transfer_buffer_length, urb->actual_length);
		urb->actual_length = 0;
		status = 0;
	}
<<<<<<< HEAD
	/* TD might be removed from td_list if we are giving back a cancelled URB */
	if (!list_empty(&td->td_list))
		list_del_init(&td->td_list);
	/* Giving back a cancelled URB, or if a slated TD completed anyway */
=======
	list_del_init(&td->td_list);
	/* Was this TD slated to be cancelled but completed anyway? */
>>>>>>> 3a9f1b90
	if (!list_empty(&td->cancelled_td_list))
		list_del_init(&td->cancelled_td_list);

	inc_td_cnt(urb);
	/* Giveback the urb when all the tds are completed */
	if (last_td_in_urb(td)) {
		if ((urb->actual_length != urb->transfer_buffer_length &&
		     (urb->transfer_flags & URB_SHORT_NOT_OK)) ||
		    (status != 0 && !usb_endpoint_xfer_isoc(&urb->ep->desc)))
			xhci_dbg(xhci, "Giveback URB %p, len = %d, expected = %d, status = %d\n",
				 urb, urb->actual_length,
				 urb->transfer_buffer_length, status);

		/* set isoc urb status to 0 just as EHCI, UHCI, and OHCI */
		if (usb_pipetype(urb->pipe) == PIPE_ISOCHRONOUS)
			status = 0;
		xhci_giveback_urb_in_irq(xhci, td, status);
	}

	return 0;
}

<<<<<<< HEAD

/* Complete the cancelled URBs we unlinked from td_list. */
static void xhci_giveback_invalidated_tds(struct xhci_virt_ep *ep)
{
	struct xhci_ring *ring;
	struct xhci_td *td, *tmp_td;

	list_for_each_entry_safe(td, tmp_td, &ep->cancelled_td_list,
				 cancelled_td_list) {

		ring = xhci_urb_to_transfer_ring(ep->xhci, td->urb);

		if (td->cancel_status == TD_CLEARED) {
			xhci_dbg(ep->xhci, "%s: Giveback cancelled URB %p TD\n",
				 __func__, td->urb);
			xhci_td_cleanup(ep->xhci, td, ring, td->status);
		} else {
			xhci_dbg(ep->xhci, "%s: Keep cancelled URB %p TD as cancel_status is %d\n",
				 __func__, td->urb, td->cancel_status);
		}
		if (ep->xhci->xhc_state & XHCI_STATE_DYING)
			return;
	}
}

=======
>>>>>>> 3a9f1b90
static int xhci_reset_halted_ep(struct xhci_hcd *xhci, unsigned int slot_id,
				unsigned int ep_index, enum xhci_ep_reset_type reset_type)
{
	struct xhci_command *command;
	int ret = 0;

	command = xhci_alloc_command(xhci, false, GFP_ATOMIC);
	if (!command) {
		ret = -ENOMEM;
		goto done;
	}

<<<<<<< HEAD
	xhci_dbg(xhci, "%s-reset ep %u, slot %u\n",
		 (reset_type == EP_HARD_RESET) ? "Hard" : "Soft",
		 ep_index, slot_id);

=======
>>>>>>> 3a9f1b90
	ret = xhci_queue_reset_ep(xhci, command, slot_id, ep_index, reset_type);
done:
	if (ret)
		xhci_err(xhci, "ERROR queuing reset endpoint for slot %d ep_index %d, %d\n",
			 slot_id, ep_index, ret);
	return ret;
}

<<<<<<< HEAD
static int xhci_handle_halted_endpoint(struct xhci_hcd *xhci,
=======
static void xhci_handle_halted_endpoint(struct xhci_hcd *xhci,
>>>>>>> 3a9f1b90
				struct xhci_virt_ep *ep, unsigned int stream_id,
				struct xhci_td *td,
				enum xhci_ep_reset_type reset_type)
{
	unsigned int slot_id = ep->vdev->slot_id;
	int err;

	/*
	 * Avoid resetting endpoint if link is inactive. Can cause host hang.
	 * Device will be reset soon to recover the link so don't do anything
	 */
	if (ep->vdev->flags & VDEV_PORT_ERROR)
<<<<<<< HEAD
		return -ENODEV;

	/* add td to cancelled list and let reset ep handler take care of it */
	if (reset_type == EP_HARD_RESET) {
		ep->ep_state |= EP_HARD_CLEAR_TOGGLE;
		if (td && list_empty(&td->cancelled_td_list)) {
			list_add_tail(&td->cancelled_td_list, &ep->cancelled_td_list);
			td->cancel_status = TD_HALTED;
		}
	}

	if (ep->ep_state & EP_HALTED) {
		xhci_dbg(xhci, "Reset ep command for ep_index %d already pending\n",
			 ep->ep_index);
		return 0;
	}

	err = xhci_reset_halted_ep(xhci, slot_id, ep->ep_index, reset_type);
	if (err)
		return err;

	ep->ep_state |= EP_HALTED;

	xhci_ring_cmd_db(xhci);

	return 0;
}

/*
 * Fix up the ep ring first, so HW stops executing cancelled TDs.
 * We have the xHCI lock, so nothing can modify this list until we drop it.
 * We're also in the event handler, so we can't get re-interrupted if another
 * Stop Endpoint command completes.
 *
 * only call this when ring is not in a running state
 */

static int xhci_invalidate_cancelled_tds(struct xhci_virt_ep *ep)
{
	struct xhci_hcd		*xhci;
	struct xhci_td		*td = NULL;
	struct xhci_td		*tmp_td = NULL;
	struct xhci_td		*cached_td = NULL;
	struct xhci_ring	*ring;
	u64			hw_deq;
	unsigned int		slot_id = ep->vdev->slot_id;
	int			err;

	xhci = ep->xhci;

	list_for_each_entry_safe(td, tmp_td, &ep->cancelled_td_list, cancelled_td_list) {
		xhci_dbg_trace(xhci, trace_xhci_dbg_cancel_urb,
			       "Removing canceled TD starting at 0x%llx (dma) in stream %u URB %p",
			       (unsigned long long)xhci_trb_virt_to_dma(
				       td->start_seg, td->first_trb),
			       td->urb->stream_id, td->urb);
		list_del_init(&td->td_list);
		ring = xhci_urb_to_transfer_ring(xhci, td->urb);
		if (!ring) {
			xhci_warn(xhci, "WARN Cancelled URB %p has invalid stream ID %u.\n",
				  td->urb, td->urb->stream_id);
			continue;
		}
		/*
		 * If a ring stopped on the TD we need to cancel then we have to
		 * move the xHC endpoint ring dequeue pointer past this TD.
		 * Rings halted due to STALL may show hw_deq is past the stalled
		 * TD, but still require a set TR Deq command to flush xHC cache.
		 */
		hw_deq = xhci_get_hw_deq(xhci, ep->vdev, ep->ep_index,
					 td->urb->stream_id);
		hw_deq &= ~0xf;

		if (td->cancel_status == TD_HALTED ||
		    trb_in_td(xhci, td->start_seg, td->first_trb, td->last_trb, hw_deq, false)) {
			switch (td->cancel_status) {
			case TD_CLEARED: /* TD is already no-op */
			case TD_CLEARING_CACHE: /* set TR deq command already queued */
				break;
			case TD_DIRTY: /* TD is cached, clear it */
			case TD_HALTED:
				td->cancel_status = TD_CLEARING_CACHE;
				if (cached_td)
					/* FIXME  stream case, several stopped rings */
					xhci_dbg(xhci,
						 "Move dq past stream %u URB %p instead of stream %u URB %p\n",
						 td->urb->stream_id, td->urb,
						 cached_td->urb->stream_id, cached_td->urb);
				cached_td = td;
				break;
			}
		} else {
			td_to_noop(xhci, ring, td, false);
			td->cancel_status = TD_CLEARED;
		}
	}

	/* If there's no need to move the dequeue pointer then we're done */
	if (!cached_td)
		return 0;

	err = xhci_move_dequeue_past_td(xhci, slot_id, ep->ep_index,
					cached_td->urb->stream_id,
					cached_td);
	if (err) {
		/* Failed to move past cached td, just set cached TDs to no-op */
		list_for_each_entry_safe(td, tmp_td, &ep->cancelled_td_list, cancelled_td_list) {
			if (td->cancel_status != TD_CLEARING_CACHE)
				continue;
			xhci_dbg(xhci, "Failed to clear cancelled cached URB %p, mark clear anyway\n",
				 td->urb);
			td_to_noop(xhci, ring, td, false);
			td->cancel_status = TD_CLEARED;
		}
	}
	return 0;
}

/*
 * Returns the TD the endpoint ring halted on.
 * Only call for non-running rings without streams.
 */
static struct xhci_td *find_halted_td(struct xhci_virt_ep *ep)
{
	struct xhci_td	*td;
	u64		hw_deq;

	if (!list_empty(&ep->ring->td_list)) { /* Not streams compatible */
		hw_deq = xhci_get_hw_deq(ep->xhci, ep->vdev, ep->ep_index, 0);
		hw_deq &= ~0xf;
		td = list_first_entry(&ep->ring->td_list, struct xhci_td, td_list);
		if (trb_in_td(ep->xhci, td->start_seg, td->first_trb,
				td->last_trb, hw_deq, false))
			return td;
	}
	return NULL;
=======
		return;

	ep->ep_state |= EP_HALTED;

	err = xhci_reset_halted_ep(xhci, slot_id, ep->ep_index, reset_type);
	if (err)
		return;

	if (reset_type == EP_HARD_RESET) {
		ep->ep_state |= EP_HARD_CLEAR_TOGGLE;
		xhci_cleanup_stalled_ring(xhci, slot_id, ep->ep_index, stream_id,
					  td);
	}
	xhci_ring_cmd_db(xhci);
>>>>>>> 3a9f1b90
}

/*
 * When we get a command completion for a Stop Endpoint Command, we need to
 * unlink any cancelled TDs from the ring.  There are two ways to do that:
 *
 *  1. If the HW was in the middle of processing the TD that needs to be
 *     cancelled, then we must move the ring's dequeue pointer past the last TRB
 *     in the TD with a Set Dequeue Pointer Command.
 *  2. Otherwise, we turn all the TRBs in the TD into No-op TRBs (with the chain
 *     bit cleared) so that the HW will skip over them.
 */
static void xhci_handle_cmd_stop_ep(struct xhci_hcd *xhci, int slot_id,
				    union xhci_trb *trb, u32 comp_code)
{
	unsigned int ep_index;
	struct xhci_virt_ep *ep;
	struct xhci_ep_ctx *ep_ctx;
	struct xhci_td *td = NULL;
	enum xhci_ep_reset_type reset_type;
	struct xhci_command *command;
	int err;

	if (unlikely(TRB_TO_SUSPEND_PORT(le32_to_cpu(trb->generic.field[3])))) {
		if (!xhci->devs[slot_id])
			xhci_warn(xhci, "Stop endpoint command completion for disabled slot %u\n",
				  slot_id);
		return;
	}

	ep_index = TRB_TO_EP_INDEX(le32_to_cpu(trb->generic.field[3]));
	ep = xhci_get_virt_ep(xhci, slot_id, ep_index);
	if (!ep)
		return;

	ep_ctx = xhci_get_ep_ctx(xhci, ep->vdev->out_ctx, ep_index);

	trace_xhci_handle_cmd_stop_ep(ep_ctx);

	if (comp_code == COMP_CONTEXT_STATE_ERROR) {
	/*
	 * If stop endpoint command raced with a halting endpoint we need to
	 * reset the host side endpoint first.
	 * If the TD we halted on isn't cancelled the TD should be given back
	 * with a proper error code, and the ring dequeue moved past the TD.
	 * If streams case we can't find hw_deq, or the TD we halted on so do a
	 * soft reset.
	 *
	 * Proper error code is unknown here, it would be -EPIPE if device side
	 * of enadpoit halted (aka STALL), and -EPROTO if not (transaction error)
	 * We use -EPROTO, if device is stalled it should return a stall error on
	 * next transfer, which then will return -EPIPE, and device side stall is
	 * noted and cleared by class driver.
	 */
		switch (GET_EP_CTX_STATE(ep_ctx)) {
		case EP_STATE_HALTED:
			xhci_dbg(xhci, "Stop ep completion raced with stall, reset ep\n");
			if (ep->ep_state & EP_HAS_STREAMS) {
				reset_type = EP_SOFT_RESET;
			} else {
				reset_type = EP_HARD_RESET;
				td = find_halted_td(ep);
				if (td)
					td->status = -EPROTO;
			}
			/* reset ep, reset handler cleans up cancelled tds */
			err = xhci_handle_halted_endpoint(xhci, ep, 0, td,
							  reset_type);
			if (err)
				break;
			xhci_stop_watchdog_timer_in_irq(xhci, ep);
			return;
		case EP_STATE_RUNNING:
			/* Race, HW handled stop ep cmd before ep was running */
			xhci_dbg(xhci, "Stop ep completion ctx error, ep is running\n");

			command = xhci_alloc_command(xhci, false, GFP_ATOMIC);
			if (!command)
				xhci_stop_watchdog_timer_in_irq(xhci, ep);

			mod_timer(&ep->stop_cmd_timer,
				  jiffies + XHCI_STOP_EP_CMD_TIMEOUT * HZ);
			xhci_queue_stop_endpoint(xhci, command, slot_id, ep_index, 0);
			xhci_ring_cmd_db(xhci);

			return;
		default:
			break;
		}
	}
	/* will queue a set TR deq if stopped on a cancelled, uncleared TD */
	xhci_invalidate_cancelled_tds(ep);
	xhci_stop_watchdog_timer_in_irq(xhci, ep);

	/* Otherwise ring the doorbell(s) to restart queued transfers */
	xhci_giveback_invalidated_tds(ep);
	ring_doorbell_for_active_rings(xhci, slot_id, ep_index);
}

static void xhci_kill_ring_urbs(struct xhci_hcd *xhci, struct xhci_ring *ring)
{
	struct xhci_td *cur_td;
	struct xhci_td *tmp;

	list_for_each_entry_safe(cur_td, tmp, &ring->td_list, td_list) {
		list_del_init(&cur_td->td_list);

		if (!list_empty(&cur_td->cancelled_td_list))
			list_del_init(&cur_td->cancelled_td_list);

		xhci_unmap_td_bounce_buffer(xhci, ring, cur_td);

		inc_td_cnt(cur_td->urb);
		if (last_td_in_urb(cur_td))
			xhci_giveback_urb_in_irq(xhci, cur_td, -ESHUTDOWN);
	}
}

static void xhci_kill_endpoint_urbs(struct xhci_hcd *xhci,
		int slot_id, int ep_index)
{
	struct xhci_td *cur_td;
	struct xhci_td *tmp;
	struct xhci_virt_ep *ep;
	struct xhci_ring *ring;

	ep = &xhci->devs[slot_id]->eps[ep_index];
	if ((ep->ep_state & EP_HAS_STREAMS) ||
			(ep->ep_state & EP_GETTING_NO_STREAMS)) {
		int stream_id;

		for (stream_id = 1; stream_id < ep->stream_info->num_streams;
				stream_id++) {
			ring = ep->stream_info->stream_rings[stream_id];
			if (!ring)
				continue;

			xhci_dbg_trace(xhci, trace_xhci_dbg_cancel_urb,
					"Killing URBs for slot ID %u, ep index %u, stream %u",
					slot_id, ep_index, stream_id);
			xhci_kill_ring_urbs(xhci, ring);
		}
	} else {
		ring = ep->ring;
		if (!ring)
			return;
		xhci_dbg_trace(xhci, trace_xhci_dbg_cancel_urb,
				"Killing URBs for slot ID %u, ep index %u",
				slot_id, ep_index);
		xhci_kill_ring_urbs(xhci, ring);
	}

	list_for_each_entry_safe(cur_td, tmp, &ep->cancelled_td_list,
			cancelled_td_list) {
		list_del_init(&cur_td->cancelled_td_list);
		inc_td_cnt(cur_td->urb);

		if (last_td_in_urb(cur_td))
			xhci_giveback_urb_in_irq(xhci, cur_td, -ESHUTDOWN);
	}
}

/*
 * host controller died, register read returns 0xffffffff
 * Complete pending commands, mark them ABORTED.
 * URBs need to be given back as usb core might be waiting with device locks
 * held for the URBs to finish during device disconnect, blocking host remove.
 *
 * Call with xhci->lock held.
 * lock is relased and re-acquired while giving back urb.
 */
void xhci_hc_died(struct xhci_hcd *xhci)
{
	int i, j;

	if (xhci->xhc_state & XHCI_STATE_DYING)
		return;

	xhci_err(xhci, "xHCI host controller not responding, assume dead\n");
	xhci->xhc_state |= XHCI_STATE_DYING;

	xhci_cleanup_command_queue(xhci);

	/* return any pending urbs, remove may be waiting for them */
	for (i = 0; i <= HCS_MAX_SLOTS(xhci->hcs_params1); i++) {
		if (!xhci->devs[i])
			continue;
		for (j = 0; j < 31; j++)
			xhci_kill_endpoint_urbs(xhci, i, j);
	}

	/* inform usb core hc died if PCI remove isn't already handling it */
	if (!(xhci->xhc_state & XHCI_STATE_REMOVING))
		usb_hc_died(xhci_to_hcd(xhci));
}

/* Watchdog timer function for when a stop endpoint command fails to complete.
 * In this case, we assume the host controller is broken or dying or dead.  The
 * host may still be completing some other events, so we have to be careful to
 * let the event ring handler and the URB dequeueing/enqueueing functions know
 * through xhci->state.
 *
 * The timer may also fire if the host takes a very long time to respond to the
 * command, and the stop endpoint command completion handler cannot delete the
 * timer before the timer function is called.  Another endpoint cancellation may
 * sneak in before the timer function can grab the lock, and that may queue
 * another stop endpoint command and add the timer back.  So we cannot use a
 * simple flag to say whether there is a pending stop endpoint command for a
 * particular endpoint.
 *
 * Instead we use a combination of that flag and checking if a new timer is
 * pending.
 */
void xhci_stop_endpoint_command_watchdog(struct timer_list *t)
{
	struct xhci_virt_ep *ep = from_timer(ep, t, stop_cmd_timer);
	struct xhci_hcd *xhci = ep->xhci;
	unsigned long flags;
	u32 usbsts;
	char str[XHCI_MSG_MAX];

	spin_lock_irqsave(&xhci->lock, flags);

	/* bail out if cmd completed but raced with stop ep watchdog timer.*/
	if (!(ep->ep_state & EP_STOP_CMD_PENDING) ||
	    timer_pending(&ep->stop_cmd_timer)) {
		spin_unlock_irqrestore(&xhci->lock, flags);
		xhci_dbg(xhci, "Stop EP timer raced with cmd completion, exit");
		return;
	}
	usbsts = readl(&xhci->op_regs->status);

	xhci_warn(xhci, "xHCI host not responding to stop endpoint command.\n");
	xhci_warn(xhci, "USBSTS:%s\n", xhci_decode_usbsts(str, usbsts));

	ep->ep_state &= ~EP_STOP_CMD_PENDING;

	xhci_halt(xhci);

	/*
	 * handle a stop endpoint cmd timeout as if host died (-ENODEV).
	 * In the future we could distinguish between -ENODEV and -ETIMEDOUT
	 * and try to recover a -ETIMEDOUT with a host controller reset
	 */
	xhci_hc_died(xhci);

	spin_unlock_irqrestore(&xhci->lock, flags);
	xhci_dbg_trace(xhci, trace_xhci_dbg_cancel_urb,
			"xHCI host controller is dead.");
}

static void update_ring_for_set_deq_completion(struct xhci_hcd *xhci,
		struct xhci_virt_device *dev,
		struct xhci_ring *ep_ring,
		unsigned int ep_index)
{
	union xhci_trb *dequeue_temp;
	int num_trbs_free_temp;
	bool revert = false;

	num_trbs_free_temp = ep_ring->num_trbs_free;
	dequeue_temp = ep_ring->dequeue;

	/* If we get two back-to-back stalls, and the first stalled transfer
	 * ends just before a link TRB, the dequeue pointer will be left on
	 * the link TRB by the code in the while loop.  So we have to update
	 * the dequeue pointer one segment further, or we'll jump off
	 * the segment into la-la-land.
	 */
	if (trb_is_link(ep_ring->dequeue)) {
		ep_ring->deq_seg = ep_ring->deq_seg->next;
		ep_ring->dequeue = ep_ring->deq_seg->trbs;
	}

	while (ep_ring->dequeue != dev->eps[ep_index].queued_deq_ptr) {
		/* We have more usable TRBs */
		ep_ring->num_trbs_free++;
		ep_ring->dequeue++;
		if (trb_is_link(ep_ring->dequeue)) {
			if (ep_ring->dequeue ==
					dev->eps[ep_index].queued_deq_ptr)
				break;
			ep_ring->deq_seg = ep_ring->deq_seg->next;
			ep_ring->dequeue = ep_ring->deq_seg->trbs;
		}
		if (ep_ring->dequeue == dequeue_temp) {
			revert = true;
			break;
		}
	}

	if (revert) {
		xhci_dbg(xhci, "Unable to find new dequeue pointer\n");
		ep_ring->num_trbs_free = num_trbs_free_temp;
	}
}

/*
 * When we get a completion for a Set Transfer Ring Dequeue Pointer command,
 * we need to clear the set deq pending flag in the endpoint ring state, so that
 * the TD queueing code can ring the doorbell again.  We also need to ring the
 * endpoint doorbell to restart the ring, but only if there aren't more
 * cancellations pending.
 */
static void xhci_handle_cmd_set_deq(struct xhci_hcd *xhci, int slot_id,
		union xhci_trb *trb, u32 cmd_comp_code)
{
	unsigned int ep_index;
	unsigned int stream_id;
	struct xhci_ring *ep_ring;
	struct xhci_virt_ep *ep;
	struct xhci_ep_ctx *ep_ctx;
	struct xhci_slot_ctx *slot_ctx;
	struct xhci_td *td, *tmp_td;

	ep_index = TRB_TO_EP_INDEX(le32_to_cpu(trb->generic.field[3]));
	stream_id = TRB_TO_STREAM_ID(le32_to_cpu(trb->generic.field[2]));
	ep = xhci_get_virt_ep(xhci, slot_id, ep_index);
	if (!ep)
		return;

	ep_ring = xhci_virt_ep_to_ring(xhci, ep, stream_id);
	if (!ep_ring) {
		xhci_warn(xhci, "WARN Set TR deq ptr command for freed stream ID %u\n",
				stream_id);
		/* XXX: Harmless??? */
		goto cleanup;
	}

	ep_ctx = xhci_get_ep_ctx(xhci, ep->vdev->out_ctx, ep_index);
	slot_ctx = xhci_get_slot_ctx(xhci, ep->vdev->out_ctx);
	trace_xhci_handle_cmd_set_deq(slot_ctx);
	trace_xhci_handle_cmd_set_deq_ep(ep_ctx);

	if (cmd_comp_code != COMP_SUCCESS) {
		unsigned int ep_state;
		unsigned int slot_state;

		switch (cmd_comp_code) {
		case COMP_TRB_ERROR:
			xhci_warn(xhci, "WARN Set TR Deq Ptr cmd invalid because of stream ID configuration\n");
			break;
		case COMP_CONTEXT_STATE_ERROR:
			xhci_warn(xhci, "WARN Set TR Deq Ptr cmd failed due to incorrect slot or ep state.\n");
			ep_state = GET_EP_CTX_STATE(ep_ctx);
			slot_state = le32_to_cpu(slot_ctx->dev_state);
			slot_state = GET_SLOT_STATE(slot_state);
			xhci_dbg_trace(xhci, trace_xhci_dbg_cancel_urb,
					"Slot state = %u, EP state = %u",
					slot_state, ep_state);
			break;
		case COMP_SLOT_NOT_ENABLED_ERROR:
			xhci_warn(xhci, "WARN Set TR Deq Ptr cmd failed because slot %u was not enabled.\n",
					slot_id);
			break;
		default:
			xhci_warn(xhci, "WARN Set TR Deq Ptr cmd with unknown completion code of %u.\n",
					cmd_comp_code);
			break;
		}
		/* OK what do we do now?  The endpoint state is hosed, and we
		 * should never get to this point if the synchronization between
		 * queueing, and endpoint state are correct.  This might happen
		 * if the device gets disconnected after we've finished
		 * cancelling URBs, which might not be an error...
		 */
	} else {
		u64 deq;
		/* 4.6.10 deq ptr is written to the stream ctx for streams */
		if (ep->ep_state & EP_HAS_STREAMS) {
			struct xhci_stream_ctx *ctx =
				&ep->stream_info->stream_ctx_array[stream_id];
			deq = le64_to_cpu(ctx->stream_ring) & SCTX_DEQ_MASK;
		} else {
			deq = le64_to_cpu(ep_ctx->deq) & ~EP_CTX_CYCLE_MASK;
		}
		xhci_dbg_trace(xhci, trace_xhci_dbg_cancel_urb,
			"Successful Set TR Deq Ptr cmd, deq = @%08llx", deq);
		if (xhci_trb_virt_to_dma(ep->queued_deq_seg,
					 ep->queued_deq_ptr) == deq) {
			/* Update the ring's dequeue segment and dequeue pointer
			 * to reflect the new position.
			 */
			update_ring_for_set_deq_completion(xhci, ep->vdev,
				ep_ring, ep_index);
		} else {
			xhci_warn(xhci, "Mismatch between completed Set TR Deq Ptr command & xHCI internal state.\n");
			xhci_warn(xhci, "ep deq seg = %p, deq ptr = %p\n",
				  ep->queued_deq_seg, ep->queued_deq_ptr);
		}
	}
	/* HW cached TDs cleared from cache, give them back */
	list_for_each_entry_safe(td, tmp_td, &ep->cancelled_td_list,
				 cancelled_td_list) {
		ep_ring = xhci_urb_to_transfer_ring(ep->xhci, td->urb);
		if (td->cancel_status == TD_CLEARING_CACHE) {
			td->cancel_status = TD_CLEARED;
			xhci_dbg(ep->xhci, "%s: Giveback cancelled URB %p TD\n",
				 __func__, td->urb);
			xhci_td_cleanup(ep->xhci, td, ep_ring, td->status);
		} else {
			xhci_dbg(ep->xhci, "%s: Keep cancelled URB %p TD as cancel_status is %d\n",
				 __func__, td->urb, td->cancel_status);
		}
	}
cleanup:
	ep->ep_state &= ~SET_DEQ_PENDING;
	ep->queued_deq_seg = NULL;
	ep->queued_deq_ptr = NULL;
	/* Restart any rings with pending URBs */
	ring_doorbell_for_active_rings(xhci, slot_id, ep_index);
}

static void xhci_handle_cmd_reset_ep(struct xhci_hcd *xhci, int slot_id,
		union xhci_trb *trb, u32 cmd_comp_code)
{
	struct xhci_virt_ep *ep;
	struct xhci_ep_ctx *ep_ctx;
	unsigned int ep_index;

	ep_index = TRB_TO_EP_INDEX(le32_to_cpu(trb->generic.field[3]));
	ep = xhci_get_virt_ep(xhci, slot_id, ep_index);
	if (!ep)
		return;

	ep_ctx = xhci_get_ep_ctx(xhci, ep->vdev->out_ctx, ep_index);
	trace_xhci_handle_cmd_reset_ep(ep_ctx);

	/* This command will only fail if the endpoint wasn't halted,
	 * but we don't care.
	 */
	xhci_dbg_trace(xhci, trace_xhci_dbg_reset_ep,
		"Ignoring reset ep completion code of %u", cmd_comp_code);

	/* Cleanup cancelled TDs as ep is stopped. May queue a Set TR Deq cmd */
	xhci_invalidate_cancelled_tds(ep);

	if (xhci->quirks & XHCI_RESET_EP_QUIRK)
		xhci_dbg(xhci, "Note: Removed workaround to queue config ep for this hw");
	/* Clear our internal halted state */
	ep->ep_state &= ~EP_HALTED;

	xhci_giveback_invalidated_tds(ep);

	/* if this was a soft reset, then restart */
	if ((le32_to_cpu(trb->generic.field[3])) & TRB_TSP)
		ring_doorbell_for_active_rings(xhci, slot_id, ep_index);
}

static void xhci_handle_cmd_enable_slot(struct xhci_hcd *xhci, int slot_id,
		struct xhci_command *command, u32 cmd_comp_code)
{
	if (cmd_comp_code == COMP_SUCCESS)
		command->slot_id = slot_id;
	else
		command->slot_id = 0;
}

static void xhci_handle_cmd_disable_slot(struct xhci_hcd *xhci, int slot_id)
{
	struct xhci_virt_device *virt_dev;
	struct xhci_slot_ctx *slot_ctx;

	virt_dev = xhci->devs[slot_id];
	if (!virt_dev)
		return;

	slot_ctx = xhci_get_slot_ctx(xhci, virt_dev->out_ctx);
	trace_xhci_handle_cmd_disable_slot(slot_ctx);

	if (xhci->quirks & XHCI_EP_LIMIT_QUIRK)
		/* Delete default control endpoint resources */
		xhci_free_device_endpoint_resources(xhci, virt_dev, true);
}

static void xhci_handle_cmd_config_ep(struct xhci_hcd *xhci, int slot_id,
		u32 cmd_comp_code)
{
	struct xhci_virt_device *virt_dev;
	struct xhci_input_control_ctx *ctrl_ctx;
	struct xhci_ep_ctx *ep_ctx;
	unsigned int ep_index;
	unsigned int ep_state;
	u32 add_flags, drop_flags;

	/*
	 * Configure endpoint commands can come from the USB core
	 * configuration or alt setting changes, or because the HW
	 * needed an extra configure endpoint command after a reset
	 * endpoint command or streams were being configured.
	 * If the command was for a halted endpoint, the xHCI driver
	 * is not waiting on the configure endpoint command.
	 */
	virt_dev = xhci->devs[slot_id];
	if (!virt_dev)
		return;
	ctrl_ctx = xhci_get_input_control_ctx(virt_dev->in_ctx);
	if (!ctrl_ctx) {
		xhci_warn(xhci, "Could not get input context, bad type.\n");
		return;
	}

	add_flags = le32_to_cpu(ctrl_ctx->add_flags);
	drop_flags = le32_to_cpu(ctrl_ctx->drop_flags);
	/* Input ctx add_flags are the endpoint index plus one */
	ep_index = xhci_last_valid_endpoint(add_flags) - 1;

	ep_ctx = xhci_get_ep_ctx(xhci, virt_dev->out_ctx, ep_index);
	trace_xhci_handle_cmd_config_ep(ep_ctx);

	/* A usb_set_interface() call directly after clearing a halted
	 * condition may race on this quirky hardware.  Not worth
	 * worrying about, since this is prototype hardware.  Not sure
	 * if this will work for streams, but streams support was
	 * untested on this prototype.
	 */
	if (xhci->quirks & XHCI_RESET_EP_QUIRK &&
			ep_index != (unsigned int) -1 &&
			add_flags - SLOT_FLAG == drop_flags) {
		ep_state = virt_dev->eps[ep_index].ep_state;
		if (!(ep_state & EP_HALTED))
			return;
		xhci_dbg_trace(xhci, trace_xhci_dbg_quirks,
				"Completed config ep cmd - "
				"last ep index = %d, state = %d",
				ep_index, ep_state);
		/* Clear internal halted state and restart ring(s) */
		virt_dev->eps[ep_index].ep_state &= ~EP_HALTED;
		ring_doorbell_for_active_rings(xhci, slot_id, ep_index);
		return;
	}
	return;
}

static void xhci_handle_cmd_addr_dev(struct xhci_hcd *xhci, int slot_id)
{
	struct xhci_virt_device *vdev;
	struct xhci_slot_ctx *slot_ctx;

	vdev = xhci->devs[slot_id];
	if (!vdev)
		return;
	slot_ctx = xhci_get_slot_ctx(xhci, vdev->out_ctx);
	trace_xhci_handle_cmd_addr_dev(slot_ctx);
}

static void xhci_handle_cmd_reset_dev(struct xhci_hcd *xhci, int slot_id)
{
	struct xhci_virt_device *vdev;
	struct xhci_slot_ctx *slot_ctx;

	vdev = xhci->devs[slot_id];
	if (!vdev) {
		xhci_warn(xhci, "Reset device command completion for disabled slot %u\n",
			  slot_id);
		return;
	}
	slot_ctx = xhci_get_slot_ctx(xhci, vdev->out_ctx);
	trace_xhci_handle_cmd_reset_dev(slot_ctx);

	xhci_dbg(xhci, "Completed reset device command.\n");
}

static void xhci_handle_cmd_nec_get_fw(struct xhci_hcd *xhci,
		struct xhci_event_cmd *event)
{
	if (!(xhci->quirks & XHCI_NEC_HOST)) {
		xhci_warn(xhci, "WARN NEC_GET_FW command on non-NEC host\n");
		return;
	}
	xhci_dbg_trace(xhci, trace_xhci_dbg_quirks,
			"NEC firmware version %2x.%02x",
			NEC_FW_MAJOR(le32_to_cpu(event->status)),
			NEC_FW_MINOR(le32_to_cpu(event->status)));
}

static void xhci_complete_del_and_free_cmd(struct xhci_command *cmd, u32 status)
{
	list_del(&cmd->cmd_list);

	if (cmd->completion) {
		cmd->status = status;
		complete(cmd->completion);
	} else {
		kfree(cmd);
	}
}

void xhci_cleanup_command_queue(struct xhci_hcd *xhci)
{
	struct xhci_command *cur_cmd, *tmp_cmd;
	xhci->current_cmd = NULL;
	list_for_each_entry_safe(cur_cmd, tmp_cmd, &xhci->cmd_list, cmd_list)
		xhci_complete_del_and_free_cmd(cur_cmd, COMP_COMMAND_ABORTED);
}

void xhci_handle_command_timeout(struct work_struct *work)
{
	struct xhci_hcd *xhci;
	unsigned long flags;
	u64 hw_ring_state;

	xhci = container_of(to_delayed_work(work), struct xhci_hcd, cmd_timer);

	spin_lock_irqsave(&xhci->lock, flags);

	/*
	 * If timeout work is pending, or current_cmd is NULL, it means we
	 * raced with command completion. Command is handled so just return.
	 */
	if (!xhci->current_cmd || delayed_work_pending(&xhci->cmd_timer)) {
		spin_unlock_irqrestore(&xhci->lock, flags);
		return;
	}
	/* mark this command to be cancelled */
	xhci->current_cmd->status = COMP_COMMAND_ABORTED;

	/* Make sure command ring is running before aborting it */
	hw_ring_state = xhci_read_64(xhci, &xhci->op_regs->cmd_ring);
	if (hw_ring_state == ~(u64)0) {
		xhci_hc_died(xhci);
		goto time_out_completed;
	}

	if ((xhci->cmd_ring_state & CMD_RING_STATE_RUNNING) &&
	    (hw_ring_state & CMD_RING_RUNNING))  {
		/* Prevent new doorbell, and start command abort */
		xhci->cmd_ring_state = CMD_RING_STATE_ABORTED;
		xhci_dbg(xhci, "Command timeout\n");
		xhci_abort_cmd_ring(xhci, flags);
		goto time_out_completed;
	}

	/* host removed. Bail out */
	if (xhci->xhc_state & XHCI_STATE_REMOVING) {
		xhci_dbg(xhci, "host removed, ring start fail?\n");
		xhci_cleanup_command_queue(xhci);

		goto time_out_completed;
	}

	/* command timeout on stopped ring, ring can't be aborted */
	xhci_dbg(xhci, "Command timeout on stopped ring\n");
	xhci_handle_stopped_cmd_ring(xhci, xhci->current_cmd);

time_out_completed:
	spin_unlock_irqrestore(&xhci->lock, flags);
	return;
}

static void handle_cmd_completion(struct xhci_hcd *xhci,
		struct xhci_event_cmd *event)
{
	unsigned int slot_id = TRB_TO_SLOT_ID(le32_to_cpu(event->flags));
	u64 cmd_dma;
	dma_addr_t cmd_dequeue_dma;
	u32 cmd_comp_code;
	union xhci_trb *cmd_trb;
	struct xhci_command *cmd;
	u32 cmd_type;

	if (slot_id >= MAX_HC_SLOTS) {
		xhci_warn(xhci, "Invalid slot_id %u\n", slot_id);
		return;
	}

	cmd_dma = le64_to_cpu(event->cmd_trb);
	cmd_trb = xhci->cmd_ring->dequeue;

	trace_xhci_handle_command(xhci->cmd_ring, &cmd_trb->generic);

	cmd_dequeue_dma = xhci_trb_virt_to_dma(xhci->cmd_ring->deq_seg,
			cmd_trb);
	/*
	 * Check whether the completion event is for our internal kept
	 * command.
	 */
	if (!cmd_dequeue_dma || cmd_dma != (u64)cmd_dequeue_dma) {
		xhci_warn(xhci,
			  "ERROR mismatched command completion event\n");
		return;
	}

	cmd = list_first_entry(&xhci->cmd_list, struct xhci_command, cmd_list);

	cancel_delayed_work(&xhci->cmd_timer);

	cmd_comp_code = GET_COMP_CODE(le32_to_cpu(event->status));

	/* If CMD ring stopped we own the trbs between enqueue and dequeue */
	if (cmd_comp_code == COMP_COMMAND_RING_STOPPED) {
		complete_all(&xhci->cmd_ring_stop_completion);
		return;
	}

	if (cmd->command_trb != xhci->cmd_ring->dequeue) {
		xhci_err(xhci,
			 "Command completion event does not match command\n");
		return;
	}

	/*
	 * Host aborted the command ring, check if the current command was
	 * supposed to be aborted, otherwise continue normally.
	 * The command ring is stopped now, but the xHC will issue a Command
	 * Ring Stopped event which will cause us to restart it.
	 */
	if (cmd_comp_code == COMP_COMMAND_ABORTED) {
		xhci->cmd_ring_state = CMD_RING_STATE_STOPPED;
		if (cmd->status == COMP_COMMAND_ABORTED) {
			if (xhci->current_cmd == cmd)
				xhci->current_cmd = NULL;
			goto event_handled;
		}
	}

	cmd_type = TRB_FIELD_TO_TYPE(le32_to_cpu(cmd_trb->generic.field[3]));
	switch (cmd_type) {
	case TRB_ENABLE_SLOT:
		xhci_handle_cmd_enable_slot(xhci, slot_id, cmd, cmd_comp_code);
		break;
	case TRB_DISABLE_SLOT:
		xhci_handle_cmd_disable_slot(xhci, slot_id);
		break;
	case TRB_CONFIG_EP:
		if (!cmd->completion)
			xhci_handle_cmd_config_ep(xhci, slot_id, cmd_comp_code);
		break;
	case TRB_EVAL_CONTEXT:
		break;
	case TRB_ADDR_DEV:
		xhci_handle_cmd_addr_dev(xhci, slot_id);
		break;
	case TRB_STOP_RING:
		WARN_ON(slot_id != TRB_TO_SLOT_ID(
				le32_to_cpu(cmd_trb->generic.field[3])));
		if (!cmd->completion)
			xhci_handle_cmd_stop_ep(xhci, slot_id, cmd_trb,
						cmd_comp_code);
		break;
	case TRB_SET_DEQ:
		WARN_ON(slot_id != TRB_TO_SLOT_ID(
				le32_to_cpu(cmd_trb->generic.field[3])));
		xhci_handle_cmd_set_deq(xhci, slot_id, cmd_trb, cmd_comp_code);
		break;
	case TRB_CMD_NOOP:
		/* Is this an aborted command turned to NO-OP? */
		if (cmd->status == COMP_COMMAND_RING_STOPPED)
			cmd_comp_code = COMP_COMMAND_RING_STOPPED;
		break;
	case TRB_RESET_EP:
		WARN_ON(slot_id != TRB_TO_SLOT_ID(
				le32_to_cpu(cmd_trb->generic.field[3])));
		xhci_handle_cmd_reset_ep(xhci, slot_id, cmd_trb, cmd_comp_code);
		break;
	case TRB_RESET_DEV:
		/* SLOT_ID field in reset device cmd completion event TRB is 0.
		 * Use the SLOT_ID from the command TRB instead (xhci 4.6.11)
		 */
		slot_id = TRB_TO_SLOT_ID(
				le32_to_cpu(cmd_trb->generic.field[3]));
		xhci_handle_cmd_reset_dev(xhci, slot_id);
		break;
	case TRB_NEC_GET_FW:
		xhci_handle_cmd_nec_get_fw(xhci, event);
		break;
	default:
		/* Skip over unknown commands on the event ring */
		xhci_info(xhci, "INFO unknown command type %d\n", cmd_type);
		break;
	}

	/* restart timer if this wasn't the last command */
	if (!list_is_singular(&xhci->cmd_list)) {
		xhci->current_cmd = list_first_entry(&cmd->cmd_list,
						struct xhci_command, cmd_list);
		xhci_mod_cmd_timer(xhci, XHCI_CMD_DEFAULT_TIMEOUT);
	} else if (xhci->current_cmd == cmd) {
		xhci->current_cmd = NULL;
	}

event_handled:
	xhci_complete_del_and_free_cmd(cmd, cmd_comp_code);

	inc_deq(xhci, xhci->cmd_ring);
}

static void handle_vendor_event(struct xhci_hcd *xhci,
				union xhci_trb *event, u32 trb_type)
{
	xhci_dbg(xhci, "Vendor specific event TRB type = %u\n", trb_type);
	if (trb_type == TRB_NEC_CMD_COMP && (xhci->quirks & XHCI_NEC_HOST))
		handle_cmd_completion(xhci, &event->event_cmd);
}

static void handle_device_notification(struct xhci_hcd *xhci,
		union xhci_trb *event)
{
	u32 slot_id;
	struct usb_device *udev;

	slot_id = TRB_TO_SLOT_ID(le32_to_cpu(event->generic.field[3]));
	if (!xhci->devs[slot_id]) {
		xhci_warn(xhci, "Device Notification event for "
				"unused slot %u\n", slot_id);
		return;
	}

	xhci_dbg(xhci, "Device Wake Notification event for slot ID %u\n",
			slot_id);
	udev = xhci->devs[slot_id]->udev;
	if (udev && udev->parent)
		usb_wakeup_notification(udev->parent, udev->portnum);
}

/*
 * Quirk hanlder for errata seen on Cavium ThunderX2 processor XHCI
 * Controller.
 * As per ThunderX2errata-129 USB 2 device may come up as USB 1
 * If a connection to a USB 1 device is followed by another connection
 * to a USB 2 device.
 *
 * Reset the PHY after the USB device is disconnected if device speed
 * is less than HCD_USB3.
 * Retry the reset sequence max of 4 times checking the PLL lock status.
 *
 */
static void xhci_cavium_reset_phy_quirk(struct xhci_hcd *xhci)
{
	struct usb_hcd *hcd = xhci_to_hcd(xhci);
	u32 pll_lock_check;
	u32 retry_count = 4;

	do {
		/* Assert PHY reset */
		writel(0x6F, hcd->regs + 0x1048);
		udelay(10);
		/* De-assert the PHY reset */
		writel(0x7F, hcd->regs + 0x1048);
		udelay(200);
		pll_lock_check = readl(hcd->regs + 0x1070);
	} while (!(pll_lock_check & 0x1) && --retry_count);
}

static void handle_port_status(struct xhci_hcd *xhci,
		union xhci_trb *event)
{
	struct usb_hcd *hcd;
	u32 port_id;
	u32 portsc, cmd_reg;
	int max_ports;
	int slot_id;
	unsigned int hcd_portnum;
	struct xhci_bus_state *bus_state;
	bool bogus_port_status = false;
	struct xhci_port *port;

	/* Port status change events always have a successful completion code */
	if (GET_COMP_CODE(le32_to_cpu(event->generic.field[2])) != COMP_SUCCESS)
		xhci_warn(xhci,
			  "WARN: xHC returned failed port status event\n");

	port_id = GET_PORT_ID(le32_to_cpu(event->generic.field[0]));
	max_ports = HCS_MAX_PORTS(xhci->hcs_params1);

	if ((port_id <= 0) || (port_id > max_ports)) {
		xhci_warn(xhci, "Port change event with invalid port ID %d\n",
			  port_id);
		inc_deq(xhci, xhci->event_ring);
		return;
	}

	port = &xhci->hw_ports[port_id - 1];
	if (!port || !port->rhub || port->hcd_portnum == DUPLICATE_ENTRY) {
		xhci_warn(xhci, "Port change event, no port for port ID %u\n",
			  port_id);
		bogus_port_status = true;
		goto cleanup;
	}

	/* We might get interrupts after shared_hcd is removed */
	if (port->rhub == &xhci->usb3_rhub && xhci->shared_hcd == NULL) {
		xhci_dbg(xhci, "ignore port event for removed USB3 hcd\n");
		bogus_port_status = true;
		goto cleanup;
	}

	hcd = port->rhub->hcd;
	bus_state = &port->rhub->bus_state;
	hcd_portnum = port->hcd_portnum;
	portsc = readl(port->addr);

	xhci_dbg(xhci, "Port change event, %d-%d, id %d, portsc: 0x%x\n",
		 hcd->self.busnum, hcd_portnum + 1, port_id, portsc);

	trace_xhci_handle_port_status(hcd_portnum, portsc);

	if (hcd->state == HC_STATE_SUSPENDED) {
		xhci_dbg(xhci, "resume root hub\n");
		usb_hcd_resume_root_hub(hcd);
	}

	if (hcd->speed >= HCD_USB3 &&
	    (portsc & PORT_PLS_MASK) == XDEV_INACTIVE) {
		slot_id = xhci_find_slot_id_by_port(hcd, xhci, hcd_portnum + 1);
		if (slot_id && xhci->devs[slot_id])
			xhci->devs[slot_id]->flags |= VDEV_PORT_ERROR;
	}

	if ((portsc & PORT_PLC) && (portsc & PORT_PLS_MASK) == XDEV_RESUME) {
		xhci_dbg(xhci, "port resume event for port %d\n", port_id);

		cmd_reg = readl(&xhci->op_regs->command);
		if (!(cmd_reg & CMD_RUN)) {
			xhci_warn(xhci, "xHC is not running.\n");
			goto cleanup;
		}

		if (DEV_SUPERSPEED_ANY(portsc)) {
			xhci_dbg(xhci, "remote wake SS port %d\n", port_id);
			/* Set a flag to say the port signaled remote wakeup,
			 * so we can tell the difference between the end of
			 * device and host initiated resume.
			 */
			bus_state->port_remote_wakeup |= 1 << hcd_portnum;
			xhci_test_and_clear_bit(xhci, port, PORT_PLC);
			usb_hcd_start_port_resume(&hcd->self, hcd_portnum);
			xhci_set_link_state(xhci, port, XDEV_U0);
			/* Need to wait until the next link state change
			 * indicates the device is actually in U0.
			 */
			bogus_port_status = true;
			goto cleanup;
		} else if (!test_bit(hcd_portnum, &bus_state->resuming_ports)) {
			xhci_dbg(xhci, "resume HS port %d\n", port_id);
			bus_state->resume_done[hcd_portnum] = jiffies +
				msecs_to_jiffies(USB_RESUME_TIMEOUT);
			set_bit(hcd_portnum, &bus_state->resuming_ports);
			/* Do the rest in GetPortStatus after resume time delay.
			 * Avoid polling roothub status before that so that a
			 * usb device auto-resume latency around ~40ms.
			 */
			set_bit(HCD_FLAG_POLL_RH, &hcd->flags);
			mod_timer(&hcd->rh_timer,
				  bus_state->resume_done[hcd_portnum]);
			usb_hcd_start_port_resume(&hcd->self, hcd_portnum);
			bogus_port_status = true;
		}
	}

	if ((portsc & PORT_PLC) &&
	    DEV_SUPERSPEED_ANY(portsc) &&
	    ((portsc & PORT_PLS_MASK) == XDEV_U0 ||
	     (portsc & PORT_PLS_MASK) == XDEV_U1 ||
	     (portsc & PORT_PLS_MASK) == XDEV_U2)) {
		xhci_dbg(xhci, "resume SS port %d finished\n", port_id);
		complete(&bus_state->u3exit_done[hcd_portnum]);
		/* We've just brought the device into U0/1/2 through either the
		 * Resume state after a device remote wakeup, or through the
		 * U3Exit state after a host-initiated resume.  If it's a device
		 * initiated remote wake, don't pass up the link state change,
		 * so the roothub behavior is consistent with external
		 * USB 3.0 hub behavior.
		 */
		slot_id = xhci_find_slot_id_by_port(hcd, xhci, hcd_portnum + 1);
		if (slot_id && xhci->devs[slot_id])
			xhci_ring_device(xhci, slot_id);
		if (bus_state->port_remote_wakeup & (1 << hcd_portnum)) {
			xhci_test_and_clear_bit(xhci, port, PORT_PLC);
			usb_wakeup_notification(hcd->self.root_hub,
					hcd_portnum + 1);
			bogus_port_status = true;
			goto cleanup;
		}
	}

	/*
	 * Check to see if xhci-hub.c is waiting on RExit to U0 transition (or
	 * RExit to a disconnect state).  If so, let the the driver know it's
	 * out of the RExit state.
	 */
	if (!DEV_SUPERSPEED_ANY(portsc) && hcd->speed < HCD_USB3 &&
			test_and_clear_bit(hcd_portnum,
				&bus_state->rexit_ports)) {
		complete(&bus_state->rexit_done[hcd_portnum]);
		bogus_port_status = true;
		goto cleanup;
	}

	if (hcd->speed < HCD_USB3) {
		xhci_test_and_clear_bit(xhci, port, PORT_PLC);
		if ((xhci->quirks & XHCI_RESET_PLL_ON_DISCONNECT) &&
		    (portsc & PORT_CSC) && !(portsc & PORT_CONNECT))
			xhci_cavium_reset_phy_quirk(xhci);
	}

cleanup:
	/* Update event ring dequeue pointer before dropping the lock */
	inc_deq(xhci, xhci->event_ring);

	/* Don't make the USB core poll the roothub if we got a bad port status
	 * change event.  Besides, at that point we can't tell which roothub
	 * (USB 2.0 or USB 3.0) to kick.
	 */
	if (bogus_port_status)
		return;

	/*
	 * xHCI port-status-change events occur when the "or" of all the
	 * status-change bits in the portsc register changes from 0 to 1.
	 * New status changes won't cause an event if any other change
	 * bits are still set.  When an event occurs, switch over to
	 * polling to avoid losing status changes.
	 */
	xhci_dbg(xhci, "%s: starting usb%d port polling.\n",
		 __func__, hcd->self.busnum);
	set_bit(HCD_FLAG_POLL_RH, &hcd->flags);
	spin_unlock(&xhci->lock);
	/* Pass this up to the core */
	usb_hcd_poll_rh_status(hcd);
	spin_lock(&xhci->lock);
}

/*
 * This TD is defined by the TRBs starting at start_trb in start_seg and ending
 * at end_trb, which may be in another segment.  If the suspect DMA address is a
 * TRB in this TD, this function returns that TRB's segment.  Otherwise it
 * returns 0.
 */
struct xhci_segment *trb_in_td(struct xhci_hcd *xhci,
		struct xhci_segment *start_seg,
		union xhci_trb	*start_trb,
		union xhci_trb	*end_trb,
		dma_addr_t	suspect_dma,
		bool		debug)
{
	dma_addr_t start_dma;
	dma_addr_t end_seg_dma;
	dma_addr_t end_trb_dma;
	struct xhci_segment *cur_seg;

	start_dma = xhci_trb_virt_to_dma(start_seg, start_trb);
	cur_seg = start_seg;

	do {
		if (start_dma == 0)
			return NULL;
		/* We may get an event for a Link TRB in the middle of a TD */
		end_seg_dma = xhci_trb_virt_to_dma(cur_seg,
				&cur_seg->trbs[TRBS_PER_SEGMENT - 1]);
		/* If the end TRB isn't in this segment, this is set to 0 */
		end_trb_dma = xhci_trb_virt_to_dma(cur_seg, end_trb);

		if (debug)
			xhci_warn(xhci,
				"Looking for event-dma %016llx trb-start %016llx trb-end %016llx seg-start %016llx seg-end %016llx\n",
				(unsigned long long)suspect_dma,
				(unsigned long long)start_dma,
				(unsigned long long)end_trb_dma,
				(unsigned long long)cur_seg->dma,
				(unsigned long long)end_seg_dma);

		if (end_trb_dma > 0) {
			/* The end TRB is in this segment, so suspect should be here */
			if (start_dma <= end_trb_dma) {
				if (suspect_dma >= start_dma && suspect_dma <= end_trb_dma)
					return cur_seg;
			} else {
				/* Case for one segment with
				 * a TD wrapped around to the top
				 */
				if ((suspect_dma >= start_dma &&
							suspect_dma <= end_seg_dma) ||
						(suspect_dma >= cur_seg->dma &&
						 suspect_dma <= end_trb_dma))
					return cur_seg;
			}
			return NULL;
		} else {
			/* Might still be somewhere in this segment */
			if (suspect_dma >= start_dma && suspect_dma <= end_seg_dma)
				return cur_seg;
		}
		cur_seg = cur_seg->next;
		start_dma = xhci_trb_virt_to_dma(cur_seg, &cur_seg->trbs[0]);
	} while (cur_seg != start_seg);

	return NULL;
}

static void xhci_clear_hub_tt_buffer(struct xhci_hcd *xhci, struct xhci_td *td,
		struct xhci_virt_ep *ep)
{
	/*
	 * As part of low/full-speed endpoint-halt processing
	 * we must clear the TT buffer (USB 2.0 specification 11.17.5).
	 */
	if (td->urb->dev->tt && !usb_pipeint(td->urb->pipe) &&
	    (td->urb->dev->tt->hub != xhci_to_hcd(xhci)->self.root_hub) &&
	    !(ep->ep_state & EP_CLEARING_TT)) {
		ep->ep_state |= EP_CLEARING_TT;
		td->urb->ep->hcpriv = td->urb->dev;
		if (usb_hub_clear_tt_buffer(td->urb))
			ep->ep_state &= ~EP_CLEARING_TT;
	}
}

/* Check if an error has halted the endpoint ring.  The class driver will
 * cleanup the halt for a non-default control endpoint if we indicate a stall.
 * However, a babble and other errors also halt the endpoint ring, and the class
 * driver won't clear the halt in that case, so we need to issue a Set Transfer
 * Ring Dequeue Pointer command manually.
 */
static int xhci_requires_manual_halt_cleanup(struct xhci_hcd *xhci,
		struct xhci_ep_ctx *ep_ctx,
		unsigned int trb_comp_code)
{
	/* TRB completion codes that may require a manual halt cleanup */
	if (trb_comp_code == COMP_USB_TRANSACTION_ERROR ||
			trb_comp_code == COMP_BABBLE_DETECTED_ERROR ||
			trb_comp_code == COMP_SPLIT_TRANSACTION_ERROR)
		/* The 0.95 spec says a babbling control endpoint
		 * is not halted. The 0.96 spec says it is.  Some HW
		 * claims to be 0.95 compliant, but it halts the control
		 * endpoint anyway.  Check if a babble halted the
		 * endpoint.
		 */
		if (GET_EP_CTX_STATE(ep_ctx) == EP_STATE_HALTED)
			return 1;

	return 0;
}

int xhci_is_vendor_info_code(struct xhci_hcd *xhci, unsigned int trb_comp_code)
{
	if (trb_comp_code >= 224 && trb_comp_code <= 255) {
		/* Vendor defined "informational" completion code,
		 * treat as not-an-error.
		 */
		xhci_dbg(xhci, "Vendor defined info completion code %u\n",
				trb_comp_code);
		xhci_dbg(xhci, "Treating code as success.\n");
		return 1;
	}
	return 0;
}

<<<<<<< HEAD
static int finish_td(struct xhci_hcd *xhci, struct xhci_virt_ep *ep,
		     struct xhci_ring *ep_ring, struct xhci_td *td,
		     u32 trb_comp_code)
{
	struct xhci_ep_ctx *ep_ctx;

	ep_ctx = xhci_get_ep_ctx(xhci, ep->vdev->out_ctx, ep->ep_index);
=======
static int finish_td(struct xhci_hcd *xhci, struct xhci_td *td,
	struct xhci_transfer_event *event, struct xhci_virt_ep *ep)
{
	struct xhci_ep_ctx *ep_ctx;
	struct xhci_ring *ep_ring;
	u32 trb_comp_code;

	ep_ring = xhci_dma_to_transfer_ring(ep, le64_to_cpu(event->buffer));
	ep_ctx = xhci_get_ep_ctx(xhci, ep->vdev->out_ctx, ep->ep_index);
	trb_comp_code = GET_COMP_CODE(le32_to_cpu(event->transfer_len));
>>>>>>> 3a9f1b90

	switch (trb_comp_code) {
	case COMP_STOPPED_LENGTH_INVALID:
	case COMP_STOPPED_SHORT_PACKET:
	case COMP_STOPPED:
		/*
		 * The "Stop Endpoint" completion will take care of any
		 * stopped TDs. A stopped TD may be restarted, so don't update
		 * the ring dequeue pointer or take this TD off any lists yet.
		 */
		return 0;
	case COMP_USB_TRANSACTION_ERROR:
	case COMP_BABBLE_DETECTED_ERROR:
	case COMP_SPLIT_TRANSACTION_ERROR:
		/*
		 * If endpoint context state is not halted we might be
		 * racing with a reset endpoint command issued by a unsuccessful
		 * stop endpoint completion (context error). In that case the
		 * td should be on the cancelled list, and EP_HALTED flag set.
		 *
		 * Or then it's not halted due to the 0.95 spec stating that a
		 * babbling control endpoint should not halt. The 0.96 spec
		 * again says it should.  Some HW claims to be 0.95 compliant,
		 * but it halts the control endpoint anyway.
		 */
		if (GET_EP_CTX_STATE(ep_ctx) != EP_STATE_HALTED) {
			/*
			 * If EP_HALTED is set and TD is on the cancelled list
			 * the TD and dequeue pointer will be handled by reset
			 * ep command completion
			 */
			if ((ep->ep_state & EP_HALTED) &&
			    !list_empty(&td->cancelled_td_list)) {
				xhci_dbg(xhci, "Already resolving halted ep for 0x%llx\n",
					 (unsigned long long)xhci_trb_virt_to_dma(
						 td->start_seg, td->first_trb));
				return 0;
			}
			/* endpoint not halted, don't reset it */
			break;
		}
		/* Almost same procedure as for STALL_ERROR below */
		xhci_clear_hub_tt_buffer(xhci, td, ep);
		xhci_handle_halted_endpoint(xhci, ep, ep_ring->stream_id, td,
					    EP_HARD_RESET);
		return 0;
	case COMP_STALL_ERROR:
		/*
		 * xhci internal endpoint state will go to a "halt" state for
		 * any stall, including default control pipe protocol stall.
		 * To clear the host side halt we need to issue a reset endpoint
		 * command, followed by a set dequeue command to move past the
		 * TD.
		 * Class drivers clear the device side halt from a functional
		 * stall later. Hub TT buffer should only be cleared for FS/LS
		 * devices behind HS hubs for functional stalls.
		 */
<<<<<<< HEAD
		if (ep->ep_index != 0)
			xhci_clear_hub_tt_buffer(xhci, td, ep);

		xhci_handle_halted_endpoint(xhci, ep, ep_ring->stream_id, td,
					    EP_HARD_RESET);

		return 0; /* xhci_handle_halted_endpoint marked td cancelled */
	default:
		break;
	}

	/* Update ring dequeue pointer */
	ep_ring->dequeue = td->last_trb;
	ep_ring->deq_seg = td->last_trb_seg;
	ep_ring->num_trbs_free += td->num_trbs - 1;
	inc_deq(xhci, ep_ring);

=======
		if ((ep->ep_index != 0) || (trb_comp_code != COMP_STALL_ERROR))
			xhci_clear_hub_tt_buffer(xhci, td, ep);

		xhci_handle_halted_endpoint(xhci, ep, ep_ring->stream_id, td,
					     EP_HARD_RESET);
	} else {
		/* Update ring dequeue pointer */
		while (ep_ring->dequeue != td->last_trb)
			inc_deq(xhci, ep_ring);
		inc_deq(xhci, ep_ring);
	}

>>>>>>> 3a9f1b90
	return xhci_td_cleanup(xhci, td, ep_ring, td->status);
}

/* sum trb lengths from ring dequeue up to stop_trb, _excluding_ stop_trb */
static int sum_trb_lengths(struct xhci_hcd *xhci, struct xhci_ring *ring,
			   union xhci_trb *stop_trb)
{
	u32 sum;
	union xhci_trb *trb = ring->dequeue;
	struct xhci_segment *seg = ring->deq_seg;

	for (sum = 0; trb != stop_trb; next_trb(xhci, ring, &seg, &trb)) {
		if (!trb_is_noop(trb) && !trb_is_link(trb))
			sum += TRB_LEN(le32_to_cpu(trb->generic.field[2]));
	}
	return sum;
}

/*
 * Process control tds, update urb status and actual_length.
 */
<<<<<<< HEAD
static int process_ctrl_td(struct xhci_hcd *xhci, struct xhci_virt_ep *ep,
		struct xhci_ring *ep_ring,  struct xhci_td *td,
			   union xhci_trb *ep_trb, struct xhci_transfer_event *event)
=======
static int process_ctrl_td(struct xhci_hcd *xhci, struct xhci_td *td,
	union xhci_trb *ep_trb, struct xhci_transfer_event *event,
	struct xhci_virt_ep *ep)
>>>>>>> 3a9f1b90
{
	struct xhci_ep_ctx *ep_ctx;
	u32 trb_comp_code;
	u32 remaining, requested;
	u32 trb_type;

	trb_type = TRB_FIELD_TO_TYPE(le32_to_cpu(ep_trb->generic.field[3]));
	ep_ctx = xhci_get_ep_ctx(xhci, ep->vdev->out_ctx, ep->ep_index);
	trb_comp_code = GET_COMP_CODE(le32_to_cpu(event->transfer_len));
	requested = td->urb->transfer_buffer_length;
	remaining = EVENT_TRB_LEN(le32_to_cpu(event->transfer_len));

	switch (trb_comp_code) {
	case COMP_SUCCESS:
		if (trb_type != TRB_STATUS) {
			xhci_warn(xhci, "WARN: Success on ctrl %s TRB without IOC set?\n",
				  (trb_type == TRB_DATA) ? "data" : "setup");
			td->status = -ESHUTDOWN;
			break;
		}
		td->status = 0;
		break;
	case COMP_SHORT_PACKET:
		td->status = 0;
		break;
	case COMP_STOPPED_SHORT_PACKET:
		if (trb_type == TRB_DATA || trb_type == TRB_NORMAL)
			td->urb->actual_length = remaining;
		else
			xhci_warn(xhci, "WARN: Stopped Short Packet on ctrl setup or status TRB\n");
		goto finish_td;
	case COMP_STOPPED:
		switch (trb_type) {
		case TRB_SETUP:
			td->urb->actual_length = 0;
			goto finish_td;
		case TRB_DATA:
		case TRB_NORMAL:
			td->urb->actual_length = requested - remaining;
			goto finish_td;
		case TRB_STATUS:
			td->urb->actual_length = requested;
			goto finish_td;
		default:
			xhci_warn(xhci, "WARN: unexpected TRB Type %d\n",
				  trb_type);
			goto finish_td;
		}
	case COMP_STOPPED_LENGTH_INVALID:
		goto finish_td;
	default:
		if (!xhci_requires_manual_halt_cleanup(xhci,
						       ep_ctx, trb_comp_code))
			break;
		xhci_dbg(xhci, "TRB error %u, halted endpoint index = %u\n",
			 trb_comp_code, ep->ep_index);
		fallthrough;
	case COMP_STALL_ERROR:
		/* Did we transfer part of the data (middle) phase? */
		if (trb_type == TRB_DATA || trb_type == TRB_NORMAL)
			td->urb->actual_length = requested - remaining;
		else if (!td->urb_length_set)
			td->urb->actual_length = 0;
		goto finish_td;
	}

	/* stopped at setup stage, no data transferred */
	if (trb_type == TRB_SETUP)
		goto finish_td;

	/*
	 * if on data stage then update the actual_length of the URB and flag it
	 * as set, so it won't be overwritten in the event for the last TRB.
	 */
	if (trb_type == TRB_DATA ||
		trb_type == TRB_NORMAL) {
		td->urb_length_set = true;
		td->urb->actual_length = requested - remaining;
		xhci_dbg(xhci, "Waiting for status stage event\n");
		return 0;
	}

	/* at status stage */
	if (!td->urb_length_set)
		td->urb->actual_length = requested;

finish_td:
<<<<<<< HEAD
	return finish_td(xhci, ep, ep_ring, td, trb_comp_code);
=======
	return finish_td(xhci, td, event, ep);
>>>>>>> 3a9f1b90
}

/*
 * Process isochronous tds, update urb packet status and actual_length.
 */
<<<<<<< HEAD
static int process_isoc_td(struct xhci_hcd *xhci, struct xhci_virt_ep *ep,
		struct xhci_ring *ep_ring, struct xhci_td *td,
		union xhci_trb *ep_trb, struct xhci_transfer_event *event)
=======
static int process_isoc_td(struct xhci_hcd *xhci, struct xhci_td *td,
	union xhci_trb *ep_trb, struct xhci_transfer_event *event,
	struct xhci_virt_ep *ep)
>>>>>>> 3a9f1b90
{
	struct urb_priv *urb_priv;
	int idx;
	struct usb_iso_packet_descriptor *frame;
	u32 trb_comp_code;
	bool sum_trbs_for_length = false;
	u32 remaining, requested, ep_trb_len;
	int short_framestatus;

	trb_comp_code = GET_COMP_CODE(le32_to_cpu(event->transfer_len));
	urb_priv = td->urb->hcpriv;
	idx = urb_priv->num_tds_done;
	frame = &td->urb->iso_frame_desc[idx];
	requested = frame->length;
	remaining = EVENT_TRB_LEN(le32_to_cpu(event->transfer_len));
	ep_trb_len = TRB_LEN(le32_to_cpu(ep_trb->generic.field[2]));
	short_framestatus = td->urb->transfer_flags & URB_SHORT_NOT_OK ?
		-EREMOTEIO : 0;

	/* handle completion code */
	switch (trb_comp_code) {
	case COMP_SUCCESS:
		if (remaining) {
			frame->status = short_framestatus;
			if (xhci->quirks & XHCI_TRUST_TX_LENGTH)
				sum_trbs_for_length = true;
			break;
		}
		frame->status = 0;
		break;
	case COMP_SHORT_PACKET:
		frame->status = short_framestatus;
		sum_trbs_for_length = true;
		break;
	case COMP_BANDWIDTH_OVERRUN_ERROR:
		frame->status = -ECOMM;
		break;
	case COMP_ISOCH_BUFFER_OVERRUN:
	case COMP_BABBLE_DETECTED_ERROR:
		frame->status = -EOVERFLOW;
		break;
	case COMP_INCOMPATIBLE_DEVICE_ERROR:
	case COMP_STALL_ERROR:
		frame->status = -EPROTO;
		break;
	case COMP_USB_TRANSACTION_ERROR:
		frame->status = -EPROTO;
		if (ep_trb != td->last_trb)
			return 0;
		break;
	case COMP_STOPPED:
		sum_trbs_for_length = true;
		break;
	case COMP_STOPPED_SHORT_PACKET:
		/* field normally containing residue now contains tranferred */
		frame->status = short_framestatus;
		requested = remaining;
		break;
	case COMP_STOPPED_LENGTH_INVALID:
		requested = 0;
		remaining = 0;
		break;
	default:
		sum_trbs_for_length = true;
		frame->status = -1;
		break;
	}

	if (sum_trbs_for_length)
		frame->actual_length = sum_trb_lengths(xhci, ep->ring, ep_trb) +
			ep_trb_len - remaining;
	else
		frame->actual_length = requested;

	td->urb->actual_length += frame->actual_length;

<<<<<<< HEAD
	return finish_td(xhci, ep, ep_ring, td, trb_comp_code);
=======
	return finish_td(xhci, td, event, ep);
>>>>>>> 3a9f1b90
}

static int skip_isoc_td(struct xhci_hcd *xhci, struct xhci_td *td,
			struct xhci_virt_ep *ep, int status)
{
	struct urb_priv *urb_priv;
	struct usb_iso_packet_descriptor *frame;
	int idx;

	urb_priv = td->urb->hcpriv;
	idx = urb_priv->num_tds_done;
	frame = &td->urb->iso_frame_desc[idx];

	/* The transfer is partly done. */
	frame->status = -EXDEV;

	/* calc actual length */
	frame->actual_length = 0;

	/* Update ring dequeue pointer */
<<<<<<< HEAD
	ep->ring->dequeue = td->last_trb;
	ep->ring->deq_seg = td->last_trb_seg;
	ep->ring->num_trbs_free += td->num_trbs - 1;
=======
	while (ep->ring->dequeue != td->last_trb)
		inc_deq(xhci, ep->ring);
>>>>>>> 3a9f1b90
	inc_deq(xhci, ep->ring);

	return xhci_td_cleanup(xhci, td, ep->ring, status);
}

/*
 * Process bulk and interrupt tds, update urb status and actual_length.
 */
<<<<<<< HEAD
static int process_bulk_intr_td(struct xhci_hcd *xhci, struct xhci_virt_ep *ep,
		struct xhci_ring *ep_ring, struct xhci_td *td,
		union xhci_trb *ep_trb, struct xhci_transfer_event *event)
=======
static int process_bulk_intr_td(struct xhci_hcd *xhci, struct xhci_td *td,
	union xhci_trb *ep_trb, struct xhci_transfer_event *event,
	struct xhci_virt_ep *ep)
>>>>>>> 3a9f1b90
{
	struct xhci_slot_ctx *slot_ctx;
	u32 trb_comp_code;
	u32 remaining, requested, ep_trb_len;

	slot_ctx = xhci_get_slot_ctx(xhci, ep->vdev->out_ctx);
<<<<<<< HEAD
=======
	ep_ring = xhci_dma_to_transfer_ring(ep, le64_to_cpu(event->buffer));
>>>>>>> 3a9f1b90
	trb_comp_code = GET_COMP_CODE(le32_to_cpu(event->transfer_len));
	remaining = EVENT_TRB_LEN(le32_to_cpu(event->transfer_len));
	ep_trb_len = TRB_LEN(le32_to_cpu(ep_trb->generic.field[2]));
	requested = td->urb->transfer_buffer_length;

	switch (trb_comp_code) {
	case COMP_SUCCESS:
		ep->err_count = 0;
		/* handle success with untransferred data as short packet */
		if (ep_trb != td->last_trb || remaining) {
			xhci_warn(xhci, "WARN Successful completion on short TX\n");
			xhci_dbg(xhci, "ep %#x - asked for %d bytes, %d bytes untransferred\n",
				 td->urb->ep->desc.bEndpointAddress,
				 requested, remaining);
		}
		td->status = 0;
		break;
	case COMP_SHORT_PACKET:
		xhci_dbg(xhci, "ep %#x - asked for %d bytes, %d bytes untransferred\n",
			 td->urb->ep->desc.bEndpointAddress,
			 requested, remaining);
		td->status = 0;
		break;
	case COMP_STOPPED_SHORT_PACKET:
		td->urb->actual_length = remaining;
		goto finish_td;
	case COMP_STOPPED_LENGTH_INVALID:
		/* stopped on ep trb with invalid length, exclude it */
		ep_trb_len	= 0;
		remaining	= 0;
		break;
	case COMP_USB_TRANSACTION_ERROR:
		if (xhci->quirks & XHCI_NO_SOFT_RETRY ||
		    (ep->err_count++ > MAX_SOFT_RETRY) ||
		    le32_to_cpu(slot_ctx->tt_info) & TT_SLOT)
			break;

		td->status = 0;

		xhci_handle_halted_endpoint(xhci, ep, ep_ring->stream_id, td,
					    EP_SOFT_RESET);
		return 0;
	default:
		/* do nothing */
		break;
	}

	if (ep_trb == td->last_trb)
		td->urb->actual_length = requested - remaining;
	else
		td->urb->actual_length =
			sum_trb_lengths(xhci, ep_ring, ep_trb) +
			ep_trb_len - remaining;
finish_td:
	if (remaining > requested) {
		xhci_warn(xhci, "bad transfer trb length %d in event trb\n",
			  remaining);
		td->urb->actual_length = 0;
	}
<<<<<<< HEAD

	return finish_td(xhci, ep, ep_ring, td, trb_comp_code);
=======
	return finish_td(xhci, td, event, ep);
>>>>>>> 3a9f1b90
}

/*
 * If this function returns an error condition, it means it got a Transfer
 * event with a corrupted Slot ID, Endpoint ID, or TRB DMA address.
 * At this point, the host controller is probably hosed and should be reset.
 */
static int handle_tx_event(struct xhci_hcd *xhci,
		struct xhci_transfer_event *event)
{
	struct xhci_virt_ep *ep;
	struct xhci_ring *ep_ring;
	unsigned int slot_id;
	int ep_index;
	struct xhci_td *td = NULL;
	dma_addr_t ep_trb_dma;
	struct xhci_segment *ep_seg;
	union xhci_trb *ep_trb;
	int status = -EINPROGRESS;
	struct xhci_ep_ctx *ep_ctx;
	struct list_head *tmp;
	u32 trb_comp_code;
	int td_num = 0;
	bool handling_skipped_tds = false;

	slot_id = TRB_TO_SLOT_ID(le32_to_cpu(event->flags));
	ep_index = TRB_TO_EP_ID(le32_to_cpu(event->flags)) - 1;
	trb_comp_code = GET_COMP_CODE(le32_to_cpu(event->transfer_len));
	ep_trb_dma = le64_to_cpu(event->buffer);

	ep = xhci_get_virt_ep(xhci, slot_id, ep_index);
	if (!ep) {
		xhci_err(xhci, "ERROR Invalid Transfer event\n");
		goto err_out;
	}

	ep_ring = xhci_dma_to_transfer_ring(ep, ep_trb_dma);
	ep_ctx = xhci_get_ep_ctx(xhci, ep->vdev->out_ctx, ep_index);

	if (GET_EP_CTX_STATE(ep_ctx) == EP_STATE_DISABLED) {
		xhci_err(xhci,
			 "ERROR Transfer event for disabled endpoint slot %u ep %u\n",
			  slot_id, ep_index);
		goto err_out;
	}

	/* Some transfer events don't always point to a trb, see xhci 4.17.4 */
	if (!ep_ring) {
		switch (trb_comp_code) {
		case COMP_STALL_ERROR:
		case COMP_USB_TRANSACTION_ERROR:
		case COMP_INVALID_STREAM_TYPE_ERROR:
		case COMP_INVALID_STREAM_ID_ERROR:
<<<<<<< HEAD
			xhci_handle_halted_endpoint(xhci, ep, 0, NULL,
						    EP_SOFT_RESET);
=======
			xhci_dbg(xhci, "Stream transaction error ep %u no id\n",
				 ep_index);
			if (ep->err_count++ > MAX_SOFT_RETRY)
				xhci_handle_halted_endpoint(xhci, ep, 0, NULL,
							    EP_HARD_RESET);
			else
				xhci_handle_halted_endpoint(xhci, ep, 0, NULL,
							    EP_SOFT_RESET);
>>>>>>> 3a9f1b90
			goto cleanup;
		case COMP_RING_UNDERRUN:
		case COMP_RING_OVERRUN:
		case COMP_STOPPED_LENGTH_INVALID:
			goto cleanup;
		default:
			xhci_err(xhci, "ERROR Transfer event for unknown stream ring slot %u ep %u\n",
				 slot_id, ep_index);
			goto err_out;
		}
	}

	/* Count current td numbers if ep->skip is set */
	if (ep->skip) {
		list_for_each(tmp, &ep_ring->td_list)
			td_num++;
	}

	/* Look for common error cases */
	switch (trb_comp_code) {
	/* Skip codes that require special handling depending on
	 * transfer type
	 */
	case COMP_SUCCESS:
		if (EVENT_TRB_LEN(le32_to_cpu(event->transfer_len)) == 0)
			break;
		if (xhci->quirks & XHCI_TRUST_TX_LENGTH ||
		    ep_ring->last_td_was_short)
			trb_comp_code = COMP_SHORT_PACKET;
		else
			xhci_warn_ratelimited(xhci,
					      "WARN Successful completion on short TX for slot %u ep %u: needs XHCI_TRUST_TX_LENGTH quirk?\n",
					      slot_id, ep_index);
	case COMP_SHORT_PACKET:
		break;
	/* Completion codes for endpoint stopped state */
	case COMP_STOPPED:
		xhci_dbg(xhci, "Stopped on Transfer TRB for slot %u ep %u\n",
			 slot_id, ep_index);
		break;
	case COMP_STOPPED_LENGTH_INVALID:
		xhci_dbg(xhci,
			 "Stopped on No-op or Link TRB for slot %u ep %u\n",
			 slot_id, ep_index);
		break;
	case COMP_STOPPED_SHORT_PACKET:
		xhci_dbg(xhci,
			 "Stopped with short packet transfer detected for slot %u ep %u\n",
			 slot_id, ep_index);
		break;
	/* Completion codes for endpoint halted state */
	case COMP_STALL_ERROR:
		xhci_dbg(xhci, "Stalled endpoint for slot %u ep %u\n", slot_id,
			 ep_index);
		status = -EPIPE;
		break;
	case COMP_SPLIT_TRANSACTION_ERROR:
		xhci_dbg(xhci, "Split transaction error for slot %u ep %u\n",
			 slot_id, ep_index);
		status = -EPROTO;
		break;
	case COMP_USB_TRANSACTION_ERROR:
		xhci_dbg(xhci, "Transfer error for slot %u ep %u on endpoint\n",
			 slot_id, ep_index);
		status = -EPROTO;
		break;
	case COMP_BABBLE_DETECTED_ERROR:
		xhci_dbg(xhci, "Babble error for slot %u ep %u on endpoint\n",
			 slot_id, ep_index);
		status = -EOVERFLOW;
		break;
	/* Completion codes for endpoint error state */
	case COMP_TRB_ERROR:
		xhci_warn(xhci,
			  "WARN: TRB error for slot %u ep %u on endpoint\n",
			  slot_id, ep_index);
		status = -EILSEQ;
		break;
	/* completion codes not indicating endpoint state change */
	case COMP_DATA_BUFFER_ERROR:
		xhci_warn(xhci,
			  "WARN: HC couldn't access mem fast enough for slot %u ep %u\n",
			  slot_id, ep_index);
		status = -ENOSR;
		break;
	case COMP_BANDWIDTH_OVERRUN_ERROR:
		xhci_warn(xhci,
			  "WARN: bandwidth overrun event for slot %u ep %u on endpoint\n",
			  slot_id, ep_index);
		break;
	case COMP_ISOCH_BUFFER_OVERRUN:
		xhci_warn(xhci,
			  "WARN: buffer overrun event for slot %u ep %u on endpoint",
			  slot_id, ep_index);
		break;
	case COMP_RING_UNDERRUN:
		/*
		 * When the Isoch ring is empty, the xHC will generate
		 * a Ring Overrun Event for IN Isoch endpoint or Ring
		 * Underrun Event for OUT Isoch endpoint.
		 */
		xhci_dbg(xhci, "underrun event on endpoint\n");
		if (!list_empty(&ep_ring->td_list))
			xhci_dbg(xhci, "Underrun Event for slot %d ep %d "
					"still with TDs queued?\n",
				 TRB_TO_SLOT_ID(le32_to_cpu(event->flags)),
				 ep_index);
		goto cleanup;
	case COMP_RING_OVERRUN:
		xhci_dbg(xhci, "overrun event on endpoint\n");
		if (!list_empty(&ep_ring->td_list))
			xhci_dbg(xhci, "Overrun Event for slot %d ep %d "
					"still with TDs queued?\n",
				 TRB_TO_SLOT_ID(le32_to_cpu(event->flags)),
				 ep_index);
		goto cleanup;
	case COMP_MISSED_SERVICE_ERROR:
		/*
		 * When encounter missed service error, one or more isoc tds
		 * may be missed by xHC.
		 * Set skip flag of the ep_ring; Complete the missed tds as
		 * short transfer when process the ep_ring next time.
		 */
		ep->skip = true;
		xhci_dbg(xhci,
			 "Miss service interval error for slot %u ep %u, set skip flag\n",
			 slot_id, ep_index);
		goto cleanup;
	case COMP_NO_PING_RESPONSE_ERROR:
		ep->skip = true;
		xhci_dbg(xhci,
			 "No Ping response error for slot %u ep %u, Skip one Isoc TD\n",
			 slot_id, ep_index);
		goto cleanup;

	case COMP_INCOMPATIBLE_DEVICE_ERROR:
		/* needs disable slot command to recover */
		xhci_warn(xhci,
			  "WARN: detect an incompatible device for slot %u ep %u",
			  slot_id, ep_index);
		status = -EPROTO;
		break;
	default:
		if (xhci_is_vendor_info_code(xhci, trb_comp_code)) {
			status = 0;
			break;
		}
		xhci_warn(xhci,
			  "ERROR Unknown event condition %u for slot %u ep %u , HC probably busted\n",
			  trb_comp_code, slot_id, ep_index);
		goto cleanup;
	}

	do {
		/* This TRB should be in the TD at the head of this ring's
		 * TD list.
		 */
		if (list_empty(&ep_ring->td_list)) {
			/*
			 * Don't print wanings if it's due to a stopped endpoint
			 * generating an extra completion event if the device
			 * was suspended. Or, a event for the last TRB of a
			 * short TD we already got a short event for.
			 * The short TD is already removed from the TD list.
			 */

			if (!(trb_comp_code == COMP_STOPPED ||
			      trb_comp_code == COMP_STOPPED_LENGTH_INVALID ||
			      ep_ring->last_td_was_short)) {
				xhci_warn(xhci, "WARN Event TRB for slot %d ep %d with no TDs queued?\n",
						TRB_TO_SLOT_ID(le32_to_cpu(event->flags)),
						ep_index);
			}
			if (ep->skip) {
				ep->skip = false;
				xhci_dbg(xhci, "td_list is empty while skip flag set. Clear skip flag for slot %u ep %u.\n",
					 slot_id, ep_index);
			}
			if (trb_comp_code == COMP_STALL_ERROR ||
			    xhci_requires_manual_halt_cleanup(xhci, ep_ctx,
							      trb_comp_code)) {
				xhci_handle_halted_endpoint(xhci, ep,
							    ep_ring->stream_id,
							    NULL,
							    EP_HARD_RESET);
			}
			goto cleanup;
		}

		/* We've skipped all the TDs on the ep ring when ep->skip set */
		if (ep->skip && td_num == 0) {
			ep->skip = false;
			xhci_dbg(xhci, "All tds on the ep_ring skipped. Clear skip flag for slot %u ep %u.\n",
				 slot_id, ep_index);
			goto cleanup;
		}

		td = list_first_entry(&ep_ring->td_list, struct xhci_td,
				      td_list);
		if (ep->skip)
			td_num--;

		/* Is this a TRB in the currently executing TD? */
		ep_seg = trb_in_td(xhci, ep_ring->deq_seg, ep_ring->dequeue,
				td->last_trb, ep_trb_dma, false);

		/*
		 * Skip the Force Stopped Event. The event_trb(event_dma) of FSE
		 * is not in the current TD pointed by ep_ring->dequeue because
		 * that the hardware dequeue pointer still at the previous TRB
		 * of the current TD. The previous TRB maybe a Link TD or the
		 * last TRB of the previous TD. The command completion handle
		 * will take care the rest.
		 */
		if (!ep_seg && (trb_comp_code == COMP_STOPPED ||
			   trb_comp_code == COMP_STOPPED_LENGTH_INVALID)) {
			goto cleanup;
		}

		if (!ep_seg) {
			if (!ep->skip ||
			    !usb_endpoint_xfer_isoc(&td->urb->ep->desc)) {
				/* Some host controllers give a spurious
				 * successful event after a short transfer.
				 * Ignore it.
				 */
				if ((xhci->quirks & XHCI_SPURIOUS_SUCCESS) &&
						ep_ring->last_td_was_short) {
					ep_ring->last_td_was_short = false;
					goto cleanup;
				}
				/* HC is busted, give up! */
				xhci_err(xhci,
					"ERROR Transfer event TRB DMA ptr not "
					"part of current TD ep_index %d "
					"comp_code %u\n", ep_index,
					trb_comp_code);
				trb_in_td(xhci, ep_ring->deq_seg,
					  ep_ring->dequeue, td->last_trb,
					  ep_trb_dma, true);
				return -ESHUTDOWN;
			}

			skip_isoc_td(xhci, td, ep, status);
			goto cleanup;
		}
		if (trb_comp_code == COMP_SHORT_PACKET)
			ep_ring->last_td_was_short = true;
		else
			ep_ring->last_td_was_short = false;

		if (ep->skip) {
			xhci_dbg(xhci,
				 "Found td. Clear skip flag for slot %u ep %u.\n",
				 slot_id, ep_index);
			ep->skip = false;
		}

		ep_trb = &ep_seg->trbs[(ep_trb_dma - ep_seg->dma) /
						sizeof(*ep_trb)];

		trace_xhci_handle_transfer(ep_ring,
				(struct xhci_generic_trb *) ep_trb);

		/*
		 * No-op TRB could trigger interrupts in a case where
		 * a URB was killed and a STALL_ERROR happens right
		 * after the endpoint ring stopped. Reset the halted
		 * endpoint. Otherwise, the endpoint remains stalled
		 * indefinitely.
		 */

		if (trb_is_noop(ep_trb)) {
			if (trb_comp_code == COMP_STALL_ERROR ||
			    xhci_requires_manual_halt_cleanup(xhci, ep_ctx,
							      trb_comp_code))
				xhci_handle_halted_endpoint(xhci, ep,
							    ep_ring->stream_id,
							    td, EP_HARD_RESET);
			goto cleanup;
		}

		td->status = status;

		/* update the urb's actual_length and give back to the core */
		if (usb_endpoint_xfer_control(&td->urb->ep->desc))
<<<<<<< HEAD
			process_ctrl_td(xhci, ep, ep_ring, td, ep_trb, event);
		else if (usb_endpoint_xfer_isoc(&td->urb->ep->desc))
			process_isoc_td(xhci, ep, ep_ring, td, ep_trb, event);
		else
			process_bulk_intr_td(xhci, ep, ep_ring, td, ep_trb, event);
=======
			process_ctrl_td(xhci, td, ep_trb, event, ep);
		else if (usb_endpoint_xfer_isoc(&td->urb->ep->desc))
			process_isoc_td(xhci, td, ep_trb, event, ep);
		else
			process_bulk_intr_td(xhci, td, ep_trb, event, ep);
>>>>>>> 3a9f1b90
cleanup:
		handling_skipped_tds = ep->skip &&
			trb_comp_code != COMP_MISSED_SERVICE_ERROR &&
			trb_comp_code != COMP_NO_PING_RESPONSE_ERROR;

		/*
		 * Do not update event ring dequeue pointer if we're in a loop
		 * processing missed tds.
		 */
		if (!handling_skipped_tds)
			inc_deq(xhci, xhci->event_ring);

	/*
	 * If ep->skip is set, it means there are missed tds on the
	 * endpoint ring need to take care of.
	 * Process them as short transfer until reach the td pointed by
	 * the event.
	 */
	} while (handling_skipped_tds);

	return 0;

err_out:
	xhci_err(xhci, "@%016llx %08x %08x %08x %08x\n",
		 (unsigned long long) xhci_trb_virt_to_dma(
			 xhci->event_ring->deq_seg,
			 xhci->event_ring->dequeue),
		 lower_32_bits(le64_to_cpu(event->buffer)),
		 upper_32_bits(le64_to_cpu(event->buffer)),
		 le32_to_cpu(event->transfer_len),
		 le32_to_cpu(event->flags));
	return -ENODEV;
}

/*
 * This function handles all OS-owned events on the event ring.  It may drop
 * xhci->lock between event processing (e.g. to pass up port status changes).
 * Returns >0 for "possibly more events to process" (caller should call again),
 * otherwise 0 if done.  In future, <0 returns should indicate error code.
 */
int xhci_handle_event(struct xhci_hcd *xhci)
{
	union xhci_trb *event;
	int update_ptrs = 1;
	u32 trb_type;
	int ret;

	/* Event ring hasn't been allocated yet. */
	if (!xhci->event_ring || !xhci->event_ring->dequeue) {
		xhci_err(xhci, "ERROR event ring not ready\n");
		return -ENOMEM;
	}

	event = xhci->event_ring->dequeue;
	/* Does the HC or OS own the TRB? */
	if ((le32_to_cpu(event->event_cmd.flags) & TRB_CYCLE) !=
	    xhci->event_ring->cycle_state)
		return 0;

	trace_xhci_handle_event(xhci->event_ring, &event->generic);

	/*
	 * Barrier between reading the TRB_CYCLE (valid) flag above and any
	 * speculative reads of the event's flags/data below.
	 */
	rmb();
	trb_type = TRB_FIELD_TO_TYPE(le32_to_cpu(event->event_cmd.flags));
	/* FIXME: Handle more event types. */

	switch (trb_type) {
	case TRB_COMPLETION:
		handle_cmd_completion(xhci, &event->event_cmd);
		break;
	case TRB_PORT_STATUS:
		handle_port_status(xhci, event);
		update_ptrs = 0;
		break;
	case TRB_TRANSFER:
		ret = handle_tx_event(xhci, &event->trans_event);
		if (ret >= 0)
			update_ptrs = 0;
		break;
	case TRB_DEV_NOTE:
		handle_device_notification(xhci, event);
		break;
	default:
		if (trb_type >= TRB_VENDOR_DEFINED_LOW)
			handle_vendor_event(xhci, event, trb_type);
		else
			xhci_warn(xhci, "ERROR unknown event type %d\n", trb_type);
	}
	/* Any of the above functions may drop and re-acquire the lock, so check
	 * to make sure a watchdog timer didn't mark the host as non-responsive.
	 */
	if (xhci->xhc_state & XHCI_STATE_DYING) {
		xhci_dbg(xhci, "xHCI host dying, returning from "
				"event handler.\n");
		return 0;
	}

	if (update_ptrs)
		/* Update SW event ring dequeue pointer */
		inc_deq(xhci, xhci->event_ring);

	/* Are there more items on the event ring?  Caller will call us again to
	 * check.
	 */
	return 1;
}
EXPORT_SYMBOL_GPL(xhci_handle_event);

/*
 * Update Event Ring Dequeue Pointer:
 * - When all events have finished
 * - To avoid "Event Ring Full Error" condition
 */
void xhci_update_erst_dequeue(struct xhci_hcd *xhci,
		union xhci_trb *event_ring_deq)
{
	u64 temp_64;
	dma_addr_t deq;

	temp_64 = xhci_read_64(xhci, &xhci->ir_set->erst_dequeue);
	/* If necessary, update the HW's version of the event ring deq ptr. */
	if (event_ring_deq != xhci->event_ring->dequeue) {
		deq = xhci_trb_virt_to_dma(xhci->event_ring->deq_seg,
				xhci->event_ring->dequeue);
		if (deq == 0)
			xhci_warn(xhci, "WARN something wrong with SW event ring dequeue ptr\n");
		/*
		 * Per 4.9.4, Software writes to the ERDP register shall
		 * always advance the Event Ring Dequeue Pointer value.
		 */
		if ((temp_64 & (u64) ~ERST_PTR_MASK) ==
				((u64) deq & (u64) ~ERST_PTR_MASK))
			return;

		/* Update HC event ring dequeue pointer */
		temp_64 &= ERST_PTR_MASK;
		temp_64 |= ((u64) deq & (u64) ~ERST_PTR_MASK);
	}

	/* Clear the event handler busy flag (RW1C) */
	temp_64 |= ERST_EHB;
	xhci_write_64(xhci, temp_64, &xhci->ir_set->erst_dequeue);
}
EXPORT_SYMBOL_GPL(xhci_update_erst_dequeue);

static irqreturn_t xhci_vendor_queue_irq_work(struct xhci_hcd *xhci)
{
	struct xhci_vendor_ops *ops = xhci_vendor_get_ops(xhci);

	if (ops && ops->queue_irq_work)
		return ops->queue_irq_work(xhci);
	return IRQ_NONE;
}

/*
 * xHCI spec says we can get an interrupt, and if the HC has an error condition,
 * we might get bad data out of the event ring.  Section 4.10.2.7 has a list of
 * indicators of an event TRB error, but we check the status *first* to be safe.
 */
irqreturn_t xhci_irq(struct usb_hcd *hcd)
{
	struct xhci_hcd *xhci = hcd_to_xhci(hcd);
	union xhci_trb *event_ring_deq;
	irqreturn_t ret = IRQ_NONE;
	unsigned long flags;
	u64 temp_64;
	u32 status;
	int event_loop = 0;

	spin_lock_irqsave(&xhci->lock, flags);
	/* Check if the xHC generated the interrupt, or the irq is shared */
	status = readl(&xhci->op_regs->status);
	if (status == ~(u32)0) {
		xhci_hc_died(xhci);
		ret = IRQ_HANDLED;
		goto out;
	}

	if (!(status & STS_EINT))
		goto out;

	if (status & STS_FATAL) {
		xhci_warn(xhci, "WARNING: Host System Error\n");
		xhci_halt(xhci);
		ret = IRQ_HANDLED;
		goto out;
	}

	ret = xhci_vendor_queue_irq_work(xhci);
	if (ret == IRQ_HANDLED)
		goto out;

	/*
	 * Clear the op reg interrupt status first,
	 * so we can receive interrupts from other MSI-X interrupters.
	 * Write 1 to clear the interrupt status.
	 */
	status |= STS_EINT;
	writel(status, &xhci->op_regs->status);

	if (!hcd->msi_enabled) {
		u32 irq_pending;
		irq_pending = readl(&xhci->ir_set->irq_pending);
		irq_pending |= IMAN_IP;
		writel(irq_pending, &xhci->ir_set->irq_pending);
	}

	if (xhci->xhc_state & XHCI_STATE_DYING ||
	    xhci->xhc_state & XHCI_STATE_HALTED) {
		xhci_dbg(xhci, "xHCI dying, ignoring interrupt. "
				"Shouldn't IRQs be disabled?\n");
		/* Clear the event handler busy flag (RW1C);
		 * the event ring should be empty.
		 */
		temp_64 = xhci_read_64(xhci, &xhci->ir_set->erst_dequeue);
		xhci_write_64(xhci, temp_64 | ERST_EHB,
				&xhci->ir_set->erst_dequeue);
		ret = IRQ_HANDLED;
		goto out;
	}

	event_ring_deq = xhci->event_ring->dequeue;
	/* FIXME this should be a delayed service routine
	 * that clears the EHB.
	 */
	while (xhci_handle_event(xhci) > 0) {
		if (event_loop++ < TRBS_PER_SEGMENT / 2)
			continue;
		xhci_update_erst_dequeue(xhci, event_ring_deq);
		event_ring_deq = xhci->event_ring->dequeue;

		event_loop = 0;
	}

	xhci_update_erst_dequeue(xhci, event_ring_deq);
	ret = IRQ_HANDLED;

out:
	spin_unlock_irqrestore(&xhci->lock, flags);

	return ret;
}

irqreturn_t xhci_msi_irq(int irq, void *hcd)
{
	return xhci_irq(hcd);
}

/****		Endpoint Ring Operations	****/

/*
 * Generic function for queueing a TRB on a ring.
 * The caller must have checked to make sure there's room on the ring.
 *
 * @more_trbs_coming:	Will you enqueue more TRBs before calling
 *			prepare_transfer()?
 */
static void queue_trb(struct xhci_hcd *xhci, struct xhci_ring *ring,
		bool more_trbs_coming,
		u32 field1, u32 field2, u32 field3, u32 field4)
{
	struct xhci_generic_trb *trb;

	trb = &ring->enqueue->generic;
	trb->field[0] = cpu_to_le32(field1);
	trb->field[1] = cpu_to_le32(field2);
	trb->field[2] = cpu_to_le32(field3);
	/* make sure TRB is fully written before giving it to the controller */
	wmb();
	trb->field[3] = cpu_to_le32(field4);

	trace_xhci_queue_trb(ring, trb);

	inc_enq(xhci, ring, more_trbs_coming);
}

/*
 * Does various checks on the endpoint ring, and makes it ready to queue num_trbs.
 * FIXME allocate segments if the ring is full.
 */
static int prepare_ring(struct xhci_hcd *xhci, struct xhci_ring *ep_ring,
		u32 ep_state, unsigned int num_trbs, gfp_t mem_flags)
{
	unsigned int num_trbs_needed;
	unsigned int link_trb_count = 0;

	/* Make sure the endpoint has been added to xHC schedule */
	switch (ep_state) {
	case EP_STATE_DISABLED:
		/*
		 * USB core changed config/interfaces without notifying us,
		 * or hardware is reporting the wrong state.
		 */
		xhci_warn(xhci, "WARN urb submitted to disabled ep\n");
		return -ENOENT;
	case EP_STATE_ERROR:
		xhci_warn(xhci, "WARN waiting for error on ep to be cleared\n");
		/* FIXME event handling code for error needs to clear it */
		/* XXX not sure if this should be -ENOENT or not */
		return -EINVAL;
	case EP_STATE_HALTED:
		xhci_dbg(xhci, "WARN halted endpoint, queueing URB anyway.\n");
	case EP_STATE_STOPPED:
	case EP_STATE_RUNNING:
		break;
	default:
		xhci_err(xhci, "ERROR unknown endpoint state for ep\n");
		/*
		 * FIXME issue Configure Endpoint command to try to get the HC
		 * back into a known state.
		 */
		return -EINVAL;
	}

	while (1) {
		if (room_on_ring(xhci, ep_ring, num_trbs))
			break;

		if (ep_ring == xhci->cmd_ring) {
			xhci_err(xhci, "Do not support expand command ring\n");
			return -ENOMEM;
		}

		xhci_dbg_trace(xhci, trace_xhci_dbg_ring_expansion,
				"ERROR no room on ep ring, try ring expansion");
		num_trbs_needed = num_trbs - ep_ring->num_trbs_free;
		if (xhci_ring_expansion(xhci, ep_ring, num_trbs_needed,
					mem_flags)) {
			xhci_err(xhci, "Ring expansion failed\n");
			return -ENOMEM;
		}
	}

	while (trb_is_link(ep_ring->enqueue)) {
		/* If we're not dealing with 0.95 hardware or isoc rings
		 * on AMD 0.96 host, clear the chain bit.
		 */
		if (!xhci_link_trb_quirk(xhci) &&
		    !(ep_ring->type == TYPE_ISOC &&
		      (xhci->quirks & XHCI_AMD_0x96_HOST)))
			ep_ring->enqueue->link.control &=
				cpu_to_le32(~TRB_CHAIN);
		else
			ep_ring->enqueue->link.control |=
				cpu_to_le32(TRB_CHAIN);

		wmb();
		ep_ring->enqueue->link.control ^= cpu_to_le32(TRB_CYCLE);

		/* Toggle the cycle bit after the last ring segment. */
		if (link_trb_toggles_cycle(ep_ring->enqueue))
			ep_ring->cycle_state ^= 1;

		ep_ring->enq_seg = ep_ring->enq_seg->next;
		ep_ring->enqueue = ep_ring->enq_seg->trbs;

		/* prevent infinite loop if all first trbs are link trbs */
		if (link_trb_count++ > ep_ring->num_segs) {
			xhci_warn(xhci, "Ring is an endless link TRB loop\n");
			return -EINVAL;
		}
	}

	if (last_trb_on_seg(ep_ring->enq_seg, ep_ring->enqueue)) {
		xhci_warn(xhci, "Missing link TRB at end of ring segment\n");
		return -EINVAL;
	}

	return 0;
}

static int prepare_transfer(struct xhci_hcd *xhci,
		struct xhci_virt_device *xdev,
		unsigned int ep_index,
		unsigned int stream_id,
		unsigned int num_trbs,
		struct urb *urb,
		unsigned int td_index,
		gfp_t mem_flags)
{
	int ret;
	struct urb_priv *urb_priv;
	struct xhci_td	*td;
	struct xhci_ring *ep_ring;
	struct xhci_ep_ctx *ep_ctx = xhci_get_ep_ctx(xhci, xdev->out_ctx, ep_index);

	ep_ring = xhci_triad_to_transfer_ring(xhci, xdev->slot_id, ep_index,
					      stream_id);
	if (!ep_ring) {
		xhci_dbg(xhci, "Can't prepare ring for bad stream ID %u\n",
				stream_id);
		return -EINVAL;
	}

	ret = prepare_ring(xhci, ep_ring, GET_EP_CTX_STATE(ep_ctx),
			   num_trbs, mem_flags);
	if (ret)
		return ret;

	urb_priv = urb->hcpriv;
	td = &urb_priv->td[td_index];

	INIT_LIST_HEAD(&td->td_list);
	INIT_LIST_HEAD(&td->cancelled_td_list);

	if (td_index == 0) {
		ret = usb_hcd_link_urb_to_ep(bus_to_hcd(urb->dev->bus), urb);
		if (unlikely(ret))
			return ret;
	}

	td->urb = urb;
	/* Add this TD to the tail of the endpoint ring's TD list */
	list_add_tail(&td->td_list, &ep_ring->td_list);
	td->start_seg = ep_ring->enq_seg;
	td->first_trb = ep_ring->enqueue;

	return 0;
}

unsigned int count_trbs(u64 addr, u64 len)
{
	unsigned int num_trbs;

	num_trbs = DIV_ROUND_UP(len + (addr & (TRB_MAX_BUFF_SIZE - 1)),
			TRB_MAX_BUFF_SIZE);
	if (num_trbs == 0)
		num_trbs++;

	return num_trbs;
}

static inline unsigned int count_trbs_needed(struct urb *urb)
{
	return count_trbs(urb->transfer_dma, urb->transfer_buffer_length);
}

static unsigned int count_sg_trbs_needed(struct urb *urb)
{
	struct scatterlist *sg;
	unsigned int i, len, full_len, num_trbs = 0;

	full_len = urb->transfer_buffer_length;

	for_each_sg(urb->sg, sg, urb->num_mapped_sgs, i) {
		len = sg_dma_len(sg);
		num_trbs += count_trbs(sg_dma_address(sg), len);
		len = min_t(unsigned int, len, full_len);
		full_len -= len;
		if (full_len == 0)
			break;
	}

	return num_trbs;
}

static unsigned int count_isoc_trbs_needed(struct urb *urb, int i)
{
	u64 addr, len;

	addr = (u64) (urb->transfer_dma + urb->iso_frame_desc[i].offset);
	len = urb->iso_frame_desc[i].length;

	return count_trbs(addr, len);
}

static void check_trb_math(struct urb *urb, int running_total)
{
	if (unlikely(running_total != urb->transfer_buffer_length))
		dev_err(&urb->dev->dev, "%s - ep %#x - Miscalculated tx length, "
				"queued %#x (%d), asked for %#x (%d)\n",
				__func__,
				urb->ep->desc.bEndpointAddress,
				running_total, running_total,
				urb->transfer_buffer_length,
				urb->transfer_buffer_length);
}

static void giveback_first_trb(struct xhci_hcd *xhci, int slot_id,
		unsigned int ep_index, unsigned int stream_id, int start_cycle,
		struct xhci_generic_trb *start_trb)
{
	/*
	 * Pass all the TRBs to the hardware at once and make sure this write
	 * isn't reordered.
	 */
	wmb();
	if (start_cycle)
		start_trb->field[3] |= cpu_to_le32(start_cycle);
	else
		start_trb->field[3] &= cpu_to_le32(~TRB_CYCLE);
	xhci_ring_ep_doorbell(xhci, slot_id, ep_index, stream_id);
}

static void check_interval(struct xhci_hcd *xhci, struct urb *urb,
						struct xhci_ep_ctx *ep_ctx)
{
	int xhci_interval;
	int ep_interval;

	xhci_interval = EP_INTERVAL_TO_UFRAMES(le32_to_cpu(ep_ctx->ep_info));
	ep_interval = urb->interval;

	/* Convert to microframes */
	if (urb->dev->speed == USB_SPEED_LOW ||
			urb->dev->speed == USB_SPEED_FULL)
		ep_interval *= 8;

	/* FIXME change this to a warning and a suggestion to use the new API
	 * to set the polling interval (once the API is added).
	 */
	if (xhci_interval != ep_interval) {
		dev_dbg_ratelimited(&urb->dev->dev,
				"Driver uses different interval (%d microframe%s) than xHCI (%d microframe%s)\n",
				ep_interval, ep_interval == 1 ? "" : "s",
				xhci_interval, xhci_interval == 1 ? "" : "s");
		urb->interval = xhci_interval;
		/* Convert back to frames for LS/FS devices */
		if (urb->dev->speed == USB_SPEED_LOW ||
				urb->dev->speed == USB_SPEED_FULL)
			urb->interval /= 8;
	}
}

/*
 * xHCI uses normal TRBs for both bulk and interrupt.  When the interrupt
 * endpoint is to be serviced, the xHC will consume (at most) one TD.  A TD
 * (comprised of sg list entries) can take several service intervals to
 * transmit.
 */
int xhci_queue_intr_tx(struct xhci_hcd *xhci, gfp_t mem_flags,
		struct urb *urb, int slot_id, unsigned int ep_index)
{
	struct xhci_ep_ctx *ep_ctx;

	ep_ctx = xhci_get_ep_ctx(xhci, xhci->devs[slot_id]->out_ctx, ep_index);
	check_interval(xhci, urb, ep_ctx);

	return xhci_queue_bulk_tx(xhci, mem_flags, urb, slot_id, ep_index);
}

/*
 * For xHCI 1.0 host controllers, TD size is the number of max packet sized
 * packets remaining in the TD (*not* including this TRB).
 *
 * Total TD packet count = total_packet_count =
 *     DIV_ROUND_UP(TD size in bytes / wMaxPacketSize)
 *
 * Packets transferred up to and including this TRB = packets_transferred =
 *     rounddown(total bytes transferred including this TRB / wMaxPacketSize)
 *
 * TD size = total_packet_count - packets_transferred
 *
 * For xHCI 0.96 and older, TD size field should be the remaining bytes
 * including this TRB, right shifted by 10
 *
 * For all hosts it must fit in bits 21:17, so it can't be bigger than 31.
 * This is taken care of in the TRB_TD_SIZE() macro
 *
 * The last TRB in a TD must have the TD size set to zero.
 */
static u32 xhci_td_remainder(struct xhci_hcd *xhci, int transferred,
			      int trb_buff_len, unsigned int td_total_len,
			      struct urb *urb, bool more_trbs_coming)
{
	u32 maxp, total_packet_count;

	/* MTK xHCI 0.96 contains some features from 1.0 */
	if (xhci->hci_version < 0x100 && !(xhci->quirks & XHCI_MTK_HOST))
		return ((td_total_len - transferred) >> 10);

	/* One TRB with a zero-length data packet. */
	if (!more_trbs_coming || (transferred == 0 && trb_buff_len == 0) ||
	    trb_buff_len == td_total_len)
		return 0;

	/* for MTK xHCI 0.96, TD size include this TRB, but not in 1.x */
	if ((xhci->quirks & XHCI_MTK_HOST) && (xhci->hci_version < 0x100))
		trb_buff_len = 0;

	maxp = usb_endpoint_maxp(&urb->ep->desc);
	total_packet_count = DIV_ROUND_UP(td_total_len, maxp);

	/* Queueing functions don't count the current TRB into transferred */
	return (total_packet_count - ((transferred + trb_buff_len) / maxp));
}


static int xhci_align_td(struct xhci_hcd *xhci, struct urb *urb, u32 enqd_len,
			 u32 *trb_buff_len, struct xhci_segment *seg)
{
	struct device *dev = xhci_to_hcd(xhci)->self.controller;
	unsigned int unalign;
	unsigned int max_pkt;
	u32 new_buff_len;
	size_t len;

	max_pkt = usb_endpoint_maxp(&urb->ep->desc);
	unalign = (enqd_len + *trb_buff_len) % max_pkt;

	/* we got lucky, last normal TRB data on segment is packet aligned */
	if (unalign == 0)
		return 0;

	xhci_dbg(xhci, "Unaligned %d bytes, buff len %d\n",
		 unalign, *trb_buff_len);

	/* is the last nornal TRB alignable by splitting it */
	if (*trb_buff_len > unalign) {
		*trb_buff_len -= unalign;
		xhci_dbg(xhci, "split align, new buff len %d\n", *trb_buff_len);
		return 0;
	}

	/*
	 * We want enqd_len + trb_buff_len to sum up to a number aligned to
	 * number which is divisible by the endpoint's wMaxPacketSize. IOW:
	 * (size of currently enqueued TRBs + remainder) % wMaxPacketSize == 0.
	 */
	new_buff_len = max_pkt - (enqd_len % max_pkt);

	if (new_buff_len > (urb->transfer_buffer_length - enqd_len))
		new_buff_len = (urb->transfer_buffer_length - enqd_len);

	/* create a max max_pkt sized bounce buffer pointed to by last trb */
	if (usb_urb_dir_out(urb)) {
		if (urb->num_sgs) {
			len = sg_pcopy_to_buffer(urb->sg, urb->num_sgs,
						 seg->bounce_buf, new_buff_len, enqd_len);
			if (len != new_buff_len)
				xhci_warn(xhci, "WARN Wrong bounce buffer write length: %zu != %d\n",
					  len, new_buff_len);
		} else {
			memcpy(seg->bounce_buf, urb->transfer_buffer + enqd_len, new_buff_len);
		}

		seg->bounce_dma = dma_map_single(dev, seg->bounce_buf,
						 max_pkt, DMA_TO_DEVICE);
	} else {
		seg->bounce_dma = dma_map_single(dev, seg->bounce_buf,
						 max_pkt, DMA_FROM_DEVICE);
	}

	if (dma_mapping_error(dev, seg->bounce_dma)) {
		/* try without aligning. Some host controllers survive */
		xhci_warn(xhci, "Failed mapping bounce buffer, not aligning\n");
		return 0;
	}
	*trb_buff_len = new_buff_len;
	seg->bounce_len = new_buff_len;
	seg->bounce_offs = enqd_len;

	xhci_dbg(xhci, "Bounce align, new buff len %d\n", *trb_buff_len);

	return 1;
}

/* This is very similar to what ehci-q.c qtd_fill() does */
int xhci_queue_bulk_tx(struct xhci_hcd *xhci, gfp_t mem_flags,
		struct urb *urb, int slot_id, unsigned int ep_index)
{
	struct xhci_ring *ring;
	struct urb_priv *urb_priv;
	struct xhci_td *td;
	struct xhci_generic_trb *start_trb;
	struct scatterlist *sg = NULL;
	bool more_trbs_coming = true;
	bool need_zero_pkt = false;
	bool first_trb = true;
	unsigned int num_trbs;
	unsigned int start_cycle, num_sgs = 0;
	unsigned int enqd_len, block_len, trb_buff_len, full_len;
	int sent_len, ret;
	u32 field, length_field, remainder;
	u64 addr, send_addr;

	ring = xhci_urb_to_transfer_ring(xhci, urb);
	if (!ring)
		return -EINVAL;

	full_len = urb->transfer_buffer_length;
	/* If we have scatter/gather list, we use it. */
	if (urb->num_sgs) {
		num_sgs = urb->num_mapped_sgs;
		sg = urb->sg;
		addr = (u64) sg_dma_address(sg);
		block_len = sg_dma_len(sg);
		num_trbs = count_sg_trbs_needed(urb);
	} else {
		num_trbs = count_trbs_needed(urb);
		addr = (u64) urb->transfer_dma;
		block_len = full_len;
	}
	ret = prepare_transfer(xhci, xhci->devs[slot_id],
			ep_index, urb->stream_id,
			num_trbs, urb, 0, mem_flags);
	if (unlikely(ret < 0))
		return ret;

	urb_priv = urb->hcpriv;

	/* Deal with URB_ZERO_PACKET - need one more td/trb */
	if (urb->transfer_flags & URB_ZERO_PACKET && urb_priv->num_tds > 1)
		need_zero_pkt = true;

	td = &urb_priv->td[0];

	/*
	 * Don't give the first TRB to the hardware (by toggling the cycle bit)
	 * until we've finished creating all the other TRBs.  The ring's cycle
	 * state may change as we enqueue the other TRBs, so save it too.
	 */
	start_trb = &ring->enqueue->generic;
	start_cycle = ring->cycle_state;
	send_addr = addr;

	/* Queue the TRBs, even if they are zero-length */
	for (enqd_len = 0; first_trb || enqd_len < full_len;
			enqd_len += trb_buff_len) {
		field = TRB_TYPE(TRB_NORMAL);

		/* TRB buffer should not cross 64KB boundaries */
		trb_buff_len = TRB_BUFF_LEN_UP_TO_BOUNDARY(addr);
		trb_buff_len = min_t(unsigned int, trb_buff_len, block_len);

		if (enqd_len + trb_buff_len > full_len)
			trb_buff_len = full_len - enqd_len;

		/* Don't change the cycle bit of the first TRB until later */
		if (first_trb) {
			first_trb = false;
			if (start_cycle == 0)
				field |= TRB_CYCLE;
		} else
			field |= ring->cycle_state;

		/* Chain all the TRBs together; clear the chain bit in the last
		 * TRB to indicate it's the last TRB in the chain.
		 */
		if (enqd_len + trb_buff_len < full_len) {
			field |= TRB_CHAIN;
			if (trb_is_link(ring->enqueue + 1)) {
				if (xhci_align_td(xhci, urb, enqd_len,
						  &trb_buff_len,
						  ring->enq_seg)) {
					send_addr = ring->enq_seg->bounce_dma;
					/* assuming TD won't span 2 segs */
					td->bounce_seg = ring->enq_seg;
				}
			}
		}
		if (enqd_len + trb_buff_len >= full_len) {
			field &= ~TRB_CHAIN;
			field |= TRB_IOC;
			more_trbs_coming = false;
			td->last_trb = ring->enqueue;
			td->last_trb_seg = ring->enq_seg;
			if (xhci_urb_suitable_for_idt(urb)) {
				memcpy(&send_addr, urb->transfer_buffer,
				       trb_buff_len);
				le64_to_cpus(&send_addr);
				field |= TRB_IDT;
			}
		}

		/* Only set interrupt on short packet for IN endpoints */
		if (usb_urb_dir_in(urb))
			field |= TRB_ISP;

		/* Set the TRB length, TD size, and interrupter fields. */
		remainder = xhci_td_remainder(xhci, enqd_len, trb_buff_len,
					      full_len, urb, more_trbs_coming);

		length_field = TRB_LEN(trb_buff_len) |
			TRB_TD_SIZE(remainder) |
			TRB_INTR_TARGET(0);

		queue_trb(xhci, ring, more_trbs_coming | need_zero_pkt,
				lower_32_bits(send_addr),
				upper_32_bits(send_addr),
				length_field,
				field);
		td->num_trbs++;
		addr += trb_buff_len;
		sent_len = trb_buff_len;

		while (sg && sent_len >= block_len) {
			/* New sg entry */
			--num_sgs;
			sent_len -= block_len;
			sg = sg_next(sg);
			if (num_sgs != 0 && sg) {
				block_len = sg_dma_len(sg);
				addr = (u64) sg_dma_address(sg);
				addr += sent_len;
			}
		}
		block_len -= sent_len;
		send_addr = addr;
	}

	if (need_zero_pkt) {
		ret = prepare_transfer(xhci, xhci->devs[slot_id],
				       ep_index, urb->stream_id,
				       1, urb, 1, mem_flags);
		urb_priv->td[1].last_trb = ring->enqueue;
		urb_priv->td[1].last_trb_seg = ring->enq_seg;
		field = TRB_TYPE(TRB_NORMAL) | ring->cycle_state | TRB_IOC;
		queue_trb(xhci, ring, 0, 0, 0, TRB_INTR_TARGET(0), field);
		urb_priv->td[1].num_trbs++;
	}

	check_trb_math(urb, enqd_len);
	giveback_first_trb(xhci, slot_id, ep_index, urb->stream_id,
			start_cycle, start_trb);
	return 0;
}

/* Caller must have locked xhci->lock */
int xhci_queue_ctrl_tx(struct xhci_hcd *xhci, gfp_t mem_flags,
		struct urb *urb, int slot_id, unsigned int ep_index)
{
	struct xhci_ring *ep_ring;
	int num_trbs;
	int ret;
	struct usb_ctrlrequest *setup;
	struct xhci_generic_trb *start_trb;
	int start_cycle;
	u32 field;
	struct urb_priv *urb_priv;
	struct xhci_td *td;

	ep_ring = xhci_urb_to_transfer_ring(xhci, urb);
	if (!ep_ring)
		return -EINVAL;

	/*
	 * Need to copy setup packet into setup TRB, so we can't use the setup
	 * DMA address.
	 */
	if (!urb->setup_packet)
		return -EINVAL;

	/* 1 TRB for setup, 1 for status */
	num_trbs = 2;
	/*
	 * Don't need to check if we need additional event data and normal TRBs,
	 * since data in control transfers will never get bigger than 16MB
	 * XXX: can we get a buffer that crosses 64KB boundaries?
	 */
	if (urb->transfer_buffer_length > 0)
		num_trbs++;
	ret = prepare_transfer(xhci, xhci->devs[slot_id],
			ep_index, urb->stream_id,
			num_trbs, urb, 0, mem_flags);
	if (ret < 0)
		return ret;

	urb_priv = urb->hcpriv;
	td = &urb_priv->td[0];
	td->num_trbs = num_trbs;

	/*
	 * Don't give the first TRB to the hardware (by toggling the cycle bit)
	 * until we've finished creating all the other TRBs.  The ring's cycle
	 * state may change as we enqueue the other TRBs, so save it too.
	 */
	start_trb = &ep_ring->enqueue->generic;
	start_cycle = ep_ring->cycle_state;

	/* Queue setup TRB - see section 6.4.1.2.1 */
	/* FIXME better way to translate setup_packet into two u32 fields? */
	setup = (struct usb_ctrlrequest *) urb->setup_packet;
	field = 0;
	field |= TRB_IDT | TRB_TYPE(TRB_SETUP);
	if (start_cycle == 0)
		field |= 0x1;

	/* xHCI 1.0/1.1 6.4.1.2.1: Transfer Type field */
	if ((xhci->hci_version >= 0x100) || (xhci->quirks & XHCI_MTK_HOST)) {
		if (urb->transfer_buffer_length > 0) {
			if (setup->bRequestType & USB_DIR_IN)
				field |= TRB_TX_TYPE(TRB_DATA_IN);
			else
				field |= TRB_TX_TYPE(TRB_DATA_OUT);
		}
	}

	queue_trb(xhci, ep_ring, true,
		  setup->bRequestType | setup->bRequest << 8 | le16_to_cpu(setup->wValue) << 16,
		  le16_to_cpu(setup->wIndex) | le16_to_cpu(setup->wLength) << 16,
		  TRB_LEN(8) | TRB_INTR_TARGET(0),
		  /* Immediate data in pointer */
		  field);

	/* If there's data, queue data TRBs */
	/* Only set interrupt on short packet for IN endpoints */
	if (usb_urb_dir_in(urb))
		field = TRB_ISP | TRB_TYPE(TRB_DATA);
	else
		field = TRB_TYPE(TRB_DATA);

	if (urb->transfer_buffer_length > 0) {
		u32 length_field, remainder;
		u64 addr;

		if (xhci_urb_suitable_for_idt(urb)) {
			memcpy(&addr, urb->transfer_buffer,
			       urb->transfer_buffer_length);
			le64_to_cpus(&addr);
			field |= TRB_IDT;
		} else {
			addr = (u64) urb->transfer_dma;
		}

		remainder = xhci_td_remainder(xhci, 0,
				urb->transfer_buffer_length,
				urb->transfer_buffer_length,
				urb, 1);
		length_field = TRB_LEN(urb->transfer_buffer_length) |
				TRB_TD_SIZE(remainder) |
				TRB_INTR_TARGET(0);
		if (setup->bRequestType & USB_DIR_IN)
			field |= TRB_DIR_IN;
		queue_trb(xhci, ep_ring, true,
				lower_32_bits(addr),
				upper_32_bits(addr),
				length_field,
				field | ep_ring->cycle_state);
	}

	/* Save the DMA address of the last TRB in the TD */
	td->last_trb = ep_ring->enqueue;
	td->last_trb_seg = ep_ring->enq_seg;

	/* Queue status TRB - see Table 7 and sections 4.11.2.2 and 6.4.1.2.3 */
	/* If the device sent data, the status stage is an OUT transfer */
	if (urb->transfer_buffer_length > 0 && setup->bRequestType & USB_DIR_IN)
		field = 0;
	else
		field = TRB_DIR_IN;
	queue_trb(xhci, ep_ring, false,
			0,
			0,
			TRB_INTR_TARGET(0),
			/* Event on completion */
			field | TRB_IOC | TRB_TYPE(TRB_STATUS) | ep_ring->cycle_state);

	giveback_first_trb(xhci, slot_id, ep_index, 0,
			start_cycle, start_trb);
	return 0;
}

/*
 * The transfer burst count field of the isochronous TRB defines the number of
 * bursts that are required to move all packets in this TD.  Only SuperSpeed
 * devices can burst up to bMaxBurst number of packets per service interval.
 * This field is zero based, meaning a value of zero in the field means one
 * burst.  Basically, for everything but SuperSpeed devices, this field will be
 * zero.  Only xHCI 1.0 host controllers support this field.
 */
static unsigned int xhci_get_burst_count(struct xhci_hcd *xhci,
		struct urb *urb, unsigned int total_packet_count)
{
	unsigned int max_burst;

	if (xhci->hci_version < 0x100 || urb->dev->speed < USB_SPEED_SUPER)
		return 0;

	max_burst = urb->ep->ss_ep_comp.bMaxBurst;
	return DIV_ROUND_UP(total_packet_count, max_burst + 1) - 1;
}

/*
 * Returns the number of packets in the last "burst" of packets.  This field is
 * valid for all speeds of devices.  USB 2.0 devices can only do one "burst", so
 * the last burst packet count is equal to the total number of packets in the
 * TD.  SuperSpeed endpoints can have up to 3 bursts.  All but the last burst
 * must contain (bMaxBurst + 1) number of packets, but the last burst can
 * contain 1 to (bMaxBurst + 1) packets.
 */
static unsigned int xhci_get_last_burst_packet_count(struct xhci_hcd *xhci,
		struct urb *urb, unsigned int total_packet_count)
{
	unsigned int max_burst;
	unsigned int residue;

	if (xhci->hci_version < 0x100)
		return 0;

	if (urb->dev->speed >= USB_SPEED_SUPER) {
		/* bMaxBurst is zero based: 0 means 1 packet per burst */
		max_burst = urb->ep->ss_ep_comp.bMaxBurst;
		residue = total_packet_count % (max_burst + 1);
		/* If residue is zero, the last burst contains (max_burst + 1)
		 * number of packets, but the TLBPC field is zero-based.
		 */
		if (residue == 0)
			return max_burst;
		return residue - 1;
	}
	if (total_packet_count == 0)
		return 0;
	return total_packet_count - 1;
}

/*
 * Calculates Frame ID field of the isochronous TRB identifies the
 * target frame that the Interval associated with this Isochronous
 * Transfer Descriptor will start on. Refer to 4.11.2.5 in 1.1 spec.
 *
 * Returns actual frame id on success, negative value on error.
 */
static int xhci_get_isoc_frame_id(struct xhci_hcd *xhci,
		struct urb *urb, int index)
{
	int start_frame, ist, ret = 0;
	int start_frame_id, end_frame_id, current_frame_id;

	if (urb->dev->speed == USB_SPEED_LOW ||
			urb->dev->speed == USB_SPEED_FULL)
		start_frame = urb->start_frame + index * urb->interval;
	else
		start_frame = (urb->start_frame + index * urb->interval) >> 3;

	/* Isochronous Scheduling Threshold (IST, bits 0~3 in HCSPARAMS2):
	 *
	 * If bit [3] of IST is cleared to '0', software can add a TRB no
	 * later than IST[2:0] Microframes before that TRB is scheduled to
	 * be executed.
	 * If bit [3] of IST is set to '1', software can add a TRB no later
	 * than IST[2:0] Frames before that TRB is scheduled to be executed.
	 */
	ist = HCS_IST(xhci->hcs_params2) & 0x7;
	if (HCS_IST(xhci->hcs_params2) & (1 << 3))
		ist <<= 3;

	/* Software shall not schedule an Isoch TD with a Frame ID value that
	 * is less than the Start Frame ID or greater than the End Frame ID,
	 * where:
	 *
	 * End Frame ID = (Current MFINDEX register value + 895 ms.) MOD 2048
	 * Start Frame ID = (Current MFINDEX register value + IST + 1) MOD 2048
	 *
	 * Both the End Frame ID and Start Frame ID values are calculated
	 * in microframes. When software determines the valid Frame ID value;
	 * The End Frame ID value should be rounded down to the nearest Frame
	 * boundary, and the Start Frame ID value should be rounded up to the
	 * nearest Frame boundary.
	 */
	current_frame_id = readl(&xhci->run_regs->microframe_index);
	start_frame_id = roundup(current_frame_id + ist + 1, 8);
	end_frame_id = rounddown(current_frame_id + 895 * 8, 8);

	start_frame &= 0x7ff;
	start_frame_id = (start_frame_id >> 3) & 0x7ff;
	end_frame_id = (end_frame_id >> 3) & 0x7ff;

	xhci_dbg(xhci, "%s: index %d, reg 0x%x start_frame_id 0x%x, end_frame_id 0x%x, start_frame 0x%x\n",
		 __func__, index, readl(&xhci->run_regs->microframe_index),
		 start_frame_id, end_frame_id, start_frame);

	if (start_frame_id < end_frame_id) {
		if (start_frame > end_frame_id ||
				start_frame < start_frame_id)
			ret = -EINVAL;
	} else if (start_frame_id > end_frame_id) {
		if ((start_frame > end_frame_id &&
				start_frame < start_frame_id))
			ret = -EINVAL;
	} else {
			ret = -EINVAL;
	}

	if (index == 0) {
		if (ret == -EINVAL || start_frame == start_frame_id) {
			start_frame = start_frame_id + 1;
			if (urb->dev->speed == USB_SPEED_LOW ||
					urb->dev->speed == USB_SPEED_FULL)
				urb->start_frame = start_frame;
			else
				urb->start_frame = start_frame << 3;
			ret = 0;
		}
	}

	if (ret) {
		xhci_warn(xhci, "Frame ID %d (reg %d, index %d) beyond range (%d, %d)\n",
				start_frame, current_frame_id, index,
				start_frame_id, end_frame_id);
		xhci_warn(xhci, "Ignore frame ID field, use SIA bit instead\n");
		return ret;
	}

	return start_frame;
}

/* Check if we should generate event interrupt for a TD in an isoc URB */
static bool trb_block_event_intr(struct xhci_hcd *xhci, int num_tds, int i)
{
	if (xhci->hci_version < 0x100)
		return false;
	/* always generate an event interrupt for the last TD */
	if (i == num_tds - 1)
		return false;
	/*
	 * If AVOID_BEI is set the host handles full event rings poorly,
	 * generate an event at least every 8th TD to clear the event ring
	 */
	if (i && xhci->quirks & XHCI_AVOID_BEI)
		return !!(i % 8);

	return true;
}

/* This is for isoc transfer */
static int xhci_queue_isoc_tx(struct xhci_hcd *xhci, gfp_t mem_flags,
		struct urb *urb, int slot_id, unsigned int ep_index)
{
	struct xhci_ring *ep_ring;
	struct urb_priv *urb_priv;
	struct xhci_td *td;
	int num_tds, trbs_per_td;
	struct xhci_generic_trb *start_trb;
	bool first_trb;
	int start_cycle;
	u32 field, length_field;
	int running_total, trb_buff_len, td_len, td_remain_len, ret;
	u64 start_addr, addr;
	int i, j;
	bool more_trbs_coming;
	struct xhci_virt_ep *xep;
	int frame_id;

	xep = &xhci->devs[slot_id]->eps[ep_index];
	ep_ring = xhci->devs[slot_id]->eps[ep_index].ring;

	num_tds = urb->number_of_packets;
	if (num_tds < 1) {
		xhci_dbg(xhci, "Isoc URB with zero packets?\n");
		return -EINVAL;
	}
	start_addr = (u64) urb->transfer_dma;
	start_trb = &ep_ring->enqueue->generic;
	start_cycle = ep_ring->cycle_state;

	urb_priv = urb->hcpriv;
	/* Queue the TRBs for each TD, even if they are zero-length */
	for (i = 0; i < num_tds; i++) {
		unsigned int total_pkt_count, max_pkt;
		unsigned int burst_count, last_burst_pkt_count;
		u32 sia_frame_id;

		first_trb = true;
		running_total = 0;
		addr = start_addr + urb->iso_frame_desc[i].offset;
		td_len = urb->iso_frame_desc[i].length;
		td_remain_len = td_len;
		max_pkt = usb_endpoint_maxp(&urb->ep->desc);
		total_pkt_count = DIV_ROUND_UP(td_len, max_pkt);

		/* A zero-length transfer still involves at least one packet. */
		if (total_pkt_count == 0)
			total_pkt_count++;
		burst_count = xhci_get_burst_count(xhci, urb, total_pkt_count);
		last_burst_pkt_count = xhci_get_last_burst_packet_count(xhci,
							urb, total_pkt_count);

		trbs_per_td = count_isoc_trbs_needed(urb, i);

		ret = prepare_transfer(xhci, xhci->devs[slot_id], ep_index,
				urb->stream_id, trbs_per_td, urb, i, mem_flags);
		if (ret < 0) {
			if (i == 0)
				return ret;
			goto cleanup;
		}
		td = &urb_priv->td[i];
		td->num_trbs = trbs_per_td;
		/* use SIA as default, if frame id is used overwrite it */
		sia_frame_id = TRB_SIA;
		if (!(urb->transfer_flags & URB_ISO_ASAP) &&
		    HCC_CFC(xhci->hcc_params)) {
			frame_id = xhci_get_isoc_frame_id(xhci, urb, i);
			if (frame_id >= 0)
				sia_frame_id = TRB_FRAME_ID(frame_id);
		}
		/*
		 * Set isoc specific data for the first TRB in a TD.
		 * Prevent HW from getting the TRBs by keeping the cycle state
		 * inverted in the first TDs isoc TRB.
		 */
		field = TRB_TYPE(TRB_ISOC) |
			TRB_TLBPC(last_burst_pkt_count) |
			sia_frame_id |
			(i ? ep_ring->cycle_state : !start_cycle);

		/* xhci 1.1 with ETE uses TD_Size field for TBC, old is Rsvdz */
		if (!xep->use_extended_tbc)
			field |= TRB_TBC(burst_count);

		/* fill the rest of the TRB fields, and remaining normal TRBs */
		for (j = 0; j < trbs_per_td; j++) {
			u32 remainder = 0;

			/* only first TRB is isoc, overwrite otherwise */
			if (!first_trb)
				field = TRB_TYPE(TRB_NORMAL) |
					ep_ring->cycle_state;

			/* Only set interrupt on short packet for IN EPs */
			if (usb_urb_dir_in(urb))
				field |= TRB_ISP;

			/* Set the chain bit for all except the last TRB  */
			if (j < trbs_per_td - 1) {
				more_trbs_coming = true;
				field |= TRB_CHAIN;
			} else {
				more_trbs_coming = false;
				td->last_trb = ep_ring->enqueue;
				td->last_trb_seg = ep_ring->enq_seg;
				field |= TRB_IOC;
				if (trb_block_event_intr(xhci, num_tds, i))
					field |= TRB_BEI;
			}
			/* Calculate TRB length */
			trb_buff_len = TRB_BUFF_LEN_UP_TO_BOUNDARY(addr);
			if (trb_buff_len > td_remain_len)
				trb_buff_len = td_remain_len;

			/* Set the TRB length, TD size, & interrupter fields. */
			remainder = xhci_td_remainder(xhci, running_total,
						   trb_buff_len, td_len,
						   urb, more_trbs_coming);

			length_field = TRB_LEN(trb_buff_len) |
				TRB_INTR_TARGET(0);

			/* xhci 1.1 with ETE uses TD Size field for TBC */
			if (first_trb && xep->use_extended_tbc)
				length_field |= TRB_TD_SIZE_TBC(burst_count);
			else
				length_field |= TRB_TD_SIZE(remainder);
			first_trb = false;

			queue_trb(xhci, ep_ring, more_trbs_coming,
				lower_32_bits(addr),
				upper_32_bits(addr),
				length_field,
				field);
			running_total += trb_buff_len;

			addr += trb_buff_len;
			td_remain_len -= trb_buff_len;
		}

		/* Check TD length */
		if (running_total != td_len) {
			xhci_err(xhci, "ISOC TD length unmatch\n");
			ret = -EINVAL;
			goto cleanup;
		}
	}

	/* store the next frame id */
	if (HCC_CFC(xhci->hcc_params))
		xep->next_frame_id = urb->start_frame + num_tds * urb->interval;

	if (xhci_to_hcd(xhci)->self.bandwidth_isoc_reqs == 0) {
		if (xhci->quirks & XHCI_AMD_PLL_FIX)
			usb_amd_quirk_pll_disable();
	}
	xhci_to_hcd(xhci)->self.bandwidth_isoc_reqs++;

	giveback_first_trb(xhci, slot_id, ep_index, urb->stream_id,
			start_cycle, start_trb);
	return 0;
cleanup:
	/* Clean up a partially enqueued isoc transfer. */

	for (i--; i >= 0; i--)
		list_del_init(&urb_priv->td[i].td_list);

	/* Use the first TD as a temporary variable to turn the TDs we've queued
	 * into No-ops with a software-owned cycle bit. That way the hardware
	 * won't accidentally start executing bogus TDs when we partially
	 * overwrite them.  td->first_trb and td->start_seg are already set.
	 */
	urb_priv->td[0].last_trb = ep_ring->enqueue;
	/* Every TRB except the first & last will have its cycle bit flipped. */
	td_to_noop(xhci, ep_ring, &urb_priv->td[0], true);

	/* Reset the ring enqueue back to the first TRB and its cycle bit. */
	ep_ring->enqueue = urb_priv->td[0].first_trb;
	ep_ring->enq_seg = urb_priv->td[0].start_seg;
	ep_ring->cycle_state = start_cycle;
	ep_ring->num_trbs_free = ep_ring->num_trbs_free_temp;
	usb_hcd_unlink_urb_from_ep(bus_to_hcd(urb->dev->bus), urb);
	return ret;
}

/*
 * Check transfer ring to guarantee there is enough room for the urb.
 * Update ISO URB start_frame and interval.
 * Update interval as xhci_queue_intr_tx does. Use xhci frame_index to
 * update urb->start_frame if URB_ISO_ASAP is set in transfer_flags or
 * Contiguous Frame ID is not supported by HC.
 */
int xhci_queue_isoc_tx_prepare(struct xhci_hcd *xhci, gfp_t mem_flags,
		struct urb *urb, int slot_id, unsigned int ep_index)
{
	struct xhci_virt_device *xdev;
	struct xhci_ring *ep_ring;
	struct xhci_ep_ctx *ep_ctx;
	int start_frame;
	int num_tds, num_trbs, i;
	int ret;
	struct xhci_virt_ep *xep;
	int ist;

	xdev = xhci->devs[slot_id];
	xep = &xhci->devs[slot_id]->eps[ep_index];
	ep_ring = xdev->eps[ep_index].ring;
	ep_ctx = xhci_get_ep_ctx(xhci, xdev->out_ctx, ep_index);

	num_trbs = 0;
	num_tds = urb->number_of_packets;
	for (i = 0; i < num_tds; i++)
		num_trbs += count_isoc_trbs_needed(urb, i);

	/* Check the ring to guarantee there is enough room for the whole urb.
	 * Do not insert any td of the urb to the ring if the check failed.
	 */
	ret = prepare_ring(xhci, ep_ring, GET_EP_CTX_STATE(ep_ctx),
			   num_trbs, mem_flags);
	if (ret)
		return ret;

	/*
	 * Check interval value. This should be done before we start to
	 * calculate the start frame value.
	 */
	check_interval(xhci, urb, ep_ctx);

	/* Calculate the start frame and put it in urb->start_frame. */
	if (HCC_CFC(xhci->hcc_params) && !list_empty(&ep_ring->td_list)) {
		if (GET_EP_CTX_STATE(ep_ctx) ==	EP_STATE_RUNNING) {
			urb->start_frame = xep->next_frame_id;
			goto skip_start_over;
		}
	}

	start_frame = readl(&xhci->run_regs->microframe_index);
	start_frame &= 0x3fff;
	/*
	 * Round up to the next frame and consider the time before trb really
	 * gets scheduled by hardare.
	 */
	ist = HCS_IST(xhci->hcs_params2) & 0x7;
	if (HCS_IST(xhci->hcs_params2) & (1 << 3))
		ist <<= 3;
	start_frame += ist + XHCI_CFC_DELAY;
	start_frame = roundup(start_frame, 8);

	/*
	 * Round up to the next ESIT (Endpoint Service Interval Time) if ESIT
	 * is greate than 8 microframes.
	 */
	if (urb->dev->speed == USB_SPEED_LOW ||
			urb->dev->speed == USB_SPEED_FULL) {
		start_frame = roundup(start_frame, urb->interval << 3);
		urb->start_frame = start_frame >> 3;
	} else {
		start_frame = roundup(start_frame, urb->interval);
		urb->start_frame = start_frame;
	}

skip_start_over:
	ep_ring->num_trbs_free_temp = ep_ring->num_trbs_free;

	return xhci_queue_isoc_tx(xhci, mem_flags, urb, slot_id, ep_index);
}

/****		Command Ring Operations		****/

/* Generic function for queueing a command TRB on the command ring.
 * Check to make sure there's room on the command ring for one command TRB.
 * Also check that there's room reserved for commands that must not fail.
 * If this is a command that must not fail, meaning command_must_succeed = TRUE,
 * then only check for the number of reserved spots.
 * Don't decrement xhci->cmd_ring_reserved_trbs after we've queued the TRB
 * because the command event handler may want to resubmit a failed command.
 */
static int queue_command(struct xhci_hcd *xhci, struct xhci_command *cmd,
			 u32 field1, u32 field2,
			 u32 field3, u32 field4, bool command_must_succeed)
{
	int reserved_trbs = xhci->cmd_ring_reserved_trbs;
	int ret;

	if ((xhci->xhc_state & XHCI_STATE_DYING) ||
		(xhci->xhc_state & XHCI_STATE_HALTED)) {
		xhci_dbg(xhci, "xHCI dying or halted, can't queue_command\n");
		return -ESHUTDOWN;
	}

	if (!command_must_succeed)
		reserved_trbs++;

	ret = prepare_ring(xhci, xhci->cmd_ring, EP_STATE_RUNNING,
			reserved_trbs, GFP_ATOMIC);
	if (ret < 0) {
		xhci_err(xhci, "ERR: No room for command on command ring\n");
		if (command_must_succeed)
			xhci_err(xhci, "ERR: Reserved TRB counting for "
					"unfailable commands failed.\n");
		return ret;
	}

	cmd->command_trb = xhci->cmd_ring->enqueue;

	/* if there are no other commands queued we start the timeout timer */
	if (list_empty(&xhci->cmd_list)) {
		xhci->current_cmd = cmd;
		xhci_mod_cmd_timer(xhci, XHCI_CMD_DEFAULT_TIMEOUT);
	}

	list_add_tail(&cmd->cmd_list, &xhci->cmd_list);

	queue_trb(xhci, xhci->cmd_ring, false, field1, field2, field3,
			field4 | xhci->cmd_ring->cycle_state);
	return 0;
}

/* Queue a slot enable or disable request on the command ring */
int xhci_queue_slot_control(struct xhci_hcd *xhci, struct xhci_command *cmd,
		u32 trb_type, u32 slot_id)
{
	return queue_command(xhci, cmd, 0, 0, 0,
			TRB_TYPE(trb_type) | SLOT_ID_FOR_TRB(slot_id), false);
}

/* Queue an address device command TRB */
int xhci_queue_address_device(struct xhci_hcd *xhci, struct xhci_command *cmd,
		dma_addr_t in_ctx_ptr, u32 slot_id, enum xhci_setup_dev setup)
{
	return queue_command(xhci, cmd, lower_32_bits(in_ctx_ptr),
			upper_32_bits(in_ctx_ptr), 0,
			TRB_TYPE(TRB_ADDR_DEV) | SLOT_ID_FOR_TRB(slot_id)
			| (setup == SETUP_CONTEXT_ONLY ? TRB_BSR : 0), false);
}

int xhci_queue_vendor_command(struct xhci_hcd *xhci, struct xhci_command *cmd,
		u32 field1, u32 field2, u32 field3, u32 field4)
{
	return queue_command(xhci, cmd, field1, field2, field3, field4, false);
}

/* Queue a reset device command TRB */
int xhci_queue_reset_device(struct xhci_hcd *xhci, struct xhci_command *cmd,
		u32 slot_id)
{
	return queue_command(xhci, cmd, 0, 0, 0,
			TRB_TYPE(TRB_RESET_DEV) | SLOT_ID_FOR_TRB(slot_id),
			false);
}

/* Queue a configure endpoint command TRB */
int xhci_queue_configure_endpoint(struct xhci_hcd *xhci,
		struct xhci_command *cmd, dma_addr_t in_ctx_ptr,
		u32 slot_id, bool command_must_succeed)
{
	return queue_command(xhci, cmd, lower_32_bits(in_ctx_ptr),
			upper_32_bits(in_ctx_ptr), 0,
			TRB_TYPE(TRB_CONFIG_EP) | SLOT_ID_FOR_TRB(slot_id),
			command_must_succeed);
}

/* Queue an evaluate context command TRB */
int xhci_queue_evaluate_context(struct xhci_hcd *xhci, struct xhci_command *cmd,
		dma_addr_t in_ctx_ptr, u32 slot_id, bool command_must_succeed)
{
	return queue_command(xhci, cmd, lower_32_bits(in_ctx_ptr),
			upper_32_bits(in_ctx_ptr), 0,
			TRB_TYPE(TRB_EVAL_CONTEXT) | SLOT_ID_FOR_TRB(slot_id),
			command_must_succeed);
}

/*
 * Suspend is set to indicate "Stop Endpoint Command" is being issued to stop
 * activity on an endpoint that is about to be suspended.
 */
int xhci_queue_stop_endpoint(struct xhci_hcd *xhci, struct xhci_command *cmd,
			     int slot_id, unsigned int ep_index, int suspend)
{
	u32 trb_slot_id = SLOT_ID_FOR_TRB(slot_id);
	u32 trb_ep_index = EP_ID_FOR_TRB(ep_index);
	u32 type = TRB_TYPE(TRB_STOP_RING);
	u32 trb_suspend = SUSPEND_PORT_FOR_TRB(suspend);

	return queue_command(xhci, cmd, 0, 0, 0,
			trb_slot_id | trb_ep_index | type | trb_suspend, false);
}
EXPORT_SYMBOL_GPL(xhci_queue_stop_endpoint);

int xhci_queue_reset_ep(struct xhci_hcd *xhci, struct xhci_command *cmd,
			int slot_id, unsigned int ep_index,
			enum xhci_ep_reset_type reset_type)
{
	u32 trb_slot_id = SLOT_ID_FOR_TRB(slot_id);
	u32 trb_ep_index = EP_ID_FOR_TRB(ep_index);
	u32 type = TRB_TYPE(TRB_RESET_EP);

	if (reset_type == EP_SOFT_RESET)
		type |= TRB_TSP;

	return queue_command(xhci, cmd, 0, 0, 0,
			trb_slot_id | trb_ep_index | type, false);
}<|MERGE_RESOLUTION|>--- conflicted
+++ resolved
@@ -830,15 +830,10 @@
 		urb->actual_length = 0;
 		status = 0;
 	}
-<<<<<<< HEAD
 	/* TD might be removed from td_list if we are giving back a cancelled URB */
 	if (!list_empty(&td->td_list))
 		list_del_init(&td->td_list);
 	/* Giving back a cancelled URB, or if a slated TD completed anyway */
-=======
-	list_del_init(&td->td_list);
-	/* Was this TD slated to be cancelled but completed anyway? */
->>>>>>> 3a9f1b90
 	if (!list_empty(&td->cancelled_td_list))
 		list_del_init(&td->cancelled_td_list);
 
@@ -861,7 +856,6 @@
 	return 0;
 }
 
-<<<<<<< HEAD
 
 /* Complete the cancelled URBs we unlinked from td_list. */
 static void xhci_giveback_invalidated_tds(struct xhci_virt_ep *ep)
@@ -887,8 +881,6 @@
 	}
 }
 
-=======
->>>>>>> 3a9f1b90
 static int xhci_reset_halted_ep(struct xhci_hcd *xhci, unsigned int slot_id,
 				unsigned int ep_index, enum xhci_ep_reset_type reset_type)
 {
@@ -901,13 +893,10 @@
 		goto done;
 	}
 
-<<<<<<< HEAD
 	xhci_dbg(xhci, "%s-reset ep %u, slot %u\n",
 		 (reset_type == EP_HARD_RESET) ? "Hard" : "Soft",
 		 ep_index, slot_id);
 
-=======
->>>>>>> 3a9f1b90
 	ret = xhci_queue_reset_ep(xhci, command, slot_id, ep_index, reset_type);
 done:
 	if (ret)
@@ -916,11 +905,7 @@
 	return ret;
 }
 
-<<<<<<< HEAD
 static int xhci_handle_halted_endpoint(struct xhci_hcd *xhci,
-=======
-static void xhci_handle_halted_endpoint(struct xhci_hcd *xhci,
->>>>>>> 3a9f1b90
 				struct xhci_virt_ep *ep, unsigned int stream_id,
 				struct xhci_td *td,
 				enum xhci_ep_reset_type reset_type)
@@ -933,7 +918,6 @@
 	 * Device will be reset soon to recover the link so don't do anything
 	 */
 	if (ep->vdev->flags & VDEV_PORT_ERROR)
-<<<<<<< HEAD
 		return -ENODEV;
 
 	/* add td to cancelled list and let reset ep handler take care of it */
@@ -1070,22 +1054,6 @@
 			return td;
 	}
 	return NULL;
-=======
-		return;
-
-	ep->ep_state |= EP_HALTED;
-
-	err = xhci_reset_halted_ep(xhci, slot_id, ep->ep_index, reset_type);
-	if (err)
-		return;
-
-	if (reset_type == EP_HARD_RESET) {
-		ep->ep_state |= EP_HARD_CLEAR_TOGGLE;
-		xhci_cleanup_stalled_ring(xhci, slot_id, ep->ep_index, stream_id,
-					  td);
-	}
-	xhci_ring_cmd_db(xhci);
->>>>>>> 3a9f1b90
 }
 
 /*
@@ -2233,7 +2201,6 @@
 	return 0;
 }
 
-<<<<<<< HEAD
 static int finish_td(struct xhci_hcd *xhci, struct xhci_virt_ep *ep,
 		     struct xhci_ring *ep_ring, struct xhci_td *td,
 		     u32 trb_comp_code)
@@ -2241,18 +2208,6 @@
 	struct xhci_ep_ctx *ep_ctx;
 
 	ep_ctx = xhci_get_ep_ctx(xhci, ep->vdev->out_ctx, ep->ep_index);
-=======
-static int finish_td(struct xhci_hcd *xhci, struct xhci_td *td,
-	struct xhci_transfer_event *event, struct xhci_virt_ep *ep)
-{
-	struct xhci_ep_ctx *ep_ctx;
-	struct xhci_ring *ep_ring;
-	u32 trb_comp_code;
-
-	ep_ring = xhci_dma_to_transfer_ring(ep, le64_to_cpu(event->buffer));
-	ep_ctx = xhci_get_ep_ctx(xhci, ep->vdev->out_ctx, ep->ep_index);
-	trb_comp_code = GET_COMP_CODE(le32_to_cpu(event->transfer_len));
->>>>>>> 3a9f1b90
 
 	switch (trb_comp_code) {
 	case COMP_STOPPED_LENGTH_INVALID:
@@ -2310,7 +2265,6 @@
 		 * stall later. Hub TT buffer should only be cleared for FS/LS
 		 * devices behind HS hubs for functional stalls.
 		 */
-<<<<<<< HEAD
 		if (ep->ep_index != 0)
 			xhci_clear_hub_tt_buffer(xhci, td, ep);
 
@@ -2328,20 +2282,6 @@
 	ep_ring->num_trbs_free += td->num_trbs - 1;
 	inc_deq(xhci, ep_ring);
 
-=======
-		if ((ep->ep_index != 0) || (trb_comp_code != COMP_STALL_ERROR))
-			xhci_clear_hub_tt_buffer(xhci, td, ep);
-
-		xhci_handle_halted_endpoint(xhci, ep, ep_ring->stream_id, td,
-					     EP_HARD_RESET);
-	} else {
-		/* Update ring dequeue pointer */
-		while (ep_ring->dequeue != td->last_trb)
-			inc_deq(xhci, ep_ring);
-		inc_deq(xhci, ep_ring);
-	}
-
->>>>>>> 3a9f1b90
 	return xhci_td_cleanup(xhci, td, ep_ring, td->status);
 }
 
@@ -2363,15 +2303,9 @@
 /*
  * Process control tds, update urb status and actual_length.
  */
-<<<<<<< HEAD
 static int process_ctrl_td(struct xhci_hcd *xhci, struct xhci_virt_ep *ep,
 		struct xhci_ring *ep_ring,  struct xhci_td *td,
 			   union xhci_trb *ep_trb, struct xhci_transfer_event *event)
-=======
-static int process_ctrl_td(struct xhci_hcd *xhci, struct xhci_td *td,
-	union xhci_trb *ep_trb, struct xhci_transfer_event *event,
-	struct xhci_virt_ep *ep)
->>>>>>> 3a9f1b90
 {
 	struct xhci_ep_ctx *ep_ctx;
 	u32 trb_comp_code;
@@ -2459,25 +2393,15 @@
 		td->urb->actual_length = requested;
 
 finish_td:
-<<<<<<< HEAD
 	return finish_td(xhci, ep, ep_ring, td, trb_comp_code);
-=======
-	return finish_td(xhci, td, event, ep);
->>>>>>> 3a9f1b90
 }
 
 /*
  * Process isochronous tds, update urb packet status and actual_length.
  */
-<<<<<<< HEAD
 static int process_isoc_td(struct xhci_hcd *xhci, struct xhci_virt_ep *ep,
 		struct xhci_ring *ep_ring, struct xhci_td *td,
 		union xhci_trb *ep_trb, struct xhci_transfer_event *event)
-=======
-static int process_isoc_td(struct xhci_hcd *xhci, struct xhci_td *td,
-	union xhci_trb *ep_trb, struct xhci_transfer_event *event,
-	struct xhci_virt_ep *ep)
->>>>>>> 3a9f1b90
 {
 	struct urb_priv *urb_priv;
 	int idx;
@@ -2554,11 +2478,7 @@
 
 	td->urb->actual_length += frame->actual_length;
 
-<<<<<<< HEAD
 	return finish_td(xhci, ep, ep_ring, td, trb_comp_code);
-=======
-	return finish_td(xhci, td, event, ep);
->>>>>>> 3a9f1b90
 }
 
 static int skip_isoc_td(struct xhci_hcd *xhci, struct xhci_td *td,
@@ -2579,14 +2499,9 @@
 	frame->actual_length = 0;
 
 	/* Update ring dequeue pointer */
-<<<<<<< HEAD
 	ep->ring->dequeue = td->last_trb;
 	ep->ring->deq_seg = td->last_trb_seg;
 	ep->ring->num_trbs_free += td->num_trbs - 1;
-=======
-	while (ep->ring->dequeue != td->last_trb)
-		inc_deq(xhci, ep->ring);
->>>>>>> 3a9f1b90
 	inc_deq(xhci, ep->ring);
 
 	return xhci_td_cleanup(xhci, td, ep->ring, status);
@@ -2595,25 +2510,15 @@
 /*
  * Process bulk and interrupt tds, update urb status and actual_length.
  */
-<<<<<<< HEAD
 static int process_bulk_intr_td(struct xhci_hcd *xhci, struct xhci_virt_ep *ep,
 		struct xhci_ring *ep_ring, struct xhci_td *td,
 		union xhci_trb *ep_trb, struct xhci_transfer_event *event)
-=======
-static int process_bulk_intr_td(struct xhci_hcd *xhci, struct xhci_td *td,
-	union xhci_trb *ep_trb, struct xhci_transfer_event *event,
-	struct xhci_virt_ep *ep)
->>>>>>> 3a9f1b90
 {
 	struct xhci_slot_ctx *slot_ctx;
 	u32 trb_comp_code;
 	u32 remaining, requested, ep_trb_len;
 
 	slot_ctx = xhci_get_slot_ctx(xhci, ep->vdev->out_ctx);
-<<<<<<< HEAD
-=======
-	ep_ring = xhci_dma_to_transfer_ring(ep, le64_to_cpu(event->buffer));
->>>>>>> 3a9f1b90
 	trb_comp_code = GET_COMP_CODE(le32_to_cpu(event->transfer_len));
 	remaining = EVENT_TRB_LEN(le32_to_cpu(event->transfer_len));
 	ep_trb_len = TRB_LEN(le32_to_cpu(ep_trb->generic.field[2]));
@@ -2673,12 +2578,8 @@
 			  remaining);
 		td->urb->actual_length = 0;
 	}
-<<<<<<< HEAD
 
 	return finish_td(xhci, ep, ep_ring, td, trb_comp_code);
-=======
-	return finish_td(xhci, td, event, ep);
->>>>>>> 3a9f1b90
 }
 
 /*
@@ -2732,19 +2633,8 @@
 		case COMP_USB_TRANSACTION_ERROR:
 		case COMP_INVALID_STREAM_TYPE_ERROR:
 		case COMP_INVALID_STREAM_ID_ERROR:
-<<<<<<< HEAD
 			xhci_handle_halted_endpoint(xhci, ep, 0, NULL,
 						    EP_SOFT_RESET);
-=======
-			xhci_dbg(xhci, "Stream transaction error ep %u no id\n",
-				 ep_index);
-			if (ep->err_count++ > MAX_SOFT_RETRY)
-				xhci_handle_halted_endpoint(xhci, ep, 0, NULL,
-							    EP_HARD_RESET);
-			else
-				xhci_handle_halted_endpoint(xhci, ep, 0, NULL,
-							    EP_SOFT_RESET);
->>>>>>> 3a9f1b90
 			goto cleanup;
 		case COMP_RING_UNDERRUN:
 		case COMP_RING_OVERRUN:
@@ -3031,19 +2921,11 @@
 
 		/* update the urb's actual_length and give back to the core */
 		if (usb_endpoint_xfer_control(&td->urb->ep->desc))
-<<<<<<< HEAD
 			process_ctrl_td(xhci, ep, ep_ring, td, ep_trb, event);
 		else if (usb_endpoint_xfer_isoc(&td->urb->ep->desc))
 			process_isoc_td(xhci, ep, ep_ring, td, ep_trb, event);
 		else
 			process_bulk_intr_td(xhci, ep, ep_ring, td, ep_trb, event);
-=======
-			process_ctrl_td(xhci, td, ep_trb, event, ep);
-		else if (usb_endpoint_xfer_isoc(&td->urb->ep->desc))
-			process_isoc_td(xhci, td, ep_trb, event, ep);
-		else
-			process_bulk_intr_td(xhci, td, ep_trb, event, ep);
->>>>>>> 3a9f1b90
 cleanup:
 		handling_skipped_tds = ep->skip &&
 			trb_comp_code != COMP_MISSED_SERVICE_ERROR &&
