--- conflicted
+++ resolved
@@ -569,12 +569,9 @@
 	struct xhci_segment *new_seg;
 	struct xhci_segment *halted_seg = NULL;
 	union xhci_trb *new_deq;
-<<<<<<< HEAD
 	int new_cycle;
-=======
 	union xhci_trb *halted_trb;
 	int index = 0;
->>>>>>> 378e85d1
 	dma_addr_t addr;
 	u64 hw_dequeue;
 	bool cycle_found = false;
@@ -612,9 +609,6 @@
 	hw_dequeue = xhci_get_hw_deq(xhci, dev, ep_index, stream_id);
 	new_seg = ep_ring->deq_seg;
 	new_deq = ep_ring->dequeue;
-<<<<<<< HEAD
-	new_cycle = hw_dequeue & 0x1;
-=======
 
 	/*
 	 * Quirk: xHC write-back of the DCS field in the hardware dequeue
@@ -623,22 +617,19 @@
 	 */
 	if (xhci->quirks & XHCI_EP_CTX_BROKEN_DCS &&
 	    !(ep->ep_state & EP_HAS_STREAMS))
-		halted_seg = trb_in_td(xhci, cur_td->start_seg,
-				       cur_td->first_trb, cur_td->last_trb,
+		halted_seg = trb_in_td(xhci, td->start_seg,
+				       td->first_trb, td->last_trb,
 				       hw_dequeue & ~0xf, false);
 	if (halted_seg) {
 		index = ((dma_addr_t)(hw_dequeue & ~0xf) - halted_seg->dma) /
 			 sizeof(*halted_trb);
 		halted_trb = &halted_seg->trbs[index];
-		state->new_cycle_state = halted_trb->generic.field[3] & 0x1;
+		new_cycle = halted_trb->generic.field[3] & 0x1;
 		xhci_dbg(xhci, "Endpoint DCS = %d TRB index = %d cycle = %d\n",
-			 (u8)(hw_dequeue & 0x1), index,
-			 state->new_cycle_state);
+			 (u8)(hw_dequeue & 0x1), index, new_cycle);
 	} else {
-		state->new_cycle_state = hw_dequeue & 0x1;
-	}
-	state->stream_id = stream_id;
->>>>>>> 378e85d1
+		new_cycle = hw_dequeue & 0x1;
+	}
 
 	/*
 	 * We want to find the pointer, segment and cycle state of the new trb
