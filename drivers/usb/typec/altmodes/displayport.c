// SPDX-License-Identifier: GPL-2.0
/*
 * USB Typec-C DisplayPort Alternate Mode driver
 *
 * Copyright (C) 2018 Intel Corporation
 * Author: Heikki Krogerus <heikki.krogerus@linux.intel.com>
 *
 * DisplayPort is trademark of VESA (www.vesa.org)
 */

#include <linux/delay.h>
#include <linux/mutex.h>
#include <linux/module.h>
#include <linux/property.h>
#include <linux/usb/pd_vdo.h>
#include <linux/usb/typec_dp.h>
#include <drm/drm_connector.h>
#include "displayport.h"

#define DP_HEADER(_dp, ver, cmd)	(VDO((_dp)->alt->svid, 1, ver, cmd)	\
					 | VDO_OPOS(USB_TYPEC_DP_MODE))

enum {
	DP_CONF_USB,
	DP_CONF_DFP_D,
	DP_CONF_UFP_D,
	DP_CONF_DUAL_D,
};

/* Pin assignments that use USB3.1 Gen2 signaling to carry DP protocol */
#define DP_PIN_ASSIGN_GEN2_BR_MASK	(BIT(DP_PIN_ASSIGN_A) | \
					 BIT(DP_PIN_ASSIGN_B))

/* Pin assignments that use DP v1.3 signaling to carry DP protocol */
#define DP_PIN_ASSIGN_DP_BR_MASK	(BIT(DP_PIN_ASSIGN_C) | \
					 BIT(DP_PIN_ASSIGN_D) | \
					 BIT(DP_PIN_ASSIGN_E) | \
					 BIT(DP_PIN_ASSIGN_F))

/* DP only pin assignments */
#define DP_PIN_ASSIGN_DP_ONLY_MASK	(BIT(DP_PIN_ASSIGN_A) | \
					 BIT(DP_PIN_ASSIGN_C) | \
					 BIT(DP_PIN_ASSIGN_E))

/* Pin assignments where one channel is for USB */
#define DP_PIN_ASSIGN_MULTI_FUNC_MASK	(BIT(DP_PIN_ASSIGN_B) | \
					 BIT(DP_PIN_ASSIGN_D) | \
					 BIT(DP_PIN_ASSIGN_F))

enum dp_state {
	DP_STATE_IDLE,
	DP_STATE_ENTER,
	DP_STATE_UPDATE,
	DP_STATE_CONFIGURE,
	DP_STATE_EXIT,
};

struct dp_altmode {
	struct typec_displayport_data data;

	enum dp_state state;
	bool hpd;
	bool pending_hpd;

	struct mutex lock; /* device lock */
	struct work_struct work;
	struct typec_altmode *alt;
	const struct typec_altmode *port;
	struct fwnode_handle *connector_fwnode;
};

static int dp_altmode_notify(struct dp_altmode *dp)
{
	unsigned long conf;
	u8 state;

	if (dp->data.conf) {
		state = get_count_order(DP_CONF_GET_PIN_ASSIGN(dp->data.conf));
		conf = TYPEC_MODAL_STATE(state);
	} else {
		conf = TYPEC_STATE_USB;
	}

	return typec_altmode_notify(dp->alt, conf, &dp->data);
}

static int dp_altmode_configure(struct dp_altmode *dp, u8 con)
{
	u32 conf = DP_CONF_SIGNALING_DP; /* Only DP signaling supported */
	u8 pin_assign = 0;

	switch (con) {
	case DP_STATUS_CON_DISABLED:
		return 0;
	case DP_STATUS_CON_DFP_D:
		conf |= DP_CONF_UFP_U_AS_DFP_D;
		pin_assign = DP_CAP_UFP_D_PIN_ASSIGN(dp->alt->vdo) &
			     DP_CAP_DFP_D_PIN_ASSIGN(dp->port->vdo);
		break;
	case DP_STATUS_CON_UFP_D:
	case DP_STATUS_CON_BOTH: /* NOTE: First acting as DP source */
		conf |= DP_CONF_UFP_U_AS_UFP_D;
		pin_assign = DP_CAP_PIN_ASSIGN_UFP_D(dp->alt->vdo) &
				 DP_CAP_PIN_ASSIGN_DFP_D(dp->port->vdo);
		break;
	default:
		break;
	}

	/* Determining the initial pin assignment. */
	if (!DP_CONF_GET_PIN_ASSIGN(dp->data.conf)) {
		/* Is USB together with DP preferred */
		if (dp->data.status & DP_STATUS_PREFER_MULTI_FUNC &&
		    pin_assign & DP_PIN_ASSIGN_MULTI_FUNC_MASK)
			pin_assign &= DP_PIN_ASSIGN_MULTI_FUNC_MASK;
		else if (pin_assign & DP_PIN_ASSIGN_DP_ONLY_MASK) {
			pin_assign &= DP_PIN_ASSIGN_DP_ONLY_MASK;
			/* Default to pin assign C if available */
			if (pin_assign & BIT(DP_PIN_ASSIGN_C))
				pin_assign = BIT(DP_PIN_ASSIGN_C);
		}

		if (!pin_assign)
			return -EINVAL;

		conf |= DP_CONF_SET_PIN_ASSIGN(pin_assign);
	}

	dp->data.conf = conf;

	return 0;
}

static int dp_altmode_status_update(struct dp_altmode *dp)
{
	bool configured = !!DP_CONF_GET_PIN_ASSIGN(dp->data.conf);
	bool hpd = !!(dp->data.status & DP_STATUS_HPD_STATE);
	u8 con = DP_STATUS_CONNECTION(dp->data.status);
	int ret = 0;

	if (configured && (dp->data.status & DP_STATUS_SWITCH_TO_USB)) {
		dp->data.conf = 0;
		dp->state = DP_STATE_CONFIGURE;
	} else if (dp->data.status & DP_STATUS_EXIT_DP_MODE) {
		dp->state = DP_STATE_EXIT;
	} else if (!(con & DP_CONF_CURRENTLY(dp->data.conf))) {
		ret = dp_altmode_configure(dp, con);
		if (!ret) {
			dp->state = DP_STATE_CONFIGURE;
			if (dp->hpd != hpd) {
				dp->hpd = hpd;
				dp->pending_hpd = true;
			}
		}
	} else {
		if (dp->hpd != hpd) {
			drm_connector_oob_hotplug_event(dp->connector_fwnode);
			dp->hpd = hpd;
			sysfs_notify(&dp->alt->dev.kobj, "displayport", "hpd");
		}
	}

	return ret;
}

static int dp_altmode_configured(struct dp_altmode *dp)
{
	sysfs_notify(&dp->alt->dev.kobj, "displayport", "configuration");
	sysfs_notify(&dp->alt->dev.kobj, "displayport", "pin_assignment");
	/*
	 * If the DFP_D/UFP_D sends a change in HPD when first notifying the
	 * DisplayPort driver that it is connected, then we wait until
	 * configuration is complete to signal HPD.
	 */
	if (dp->pending_hpd) {
		drm_connector_oob_hotplug_event(dp->connector_fwnode);
		sysfs_notify(&dp->alt->dev.kobj, "displayport", "hpd");
		dp->pending_hpd = false;
	}

	return dp_altmode_notify(dp);
}

static int dp_altmode_configure_vdm(struct dp_altmode *dp, u32 conf)
{
	int svdm_version = typec_altmode_get_svdm_version(dp->alt);
	u32 header;
	int ret;

	if (svdm_version < 0)
		return svdm_version;

	header = DP_HEADER(dp, svdm_version, DP_CMD_CONFIGURE);
	ret = typec_altmode_notify(dp->alt, TYPEC_STATE_SAFE, &dp->data);
	if (ret) {
		dev_err(&dp->alt->dev,
			"unable to put to connector to safe mode\n");
		return ret;
	}

	ret = typec_altmode_vdm(dp->alt, header, &conf, 2);
	if (ret)
		dp_altmode_notify(dp);

	return ret;
}

static void dp_altmode_work(struct work_struct *work)
{
	struct dp_altmode *dp = container_of(work, struct dp_altmode, work);
	int svdm_version;
	u32 header;
	u32 vdo;
	int ret;

	mutex_lock(&dp->lock);

	switch (dp->state) {
	case DP_STATE_ENTER:
		ret = typec_altmode_enter(dp->alt, NULL);
		if (ret && ret != -EBUSY)
			dev_err(&dp->alt->dev, "failed to enter mode\n");
		break;
	case DP_STATE_UPDATE:
		svdm_version = typec_altmode_get_svdm_version(dp->alt);
		if (svdm_version < 0)
			break;
		header = DP_HEADER(dp, svdm_version, DP_CMD_STATUS_UPDATE);
		vdo = 1;
		ret = typec_altmode_vdm(dp->alt, header, &vdo, 2);
		if (ret)
			dev_err(&dp->alt->dev,
				"unable to send Status Update command (%d)\n",
				ret);
		break;
	case DP_STATE_CONFIGURE:
		ret = dp_altmode_configure_vdm(dp, dp->data.conf);
		if (ret)
			dev_err(&dp->alt->dev,
				"unable to send Configure command (%d)\n", ret);
		break;
	case DP_STATE_EXIT:
		if (typec_altmode_exit(dp->alt))
			dev_err(&dp->alt->dev, "Exit Mode Failed!\n");
		break;
	default:
		break;
	}

	dp->state = DP_STATE_IDLE;

	mutex_unlock(&dp->lock);
}

static void dp_altmode_attention(struct typec_altmode *alt, const u32 vdo)
{
	struct dp_altmode *dp = typec_altmode_get_drvdata(alt);
	u8 old_state;

	mutex_lock(&dp->lock);

	old_state = dp->state;
	dp->data.status = vdo;

	if (old_state != DP_STATE_IDLE)
		dev_warn(&alt->dev, "ATTENTION while processing state %d\n",
			 old_state);

	if (dp_altmode_status_update(dp))
		dev_warn(&alt->dev, "%s: status update failed\n", __func__);

	if (dp_altmode_notify(dp))
		dev_err(&alt->dev, "%s: notification failed\n", __func__);

	if (old_state == DP_STATE_IDLE && dp->state != DP_STATE_IDLE)
		schedule_work(&dp->work);

	mutex_unlock(&dp->lock);
}

static int dp_altmode_vdm(struct typec_altmode *alt,
			  const u32 hdr, const u32 *vdo, int count)
{
	struct dp_altmode *dp = typec_altmode_get_drvdata(alt);
	int cmd_type = PD_VDO_CMDT(hdr);
	int cmd = PD_VDO_CMD(hdr);
	int ret = 0;

	mutex_lock(&dp->lock);

	if (dp->state != DP_STATE_IDLE) {
		ret = -EBUSY;
		goto err_unlock;
	}

	switch (cmd_type) {
	case CMDT_RSP_ACK:
		switch (cmd) {
		case CMD_ENTER_MODE:
			dp->state = DP_STATE_UPDATE;
			break;
		case CMD_EXIT_MODE:
			dp->data.status = 0;
			dp->data.conf = 0;
			if (dp->hpd) {
<<<<<<< HEAD
=======
				drm_connector_oob_hotplug_event(dp->connector_fwnode);
>>>>>>> 7d244028
				dp->hpd = false;
				sysfs_notify(&dp->alt->dev.kobj, "displayport", "hpd");
			}
			break;
		case DP_CMD_STATUS_UPDATE:
			dp->data.status = *vdo;
			ret = dp_altmode_status_update(dp);
			break;
		case DP_CMD_CONFIGURE:
			ret = dp_altmode_configured(dp);
			break;
		default:
			break;
		}
		break;
	case CMDT_RSP_NAK:
		switch (cmd) {
		case DP_CMD_CONFIGURE:
			dp->data.conf = 0;
			ret = dp_altmode_configured(dp);
			break;
		default:
			break;
		}
		break;
	default:
		break;
	}

	if (dp->state != DP_STATE_IDLE)
		schedule_work(&dp->work);

err_unlock:
	mutex_unlock(&dp->lock);
	return ret;
}

static int dp_altmode_activate(struct typec_altmode *alt, int activate)
{
	return activate ? typec_altmode_enter(alt, NULL) :
			  typec_altmode_exit(alt);
}

static const struct typec_altmode_ops dp_altmode_ops = {
	.attention = dp_altmode_attention,
	.vdm = dp_altmode_vdm,
	.activate = dp_altmode_activate,
};

static const char * const configurations[] = {
	[DP_CONF_USB]	= "USB",
	[DP_CONF_DFP_D]	= "source",
	[DP_CONF_UFP_D]	= "sink",
};

static ssize_t
configuration_store(struct device *dev, struct device_attribute *attr,
		    const char *buf, size_t size)
{
	struct dp_altmode *dp = dev_get_drvdata(dev);
	u32 conf;
	u32 cap;
	int con;
	int ret = 0;

	con = sysfs_match_string(configurations, buf);
	if (con < 0)
		return con;

	mutex_lock(&dp->lock);

	if (dp->state != DP_STATE_IDLE) {
		ret = -EBUSY;
		goto err_unlock;
	}

	cap = DP_CAP_CAPABILITY(dp->alt->vdo);

	if ((con == DP_CONF_DFP_D && !(cap & DP_CAP_DFP_D)) ||
	    (con == DP_CONF_UFP_D && !(cap & DP_CAP_UFP_D))) {
		ret = -EINVAL;
		goto err_unlock;
	}

	conf = dp->data.conf & ~DP_CONF_DUAL_D;
	conf |= con;

	if (dp->alt->active) {
		ret = dp_altmode_configure_vdm(dp, conf);
		if (ret)
			goto err_unlock;
	}

	dp->data.conf = conf;

err_unlock:
	mutex_unlock(&dp->lock);

	return ret ? ret : size;
}

static ssize_t configuration_show(struct device *dev,
				  struct device_attribute *attr, char *buf)
{
	struct dp_altmode *dp = dev_get_drvdata(dev);
	int len;
	u8 cap;
	u8 cur;
	int i;

	mutex_lock(&dp->lock);

	cap = DP_CAP_CAPABILITY(dp->alt->vdo);
	cur = DP_CONF_CURRENTLY(dp->data.conf);

	len = sprintf(buf, "%s ", cur ? "USB" : "[USB]");

	for (i = 1; i < ARRAY_SIZE(configurations); i++) {
		if (i == cur)
			len += sprintf(buf + len, "[%s] ", configurations[i]);
		else if ((i == DP_CONF_DFP_D && cap & DP_CAP_DFP_D) ||
			 (i == DP_CONF_UFP_D && cap & DP_CAP_UFP_D))
			len += sprintf(buf + len, "%s ", configurations[i]);
	}

	mutex_unlock(&dp->lock);

	buf[len - 1] = '\n';
	return len;
}
static DEVICE_ATTR_RW(configuration);

static const char * const pin_assignments[] = {
	[DP_PIN_ASSIGN_A] = "A",
	[DP_PIN_ASSIGN_B] = "B",
	[DP_PIN_ASSIGN_C] = "C",
	[DP_PIN_ASSIGN_D] = "D",
	[DP_PIN_ASSIGN_E] = "E",
	[DP_PIN_ASSIGN_F] = "F",
};

/*
 * Helper function to extract a peripheral's currently supported
 * Pin Assignments from its DisplayPort alternate mode state.
 */
static u8 get_current_pin_assignments(struct dp_altmode *dp)
{
	if (DP_CONF_CURRENTLY(dp->data.conf) == DP_CONF_DFP_D)
		return DP_CAP_PIN_ASSIGN_DFP_D(dp->alt->vdo);
	else
		return DP_CAP_PIN_ASSIGN_UFP_D(dp->alt->vdo);
}

static ssize_t
pin_assignment_store(struct device *dev, struct device_attribute *attr,
		     const char *buf, size_t size)
{
	struct dp_altmode *dp = dev_get_drvdata(dev);
	u8 assignments;
	u32 conf;
	int ret;

	ret = sysfs_match_string(pin_assignments, buf);
	if (ret < 0)
		return ret;

	conf = DP_CONF_SET_PIN_ASSIGN(BIT(ret));
	ret = 0;

	mutex_lock(&dp->lock);

	if (conf & dp->data.conf)
		goto out_unlock;

	if (dp->state != DP_STATE_IDLE) {
		ret = -EBUSY;
		goto out_unlock;
	}

	assignments = get_current_pin_assignments(dp);

	if (!(DP_CONF_GET_PIN_ASSIGN(conf) & assignments)) {
		ret = -EINVAL;
		goto out_unlock;
	}

	conf |= dp->data.conf & ~DP_CONF_PIN_ASSIGNEMENT_MASK;

	/* Only send Configure command if a configuration has been set */
	if (dp->alt->active && DP_CONF_CURRENTLY(dp->data.conf)) {
		ret = dp_altmode_configure_vdm(dp, conf);
		if (ret)
			goto out_unlock;
	}

	dp->data.conf = conf;

out_unlock:
	mutex_unlock(&dp->lock);

	return ret ? ret : size;
}

static ssize_t pin_assignment_show(struct device *dev,
				   struct device_attribute *attr, char *buf)
{
	struct dp_altmode *dp = dev_get_drvdata(dev);
	u8 assignments;
	int len = 0;
	u8 cur;
	int i;

	mutex_lock(&dp->lock);

	cur = get_count_order(DP_CONF_GET_PIN_ASSIGN(dp->data.conf));

	assignments = get_current_pin_assignments(dp);

	for (i = 0; assignments; assignments >>= 1, i++) {
		if (assignments & 1) {
			if (i == cur)
				len += sprintf(buf + len, "[%s] ",
					       pin_assignments[i]);
			else
				len += sprintf(buf + len, "%s ",
					       pin_assignments[i]);
		}
	}

	mutex_unlock(&dp->lock);

	/* get_current_pin_assignments can return 0 when no matching pin assignments are found */
	if (len == 0)
		len++;

	buf[len - 1] = '\n';
	return len;
}
static DEVICE_ATTR_RW(pin_assignment);

static ssize_t hpd_show(struct device *dev, struct device_attribute *attr, char *buf)
{
	struct dp_altmode *dp = dev_get_drvdata(dev);

	return sysfs_emit(buf, "%d\n", dp->hpd);
}
static DEVICE_ATTR_RO(hpd);

static struct attribute *dp_altmode_attrs[] = {
	&dev_attr_configuration.attr,
	&dev_attr_pin_assignment.attr,
	&dev_attr_hpd.attr,
	NULL
};

static const struct attribute_group dp_altmode_group = {
	.name = "displayport",
	.attrs = dp_altmode_attrs,
};

int dp_altmode_probe(struct typec_altmode *alt)
{
	const struct typec_altmode *port = typec_altmode_get_partner(alt);
	struct fwnode_handle *fwnode;
	struct dp_altmode *dp;
	int ret;

	/* FIXME: Port can only be DFP_U. */

	/* Make sure we have compatiple pin configurations */
	if (!(DP_CAP_PIN_ASSIGN_DFP_D(port->vdo) &
	      DP_CAP_PIN_ASSIGN_UFP_D(alt->vdo)) &&
	    !(DP_CAP_PIN_ASSIGN_UFP_D(port->vdo) &
	      DP_CAP_PIN_ASSIGN_DFP_D(alt->vdo)))
		return -ENODEV;

	ret = sysfs_create_group(&alt->dev.kobj, &dp_altmode_group);
	if (ret)
		return ret;

	dp = devm_kzalloc(&alt->dev, sizeof(*dp), GFP_KERNEL);
	if (!dp)
		return -ENOMEM;

	INIT_WORK(&dp->work, dp_altmode_work);
	mutex_init(&dp->lock);
	dp->port = port;
	dp->alt = alt;

	alt->desc = "DisplayPort";
	alt->ops = &dp_altmode_ops;

	fwnode = dev_fwnode(alt->dev.parent->parent); /* typec_port fwnode */
	dp->connector_fwnode = fwnode_find_reference(fwnode, "displayport", 0);
	if (IS_ERR(dp->connector_fwnode))
		dp->connector_fwnode = NULL;

	typec_altmode_set_drvdata(alt, dp);

	dp->state = DP_STATE_ENTER;
	schedule_work(&dp->work);

	return 0;
}
EXPORT_SYMBOL_GPL(dp_altmode_probe);

void dp_altmode_remove(struct typec_altmode *alt)
{
	struct dp_altmode *dp = typec_altmode_get_drvdata(alt);

	sysfs_remove_group(&alt->dev.kobj, &dp_altmode_group);
	cancel_work_sync(&dp->work);

	if (dp->connector_fwnode) {
		if (dp->hpd)
			drm_connector_oob_hotplug_event(dp->connector_fwnode);

		fwnode_handle_put(dp->connector_fwnode);
	}
}
EXPORT_SYMBOL_GPL(dp_altmode_remove);

static const struct typec_device_id dp_typec_id[] = {
	{ USB_TYPEC_DP_SID, USB_TYPEC_DP_MODE },
	{ },
};
MODULE_DEVICE_TABLE(typec, dp_typec_id);

static struct typec_altmode_driver dp_altmode_driver = {
	.id_table = dp_typec_id,
	.probe = dp_altmode_probe,
	.remove = dp_altmode_remove,
	.driver = {
		.name = "typec_displayport",
		.owner = THIS_MODULE,
	},
};
module_typec_altmode_driver(dp_altmode_driver);

MODULE_AUTHOR("Heikki Krogerus <heikki.krogerus@linux.intel.com>");
MODULE_LICENSE("GPL v2");
MODULE_DESCRIPTION("DisplayPort Alternate Mode");<|MERGE_RESOLUTION|>--- conflicted
+++ resolved
@@ -303,10 +303,7 @@
 			dp->data.status = 0;
 			dp->data.conf = 0;
 			if (dp->hpd) {
-<<<<<<< HEAD
-=======
 				drm_connector_oob_hotplug_event(dp->connector_fwnode);
->>>>>>> 7d244028
 				dp->hpd = false;
 				sysfs_notify(&dp->alt->dev.kobj, "displayport", "hpd");
 			}
