--- conflicted
+++ resolved
@@ -3897,13 +3897,9 @@
 			tcpm_set_state(port, SNK_UNATTACHED, PD_T_DRP_SNK);
 		break;
 	case SRC_ATTACH_WAIT:
-<<<<<<< HEAD
-		port->debouncing = true;
 		timer_val_msecs = PD_T_CC_DEBOUNCE;
 		trace_android_vh_typec_tcpm_get_timer(tcpm_states[SRC_ATTACH_WAIT],
 						      CC_DEBOUNCE, &timer_val_msecs);
-=======
->>>>>>> ea78df75
 		if (tcpm_port_is_debug(port))
 			tcpm_set_state(port, DEBUG_ACC_ATTACHED,
 				       timer_val_msecs);
@@ -4148,13 +4144,9 @@
 			tcpm_set_state(port, SRC_UNATTACHED, PD_T_DRP_SRC);
 		break;
 	case SNK_ATTACH_WAIT:
-<<<<<<< HEAD
-		port->debouncing = true;
 		timer_val_msecs = PD_T_CC_DEBOUNCE;
 		trace_android_vh_typec_tcpm_get_timer(tcpm_states[SNK_ATTACH_WAIT],
 						      CC_DEBOUNCE, &timer_val_msecs);
-=======
->>>>>>> ea78df75
 		if ((port->cc1 == TYPEC_CC_OPEN &&
 		     port->cc2 != TYPEC_CC_OPEN) ||
 		    (port->cc1 != TYPEC_CC_OPEN &&
