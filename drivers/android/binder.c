// SPDX-License-Identifier: GPL-2.0-only
/* binder.c
 *
 * Android IPC Subsystem
 *
 * Copyright (C) 2007-2008 Google, Inc.
 */

/*
 * Locking overview
 *
 * There are 3 main spinlocks which must be acquired in the
 * order shown:
 *
 * 1) proc->outer_lock : protects binder_ref
 *    binder_proc_lock() and binder_proc_unlock() are
 *    used to acq/rel.
 * 2) node->lock : protects most fields of binder_node.
 *    binder_node_lock() and binder_node_unlock() are
 *    used to acq/rel
 * 3) proc->inner_lock : protects the thread and node lists
 *    (proc->threads, proc->waiting_threads, proc->nodes)
 *    and all todo lists associated with the binder_proc
 *    (proc->todo, thread->todo, proc->delivered_death and
 *    node->async_todo), as well as thread->transaction_stack
 *    binder_inner_proc_lock() and binder_inner_proc_unlock()
 *    are used to acq/rel
 *
 * Any lock under procA must never be nested under any lock at the same
 * level or below on procB.
 *
 * Functions that require a lock held on entry indicate which lock
 * in the suffix of the function name:
 *
 * foo_olocked() : requires node->outer_lock
 * foo_nlocked() : requires node->lock
 * foo_ilocked() : requires proc->inner_lock
 * foo_oilocked(): requires proc->outer_lock and proc->inner_lock
 * foo_nilocked(): requires node->lock and proc->inner_lock
 * ...
 */

#define pr_fmt(fmt) KBUILD_MODNAME ": " fmt

#include <linux/fdtable.h>
#include <linux/file.h>
#include <linux/freezer.h>
#include <linux/fs.h>
#include <linux/list.h>
#include <linux/miscdevice.h>
#include <linux/module.h>
#include <linux/mutex.h>
#include <linux/nsproxy.h>
#include <linux/poll.h>
#include <linux/debugfs.h>
#include <linux/rbtree.h>
#include <linux/sched/signal.h>
#include <linux/sched/mm.h>
#include <linux/seq_file.h>
#include <linux/string.h>
#include <linux/uaccess.h>
#include <linux/pid_namespace.h>
#include <linux/security.h>
#include <linux/spinlock.h>
#include <linux/ratelimit.h>
#include <linux/syscalls.h>
#include <linux/task_work.h>
#include <linux/sizes.h>
#include <linux/ktime.h>

#include <uapi/linux/sched/types.h>
#include <uapi/linux/android/binder.h>

#include <linux/cacheflush.h>

#include "binder_internal.h"
#include "binder_trace.h"

static HLIST_HEAD(binder_deferred_list);
static DEFINE_MUTEX(binder_deferred_lock);

static HLIST_HEAD(binder_devices);
static HLIST_HEAD(binder_procs);
static DEFINE_MUTEX(binder_procs_lock);

static HLIST_HEAD(binder_dead_nodes);
static DEFINE_SPINLOCK(binder_dead_nodes_lock);

static struct dentry *binder_debugfs_dir_entry_root;
static struct dentry *binder_debugfs_dir_entry_proc;
static atomic_t binder_last_id;

static int proc_show(struct seq_file *m, void *unused);
DEFINE_SHOW_ATTRIBUTE(proc);

#define FORBIDDEN_MMAP_FLAGS                (VM_WRITE)

enum {
	BINDER_DEBUG_USER_ERROR             = 1U << 0,
	BINDER_DEBUG_FAILED_TRANSACTION     = 1U << 1,
	BINDER_DEBUG_DEAD_TRANSACTION       = 1U << 2,
	BINDER_DEBUG_OPEN_CLOSE             = 1U << 3,
	BINDER_DEBUG_DEAD_BINDER            = 1U << 4,
	BINDER_DEBUG_DEATH_NOTIFICATION     = 1U << 5,
	BINDER_DEBUG_READ_WRITE             = 1U << 6,
	BINDER_DEBUG_USER_REFS              = 1U << 7,
	BINDER_DEBUG_THREADS                = 1U << 8,
	BINDER_DEBUG_TRANSACTION            = 1U << 9,
	BINDER_DEBUG_TRANSACTION_COMPLETE   = 1U << 10,
	BINDER_DEBUG_FREE_BUFFER            = 1U << 11,
	BINDER_DEBUG_INTERNAL_REFS          = 1U << 12,
	BINDER_DEBUG_PRIORITY_CAP           = 1U << 13,
	BINDER_DEBUG_SPINLOCKS              = 1U << 14,
};
static uint32_t binder_debug_mask = BINDER_DEBUG_USER_ERROR |
	BINDER_DEBUG_FAILED_TRANSACTION | BINDER_DEBUG_DEAD_TRANSACTION;
module_param_named(debug_mask, binder_debug_mask, uint, 0644);

char *binder_devices_param = CONFIG_ANDROID_BINDER_DEVICES;
module_param_named(devices, binder_devices_param, charp, 0444);

static DECLARE_WAIT_QUEUE_HEAD(binder_user_error_wait);
static int binder_stop_on_user_error;

static int binder_set_stop_on_user_error(const char *val,
					 const struct kernel_param *kp)
{
	int ret;

	ret = param_set_int(val, kp);
	if (binder_stop_on_user_error < 2)
		wake_up(&binder_user_error_wait);
	return ret;
}
module_param_call(stop_on_user_error, binder_set_stop_on_user_error,
	param_get_int, &binder_stop_on_user_error, 0644);

static __printf(2, 3) void binder_debug(int mask, const char *format, ...)
{
	struct va_format vaf;
	va_list args;

	if (binder_debug_mask & mask) {
		va_start(args, format);
		vaf.va = &args;
		vaf.fmt = format;
		pr_info_ratelimited("%pV", &vaf);
		va_end(args);
	}
}

#define binder_txn_error(x...) \
	binder_debug(BINDER_DEBUG_FAILED_TRANSACTION, x)

static __printf(1, 2) void binder_user_error(const char *format, ...)
{
	struct va_format vaf;
	va_list args;

	if (binder_debug_mask & BINDER_DEBUG_USER_ERROR) {
		va_start(args, format);
		vaf.va = &args;
		vaf.fmt = format;
		pr_info_ratelimited("%pV", &vaf);
		va_end(args);
	}

	if (binder_stop_on_user_error)
		binder_stop_on_user_error = 2;
}

#define binder_set_extended_error(ee, _id, _command, _param) \
	do { \
		(ee)->id = _id; \
		(ee)->command = _command; \
		(ee)->param = _param; \
	} while (0)

#define to_flat_binder_object(hdr) \
	container_of(hdr, struct flat_binder_object, hdr)

#define to_binder_fd_object(hdr) container_of(hdr, struct binder_fd_object, hdr)

#define to_binder_buffer_object(hdr) \
	container_of(hdr, struct binder_buffer_object, hdr)

#define to_binder_fd_array_object(hdr) \
	container_of(hdr, struct binder_fd_array_object, hdr)

static struct binder_stats binder_stats;

static inline void binder_stats_deleted(enum binder_stat_types type)
{
	atomic_inc(&binder_stats.obj_deleted[type]);
}

static inline void binder_stats_created(enum binder_stat_types type)
{
	atomic_inc(&binder_stats.obj_created[type]);
}

struct binder_transaction_log_entry {
	int debug_id;
	int debug_id_done;
	int call_type;
	int from_proc;
	int from_thread;
	int target_handle;
	int to_proc;
	int to_thread;
	int to_node;
	int data_size;
	int offsets_size;
	int return_error_line;
	uint32_t return_error;
	uint32_t return_error_param;
	char context_name[BINDERFS_MAX_NAME + 1];
};

struct binder_transaction_log {
	atomic_t cur;
	bool full;
	struct binder_transaction_log_entry entry[32];
};

static struct binder_transaction_log binder_transaction_log;
static struct binder_transaction_log binder_transaction_log_failed;

static struct binder_transaction_log_entry *binder_transaction_log_add(
	struct binder_transaction_log *log)
{
	struct binder_transaction_log_entry *e;
	unsigned int cur = atomic_inc_return(&log->cur);

	if (cur >= ARRAY_SIZE(log->entry))
		log->full = true;
	e = &log->entry[cur % ARRAY_SIZE(log->entry)];
	WRITE_ONCE(e->debug_id_done, 0);
	/*
	 * write-barrier to synchronize access to e->debug_id_done.
	 * We make sure the initialized 0 value is seen before
	 * memset() other fields are zeroed by memset.
	 */
	smp_wmb();
	memset(e, 0, sizeof(*e));
	return e;
}

enum binder_deferred_state {
	BINDER_DEFERRED_FLUSH        = 0x01,
	BINDER_DEFERRED_RELEASE      = 0x02,
};

enum {
	BINDER_LOOPER_STATE_REGISTERED  = 0x01,
	BINDER_LOOPER_STATE_ENTERED     = 0x02,
	BINDER_LOOPER_STATE_EXITED      = 0x04,
	BINDER_LOOPER_STATE_INVALID     = 0x08,
	BINDER_LOOPER_STATE_WAITING     = 0x10,
	BINDER_LOOPER_STATE_POLL        = 0x20,
};

/**
 * binder_proc_lock() - Acquire outer lock for given binder_proc
 * @proc:         struct binder_proc to acquire
 *
 * Acquires proc->outer_lock. Used to protect binder_ref
 * structures associated with the given proc.
 */
#define binder_proc_lock(proc) _binder_proc_lock(proc, __LINE__)
static void
_binder_proc_lock(struct binder_proc *proc, int line)
	__acquires(&proc->outer_lock)
{
	binder_debug(BINDER_DEBUG_SPINLOCKS,
		     "%s: line=%d\n", __func__, line);
	spin_lock(&proc->outer_lock);
}

/**
 * binder_proc_unlock() - Release spinlock for given binder_proc
 * @proc:                struct binder_proc to acquire
 *
 * Release lock acquired via binder_proc_lock()
 */
#define binder_proc_unlock(proc) _binder_proc_unlock(proc, __LINE__)
static void
_binder_proc_unlock(struct binder_proc *proc, int line)
	__releases(&proc->outer_lock)
{
	binder_debug(BINDER_DEBUG_SPINLOCKS,
		     "%s: line=%d\n", __func__, line);
	spin_unlock(&proc->outer_lock);
}

/**
 * binder_inner_proc_lock() - Acquire inner lock for given binder_proc
 * @proc:         struct binder_proc to acquire
 *
 * Acquires proc->inner_lock. Used to protect todo lists
 */
#define binder_inner_proc_lock(proc) _binder_inner_proc_lock(proc, __LINE__)
static void
_binder_inner_proc_lock(struct binder_proc *proc, int line)
	__acquires(&proc->inner_lock)
{
	binder_debug(BINDER_DEBUG_SPINLOCKS,
		     "%s: line=%d\n", __func__, line);
	spin_lock(&proc->inner_lock);
}

/**
 * binder_inner_proc_unlock() - Release inner lock for given binder_proc
 * @proc:         struct binder_proc to acquire
 *
 * Release lock acquired via binder_inner_proc_lock()
 */
#define binder_inner_proc_unlock(proc) _binder_inner_proc_unlock(proc, __LINE__)
static void
_binder_inner_proc_unlock(struct binder_proc *proc, int line)
	__releases(&proc->inner_lock)
{
	binder_debug(BINDER_DEBUG_SPINLOCKS,
		     "%s: line=%d\n", __func__, line);
	spin_unlock(&proc->inner_lock);
}

/**
 * binder_node_lock() - Acquire spinlock for given binder_node
 * @node:         struct binder_node to acquire
 *
 * Acquires node->lock. Used to protect binder_node fields
 */
#define binder_node_lock(node) _binder_node_lock(node, __LINE__)
static void
_binder_node_lock(struct binder_node *node, int line)
	__acquires(&node->lock)
{
	binder_debug(BINDER_DEBUG_SPINLOCKS,
		     "%s: line=%d\n", __func__, line);
	spin_lock(&node->lock);
}

/**
 * binder_node_unlock() - Release spinlock for given binder_proc
 * @node:         struct binder_node to acquire
 *
 * Release lock acquired via binder_node_lock()
 */
#define binder_node_unlock(node) _binder_node_unlock(node, __LINE__)
static void
_binder_node_unlock(struct binder_node *node, int line)
	__releases(&node->lock)
{
	binder_debug(BINDER_DEBUG_SPINLOCKS,
		     "%s: line=%d\n", __func__, line);
	spin_unlock(&node->lock);
}

/**
 * binder_node_inner_lock() - Acquire node and inner locks
 * @node:         struct binder_node to acquire
 *
 * Acquires node->lock. If node->proc also acquires
 * proc->inner_lock. Used to protect binder_node fields
 */
#define binder_node_inner_lock(node) _binder_node_inner_lock(node, __LINE__)
static void
_binder_node_inner_lock(struct binder_node *node, int line)
	__acquires(&node->lock) __acquires(&node->proc->inner_lock)
{
	binder_debug(BINDER_DEBUG_SPINLOCKS,
		     "%s: line=%d\n", __func__, line);
	spin_lock(&node->lock);
	if (node->proc)
		binder_inner_proc_lock(node->proc);
	else
		/* annotation for sparse */
		__acquire(&node->proc->inner_lock);
}

/**
 * binder_node_inner_unlock() - Release node and inner locks
 * @node:         struct binder_node to acquire
 *
 * Release lock acquired via binder_node_lock()
 */
#define binder_node_inner_unlock(node) _binder_node_inner_unlock(node, __LINE__)
static void
_binder_node_inner_unlock(struct binder_node *node, int line)
	__releases(&node->lock) __releases(&node->proc->inner_lock)
{
	struct binder_proc *proc = node->proc;

	binder_debug(BINDER_DEBUG_SPINLOCKS,
		     "%s: line=%d\n", __func__, line);
	if (proc)
		binder_inner_proc_unlock(proc);
	else
		/* annotation for sparse */
		__release(&node->proc->inner_lock);
	spin_unlock(&node->lock);
}

static bool binder_worklist_empty_ilocked(struct list_head *list)
{
	return list_empty(list);
}

/**
 * binder_worklist_empty() - Check if no items on the work list
 * @proc:       binder_proc associated with list
 * @list:	list to check
 *
 * Return: true if there are no items on list, else false
 */
static bool binder_worklist_empty(struct binder_proc *proc,
				  struct list_head *list)
{
	bool ret;

	binder_inner_proc_lock(proc);
	ret = binder_worklist_empty_ilocked(list);
	binder_inner_proc_unlock(proc);
	return ret;
}

/**
 * binder_enqueue_work_ilocked() - Add an item to the work list
 * @work:         struct binder_work to add to list
 * @target_list:  list to add work to
 *
 * Adds the work to the specified list. Asserts that work
 * is not already on a list.
 *
 * Requires the proc->inner_lock to be held.
 */
static void
binder_enqueue_work_ilocked(struct binder_work *work,
			   struct list_head *target_list)
{
	BUG_ON(target_list == NULL);
	BUG_ON(work->entry.next && !list_empty(&work->entry));
	list_add_tail(&work->entry, target_list);
}

/**
 * binder_enqueue_deferred_thread_work_ilocked() - Add deferred thread work
 * @thread:       thread to queue work to
 * @work:         struct binder_work to add to list
 *
 * Adds the work to the todo list of the thread. Doesn't set the process_todo
 * flag, which means that (if it wasn't already set) the thread will go to
 * sleep without handling this work when it calls read.
 *
 * Requires the proc->inner_lock to be held.
 */
static void
binder_enqueue_deferred_thread_work_ilocked(struct binder_thread *thread,
					    struct binder_work *work)
{
	WARN_ON(!list_empty(&thread->waiting_thread_node));
	binder_enqueue_work_ilocked(work, &thread->todo);
}

/**
 * binder_enqueue_thread_work_ilocked() - Add an item to the thread work list
 * @thread:       thread to queue work to
 * @work:         struct binder_work to add to list
 *
 * Adds the work to the todo list of the thread, and enables processing
 * of the todo queue.
 *
 * Requires the proc->inner_lock to be held.
 */
static void
binder_enqueue_thread_work_ilocked(struct binder_thread *thread,
				   struct binder_work *work)
{
	WARN_ON(!list_empty(&thread->waiting_thread_node));
	binder_enqueue_work_ilocked(work, &thread->todo);
	thread->process_todo = true;
}

/**
 * binder_enqueue_thread_work() - Add an item to the thread work list
 * @thread:       thread to queue work to
 * @work:         struct binder_work to add to list
 *
 * Adds the work to the todo list of the thread, and enables processing
 * of the todo queue.
 */
static void
binder_enqueue_thread_work(struct binder_thread *thread,
			   struct binder_work *work)
{
	binder_inner_proc_lock(thread->proc);
	binder_enqueue_thread_work_ilocked(thread, work);
	binder_inner_proc_unlock(thread->proc);
}

static void
binder_dequeue_work_ilocked(struct binder_work *work)
{
	list_del_init(&work->entry);
}

/**
 * binder_dequeue_work() - Removes an item from the work list
 * @proc:         binder_proc associated with list
 * @work:         struct binder_work to remove from list
 *
 * Removes the specified work item from whatever list it is on.
 * Can safely be called if work is not on any list.
 */
static void
binder_dequeue_work(struct binder_proc *proc, struct binder_work *work)
{
	binder_inner_proc_lock(proc);
	binder_dequeue_work_ilocked(work);
	binder_inner_proc_unlock(proc);
}

static struct binder_work *binder_dequeue_work_head_ilocked(
					struct list_head *list)
{
	struct binder_work *w;

	w = list_first_entry_or_null(list, struct binder_work, entry);
	if (w)
		list_del_init(&w->entry);
	return w;
}

static void
binder_defer_work(struct binder_proc *proc, enum binder_deferred_state defer);
static void binder_free_thread(struct binder_thread *thread);
static void binder_free_proc(struct binder_proc *proc);
static void binder_inc_node_tmpref_ilocked(struct binder_node *node);

static bool binder_has_work_ilocked(struct binder_thread *thread,
				    bool do_proc_work)
{
	return thread->process_todo ||
		thread->looper_need_return ||
		(do_proc_work &&
		 !binder_worklist_empty_ilocked(&thread->proc->todo));
}

static bool binder_has_work(struct binder_thread *thread, bool do_proc_work)
{
	bool has_work;

	binder_inner_proc_lock(thread->proc);
	has_work = binder_has_work_ilocked(thread, do_proc_work);
	binder_inner_proc_unlock(thread->proc);

	return has_work;
}

static bool binder_available_for_proc_work_ilocked(struct binder_thread *thread)
{
	return !thread->transaction_stack &&
		binder_worklist_empty_ilocked(&thread->todo) &&
		(thread->looper & (BINDER_LOOPER_STATE_ENTERED |
				   BINDER_LOOPER_STATE_REGISTERED));
}

static void binder_wakeup_poll_threads_ilocked(struct binder_proc *proc,
					       bool sync)
{
	struct rb_node *n;
	struct binder_thread *thread;

	for (n = rb_first(&proc->threads); n != NULL; n = rb_next(n)) {
		thread = rb_entry(n, struct binder_thread, rb_node);
		if (thread->looper & BINDER_LOOPER_STATE_POLL &&
		    binder_available_for_proc_work_ilocked(thread)) {
			if (sync)
				wake_up_interruptible_sync(&thread->wait);
			else
				wake_up_interruptible(&thread->wait);
		}
	}
}

/**
 * binder_select_thread_ilocked() - selects a thread for doing proc work.
 * @proc:	process to select a thread from
 *
 * Note that calling this function moves the thread off the waiting_threads
 * list, so it can only be woken up by the caller of this function, or a
 * signal. Therefore, callers *should* always wake up the thread this function
 * returns.
 *
 * Return:	If there's a thread currently waiting for process work,
 *		returns that thread. Otherwise returns NULL.
 */
static struct binder_thread *
binder_select_thread_ilocked(struct binder_proc *proc)
{
	struct binder_thread *thread;

	assert_spin_locked(&proc->inner_lock);
	thread = list_first_entry_or_null(&proc->waiting_threads,
					  struct binder_thread,
					  waiting_thread_node);

	if (thread)
		list_del_init(&thread->waiting_thread_node);

	return thread;
}

/**
 * binder_wakeup_thread_ilocked() - wakes up a thread for doing proc work.
 * @proc:	process to wake up a thread in
 * @thread:	specific thread to wake-up (may be NULL)
 * @sync:	whether to do a synchronous wake-up
 *
 * This function wakes up a thread in the @proc process.
 * The caller may provide a specific thread to wake-up in
 * the @thread parameter. If @thread is NULL, this function
 * will wake up threads that have called poll().
 *
 * Note that for this function to work as expected, callers
 * should first call binder_select_thread() to find a thread
 * to handle the work (if they don't have a thread already),
 * and pass the result into the @thread parameter.
 */
static void binder_wakeup_thread_ilocked(struct binder_proc *proc,
					 struct binder_thread *thread,
					 bool sync)
{
	assert_spin_locked(&proc->inner_lock);

	if (thread) {
		if (sync)
			wake_up_interruptible_sync(&thread->wait);
		else
			wake_up_interruptible(&thread->wait);
		return;
	}

	/* Didn't find a thread waiting for proc work; this can happen
	 * in two scenarios:
	 * 1. All threads are busy handling transactions
	 *    In that case, one of those threads should call back into
	 *    the kernel driver soon and pick up this work.
	 * 2. Threads are using the (e)poll interface, in which case
	 *    they may be blocked on the waitqueue without having been
	 *    added to waiting_threads. For this case, we just iterate
	 *    over all threads not handling transaction work, and
	 *    wake them all up. We wake all because we don't know whether
	 *    a thread that called into (e)poll is handling non-binder
	 *    work currently.
	 */
	binder_wakeup_poll_threads_ilocked(proc, sync);
}

static void binder_wakeup_proc_ilocked(struct binder_proc *proc)
{
	struct binder_thread *thread = binder_select_thread_ilocked(proc);

	binder_wakeup_thread_ilocked(proc, thread, /* sync = */false);
}

static bool is_rt_policy(int policy)
{
	return policy == SCHED_FIFO || policy == SCHED_RR;
}

static bool is_fair_policy(int policy)
{
	return policy == SCHED_NORMAL || policy == SCHED_BATCH;
}

static bool binder_supported_policy(int policy)
{
	return is_fair_policy(policy) || is_rt_policy(policy);
}

static int to_userspace_prio(int policy, int kernel_priority)
{
	if (is_fair_policy(policy))
		return PRIO_TO_NICE(kernel_priority);
	else
		return MAX_RT_PRIO - 1 - kernel_priority;
}

static int to_kernel_prio(int policy, int user_priority)
{
	if (is_fair_policy(policy))
		return NICE_TO_PRIO(user_priority);
	else
		return MAX_RT_PRIO - 1 - user_priority;
}

static void binder_do_set_priority(struct binder_thread *thread,
				   const struct binder_priority *desired,
				   bool verify)
{
	struct task_struct *task = thread->task;
	int priority; /* user-space prio value */
	bool has_cap_nice;
	unsigned int policy = desired->sched_policy;

	if (task->policy == policy && task->normal_prio == desired->prio) {
		spin_lock(&thread->prio_lock);
		if (thread->prio_state == BINDER_PRIO_PENDING)
			thread->prio_state = BINDER_PRIO_SET;
		spin_unlock(&thread->prio_lock);
		return;
	}

	has_cap_nice = has_capability_noaudit(task, CAP_SYS_NICE);

	priority = to_userspace_prio(policy, desired->prio);

	if (verify && is_rt_policy(policy) && !has_cap_nice) {
		long max_rtprio = task_rlimit(task, RLIMIT_RTPRIO);

		if (max_rtprio == 0) {
			policy = SCHED_NORMAL;
			priority = MIN_NICE;
		} else if (priority > max_rtprio) {
			priority = max_rtprio;
		}
	}

	if (verify && is_fair_policy(policy) && !has_cap_nice) {
		long min_nice = rlimit_to_nice(task_rlimit(task, RLIMIT_NICE));

		if (min_nice > MAX_NICE) {
			binder_user_error("%d RLIMIT_NICE not set\n",
					  task->pid);
			return;
		} else if (priority < min_nice) {
			priority = min_nice;
		}
	}

	if (policy != desired->sched_policy ||
	    to_kernel_prio(policy, priority) != desired->prio)
		binder_debug(BINDER_DEBUG_PRIORITY_CAP,
			     "%d: priority %d not allowed, using %d instead\n",
			      task->pid, desired->prio,
			      to_kernel_prio(policy, priority));

	trace_binder_set_priority(task->tgid, task->pid, task->normal_prio,
				  to_kernel_prio(policy, priority),
				  desired->prio);

	spin_lock(&thread->prio_lock);
	if (!verify && thread->prio_state == BINDER_PRIO_ABORT) {
		/*
		 * A new priority has been set by an incoming nested
		 * transaction. Abort this priority restore and allow
		 * the transaction to run at the new desired priority.
		 */
		spin_unlock(&thread->prio_lock);
		binder_debug(BINDER_DEBUG_PRIORITY_CAP,
			"%d: %s: aborting priority restore\n",
			thread->pid, __func__);
		return;
	}

	/* Set the actual priority */
	if (task->policy != policy || is_rt_policy(policy)) {
		struct sched_param params;

		params.sched_priority = is_rt_policy(policy) ? priority : 0;

		sched_setscheduler_nocheck(task,
					   policy | SCHED_RESET_ON_FORK,
					   &params);
	}
	if (is_fair_policy(policy))
		set_user_nice(task, priority);

	thread->prio_state = BINDER_PRIO_SET;
	spin_unlock(&thread->prio_lock);
}

static void binder_set_priority(struct binder_thread *thread,
				const struct binder_priority *desired)
{
	binder_do_set_priority(thread, desired, /* verify = */ true);
}

static void binder_restore_priority(struct binder_thread *thread,
				    const struct binder_priority *desired)
{
	binder_do_set_priority(thread, desired, /* verify = */ false);
}

static void binder_transaction_priority(struct binder_thread *thread,
					struct binder_transaction *t,
					struct binder_node *node)
{
	struct task_struct *task = thread->task;
	struct binder_priority desired = t->priority;
	const struct binder_priority node_prio = {
		.sched_policy = node->sched_policy,
		.prio = node->min_priority,
	};

	if (t->set_priority_called)
		return;

	t->set_priority_called = true;

	if (!node->inherit_rt && is_rt_policy(desired.sched_policy)) {
		desired.prio = NICE_TO_PRIO(0);
		desired.sched_policy = SCHED_NORMAL;
	}

	if (node_prio.prio < t->priority.prio ||
	    (node_prio.prio == t->priority.prio &&
	     node_prio.sched_policy == SCHED_FIFO)) {
		/*
		 * In case the minimum priority on the node is
		 * higher (lower value), use that priority. If
		 * the priority is the same, but the node uses
		 * SCHED_FIFO, prefer SCHED_FIFO, since it can
		 * run unbounded, unlike SCHED_RR.
		 */
		desired = node_prio;
	}

	spin_lock(&thread->prio_lock);
	if (thread->prio_state == BINDER_PRIO_PENDING) {
		/*
		 * Task is in the process of changing priorities
		 * saving its current values would be incorrect.
		 * Instead, save the pending priority and signal
		 * the task to abort the priority restore.
		 */
		t->saved_priority = thread->prio_next;
		thread->prio_state = BINDER_PRIO_ABORT;
		binder_debug(BINDER_DEBUG_PRIORITY_CAP,
			"%d: saved pending priority %d\n",
			current->pid, thread->prio_next.prio);
	} else {
		t->saved_priority.sched_policy = task->policy;
		t->saved_priority.prio = task->normal_prio;
	}
	spin_unlock(&thread->prio_lock);

	binder_set_priority(thread, &desired);
}

static struct binder_node *binder_get_node_ilocked(struct binder_proc *proc,
						   binder_uintptr_t ptr)
{
	struct rb_node *n = proc->nodes.rb_node;
	struct binder_node *node;

	assert_spin_locked(&proc->inner_lock);

	while (n) {
		node = rb_entry(n, struct binder_node, rb_node);

		if (ptr < node->ptr)
			n = n->rb_left;
		else if (ptr > node->ptr)
			n = n->rb_right;
		else {
			/*
			 * take an implicit weak reference
			 * to ensure node stays alive until
			 * call to binder_put_node()
			 */
			binder_inc_node_tmpref_ilocked(node);
			return node;
		}
	}
	return NULL;
}

static struct binder_node *binder_get_node(struct binder_proc *proc,
					   binder_uintptr_t ptr)
{
	struct binder_node *node;

	binder_inner_proc_lock(proc);
	node = binder_get_node_ilocked(proc, ptr);
	binder_inner_proc_unlock(proc);
	return node;
}

static struct binder_node *binder_init_node_ilocked(
						struct binder_proc *proc,
						struct binder_node *new_node,
						struct flat_binder_object *fp)
{
	struct rb_node **p = &proc->nodes.rb_node;
	struct rb_node *parent = NULL;
	struct binder_node *node;
	binder_uintptr_t ptr = fp ? fp->binder : 0;
	binder_uintptr_t cookie = fp ? fp->cookie : 0;
	__u32 flags = fp ? fp->flags : 0;
	s8 priority;

	assert_spin_locked(&proc->inner_lock);

	while (*p) {

		parent = *p;
		node = rb_entry(parent, struct binder_node, rb_node);

		if (ptr < node->ptr)
			p = &(*p)->rb_left;
		else if (ptr > node->ptr)
			p = &(*p)->rb_right;
		else {
			/*
			 * A matching node is already in
			 * the rb tree. Abandon the init
			 * and return it.
			 */
			binder_inc_node_tmpref_ilocked(node);
			return node;
		}
	}
	node = new_node;
	binder_stats_created(BINDER_STAT_NODE);
	node->tmp_refs++;
	rb_link_node(&node->rb_node, parent, p);
	rb_insert_color(&node->rb_node, &proc->nodes);
	node->debug_id = atomic_inc_return(&binder_last_id);
	node->proc = proc;
	node->ptr = ptr;
	node->cookie = cookie;
	node->work.type = BINDER_WORK_NODE;
	priority = flags & FLAT_BINDER_FLAG_PRIORITY_MASK;
	node->sched_policy = (flags & FLAT_BINDER_FLAG_SCHED_POLICY_MASK) >>
		FLAT_BINDER_FLAG_SCHED_POLICY_SHIFT;
	node->min_priority = to_kernel_prio(node->sched_policy, priority);
	node->accept_fds = !!(flags & FLAT_BINDER_FLAG_ACCEPTS_FDS);
	node->inherit_rt = !!(flags & FLAT_BINDER_FLAG_INHERIT_RT);
	node->txn_security_ctx = !!(flags & FLAT_BINDER_FLAG_TXN_SECURITY_CTX);
	spin_lock_init(&node->lock);
	INIT_LIST_HEAD(&node->work.entry);
	INIT_LIST_HEAD(&node->async_todo);
	binder_debug(BINDER_DEBUG_INTERNAL_REFS,
		     "%d:%d node %d u%016llx c%016llx created\n",
		     proc->pid, current->pid, node->debug_id,
		     (u64)node->ptr, (u64)node->cookie);

	return node;
}

static struct binder_node *binder_new_node(struct binder_proc *proc,
					   struct flat_binder_object *fp)
{
	struct binder_node *node;
	struct binder_node *new_node = kzalloc(sizeof(*node), GFP_KERNEL);

	if (!new_node)
		return NULL;
	binder_inner_proc_lock(proc);
	node = binder_init_node_ilocked(proc, new_node, fp);
	binder_inner_proc_unlock(proc);
	if (node != new_node)
		/*
		 * The node was already added by another thread
		 */
		kfree(new_node);

	return node;
}

static void binder_free_node(struct binder_node *node)
{
	kfree(node);
	binder_stats_deleted(BINDER_STAT_NODE);
}

static int binder_inc_node_nilocked(struct binder_node *node, int strong,
				    int internal,
				    struct list_head *target_list)
{
	struct binder_proc *proc = node->proc;

	assert_spin_locked(&node->lock);
	if (proc)
		assert_spin_locked(&proc->inner_lock);
	if (strong) {
		if (internal) {
			if (target_list == NULL &&
			    node->internal_strong_refs == 0 &&
			    !(node->proc &&
			      node == node->proc->context->binder_context_mgr_node &&
			      node->has_strong_ref)) {
				pr_err("invalid inc strong node for %d\n",
					node->debug_id);
				return -EINVAL;
			}
			node->internal_strong_refs++;
		} else
			node->local_strong_refs++;
		if (!node->has_strong_ref && target_list) {
			struct binder_thread *thread = container_of(target_list,
						    struct binder_thread, todo);
			binder_dequeue_work_ilocked(&node->work);
			BUG_ON(&thread->todo != target_list);
			binder_enqueue_deferred_thread_work_ilocked(thread,
								   &node->work);
		}
	} else {
		if (!internal)
			node->local_weak_refs++;
		if (!node->has_weak_ref && list_empty(&node->work.entry)) {
			if (target_list == NULL) {
				pr_err("invalid inc weak node for %d\n",
					node->debug_id);
				return -EINVAL;
			}
			/*
			 * See comment above
			 */
			binder_enqueue_work_ilocked(&node->work, target_list);
		}
	}
	return 0;
}

static int binder_inc_node(struct binder_node *node, int strong, int internal,
			   struct list_head *target_list)
{
	int ret;

	binder_node_inner_lock(node);
	ret = binder_inc_node_nilocked(node, strong, internal, target_list);
	binder_node_inner_unlock(node);

	return ret;
}

static bool binder_dec_node_nilocked(struct binder_node *node,
				     int strong, int internal)
{
	struct binder_proc *proc = node->proc;

	assert_spin_locked(&node->lock);
	if (proc)
		assert_spin_locked(&proc->inner_lock);
	if (strong) {
		if (internal)
			node->internal_strong_refs--;
		else
			node->local_strong_refs--;
		if (node->local_strong_refs || node->internal_strong_refs)
			return false;
	} else {
		if (!internal)
			node->local_weak_refs--;
		if (node->local_weak_refs || node->tmp_refs ||
				!hlist_empty(&node->refs))
			return false;
	}

	if (proc && (node->has_strong_ref || node->has_weak_ref)) {
		if (list_empty(&node->work.entry)) {
			binder_enqueue_work_ilocked(&node->work, &proc->todo);
			binder_wakeup_proc_ilocked(proc);
		}
	} else {
		if (hlist_empty(&node->refs) && !node->local_strong_refs &&
		    !node->local_weak_refs && !node->tmp_refs) {
			if (proc) {
				binder_dequeue_work_ilocked(&node->work);
				rb_erase(&node->rb_node, &proc->nodes);
				binder_debug(BINDER_DEBUG_INTERNAL_REFS,
					     "refless node %d deleted\n",
					     node->debug_id);
			} else {
				BUG_ON(!list_empty(&node->work.entry));
				spin_lock(&binder_dead_nodes_lock);
				/*
				 * tmp_refs could have changed so
				 * check it again
				 */
				if (node->tmp_refs) {
					spin_unlock(&binder_dead_nodes_lock);
					return false;
				}
				hlist_del(&node->dead_node);
				spin_unlock(&binder_dead_nodes_lock);
				binder_debug(BINDER_DEBUG_INTERNAL_REFS,
					     "dead node %d deleted\n",
					     node->debug_id);
			}
			return true;
		}
	}
	return false;
}

static void binder_dec_node(struct binder_node *node, int strong, int internal)
{
	bool free_node;

	binder_node_inner_lock(node);
	free_node = binder_dec_node_nilocked(node, strong, internal);
	binder_node_inner_unlock(node);
	if (free_node)
		binder_free_node(node);
}

static void binder_inc_node_tmpref_ilocked(struct binder_node *node)
{
	/*
	 * No call to binder_inc_node() is needed since we
	 * don't need to inform userspace of any changes to
	 * tmp_refs
	 */
	node->tmp_refs++;
}

/**
 * binder_inc_node_tmpref() - take a temporary reference on node
 * @node:	node to reference
 *
 * Take reference on node to prevent the node from being freed
 * while referenced only by a local variable. The inner lock is
 * needed to serialize with the node work on the queue (which
 * isn't needed after the node is dead). If the node is dead
 * (node->proc is NULL), use binder_dead_nodes_lock to protect
 * node->tmp_refs against dead-node-only cases where the node
 * lock cannot be acquired (eg traversing the dead node list to
 * print nodes)
 */
static void binder_inc_node_tmpref(struct binder_node *node)
{
	binder_node_lock(node);
	if (node->proc)
		binder_inner_proc_lock(node->proc);
	else
		spin_lock(&binder_dead_nodes_lock);
	binder_inc_node_tmpref_ilocked(node);
	if (node->proc)
		binder_inner_proc_unlock(node->proc);
	else
		spin_unlock(&binder_dead_nodes_lock);
	binder_node_unlock(node);
}

/**
 * binder_dec_node_tmpref() - remove a temporary reference on node
 * @node:	node to reference
 *
 * Release temporary reference on node taken via binder_inc_node_tmpref()
 */
static void binder_dec_node_tmpref(struct binder_node *node)
{
	bool free_node;

	binder_node_inner_lock(node);
	if (!node->proc)
		spin_lock(&binder_dead_nodes_lock);
	else
		__acquire(&binder_dead_nodes_lock);
	node->tmp_refs--;
	BUG_ON(node->tmp_refs < 0);
	if (!node->proc)
		spin_unlock(&binder_dead_nodes_lock);
	else
		__release(&binder_dead_nodes_lock);
	/*
	 * Call binder_dec_node() to check if all refcounts are 0
	 * and cleanup is needed. Calling with strong=0 and internal=1
	 * causes no actual reference to be released in binder_dec_node().
	 * If that changes, a change is needed here too.
	 */
	free_node = binder_dec_node_nilocked(node, 0, 1);
	binder_node_inner_unlock(node);
	if (free_node)
		binder_free_node(node);
}

static void binder_put_node(struct binder_node *node)
{
	binder_dec_node_tmpref(node);
}

static struct binder_ref *binder_get_ref_olocked(struct binder_proc *proc,
						 u32 desc, bool need_strong_ref)
{
	struct rb_node *n = proc->refs_by_desc.rb_node;
	struct binder_ref *ref;

	while (n) {
		ref = rb_entry(n, struct binder_ref, rb_node_desc);

		if (desc < ref->data.desc) {
			n = n->rb_left;
		} else if (desc > ref->data.desc) {
			n = n->rb_right;
		} else if (need_strong_ref && !ref->data.strong) {
			binder_user_error("tried to use weak ref as strong ref\n");
			return NULL;
		} else {
			return ref;
		}
	}
	return NULL;
}

/**
 * binder_get_ref_for_node_olocked() - get the ref associated with given node
 * @proc:	binder_proc that owns the ref
 * @node:	binder_node of target
 * @new_ref:	newly allocated binder_ref to be initialized or %NULL
 *
 * Look up the ref for the given node and return it if it exists
 *
 * If it doesn't exist and the caller provides a newly allocated
 * ref, initialize the fields of the newly allocated ref and insert
 * into the given proc rb_trees and node refs list.
 *
 * Return:	the ref for node. It is possible that another thread
 *		allocated/initialized the ref first in which case the
 *		returned ref would be different than the passed-in
 *		new_ref. new_ref must be kfree'd by the caller in
 *		this case.
 */
static struct binder_ref *binder_get_ref_for_node_olocked(
					struct binder_proc *proc,
					struct binder_node *node,
					struct binder_ref *new_ref)
{
	struct binder_context *context = proc->context;
	struct rb_node **p = &proc->refs_by_node.rb_node;
	struct rb_node *parent = NULL;
	struct binder_ref *ref;
	struct rb_node *n;

	while (*p) {
		parent = *p;
		ref = rb_entry(parent, struct binder_ref, rb_node_node);

		if (node < ref->node)
			p = &(*p)->rb_left;
		else if (node > ref->node)
			p = &(*p)->rb_right;
		else
			return ref;
	}
	if (!new_ref)
		return NULL;

	binder_stats_created(BINDER_STAT_REF);
	new_ref->data.debug_id = atomic_inc_return(&binder_last_id);
	new_ref->proc = proc;
	new_ref->node = node;
	rb_link_node(&new_ref->rb_node_node, parent, p);
	rb_insert_color(&new_ref->rb_node_node, &proc->refs_by_node);

	new_ref->data.desc = (node == context->binder_context_mgr_node) ? 0 : 1;
	for (n = rb_first(&proc->refs_by_desc); n != NULL; n = rb_next(n)) {
		ref = rb_entry(n, struct binder_ref, rb_node_desc);
		if (ref->data.desc > new_ref->data.desc)
			break;
		new_ref->data.desc = ref->data.desc + 1;
	}

	p = &proc->refs_by_desc.rb_node;
	while (*p) {
		parent = *p;
		ref = rb_entry(parent, struct binder_ref, rb_node_desc);

		if (new_ref->data.desc < ref->data.desc)
			p = &(*p)->rb_left;
		else if (new_ref->data.desc > ref->data.desc)
			p = &(*p)->rb_right;
		else
			BUG();
	}
	rb_link_node(&new_ref->rb_node_desc, parent, p);
	rb_insert_color(&new_ref->rb_node_desc, &proc->refs_by_desc);

	binder_node_lock(node);
	hlist_add_head(&new_ref->node_entry, &node->refs);

	binder_debug(BINDER_DEBUG_INTERNAL_REFS,
		     "%d new ref %d desc %d for node %d\n",
		      proc->pid, new_ref->data.debug_id, new_ref->data.desc,
		      node->debug_id);
	binder_node_unlock(node);
	return new_ref;
}

static void binder_cleanup_ref_olocked(struct binder_ref *ref)
{
	bool delete_node = false;

	binder_debug(BINDER_DEBUG_INTERNAL_REFS,
		     "%d delete ref %d desc %d for node %d\n",
		      ref->proc->pid, ref->data.debug_id, ref->data.desc,
		      ref->node->debug_id);

	rb_erase(&ref->rb_node_desc, &ref->proc->refs_by_desc);
	rb_erase(&ref->rb_node_node, &ref->proc->refs_by_node);

	binder_node_inner_lock(ref->node);
	if (ref->data.strong)
		binder_dec_node_nilocked(ref->node, 1, 1);

	hlist_del(&ref->node_entry);
	delete_node = binder_dec_node_nilocked(ref->node, 0, 1);
	binder_node_inner_unlock(ref->node);
	/*
	 * Clear ref->node unless we want the caller to free the node
	 */
	if (!delete_node) {
		/*
		 * The caller uses ref->node to determine
		 * whether the node needs to be freed. Clear
		 * it since the node is still alive.
		 */
		ref->node = NULL;
	}

	if (ref->death) {
		binder_debug(BINDER_DEBUG_DEAD_BINDER,
			     "%d delete ref %d desc %d has death notification\n",
			      ref->proc->pid, ref->data.debug_id,
			      ref->data.desc);
		binder_dequeue_work(ref->proc, &ref->death->work);
		binder_stats_deleted(BINDER_STAT_DEATH);
	}
	binder_stats_deleted(BINDER_STAT_REF);
}

/**
 * binder_inc_ref_olocked() - increment the ref for given handle
 * @ref:         ref to be incremented
 * @strong:      if true, strong increment, else weak
 * @target_list: list to queue node work on
 *
 * Increment the ref. @ref->proc->outer_lock must be held on entry
 *
 * Return: 0, if successful, else errno
 */
static int binder_inc_ref_olocked(struct binder_ref *ref, int strong,
				  struct list_head *target_list)
{
	int ret;

	if (strong) {
		if (ref->data.strong == 0) {
			ret = binder_inc_node(ref->node, 1, 1, target_list);
			if (ret)
				return ret;
		}
		ref->data.strong++;
	} else {
		if (ref->data.weak == 0) {
			ret = binder_inc_node(ref->node, 0, 1, target_list);
			if (ret)
				return ret;
		}
		ref->data.weak++;
	}
	return 0;
}

/**
 * binder_dec_ref_olocked() - dec the ref for given handle
 * @ref:	ref to be decremented
 * @strong:	if true, strong decrement, else weak
 *
 * Decrement the ref.
 *
 * Return: %true if ref is cleaned up and ready to be freed.
 */
static bool binder_dec_ref_olocked(struct binder_ref *ref, int strong)
{
	if (strong) {
		if (ref->data.strong == 0) {
			binder_user_error("%d invalid dec strong, ref %d desc %d s %d w %d\n",
					  ref->proc->pid, ref->data.debug_id,
					  ref->data.desc, ref->data.strong,
					  ref->data.weak);
			return false;
		}
		ref->data.strong--;
		if (ref->data.strong == 0)
			binder_dec_node(ref->node, strong, 1);
	} else {
		if (ref->data.weak == 0) {
			binder_user_error("%d invalid dec weak, ref %d desc %d s %d w %d\n",
					  ref->proc->pid, ref->data.debug_id,
					  ref->data.desc, ref->data.strong,
					  ref->data.weak);
			return false;
		}
		ref->data.weak--;
	}
	if (ref->data.strong == 0 && ref->data.weak == 0) {
		binder_cleanup_ref_olocked(ref);
		return true;
	}
	return false;
}

/**
 * binder_get_node_from_ref() - get the node from the given proc/desc
 * @proc:	proc containing the ref
 * @desc:	the handle associated with the ref
 * @need_strong_ref: if true, only return node if ref is strong
 * @rdata:	the id/refcount data for the ref
 *
 * Given a proc and ref handle, return the associated binder_node
 *
 * Return: a binder_node or NULL if not found or not strong when strong required
 */
static struct binder_node *binder_get_node_from_ref(
		struct binder_proc *proc,
		u32 desc, bool need_strong_ref,
		struct binder_ref_data *rdata)
{
	struct binder_node *node;
	struct binder_ref *ref;

	binder_proc_lock(proc);
	ref = binder_get_ref_olocked(proc, desc, need_strong_ref);
	if (!ref)
		goto err_no_ref;
	node = ref->node;
	/*
	 * Take an implicit reference on the node to ensure
	 * it stays alive until the call to binder_put_node()
	 */
	binder_inc_node_tmpref(node);
	if (rdata)
		*rdata = ref->data;
	binder_proc_unlock(proc);

	return node;

err_no_ref:
	binder_proc_unlock(proc);
	return NULL;
}

/**
 * binder_free_ref() - free the binder_ref
 * @ref:	ref to free
 *
 * Free the binder_ref. Free the binder_node indicated by ref->node
 * (if non-NULL) and the binder_ref_death indicated by ref->death.
 */
static void binder_free_ref(struct binder_ref *ref)
{
	if (ref->node)
		binder_free_node(ref->node);
	kfree(ref->death);
	kfree(ref);
}

/**
 * binder_update_ref_for_handle() - inc/dec the ref for given handle
 * @proc:	proc containing the ref
 * @desc:	the handle associated with the ref
 * @increment:	true=inc reference, false=dec reference
 * @strong:	true=strong reference, false=weak reference
 * @rdata:	the id/refcount data for the ref
 *
 * Given a proc and ref handle, increment or decrement the ref
 * according to "increment" arg.
 *
 * Return: 0 if successful, else errno
 */
static int binder_update_ref_for_handle(struct binder_proc *proc,
		uint32_t desc, bool increment, bool strong,
		struct binder_ref_data *rdata)
{
	int ret = 0;
	struct binder_ref *ref;
	bool delete_ref = false;

	binder_proc_lock(proc);
	ref = binder_get_ref_olocked(proc, desc, strong);
	if (!ref) {
		ret = -EINVAL;
		goto err_no_ref;
	}
	if (increment)
		ret = binder_inc_ref_olocked(ref, strong, NULL);
	else
		delete_ref = binder_dec_ref_olocked(ref, strong);

	if (rdata)
		*rdata = ref->data;
	binder_proc_unlock(proc);

	if (delete_ref)
		binder_free_ref(ref);
	return ret;

err_no_ref:
	binder_proc_unlock(proc);
	return ret;
}

/**
 * binder_dec_ref_for_handle() - dec the ref for given handle
 * @proc:	proc containing the ref
 * @desc:	the handle associated with the ref
 * @strong:	true=strong reference, false=weak reference
 * @rdata:	the id/refcount data for the ref
 *
 * Just calls binder_update_ref_for_handle() to decrement the ref.
 *
 * Return: 0 if successful, else errno
 */
static int binder_dec_ref_for_handle(struct binder_proc *proc,
		uint32_t desc, bool strong, struct binder_ref_data *rdata)
{
	return binder_update_ref_for_handle(proc, desc, false, strong, rdata);
}


/**
 * binder_inc_ref_for_node() - increment the ref for given proc/node
 * @proc:	 proc containing the ref
 * @node:	 target node
 * @strong:	 true=strong reference, false=weak reference
 * @target_list: worklist to use if node is incremented
 * @rdata:	 the id/refcount data for the ref
 *
 * Given a proc and node, increment the ref. Create the ref if it
 * doesn't already exist
 *
 * Return: 0 if successful, else errno
 */
static int binder_inc_ref_for_node(struct binder_proc *proc,
			struct binder_node *node,
			bool strong,
			struct list_head *target_list,
			struct binder_ref_data *rdata)
{
	struct binder_ref *ref;
	struct binder_ref *new_ref = NULL;
	int ret = 0;

	binder_proc_lock(proc);
	ref = binder_get_ref_for_node_olocked(proc, node, NULL);
	if (!ref) {
		binder_proc_unlock(proc);
		new_ref = kzalloc(sizeof(*ref), GFP_KERNEL);
		if (!new_ref)
			return -ENOMEM;
		binder_proc_lock(proc);
		ref = binder_get_ref_for_node_olocked(proc, node, new_ref);
	}
	ret = binder_inc_ref_olocked(ref, strong, target_list);
	*rdata = ref->data;
	if (ret && ref == new_ref) {
		/*
		 * Cleanup the failed reference here as the target
		 * could now be dead and have already released its
		 * references by now. Calling on the new reference
		 * with strong=0 and a tmp_refs will not decrement
		 * the node. The new_ref gets kfree'd below.
		 */
		binder_cleanup_ref_olocked(new_ref);
		ref = NULL;
	}

	binder_proc_unlock(proc);
	if (new_ref && ref != new_ref)
		/*
		 * Another thread created the ref first so
		 * free the one we allocated
		 */
		kfree(new_ref);
	return ret;
}

static void binder_pop_transaction_ilocked(struct binder_thread *target_thread,
					   struct binder_transaction *t)
{
	BUG_ON(!target_thread);
	assert_spin_locked(&target_thread->proc->inner_lock);
	BUG_ON(target_thread->transaction_stack != t);
	BUG_ON(target_thread->transaction_stack->from != target_thread);
	target_thread->transaction_stack =
		target_thread->transaction_stack->from_parent;
	t->from = NULL;
}

/**
 * binder_thread_dec_tmpref() - decrement thread->tmp_ref
 * @thread:	thread to decrement
 *
 * A thread needs to be kept alive while being used to create or
 * handle a transaction. binder_get_txn_from() is used to safely
 * extract t->from from a binder_transaction and keep the thread
 * indicated by t->from from being freed. When done with that
 * binder_thread, this function is called to decrement the
 * tmp_ref and free if appropriate (thread has been released
 * and no transaction being processed by the driver)
 */
static void binder_thread_dec_tmpref(struct binder_thread *thread)
{
	/*
	 * atomic is used to protect the counter value while
	 * it cannot reach zero or thread->is_dead is false
	 */
	binder_inner_proc_lock(thread->proc);
	atomic_dec(&thread->tmp_ref);
	if (thread->is_dead && !atomic_read(&thread->tmp_ref)) {
		binder_inner_proc_unlock(thread->proc);
		binder_free_thread(thread);
		return;
	}
	binder_inner_proc_unlock(thread->proc);
}

/**
 * binder_proc_dec_tmpref() - decrement proc->tmp_ref
 * @proc:	proc to decrement
 *
 * A binder_proc needs to be kept alive while being used to create or
 * handle a transaction. proc->tmp_ref is incremented when
 * creating a new transaction or the binder_proc is currently in-use
 * by threads that are being released. When done with the binder_proc,
 * this function is called to decrement the counter and free the
 * proc if appropriate (proc has been released, all threads have
 * been released and not currenly in-use to process a transaction).
 */
static void binder_proc_dec_tmpref(struct binder_proc *proc)
{
	binder_inner_proc_lock(proc);
	proc->tmp_ref--;
	if (proc->is_dead && RB_EMPTY_ROOT(&proc->threads) &&
			!proc->tmp_ref) {
		binder_inner_proc_unlock(proc);
		binder_free_proc(proc);
		return;
	}
	binder_inner_proc_unlock(proc);
}

/**
 * binder_get_txn_from() - safely extract the "from" thread in transaction
 * @t:	binder transaction for t->from
 *
 * Atomically return the "from" thread and increment the tmp_ref
 * count for the thread to ensure it stays alive until
 * binder_thread_dec_tmpref() is called.
 *
 * Return: the value of t->from
 */
static struct binder_thread *binder_get_txn_from(
		struct binder_transaction *t)
{
	struct binder_thread *from;

	spin_lock(&t->lock);
	from = t->from;
	if (from)
		atomic_inc(&from->tmp_ref);
	spin_unlock(&t->lock);
	return from;
}

/**
 * binder_get_txn_from_and_acq_inner() - get t->from and acquire inner lock
 * @t:	binder transaction for t->from
 *
 * Same as binder_get_txn_from() except it also acquires the proc->inner_lock
 * to guarantee that the thread cannot be released while operating on it.
 * The caller must call binder_inner_proc_unlock() to release the inner lock
 * as well as call binder_dec_thread_txn() to release the reference.
 *
 * Return: the value of t->from
 */
static struct binder_thread *binder_get_txn_from_and_acq_inner(
		struct binder_transaction *t)
	__acquires(&t->from->proc->inner_lock)
{
	struct binder_thread *from;

	from = binder_get_txn_from(t);
	if (!from) {
		__acquire(&from->proc->inner_lock);
		return NULL;
	}
	binder_inner_proc_lock(from->proc);
	if (t->from) {
		BUG_ON(from != t->from);
		return from;
	}
	binder_inner_proc_unlock(from->proc);
	__acquire(&from->proc->inner_lock);
	binder_thread_dec_tmpref(from);
	return NULL;
}

/**
 * binder_free_txn_fixups() - free unprocessed fd fixups
 * @t:	binder transaction for t->from
 *
 * If the transaction is being torn down prior to being
 * processed by the target process, free all of the
 * fd fixups and fput the file structs. It is safe to
 * call this function after the fixups have been
 * processed -- in that case, the list will be empty.
 */
static void binder_free_txn_fixups(struct binder_transaction *t)
{
	struct binder_txn_fd_fixup *fixup, *tmp;

	list_for_each_entry_safe(fixup, tmp, &t->fd_fixups, fixup_entry) {
		fput(fixup->file);
		if (fixup->target_fd >= 0)
			put_unused_fd(fixup->target_fd);
		list_del(&fixup->fixup_entry);
		kfree(fixup);
	}
}

static void binder_txn_latency_free(struct binder_transaction *t)
{
	int from_proc, from_thread, to_proc, to_thread;

	spin_lock(&t->lock);
	from_proc = t->from ? t->from->proc->pid : 0;
	from_thread = t->from ? t->from->pid : 0;
	to_proc = t->to_proc ? t->to_proc->pid : 0;
	to_thread = t->to_thread ? t->to_thread->pid : 0;
	spin_unlock(&t->lock);

	trace_binder_txn_latency_free(t, from_proc, from_thread, to_proc, to_thread);
}

static void binder_free_transaction(struct binder_transaction *t)
{
	struct binder_proc *target_proc = t->to_proc;

	if (target_proc) {
		binder_inner_proc_lock(target_proc);
		target_proc->outstanding_txns--;
		if (target_proc->outstanding_txns < 0)
			pr_warn("%s: Unexpected outstanding_txns %d\n",
				__func__, target_proc->outstanding_txns);
		if (!target_proc->outstanding_txns && target_proc->is_frozen)
			wake_up_interruptible_all(&target_proc->freeze_wait);
		if (t->buffer)
			t->buffer->transaction = NULL;
		binder_inner_proc_unlock(target_proc);
	}
	if (trace_binder_txn_latency_free_enabled())
		binder_txn_latency_free(t);
	/*
	 * If the transaction has no target_proc, then
	 * t->buffer->transaction has already been cleared.
	 */
	binder_free_txn_fixups(t);
	kfree(t);
	binder_stats_deleted(BINDER_STAT_TRANSACTION);
}

static void binder_send_failed_reply(struct binder_transaction *t,
				     uint32_t error_code)
{
	struct binder_thread *target_thread;
	struct binder_transaction *next;

	BUG_ON(t->flags & TF_ONE_WAY);
	while (1) {
		target_thread = binder_get_txn_from_and_acq_inner(t);
		if (target_thread) {
			binder_debug(BINDER_DEBUG_FAILED_TRANSACTION,
				     "send failed reply for transaction %d to %d:%d\n",
				      t->debug_id,
				      target_thread->proc->pid,
				      target_thread->pid);

			binder_pop_transaction_ilocked(target_thread, t);
			if (target_thread->reply_error.cmd == BR_OK) {
				target_thread->reply_error.cmd = error_code;
				binder_enqueue_thread_work_ilocked(
					target_thread,
					&target_thread->reply_error.work);
				wake_up_interruptible(&target_thread->wait);
			} else {
				/*
				 * Cannot get here for normal operation, but
				 * we can if multiple synchronous transactions
				 * are sent without blocking for responses.
				 * Just ignore the 2nd error in this case.
				 */
				pr_warn("Unexpected reply error: %u\n",
					target_thread->reply_error.cmd);
			}
			binder_inner_proc_unlock(target_thread->proc);
			binder_thread_dec_tmpref(target_thread);
			binder_free_transaction(t);
			return;
		}
		__release(&target_thread->proc->inner_lock);
		next = t->from_parent;

		binder_debug(BINDER_DEBUG_FAILED_TRANSACTION,
			     "send failed reply for transaction %d, target dead\n",
			     t->debug_id);

		binder_free_transaction(t);
		if (next == NULL) {
			binder_debug(BINDER_DEBUG_DEAD_BINDER,
				     "reply failed, no target thread at root\n");
			return;
		}
		t = next;
		binder_debug(BINDER_DEBUG_DEAD_BINDER,
			     "reply failed, no target thread -- retry %d\n",
			      t->debug_id);
	}
}

/**
 * binder_cleanup_transaction() - cleans up undelivered transaction
 * @t:		transaction that needs to be cleaned up
 * @reason:	reason the transaction wasn't delivered
 * @error_code:	error to return to caller (if synchronous call)
 */
static void binder_cleanup_transaction(struct binder_transaction *t,
				       const char *reason,
				       uint32_t error_code)
{
	if (t->buffer->target_node && !(t->flags & TF_ONE_WAY)) {
		binder_send_failed_reply(t, error_code);
	} else {
		binder_debug(BINDER_DEBUG_DEAD_TRANSACTION,
			"undelivered transaction %d, %s\n",
			t->debug_id, reason);
		binder_free_transaction(t);
	}
}

/**
 * binder_get_object() - gets object and checks for valid metadata
 * @proc:	binder_proc owning the buffer
 * @u:		sender's user pointer to base of buffer
 * @buffer:	binder_buffer that we're parsing.
 * @offset:	offset in the @buffer at which to validate an object.
 * @object:	struct binder_object to read into
 *
 * Copy the binder object at the given offset into @object. If @u is
 * provided then the copy is from the sender's buffer. If not, then
 * it is copied from the target's @buffer.
 *
 * Return:	If there's a valid metadata object at @offset, the
 *		size of that object. Otherwise, it returns zero. The object
 *		is read into the struct binder_object pointed to by @object.
 */
static size_t binder_get_object(struct binder_proc *proc,
				const void __user *u,
				struct binder_buffer *buffer,
				unsigned long offset,
				struct binder_object *object)
{
	size_t read_size;
	struct binder_object_header *hdr;
	size_t object_size = 0;

	read_size = min_t(size_t, sizeof(*object), buffer->data_size - offset);
	if (offset > buffer->data_size || read_size < sizeof(*hdr))
		return 0;
	if (u) {
		if (copy_from_user(object, u + offset, read_size))
			return 0;
	} else {
		if (binder_alloc_copy_from_buffer(&proc->alloc, object, buffer,
						  offset, read_size))
			return 0;
	}

	/* Ok, now see if we read a complete object. */
	hdr = &object->hdr;
	switch (hdr->type) {
	case BINDER_TYPE_BINDER:
	case BINDER_TYPE_WEAK_BINDER:
	case BINDER_TYPE_HANDLE:
	case BINDER_TYPE_WEAK_HANDLE:
		object_size = sizeof(struct flat_binder_object);
		break;
	case BINDER_TYPE_FD:
		object_size = sizeof(struct binder_fd_object);
		break;
	case BINDER_TYPE_PTR:
		object_size = sizeof(struct binder_buffer_object);
		break;
	case BINDER_TYPE_FDA:
		object_size = sizeof(struct binder_fd_array_object);
		break;
	default:
		return 0;
	}
	if (offset <= buffer->data_size - object_size &&
	    buffer->data_size >= object_size)
		return object_size;
	else
		return 0;
}

/**
 * binder_validate_ptr() - validates binder_buffer_object in a binder_buffer.
 * @proc:	binder_proc owning the buffer
 * @b:		binder_buffer containing the object
 * @object:	struct binder_object to read into
 * @index:	index in offset array at which the binder_buffer_object is
 *		located
 * @start_offset: points to the start of the offset array
 * @object_offsetp: offset of @object read from @b
 * @num_valid:	the number of valid offsets in the offset array
 *
 * Return:	If @index is within the valid range of the offset array
 *		described by @start and @num_valid, and if there's a valid
 *		binder_buffer_object at the offset found in index @index
 *		of the offset array, that object is returned. Otherwise,
 *		%NULL is returned.
 *		Note that the offset found in index @index itself is not
 *		verified; this function assumes that @num_valid elements
 *		from @start were previously verified to have valid offsets.
 *		If @object_offsetp is non-NULL, then the offset within
 *		@b is written to it.
 */
static struct binder_buffer_object *binder_validate_ptr(
						struct binder_proc *proc,
						struct binder_buffer *b,
						struct binder_object *object,
						binder_size_t index,
						binder_size_t start_offset,
						binder_size_t *object_offsetp,
						binder_size_t num_valid)
{
	size_t object_size;
	binder_size_t object_offset;
	unsigned long buffer_offset;

	if (index >= num_valid)
		return NULL;

	buffer_offset = start_offset + sizeof(binder_size_t) * index;
	if (binder_alloc_copy_from_buffer(&proc->alloc, &object_offset,
					  b, buffer_offset,
					  sizeof(object_offset)))
		return NULL;
	object_size = binder_get_object(proc, NULL, b, object_offset, object);
	if (!object_size || object->hdr.type != BINDER_TYPE_PTR)
		return NULL;
	if (object_offsetp)
		*object_offsetp = object_offset;

	return &object->bbo;
}

/**
 * binder_validate_fixup() - validates pointer/fd fixups happen in order.
 * @proc:		binder_proc owning the buffer
 * @b:			transaction buffer
 * @objects_start_offset: offset to start of objects buffer
 * @buffer_obj_offset:	offset to binder_buffer_object in which to fix up
 * @fixup_offset:	start offset in @buffer to fix up
 * @last_obj_offset:	offset to last binder_buffer_object that we fixed
 * @last_min_offset:	minimum fixup offset in object at @last_obj_offset
 *
 * Return:		%true if a fixup in buffer @buffer at offset @offset is
 *			allowed.
 *
 * For safety reasons, we only allow fixups inside a buffer to happen
 * at increasing offsets; additionally, we only allow fixup on the last
 * buffer object that was verified, or one of its parents.
 *
 * Example of what is allowed:
 *
 * A
 *   B (parent = A, offset = 0)
 *   C (parent = A, offset = 16)
 *     D (parent = C, offset = 0)
 *   E (parent = A, offset = 32) // min_offset is 16 (C.parent_offset)
 *
 * Examples of what is not allowed:
 *
 * Decreasing offsets within the same parent:
 * A
 *   C (parent = A, offset = 16)
 *   B (parent = A, offset = 0) // decreasing offset within A
 *
 * Referring to a parent that wasn't the last object or any of its parents:
 * A
 *   B (parent = A, offset = 0)
 *   C (parent = A, offset = 0)
 *   C (parent = A, offset = 16)
 *     D (parent = B, offset = 0) // B is not A or any of A's parents
 */
static bool binder_validate_fixup(struct binder_proc *proc,
				  struct binder_buffer *b,
				  binder_size_t objects_start_offset,
				  binder_size_t buffer_obj_offset,
				  binder_size_t fixup_offset,
				  binder_size_t last_obj_offset,
				  binder_size_t last_min_offset)
{
	if (!last_obj_offset) {
		/* Nothing to fix up in */
		return false;
	}

	while (last_obj_offset != buffer_obj_offset) {
		unsigned long buffer_offset;
		struct binder_object last_object;
		struct binder_buffer_object *last_bbo;
		size_t object_size = binder_get_object(proc, NULL, b,
						       last_obj_offset,
						       &last_object);
		if (object_size != sizeof(*last_bbo))
			return false;

		last_bbo = &last_object.bbo;
		/*
		 * Safe to retrieve the parent of last_obj, since it
		 * was already previously verified by the driver.
		 */
		if ((last_bbo->flags & BINDER_BUFFER_FLAG_HAS_PARENT) == 0)
			return false;
		last_min_offset = last_bbo->parent_offset + sizeof(uintptr_t);
		buffer_offset = objects_start_offset +
			sizeof(binder_size_t) * last_bbo->parent;
		if (binder_alloc_copy_from_buffer(&proc->alloc,
						  &last_obj_offset,
						  b, buffer_offset,
						  sizeof(last_obj_offset)))
			return false;
	}
	return (fixup_offset >= last_min_offset);
}

/**
 * struct binder_task_work_cb - for deferred close
 *
 * @twork:                callback_head for task work
 * @fd:                   fd to close
 *
 * Structure to pass task work to be handled after
 * returning from binder_ioctl() via task_work_add().
 */
struct binder_task_work_cb {
	struct callback_head twork;
	struct file *file;
};

/**
 * binder_do_fd_close() - close list of file descriptors
 * @twork:	callback head for task work
 *
 * It is not safe to call ksys_close() during the binder_ioctl()
 * function if there is a chance that binder's own file descriptor
 * might be closed. This is to meet the requirements for using
 * fdget() (see comments for __fget_light()). Therefore use
 * task_work_add() to schedule the close operation once we have
 * returned from binder_ioctl(). This function is a callback
 * for that mechanism and does the actual ksys_close() on the
 * given file descriptor.
 */
static void binder_do_fd_close(struct callback_head *twork)
{
	struct binder_task_work_cb *twcb = container_of(twork,
			struct binder_task_work_cb, twork);

	fput(twcb->file);
	kfree(twcb);
}

/**
 * binder_deferred_fd_close() - schedule a close for the given file-descriptor
 * @fd:		file-descriptor to close
 *
 * See comments in binder_do_fd_close(). This function is used to schedule
 * a file-descriptor to be closed after returning from binder_ioctl().
 */
static void binder_deferred_fd_close(int fd)
{
	struct binder_task_work_cb *twcb;

	twcb = kzalloc(sizeof(*twcb), GFP_KERNEL);
	if (!twcb)
		return;
	init_task_work(&twcb->twork, binder_do_fd_close);
	twcb->file = close_fd_get_file(fd);
	if (twcb->file) {
		// pin it until binder_do_fd_close(); see comments there
		get_file(twcb->file);
		filp_close(twcb->file, current->files);
		task_work_add(current, &twcb->twork, TWA_RESUME);
	} else {
		kfree(twcb);
	}
}

static void binder_transaction_buffer_release(struct binder_proc *proc,
					      struct binder_thread *thread,
					      struct binder_buffer *buffer,
					      binder_size_t off_end_offset,
					      bool is_failure)
{
	int debug_id = buffer->debug_id;
	binder_size_t off_start_offset, buffer_offset;

	binder_debug(BINDER_DEBUG_TRANSACTION,
		     "%d buffer release %d, size %zd-%zd, failed at %llx\n",
		     proc->pid, buffer->debug_id,
		     buffer->data_size, buffer->offsets_size,
		     (unsigned long long)off_end_offset);

	if (buffer->target_node)
		binder_dec_node(buffer->target_node, 1, 0);

	off_start_offset = ALIGN(buffer->data_size, sizeof(void *));

	for (buffer_offset = off_start_offset; buffer_offset < off_end_offset;
	     buffer_offset += sizeof(binder_size_t)) {
		struct binder_object_header *hdr;
		size_t object_size = 0;
		struct binder_object object;
		binder_size_t object_offset;

		if (!binder_alloc_copy_from_buffer(&proc->alloc, &object_offset,
						   buffer, buffer_offset,
						   sizeof(object_offset)))
			object_size = binder_get_object(proc, NULL, buffer,
							object_offset, &object);
		if (object_size == 0) {
			pr_err("transaction release %d bad object at offset %lld, size %zd\n",
			       debug_id, (u64)object_offset, buffer->data_size);
			continue;
		}
		hdr = &object.hdr;
		switch (hdr->type) {
		case BINDER_TYPE_BINDER:
		case BINDER_TYPE_WEAK_BINDER: {
			struct flat_binder_object *fp;
			struct binder_node *node;

			fp = to_flat_binder_object(hdr);
			node = binder_get_node(proc, fp->binder);
			if (node == NULL) {
				pr_err("transaction release %d bad node %016llx\n",
				       debug_id, (u64)fp->binder);
				break;
			}
			binder_debug(BINDER_DEBUG_TRANSACTION,
				     "        node %d u%016llx\n",
				     node->debug_id, (u64)node->ptr);
			binder_dec_node(node, hdr->type == BINDER_TYPE_BINDER,
					0);
			binder_put_node(node);
		} break;
		case BINDER_TYPE_HANDLE:
		case BINDER_TYPE_WEAK_HANDLE: {
			struct flat_binder_object *fp;
			struct binder_ref_data rdata;
			int ret;

			fp = to_flat_binder_object(hdr);
			ret = binder_dec_ref_for_handle(proc, fp->handle,
				hdr->type == BINDER_TYPE_HANDLE, &rdata);

			if (ret) {
				pr_err("transaction release %d bad handle %d, ret = %d\n",
				 debug_id, fp->handle, ret);
				break;
			}
			binder_debug(BINDER_DEBUG_TRANSACTION,
				     "        ref %d desc %d\n",
				     rdata.debug_id, rdata.desc);
		} break;

		case BINDER_TYPE_FD: {
			/*
			 * No need to close the file here since user-space
			 * closes it for successfully delivered
			 * transactions. For transactions that weren't
			 * delivered, the new fd was never allocated so
			 * there is no need to close and the fput on the
			 * file is done when the transaction is torn
			 * down.
			 */
		} break;
		case BINDER_TYPE_PTR:
			/*
			 * Nothing to do here, this will get cleaned up when the
			 * transaction buffer gets freed
			 */
			break;
		case BINDER_TYPE_FDA: {
			struct binder_fd_array_object *fda;
			struct binder_buffer_object *parent;
			struct binder_object ptr_object;
			binder_size_t fda_offset;
			size_t fd_index;
			binder_size_t fd_buf_size;
			binder_size_t num_valid;

			if (is_failure) {
				/*
				 * The fd fixups have not been applied so no
				 * fds need to be closed.
				 */
				continue;
			}

			num_valid = (buffer_offset - off_start_offset) /
						sizeof(binder_size_t);
			fda = to_binder_fd_array_object(hdr);
			parent = binder_validate_ptr(proc, buffer, &ptr_object,
						     fda->parent,
						     off_start_offset,
						     NULL,
						     num_valid);
			if (!parent) {
				pr_err("transaction release %d bad parent offset\n",
				       debug_id);
				continue;
			}
			fd_buf_size = sizeof(u32) * fda->num_fds;
			if (fda->num_fds >= SIZE_MAX / sizeof(u32)) {
				pr_err("transaction release %d invalid number of fds (%lld)\n",
				       debug_id, (u64)fda->num_fds);
				continue;
			}
			if (fd_buf_size > parent->length ||
			    fda->parent_offset > parent->length - fd_buf_size) {
				/* No space for all file descriptors here. */
				pr_err("transaction release %d not enough space for %lld fds in buffer\n",
				       debug_id, (u64)fda->num_fds);
				continue;
			}
			/*
			 * the source data for binder_buffer_object is visible
			 * to user-space and the @buffer element is the user
			 * pointer to the buffer_object containing the fd_array.
			 * Convert the address to an offset relative to
			 * the base of the transaction buffer.
			 */
			fda_offset =
			    (parent->buffer - (uintptr_t)buffer->user_data) +
			    fda->parent_offset;
			for (fd_index = 0; fd_index < fda->num_fds;
			     fd_index++) {
				u32 fd;
				int err;
				binder_size_t offset = fda_offset +
					fd_index * sizeof(fd);

				err = binder_alloc_copy_from_buffer(
						&proc->alloc, &fd, buffer,
						offset, sizeof(fd));
				WARN_ON(err);
				if (!err) {
					binder_deferred_fd_close(fd);
					/*
					 * Need to make sure the thread goes
					 * back to userspace to complete the
					 * deferred close
					 */
					if (thread)
						thread->looper_need_return = true;
				}
			}
		} break;
		default:
			pr_err("transaction release %d bad object type %x\n",
				debug_id, hdr->type);
			break;
		}
	}
}

/* Clean up all the objects in the buffer */
static inline void binder_release_entire_buffer(struct binder_proc *proc,
						struct binder_thread *thread,
						struct binder_buffer *buffer,
						bool is_failure)
{
	binder_size_t off_end_offset;

	off_end_offset = ALIGN(buffer->data_size, sizeof(void *));
	off_end_offset += buffer->offsets_size;

	binder_transaction_buffer_release(proc, thread, buffer,
					  off_end_offset, is_failure);
}

static int binder_translate_binder(struct flat_binder_object *fp,
				   struct binder_transaction *t,
				   struct binder_thread *thread)
{
	struct binder_node *node;
	struct binder_proc *proc = thread->proc;
	struct binder_proc *target_proc = t->to_proc;
	struct binder_ref_data rdata;
	int ret = 0;

	node = binder_get_node(proc, fp->binder);
	if (!node) {
		node = binder_new_node(proc, fp);
		if (!node)
			return -ENOMEM;
	}
	if (fp->cookie != node->cookie) {
		binder_user_error("%d:%d sending u%016llx node %d, cookie mismatch %016llx != %016llx\n",
				  proc->pid, thread->pid, (u64)fp->binder,
				  node->debug_id, (u64)fp->cookie,
				  (u64)node->cookie);
		ret = -EINVAL;
		goto done;
	}
	if (security_binder_transfer_binder(proc->cred, target_proc->cred)) {
		ret = -EPERM;
		goto done;
	}

	ret = binder_inc_ref_for_node(target_proc, node,
			fp->hdr.type == BINDER_TYPE_BINDER,
			&thread->todo, &rdata);
	if (ret)
		goto done;

	if (fp->hdr.type == BINDER_TYPE_BINDER)
		fp->hdr.type = BINDER_TYPE_HANDLE;
	else
		fp->hdr.type = BINDER_TYPE_WEAK_HANDLE;
	fp->binder = 0;
	fp->handle = rdata.desc;
	fp->cookie = 0;

	trace_binder_transaction_node_to_ref(t, node, &rdata);
	binder_debug(BINDER_DEBUG_TRANSACTION,
		     "        node %d u%016llx -> ref %d desc %d\n",
		     node->debug_id, (u64)node->ptr,
		     rdata.debug_id, rdata.desc);
done:
	binder_put_node(node);
	return ret;
}

static int binder_translate_handle(struct flat_binder_object *fp,
				   struct binder_transaction *t,
				   struct binder_thread *thread)
{
	struct binder_proc *proc = thread->proc;
	struct binder_proc *target_proc = t->to_proc;
	struct binder_node *node;
	struct binder_ref_data src_rdata;
	int ret = 0;

	node = binder_get_node_from_ref(proc, fp->handle,
			fp->hdr.type == BINDER_TYPE_HANDLE, &src_rdata);
	if (!node) {
		binder_user_error("%d:%d got transaction with invalid handle, %d\n",
				  proc->pid, thread->pid, fp->handle);
		return -EINVAL;
	}
	if (security_binder_transfer_binder(proc->cred, target_proc->cred)) {
		ret = -EPERM;
		goto done;
	}

	binder_node_lock(node);
	if (node->proc == target_proc) {
		if (fp->hdr.type == BINDER_TYPE_HANDLE)
			fp->hdr.type = BINDER_TYPE_BINDER;
		else
			fp->hdr.type = BINDER_TYPE_WEAK_BINDER;
		fp->binder = node->ptr;
		fp->cookie = node->cookie;
		if (node->proc)
			binder_inner_proc_lock(node->proc);
		else
			__acquire(&node->proc->inner_lock);
		binder_inc_node_nilocked(node,
					 fp->hdr.type == BINDER_TYPE_BINDER,
					 0, NULL);
		if (node->proc)
			binder_inner_proc_unlock(node->proc);
		else
			__release(&node->proc->inner_lock);
		trace_binder_transaction_ref_to_node(t, node, &src_rdata);
		binder_debug(BINDER_DEBUG_TRANSACTION,
			     "        ref %d desc %d -> node %d u%016llx\n",
			     src_rdata.debug_id, src_rdata.desc, node->debug_id,
			     (u64)node->ptr);
		binder_node_unlock(node);
	} else {
		struct binder_ref_data dest_rdata;

		binder_node_unlock(node);
		ret = binder_inc_ref_for_node(target_proc, node,
				fp->hdr.type == BINDER_TYPE_HANDLE,
				NULL, &dest_rdata);
		if (ret)
			goto done;

		fp->binder = 0;
		fp->handle = dest_rdata.desc;
		fp->cookie = 0;
		trace_binder_transaction_ref_to_ref(t, node, &src_rdata,
						    &dest_rdata);
		binder_debug(BINDER_DEBUG_TRANSACTION,
			     "        ref %d desc %d -> ref %d desc %d (node %d)\n",
			     src_rdata.debug_id, src_rdata.desc,
			     dest_rdata.debug_id, dest_rdata.desc,
			     node->debug_id);
	}
done:
	binder_put_node(node);
	return ret;
}

static int binder_translate_fd(u32 fd, binder_size_t fd_offset,
			       struct binder_transaction *t,
			       struct binder_thread *thread,
			       struct binder_transaction *in_reply_to)
{
	struct binder_proc *proc = thread->proc;
	struct binder_proc *target_proc = t->to_proc;
	struct binder_txn_fd_fixup *fixup;
	struct file *file;
	int ret = 0;
	bool target_allows_fd;

	if (in_reply_to)
		target_allows_fd = !!(in_reply_to->flags & TF_ACCEPT_FDS);
	else
		target_allows_fd = t->buffer->target_node->accept_fds;
	if (!target_allows_fd) {
		binder_user_error("%d:%d got %s with fd, %d, but target does not allow fds\n",
				  proc->pid, thread->pid,
				  in_reply_to ? "reply" : "transaction",
				  fd);
		ret = -EPERM;
		goto err_fd_not_accepted;
	}

	file = fget(fd);
	if (!file) {
		binder_user_error("%d:%d got transaction with invalid fd, %d\n",
				  proc->pid, thread->pid, fd);
		ret = -EBADF;
		goto err_fget;
	}
	ret = security_binder_transfer_file(proc->cred, target_proc->cred, file);
	if (ret < 0) {
		ret = -EPERM;
		goto err_security;
	}

	/*
	 * Add fixup record for this transaction. The allocation
	 * of the fd in the target needs to be done from a
	 * target thread.
	 */
	fixup = kzalloc(sizeof(*fixup), GFP_KERNEL);
	if (!fixup) {
		ret = -ENOMEM;
		goto err_alloc;
	}
	fixup->file = file;
	fixup->offset = fd_offset;
	fixup->target_fd = -1;
	trace_binder_transaction_fd_send(t, fd, fixup->offset);
	list_add_tail(&fixup->fixup_entry, &t->fd_fixups);

	return ret;

err_alloc:
err_security:
	fput(file);
err_fget:
err_fd_not_accepted:
	return ret;
}

/**
 * struct binder_ptr_fixup - data to be fixed-up in target buffer
 * @offset	offset in target buffer to fixup
 * @skip_size	bytes to skip in copy (fixup will be written later)
 * @fixup_data	data to write at fixup offset
 * @node	list node
 *
 * This is used for the pointer fixup list (pf) which is created and consumed
 * during binder_transaction() and is only accessed locally. No
 * locking is necessary.
 *
 * The list is ordered by @offset.
 */
struct binder_ptr_fixup {
	binder_size_t offset;
	size_t skip_size;
	binder_uintptr_t fixup_data;
	struct list_head node;
};

/**
 * struct binder_sg_copy - scatter-gather data to be copied
 * @offset		offset in target buffer
 * @sender_uaddr	user address in source buffer
 * @length		bytes to copy
 * @node		list node
 *
 * This is used for the sg copy list (sgc) which is created and consumed
 * during binder_transaction() and is only accessed locally. No
 * locking is necessary.
 *
 * The list is ordered by @offset.
 */
struct binder_sg_copy {
	binder_size_t offset;
	const void __user *sender_uaddr;
	size_t length;
	struct list_head node;
};

/**
 * binder_do_deferred_txn_copies() - copy and fixup scatter-gather data
 * @alloc:	binder_alloc associated with @buffer
 * @buffer:	binder buffer in target process
 * @sgc_head:	list_head of scatter-gather copy list
 * @pf_head:	list_head of pointer fixup list
 *
 * Processes all elements of @sgc_head, applying fixups from @pf_head
 * and copying the scatter-gather data from the source process' user
 * buffer to the target's buffer. It is expected that the list creation
 * and processing all occurs during binder_transaction() so these lists
 * are only accessed in local context.
 *
 * Return: 0=success, else -errno
 */
static int binder_do_deferred_txn_copies(struct binder_alloc *alloc,
					 struct binder_buffer *buffer,
					 struct list_head *sgc_head,
					 struct list_head *pf_head)
{
	int ret = 0;
	struct binder_sg_copy *sgc, *tmpsgc;
	struct binder_ptr_fixup *tmppf;
	struct binder_ptr_fixup *pf =
		list_first_entry_or_null(pf_head, struct binder_ptr_fixup,
					 node);

	list_for_each_entry_safe(sgc, tmpsgc, sgc_head, node) {
		size_t bytes_copied = 0;

		while (bytes_copied < sgc->length) {
			size_t copy_size;
			size_t bytes_left = sgc->length - bytes_copied;
			size_t offset = sgc->offset + bytes_copied;

			/*
			 * We copy up to the fixup (pointed to by pf)
			 */
			copy_size = pf ? min(bytes_left, (size_t)pf->offset - offset)
				       : bytes_left;
			if (!ret && copy_size)
				ret = binder_alloc_copy_user_to_buffer(
						alloc, buffer,
						offset,
						sgc->sender_uaddr + bytes_copied,
						copy_size);
			bytes_copied += copy_size;
			if (copy_size != bytes_left) {
				BUG_ON(!pf);
				/* we stopped at a fixup offset */
				if (pf->skip_size) {
					/*
					 * we are just skipping. This is for
					 * BINDER_TYPE_FDA where the translated
					 * fds will be fixed up when we get
					 * to target context.
					 */
					bytes_copied += pf->skip_size;
				} else {
					/* apply the fixup indicated by pf */
					if (!ret)
						ret = binder_alloc_copy_to_buffer(
							alloc, buffer,
							pf->offset,
							&pf->fixup_data,
							sizeof(pf->fixup_data));
					bytes_copied += sizeof(pf->fixup_data);
				}
				list_del(&pf->node);
				kfree(pf);
				pf = list_first_entry_or_null(pf_head,
						struct binder_ptr_fixup, node);
			}
		}
		list_del(&sgc->node);
		kfree(sgc);
	}
	list_for_each_entry_safe(pf, tmppf, pf_head, node) {
		BUG_ON(pf->skip_size == 0);
		list_del(&pf->node);
		kfree(pf);
	}
	BUG_ON(!list_empty(sgc_head));

	return ret > 0 ? -EINVAL : ret;
}

/**
 * binder_cleanup_deferred_txn_lists() - free specified lists
 * @sgc_head:	list_head of scatter-gather copy list
 * @pf_head:	list_head of pointer fixup list
 *
 * Called to clean up @sgc_head and @pf_head if there is an
 * error.
 */
static void binder_cleanup_deferred_txn_lists(struct list_head *sgc_head,
					      struct list_head *pf_head)
{
	struct binder_sg_copy *sgc, *tmpsgc;
	struct binder_ptr_fixup *pf, *tmppf;

	list_for_each_entry_safe(sgc, tmpsgc, sgc_head, node) {
		list_del(&sgc->node);
		kfree(sgc);
	}
	list_for_each_entry_safe(pf, tmppf, pf_head, node) {
		list_del(&pf->node);
		kfree(pf);
	}
}

/**
 * binder_defer_copy() - queue a scatter-gather buffer for copy
 * @sgc_head:		list_head of scatter-gather copy list
 * @offset:		binder buffer offset in target process
 * @sender_uaddr:	user address in source process
 * @length:		bytes to copy
 *
 * Specify a scatter-gather block to be copied. The actual copy must
 * be deferred until all the needed fixups are identified and queued.
 * Then the copy and fixups are done together so un-translated values
 * from the source are never visible in the target buffer.
 *
 * We are guaranteed that repeated calls to this function will have
 * monotonically increasing @offset values so the list will naturally
 * be ordered.
 *
 * Return: 0=success, else -errno
 */
static int binder_defer_copy(struct list_head *sgc_head, binder_size_t offset,
			     const void __user *sender_uaddr, size_t length)
{
	struct binder_sg_copy *bc = kzalloc(sizeof(*bc), GFP_KERNEL);

	if (!bc)
		return -ENOMEM;

	bc->offset = offset;
	bc->sender_uaddr = sender_uaddr;
	bc->length = length;
	INIT_LIST_HEAD(&bc->node);

	/*
	 * We are guaranteed that the deferred copies are in-order
	 * so just add to the tail.
	 */
	list_add_tail(&bc->node, sgc_head);

	return 0;
}

/**
 * binder_add_fixup() - queue a fixup to be applied to sg copy
 * @pf_head:	list_head of binder ptr fixup list
 * @offset:	binder buffer offset in target process
 * @fixup:	bytes to be copied for fixup
 * @skip_size:	bytes to skip when copying (fixup will be applied later)
 *
 * Add the specified fixup to a list ordered by @offset. When copying
 * the scatter-gather buffers, the fixup will be copied instead of
 * data from the source buffer. For BINDER_TYPE_FDA fixups, the fixup
 * will be applied later (in target process context), so we just skip
 * the bytes specified by @skip_size. If @skip_size is 0, we copy the
 * value in @fixup.
 *
 * This function is called *mostly* in @offset order, but there are
 * exceptions. Since out-of-order inserts are relatively uncommon,
 * we insert the new element by searching backward from the tail of
 * the list.
 *
 * Return: 0=success, else -errno
 */
static int binder_add_fixup(struct list_head *pf_head, binder_size_t offset,
			    binder_uintptr_t fixup, size_t skip_size)
{
	struct binder_ptr_fixup *pf = kzalloc(sizeof(*pf), GFP_KERNEL);
	struct binder_ptr_fixup *tmppf;

	if (!pf)
		return -ENOMEM;

	pf->offset = offset;
	pf->fixup_data = fixup;
	pf->skip_size = skip_size;
	INIT_LIST_HEAD(&pf->node);

	/* Fixups are *mostly* added in-order, but there are some
	 * exceptions. Look backwards through list for insertion point.
	 */
	list_for_each_entry_reverse(tmppf, pf_head, node) {
		if (tmppf->offset < pf->offset) {
			list_add(&pf->node, &tmppf->node);
			return 0;
		}
	}
	/*
	 * if we get here, then the new offset is the lowest so
	 * insert at the head
	 */
	list_add(&pf->node, pf_head);
	return 0;
}

static int binder_translate_fd_array(struct list_head *pf_head,
				     struct binder_fd_array_object *fda,
				     const void __user *sender_ubuffer,
				     struct binder_buffer_object *parent,
				     struct binder_buffer_object *sender_uparent,
				     struct binder_transaction *t,
				     struct binder_thread *thread,
				     struct binder_transaction *in_reply_to)
{
	binder_size_t fdi, fd_buf_size;
	binder_size_t fda_offset;
	const void __user *sender_ufda_base;
	struct binder_proc *proc = thread->proc;
	int ret;

	if (fda->num_fds == 0)
		return 0;

	fd_buf_size = sizeof(u32) * fda->num_fds;
	if (fda->num_fds >= SIZE_MAX / sizeof(u32)) {
		binder_user_error("%d:%d got transaction with invalid number of fds (%lld)\n",
				  proc->pid, thread->pid, (u64)fda->num_fds);
		return -EINVAL;
	}
	if (fd_buf_size > parent->length ||
	    fda->parent_offset > parent->length - fd_buf_size) {
		/* No space for all file descriptors here. */
		binder_user_error("%d:%d not enough space to store %lld fds in buffer\n",
				  proc->pid, thread->pid, (u64)fda->num_fds);
		return -EINVAL;
	}
	/*
	 * the source data for binder_buffer_object is visible
	 * to user-space and the @buffer element is the user
	 * pointer to the buffer_object containing the fd_array.
	 * Convert the address to an offset relative to
	 * the base of the transaction buffer.
	 */
	fda_offset = (parent->buffer - (uintptr_t)t->buffer->user_data) +
		fda->parent_offset;
	sender_ufda_base = (void __user *)(uintptr_t)sender_uparent->buffer +
				fda->parent_offset;

	if (!IS_ALIGNED((unsigned long)fda_offset, sizeof(u32)) ||
	    !IS_ALIGNED((unsigned long)sender_ufda_base, sizeof(u32))) {
		binder_user_error("%d:%d parent offset not aligned correctly.\n",
				  proc->pid, thread->pid);
		return -EINVAL;
	}
	ret = binder_add_fixup(pf_head, fda_offset, 0, fda->num_fds * sizeof(u32));
	if (ret)
		return ret;

	for (fdi = 0; fdi < fda->num_fds; fdi++) {
		u32 fd;
		binder_size_t offset = fda_offset + fdi * sizeof(fd);
		binder_size_t sender_uoffset = fdi * sizeof(fd);

		ret = copy_from_user(&fd, sender_ufda_base + sender_uoffset, sizeof(fd));
		if (!ret)
			ret = binder_translate_fd(fd, offset, t, thread,
						  in_reply_to);
		if (ret)
			return ret > 0 ? -EINVAL : ret;
	}
	return 0;
}

static int binder_fixup_parent(struct list_head *pf_head,
			       struct binder_transaction *t,
			       struct binder_thread *thread,
			       struct binder_buffer_object *bp,
			       binder_size_t off_start_offset,
			       binder_size_t num_valid,
			       binder_size_t last_fixup_obj_off,
			       binder_size_t last_fixup_min_off)
{
	struct binder_buffer_object *parent;
	struct binder_buffer *b = t->buffer;
	struct binder_proc *proc = thread->proc;
	struct binder_proc *target_proc = t->to_proc;
	struct binder_object object;
	binder_size_t buffer_offset;
	binder_size_t parent_offset;

	if (!(bp->flags & BINDER_BUFFER_FLAG_HAS_PARENT))
		return 0;

	parent = binder_validate_ptr(target_proc, b, &object, bp->parent,
				     off_start_offset, &parent_offset,
				     num_valid);
	if (!parent) {
		binder_user_error("%d:%d got transaction with invalid parent offset or type\n",
				  proc->pid, thread->pid);
		return -EINVAL;
	}

	if (!binder_validate_fixup(target_proc, b, off_start_offset,
				   parent_offset, bp->parent_offset,
				   last_fixup_obj_off,
				   last_fixup_min_off)) {
		binder_user_error("%d:%d got transaction with out-of-order buffer fixup\n",
				  proc->pid, thread->pid);
		return -EINVAL;
	}

	if (parent->length < sizeof(binder_uintptr_t) ||
	    bp->parent_offset > parent->length - sizeof(binder_uintptr_t)) {
		/* No space for a pointer here! */
		binder_user_error("%d:%d got transaction with invalid parent offset\n",
				  proc->pid, thread->pid);
		return -EINVAL;
	}
	buffer_offset = bp->parent_offset +
			(uintptr_t)parent->buffer - (uintptr_t)b->user_data;
	return binder_add_fixup(pf_head, buffer_offset, bp->buffer, 0);
}

/**
 * binder_can_update_transaction() - Can a txn be superseded by an updated one?
 * @t1: the pending async txn in the frozen process
 * @t2: the new async txn to supersede the outdated pending one
 *
 * Return:  true if t2 can supersede t1
 *          false if t2 can not supersede t1
 */
static bool binder_can_update_transaction(struct binder_transaction *t1,
					  struct binder_transaction *t2)
{
	if ((t1->flags & t2->flags & (TF_ONE_WAY | TF_UPDATE_TXN)) !=
	    (TF_ONE_WAY | TF_UPDATE_TXN) || !t1->to_proc || !t2->to_proc)
		return false;
	if (t1->to_proc->tsk == t2->to_proc->tsk && t1->code == t2->code &&
	    t1->flags == t2->flags && t1->buffer->pid == t2->buffer->pid &&
	    t1->buffer->target_node->ptr == t2->buffer->target_node->ptr &&
	    t1->buffer->target_node->cookie == t2->buffer->target_node->cookie)
		return true;
	return false;
}

/**
 * binder_find_outdated_transaction_ilocked() - Find the outdated transaction
 * @t:		 new async transaction
 * @target_list: list to find outdated transaction
 *
 * Return: the outdated transaction if found
 *         NULL if no outdated transacton can be found
 *
 * Requires the proc->inner_lock to be held.
 */
static struct binder_transaction *
binder_find_outdated_transaction_ilocked(struct binder_transaction *t,
					 struct list_head *target_list)
{
	struct binder_work *w;

	list_for_each_entry(w, target_list, entry) {
		struct binder_transaction *t_queued;

		if (w->type != BINDER_WORK_TRANSACTION)
			continue;
		t_queued = container_of(w, struct binder_transaction, work);
		if (binder_can_update_transaction(t_queued, t))
			return t_queued;
	}
	return NULL;
}

/**
 * binder_proc_transaction() - sends a transaction to a process and wakes it up
 * @t:		transaction to send
 * @proc:	process to send the transaction to
 * @thread:	thread in @proc to send the transaction to (may be NULL)
 *
 * This function queues a transaction to the specified process. It will try
 * to find a thread in the target process to handle the transaction and
 * wake it up. If no thread is found, the work is queued to the proc
 * waitqueue.
 *
 * If the @thread parameter is not NULL, the transaction is always queued
 * to the waitlist of that specific thread.
 *
 * Return:	0 if the transaction was successfully queued
 *		BR_DEAD_REPLY if the target process or thread is dead
 *		BR_FROZEN_REPLY if the target process or thread is frozen and
 *			the sync transaction was rejected
 *		BR_TRANSACTION_PENDING_FROZEN if the target process is frozen
 *		and the async transaction was successfully queued
 */
static int binder_proc_transaction(struct binder_transaction *t,
				    struct binder_proc *proc,
				    struct binder_thread *thread)
{
	struct binder_node *node = t->buffer->target_node;
	bool oneway = !!(t->flags & TF_ONE_WAY);
	bool pending_async = false;
	struct binder_transaction *t_outdated = NULL;
	bool frozen = false;

	BUG_ON(!node);
	binder_node_lock(node);

	if (oneway) {
		BUG_ON(thread);
		if (node->has_async_transaction)
			pending_async = true;
		else
			node->has_async_transaction = true;
	}

	binder_inner_proc_lock(proc);
	if (proc->is_frozen) {
		frozen = true;
		proc->sync_recv |= !oneway;
		proc->async_recv |= oneway;
	}

	if ((frozen && !oneway) || proc->is_dead ||
			(thread && thread->is_dead)) {
		binder_inner_proc_unlock(proc);
		binder_node_unlock(node);
		return frozen ? BR_FROZEN_REPLY : BR_DEAD_REPLY;
	}

	if (!thread && !pending_async)
		thread = binder_select_thread_ilocked(proc);

	if (thread) {
		binder_transaction_priority(thread, t, node);
		binder_enqueue_thread_work_ilocked(thread, &t->work);
	} else if (!pending_async) {
		binder_enqueue_work_ilocked(&t->work, &proc->todo);
	} else {
		if ((t->flags & TF_UPDATE_TXN) && frozen) {
			t_outdated = binder_find_outdated_transaction_ilocked(t,
									      &node->async_todo);
			if (t_outdated) {
				binder_debug(BINDER_DEBUG_TRANSACTION,
					     "txn %d supersedes %d\n",
					     t->debug_id, t_outdated->debug_id);
				list_del_init(&t_outdated->work.entry);
				proc->outstanding_txns--;
			}
		}
		binder_enqueue_work_ilocked(&t->work, &node->async_todo);
	}

	if (!pending_async)
		binder_wakeup_thread_ilocked(proc, thread, !oneway /* sync */);

	proc->outstanding_txns++;
	binder_inner_proc_unlock(proc);
	binder_node_unlock(node);

	/*
	 * To reduce potential contention, free the outdated transaction and
	 * buffer after releasing the locks.
	 */
	if (t_outdated) {
		struct binder_buffer *buffer = t_outdated->buffer;

		t_outdated->buffer = NULL;
		buffer->transaction = NULL;
		trace_binder_transaction_update_buffer_release(buffer);
		binder_release_entire_buffer(proc, NULL, buffer, false);
		binder_alloc_free_buf(&proc->alloc, buffer);
		kfree(t_outdated);
		binder_stats_deleted(BINDER_STAT_TRANSACTION);
	}

	if (oneway && frozen)
		return BR_TRANSACTION_PENDING_FROZEN;

	return 0;
}

/**
 * binder_get_node_refs_for_txn() - Get required refs on node for txn
 * @node:         struct binder_node for which to get refs
 * @procp:        returns @node->proc if valid
 * @error:        if no @procp then returns BR_DEAD_REPLY
 *
 * User-space normally keeps the node alive when creating a transaction
 * since it has a reference to the target. The local strong ref keeps it
 * alive if the sending process dies before the target process processes
 * the transaction. If the source process is malicious or has a reference
 * counting bug, relying on the local strong ref can fail.
 *
 * Since user-space can cause the local strong ref to go away, we also take
 * a tmpref on the node to ensure it survives while we are constructing
 * the transaction. We also need a tmpref on the proc while we are
 * constructing the transaction, so we take that here as well.
 *
 * Return: The target_node with refs taken or NULL if no @node->proc is NULL.
 * Also sets @procp if valid. If the @node->proc is NULL indicating that the
 * target proc has died, @error is set to BR_DEAD_REPLY.
 */
static struct binder_node *binder_get_node_refs_for_txn(
		struct binder_node *node,
		struct binder_proc **procp,
		uint32_t *error)
{
	struct binder_node *target_node = NULL;

	binder_node_inner_lock(node);
	if (node->proc) {
		target_node = node;
		binder_inc_node_nilocked(node, 1, 0, NULL);
		binder_inc_node_tmpref_ilocked(node);
		node->proc->tmp_ref++;
		*procp = node->proc;
	} else
		*error = BR_DEAD_REPLY;
	binder_node_inner_unlock(node);

	return target_node;
}

static void binder_set_txn_from_error(struct binder_transaction *t, int id,
				      uint32_t command, int32_t param)
{
	struct binder_thread *from = binder_get_txn_from_and_acq_inner(t);

	if (!from) {
		/* annotation for sparse */
		__release(&from->proc->inner_lock);
		return;
	}

	/* don't override existing errors */
	if (from->ee.command == BR_OK)
		binder_set_extended_error(&from->ee, id, command, param);
	binder_inner_proc_unlock(from->proc);
	binder_thread_dec_tmpref(from);
}

static void binder_transaction(struct binder_proc *proc,
			       struct binder_thread *thread,
			       struct binder_transaction_data *tr, int reply,
			       binder_size_t extra_buffers_size)
{
	int ret;
	struct binder_transaction *t;
	struct binder_work *w;
	struct binder_work *tcomplete;
	binder_size_t buffer_offset = 0;
	binder_size_t off_start_offset, off_end_offset;
	binder_size_t off_min;
	binder_size_t sg_buf_offset, sg_buf_end_offset;
	binder_size_t user_offset = 0;
	struct binder_proc *target_proc = NULL;
	struct binder_thread *target_thread = NULL;
	struct binder_node *target_node = NULL;
	struct binder_transaction *in_reply_to = NULL;
	struct binder_transaction_log_entry *e;
	uint32_t return_error = 0;
	uint32_t return_error_param = 0;
	uint32_t return_error_line = 0;
	binder_size_t last_fixup_obj_off = 0;
	binder_size_t last_fixup_min_off = 0;
	struct binder_context *context = proc->context;
	int t_debug_id = atomic_inc_return(&binder_last_id);
	ktime_t t_start_time = ktime_get();
	char *secctx = NULL;
	u32 secctx_sz = 0;
	struct list_head sgc_head;
	struct list_head pf_head;
	const void __user *user_buffer = (const void __user *)
				(uintptr_t)tr->data.ptr.buffer;
	bool is_nested = false;
	INIT_LIST_HEAD(&sgc_head);
	INIT_LIST_HEAD(&pf_head);

	e = binder_transaction_log_add(&binder_transaction_log);
	e->debug_id = t_debug_id;
	e->call_type = reply ? 2 : !!(tr->flags & TF_ONE_WAY);
	e->from_proc = proc->pid;
	e->from_thread = thread->pid;
	e->target_handle = tr->target.handle;
	e->data_size = tr->data_size;
	e->offsets_size = tr->offsets_size;
	strscpy(e->context_name, proc->context->name, BINDERFS_MAX_NAME);

	binder_inner_proc_lock(proc);
	binder_set_extended_error(&thread->ee, t_debug_id, BR_OK, 0);
	binder_inner_proc_unlock(proc);

	if (reply) {
		binder_inner_proc_lock(proc);
		in_reply_to = thread->transaction_stack;
		if (in_reply_to == NULL) {
			binder_inner_proc_unlock(proc);
			binder_user_error("%d:%d got reply transaction with no transaction stack\n",
					  proc->pid, thread->pid);
			return_error = BR_FAILED_REPLY;
			return_error_param = -EPROTO;
			return_error_line = __LINE__;
			goto err_empty_call_stack;
		}
		if (in_reply_to->to_thread != thread) {
			spin_lock(&in_reply_to->lock);
			binder_user_error("%d:%d got reply transaction with bad transaction stack, transaction %d has target %d:%d\n",
				proc->pid, thread->pid, in_reply_to->debug_id,
				in_reply_to->to_proc ?
				in_reply_to->to_proc->pid : 0,
				in_reply_to->to_thread ?
				in_reply_to->to_thread->pid : 0);
			spin_unlock(&in_reply_to->lock);
			binder_inner_proc_unlock(proc);
			return_error = BR_FAILED_REPLY;
			return_error_param = -EPROTO;
			return_error_line = __LINE__;
			in_reply_to = NULL;
			goto err_bad_call_stack;
		}
		thread->transaction_stack = in_reply_to->to_parent;
		binder_inner_proc_unlock(proc);
		target_thread = binder_get_txn_from_and_acq_inner(in_reply_to);
		if (target_thread == NULL) {
			/* annotation for sparse */
			__release(&target_thread->proc->inner_lock);
			binder_txn_error("%d:%d reply target not found\n",
				thread->pid, proc->pid);
			return_error = BR_DEAD_REPLY;
			return_error_line = __LINE__;
			goto err_dead_binder;
		}
		if (target_thread->transaction_stack != in_reply_to) {
			binder_user_error("%d:%d got reply transaction with bad target transaction stack %d, expected %d\n",
				proc->pid, thread->pid,
				target_thread->transaction_stack ?
				target_thread->transaction_stack->debug_id : 0,
				in_reply_to->debug_id);
			binder_inner_proc_unlock(target_thread->proc);
			return_error = BR_FAILED_REPLY;
			return_error_param = -EPROTO;
			return_error_line = __LINE__;
			in_reply_to = NULL;
			target_thread = NULL;
			goto err_dead_binder;
		}
		target_proc = target_thread->proc;
		target_proc->tmp_ref++;
		binder_inner_proc_unlock(target_thread->proc);
	} else {
		if (tr->target.handle) {
			struct binder_ref *ref;

			/*
			 * There must already be a strong ref
			 * on this node. If so, do a strong
			 * increment on the node to ensure it
			 * stays alive until the transaction is
			 * done.
			 */
			binder_proc_lock(proc);
			ref = binder_get_ref_olocked(proc, tr->target.handle,
						     true);
			if (ref) {
				target_node = binder_get_node_refs_for_txn(
						ref->node, &target_proc,
						&return_error);
			} else {
				binder_user_error("%d:%d got transaction to invalid handle, %u\n",
						  proc->pid, thread->pid, tr->target.handle);
				return_error = BR_FAILED_REPLY;
			}
			binder_proc_unlock(proc);
		} else {
			mutex_lock(&context->context_mgr_node_lock);
			target_node = context->binder_context_mgr_node;
			if (target_node)
				target_node = binder_get_node_refs_for_txn(
						target_node, &target_proc,
						&return_error);
			else
				return_error = BR_DEAD_REPLY;
			mutex_unlock(&context->context_mgr_node_lock);
			if (target_node && target_proc->pid == proc->pid) {
				binder_user_error("%d:%d got transaction to context manager from process owning it\n",
						  proc->pid, thread->pid);
				return_error = BR_FAILED_REPLY;
				return_error_param = -EINVAL;
				return_error_line = __LINE__;
				goto err_invalid_target_handle;
			}
		}
		if (!target_node) {
			binder_txn_error("%d:%d cannot find target node\n",
				thread->pid, proc->pid);
			/*
			 * return_error is set above
			 */
			return_error_param = -EINVAL;
			return_error_line = __LINE__;
			goto err_dead_binder;
		}
		e->to_node = target_node->debug_id;
		if (WARN_ON(proc == target_proc)) {
			binder_txn_error("%d:%d self transactions not allowed\n",
				thread->pid, proc->pid);
			return_error = BR_FAILED_REPLY;
			return_error_param = -EINVAL;
			return_error_line = __LINE__;
			goto err_invalid_target_handle;
		}
		if (security_binder_transaction(proc->cred,
						target_proc->cred) < 0) {
			binder_txn_error("%d:%d transaction credentials failed\n",
				thread->pid, proc->pid);
			return_error = BR_FAILED_REPLY;
			return_error_param = -EPERM;
			return_error_line = __LINE__;
			goto err_invalid_target_handle;
		}
		binder_inner_proc_lock(proc);

		w = list_first_entry_or_null(&thread->todo,
					     struct binder_work, entry);
		if (!(tr->flags & TF_ONE_WAY) && w &&
		    w->type == BINDER_WORK_TRANSACTION) {
			/*
			 * Do not allow new outgoing transaction from a
			 * thread that has a transaction at the head of
			 * its todo list. Only need to check the head
			 * because binder_select_thread_ilocked picks a
			 * thread from proc->waiting_threads to enqueue
			 * the transaction, and nothing is queued to the
			 * todo list while the thread is on waiting_threads.
			 */
			binder_user_error("%d:%d new transaction not allowed when there is a transaction on thread todo\n",
					  proc->pid, thread->pid);
			binder_inner_proc_unlock(proc);
			return_error = BR_FAILED_REPLY;
			return_error_param = -EPROTO;
			return_error_line = __LINE__;
			goto err_bad_todo_list;
		}

		if (!(tr->flags & TF_ONE_WAY) && thread->transaction_stack) {
			struct binder_transaction *tmp;

			tmp = thread->transaction_stack;
			if (tmp->to_thread != thread) {
				spin_lock(&tmp->lock);
				binder_user_error("%d:%d got new transaction with bad transaction stack, transaction %d has target %d:%d\n",
					proc->pid, thread->pid, tmp->debug_id,
					tmp->to_proc ? tmp->to_proc->pid : 0,
					tmp->to_thread ?
					tmp->to_thread->pid : 0);
				spin_unlock(&tmp->lock);
				binder_inner_proc_unlock(proc);
				return_error = BR_FAILED_REPLY;
				return_error_param = -EPROTO;
				return_error_line = __LINE__;
				goto err_bad_call_stack;
			}
			while (tmp) {
				struct binder_thread *from;

				spin_lock(&tmp->lock);
				from = tmp->from;
				if (from && from->proc == target_proc) {
					atomic_inc(&from->tmp_ref);
					target_thread = from;
					spin_unlock(&tmp->lock);
					is_nested = true;
					break;
				}
				spin_unlock(&tmp->lock);
				tmp = tmp->from_parent;
			}
		}
		binder_inner_proc_unlock(proc);
	}
	if (target_thread)
		e->to_thread = target_thread->pid;
	e->to_proc = target_proc->pid;

	/* TODO: reuse incoming transaction for reply */
	t = kzalloc(sizeof(*t), GFP_KERNEL);
	if (t == NULL) {
		binder_txn_error("%d:%d cannot allocate transaction\n",
			thread->pid, proc->pid);
		return_error = BR_FAILED_REPLY;
		return_error_param = -ENOMEM;
		return_error_line = __LINE__;
		goto err_alloc_t_failed;
	}
	INIT_LIST_HEAD(&t->fd_fixups);
	binder_stats_created(BINDER_STAT_TRANSACTION);
	spin_lock_init(&t->lock);

	tcomplete = kzalloc(sizeof(*tcomplete), GFP_KERNEL);
	if (tcomplete == NULL) {
		binder_txn_error("%d:%d cannot allocate work for transaction\n",
			thread->pid, proc->pid);
		return_error = BR_FAILED_REPLY;
		return_error_param = -ENOMEM;
		return_error_line = __LINE__;
		goto err_alloc_tcomplete_failed;
	}
	binder_stats_created(BINDER_STAT_TRANSACTION_COMPLETE);

	t->debug_id = t_debug_id;
	t->start_time = t_start_time;

	if (reply)
		binder_debug(BINDER_DEBUG_TRANSACTION,
			     "%d:%d BC_REPLY %d -> %d:%d, data %016llx-%016llx size %lld-%lld-%lld\n",
			     proc->pid, thread->pid, t->debug_id,
			     target_proc->pid, target_thread->pid,
			     (u64)tr->data.ptr.buffer,
			     (u64)tr->data.ptr.offsets,
			     (u64)tr->data_size, (u64)tr->offsets_size,
			     (u64)extra_buffers_size);
	else
		binder_debug(BINDER_DEBUG_TRANSACTION,
			     "%d:%d BC_TRANSACTION %d -> %d - node %d, data %016llx-%016llx size %lld-%lld-%lld\n",
			     proc->pid, thread->pid, t->debug_id,
			     target_proc->pid, target_node->debug_id,
			     (u64)tr->data.ptr.buffer,
			     (u64)tr->data.ptr.offsets,
			     (u64)tr->data_size, (u64)tr->offsets_size,
			     (u64)extra_buffers_size);

	if (!reply && !(tr->flags & TF_ONE_WAY))
		t->from = thread;
	else
		t->from = NULL;
	t->from_pid = proc->pid;
	t->from_tid = thread->pid;
	t->sender_euid = task_euid(proc->tsk);
	t->to_proc = target_proc;
	t->to_thread = target_thread;
	t->code = tr->code;
	t->flags = tr->flags;
	t->is_nested = is_nested;
	if (!(t->flags & TF_ONE_WAY) &&
	    binder_supported_policy(current->policy)) {
		/* Inherit supported policies for synchronous transactions */
		t->priority.sched_policy = current->policy;
		t->priority.prio = current->normal_prio;
	} else {
		/* Otherwise, fall back to the default priority */
		t->priority = target_proc->default_priority;
	}

	if (target_node && target_node->txn_security_ctx) {
		u32 secid;
		size_t added_size;

		security_cred_getsecid(proc->cred, &secid);
		ret = security_secid_to_secctx(secid, &secctx, &secctx_sz);
		if (ret) {
			binder_txn_error("%d:%d failed to get security context\n",
				thread->pid, proc->pid);
			return_error = BR_FAILED_REPLY;
			return_error_param = ret;
			return_error_line = __LINE__;
			goto err_get_secctx_failed;
		}
		added_size = ALIGN(secctx_sz, sizeof(u64));
		extra_buffers_size += added_size;
		if (extra_buffers_size < added_size) {
			binder_txn_error("%d:%d integer overflow of extra_buffers_size\n",
				thread->pid, proc->pid);
			return_error = BR_FAILED_REPLY;
			return_error_param = -EINVAL;
			return_error_line = __LINE__;
			goto err_bad_extra_size;
		}
	}

	trace_binder_transaction(reply, t, target_node);

	t->buffer = binder_alloc_new_buf(&target_proc->alloc, tr->data_size,
		tr->offsets_size, extra_buffers_size,
		!reply && (t->flags & TF_ONE_WAY), current->tgid);
	if (IS_ERR(t->buffer)) {
		char *s;

		ret = PTR_ERR(t->buffer);
		s = (ret == -ESRCH) ? ": vma cleared, target dead or dying"
			: (ret == -ENOSPC) ? ": no space left"
			: (ret == -ENOMEM) ? ": memory allocation failed"
			: "";
		binder_txn_error("cannot allocate buffer%s", s);

		return_error_param = PTR_ERR(t->buffer);
		return_error = return_error_param == -ESRCH ?
			BR_DEAD_REPLY : BR_FAILED_REPLY;
		return_error_line = __LINE__;
		t->buffer = NULL;
		goto err_binder_alloc_buf_failed;
	}
	if (secctx) {
		int err;
		size_t buf_offset = ALIGN(tr->data_size, sizeof(void *)) +
				    ALIGN(tr->offsets_size, sizeof(void *)) +
				    ALIGN(extra_buffers_size, sizeof(void *)) -
				    ALIGN(secctx_sz, sizeof(u64));

		t->security_ctx = (uintptr_t)t->buffer->user_data + buf_offset;
		err = binder_alloc_copy_to_buffer(&target_proc->alloc,
						  t->buffer, buf_offset,
						  secctx, secctx_sz);
		if (err) {
			t->security_ctx = 0;
			WARN_ON(1);
		}
		security_release_secctx(secctx, secctx_sz);
		secctx = NULL;
	}
	t->buffer->debug_id = t->debug_id;
	t->buffer->transaction = t;
	t->buffer->target_node = target_node;
	t->buffer->clear_on_free = !!(t->flags & TF_CLEAR_BUF);
	trace_binder_transaction_alloc_buf(t->buffer);

	if (binder_alloc_copy_user_to_buffer(
				&target_proc->alloc,
				t->buffer,
				ALIGN(tr->data_size, sizeof(void *)),
				(const void __user *)
					(uintptr_t)tr->data.ptr.offsets,
				tr->offsets_size)) {
		binder_user_error("%d:%d got transaction with invalid offsets ptr\n",
				proc->pid, thread->pid);
		return_error = BR_FAILED_REPLY;
		return_error_param = -EFAULT;
		return_error_line = __LINE__;
		goto err_copy_data_failed;
	}
	if (!IS_ALIGNED(tr->offsets_size, sizeof(binder_size_t))) {
		binder_user_error("%d:%d got transaction with invalid offsets size, %lld\n",
				proc->pid, thread->pid, (u64)tr->offsets_size);
		return_error = BR_FAILED_REPLY;
		return_error_param = -EINVAL;
		return_error_line = __LINE__;
		goto err_bad_offset;
	}
	if (!IS_ALIGNED(extra_buffers_size, sizeof(u64))) {
		binder_user_error("%d:%d got transaction with unaligned buffers size, %lld\n",
				  proc->pid, thread->pid,
				  (u64)extra_buffers_size);
		return_error = BR_FAILED_REPLY;
		return_error_param = -EINVAL;
		return_error_line = __LINE__;
		goto err_bad_offset;
	}
	off_start_offset = ALIGN(tr->data_size, sizeof(void *));
	buffer_offset = off_start_offset;
	off_end_offset = off_start_offset + tr->offsets_size;
	sg_buf_offset = ALIGN(off_end_offset, sizeof(void *));
	sg_buf_end_offset = sg_buf_offset + extra_buffers_size -
		ALIGN(secctx_sz, sizeof(u64));
	off_min = 0;
	for (buffer_offset = off_start_offset; buffer_offset < off_end_offset;
	     buffer_offset += sizeof(binder_size_t)) {
		struct binder_object_header *hdr;
		size_t object_size;
		struct binder_object object;
		binder_size_t object_offset;
		binder_size_t copy_size;

		if (binder_alloc_copy_from_buffer(&target_proc->alloc,
						  &object_offset,
						  t->buffer,
						  buffer_offset,
						  sizeof(object_offset))) {
			binder_txn_error("%d:%d copy offset from buffer failed\n",
				thread->pid, proc->pid);
			return_error = BR_FAILED_REPLY;
			return_error_param = -EINVAL;
			return_error_line = __LINE__;
			goto err_bad_offset;
		}

		/*
		 * Copy the source user buffer up to the next object
		 * that will be processed.
		 */
		copy_size = object_offset - user_offset;
		if (copy_size && (user_offset > object_offset ||
				binder_alloc_copy_user_to_buffer(
					&target_proc->alloc,
					t->buffer, user_offset,
					user_buffer + user_offset,
					copy_size))) {
			binder_user_error("%d:%d got transaction with invalid data ptr\n",
					proc->pid, thread->pid);
			return_error = BR_FAILED_REPLY;
			return_error_param = -EFAULT;
			return_error_line = __LINE__;
			goto err_copy_data_failed;
		}
		object_size = binder_get_object(target_proc, user_buffer,
				t->buffer, object_offset, &object);
		if (object_size == 0 || object_offset < off_min) {
			binder_user_error("%d:%d got transaction with invalid offset (%lld, min %lld max %lld) or object.\n",
					  proc->pid, thread->pid,
					  (u64)object_offset,
					  (u64)off_min,
					  (u64)t->buffer->data_size);
			return_error = BR_FAILED_REPLY;
			return_error_param = -EINVAL;
			return_error_line = __LINE__;
			goto err_bad_offset;
		}
		/*
		 * Set offset to the next buffer fragment to be
		 * copied
		 */
		user_offset = object_offset + object_size;

		hdr = &object.hdr;
		off_min = object_offset + object_size;
		switch (hdr->type) {
		case BINDER_TYPE_BINDER:
		case BINDER_TYPE_WEAK_BINDER: {
			struct flat_binder_object *fp;

			fp = to_flat_binder_object(hdr);
			ret = binder_translate_binder(fp, t, thread);

			if (ret < 0 ||
			    binder_alloc_copy_to_buffer(&target_proc->alloc,
							t->buffer,
							object_offset,
							fp, sizeof(*fp))) {
				binder_txn_error("%d:%d translate binder failed\n",
					thread->pid, proc->pid);
				return_error = BR_FAILED_REPLY;
				return_error_param = ret;
				return_error_line = __LINE__;
				goto err_translate_failed;
			}
		} break;
		case BINDER_TYPE_HANDLE:
		case BINDER_TYPE_WEAK_HANDLE: {
			struct flat_binder_object *fp;

			fp = to_flat_binder_object(hdr);
			ret = binder_translate_handle(fp, t, thread);
			if (ret < 0 ||
			    binder_alloc_copy_to_buffer(&target_proc->alloc,
							t->buffer,
							object_offset,
							fp, sizeof(*fp))) {
				binder_txn_error("%d:%d translate handle failed\n",
					thread->pid, proc->pid);
				return_error = BR_FAILED_REPLY;
				return_error_param = ret;
				return_error_line = __LINE__;
				goto err_translate_failed;
			}
		} break;

		case BINDER_TYPE_FD: {
			struct binder_fd_object *fp = to_binder_fd_object(hdr);
			binder_size_t fd_offset = object_offset +
				(uintptr_t)&fp->fd - (uintptr_t)fp;
			int ret = binder_translate_fd(fp->fd, fd_offset, t,
						      thread, in_reply_to);

			fp->pad_binder = 0;
			if (ret < 0 ||
			    binder_alloc_copy_to_buffer(&target_proc->alloc,
							t->buffer,
							object_offset,
							fp, sizeof(*fp))) {
				binder_txn_error("%d:%d translate fd failed\n",
					thread->pid, proc->pid);
				return_error = BR_FAILED_REPLY;
				return_error_param = ret;
				return_error_line = __LINE__;
				goto err_translate_failed;
			}
		} break;
		case BINDER_TYPE_FDA: {
			struct binder_object ptr_object;
			binder_size_t parent_offset;
			struct binder_object user_object;
			size_t user_parent_size;
			struct binder_fd_array_object *fda =
				to_binder_fd_array_object(hdr);
			size_t num_valid = (buffer_offset - off_start_offset) /
						sizeof(binder_size_t);
			struct binder_buffer_object *parent =
				binder_validate_ptr(target_proc, t->buffer,
						    &ptr_object, fda->parent,
						    off_start_offset,
						    &parent_offset,
						    num_valid);
			if (!parent) {
				binder_user_error("%d:%d got transaction with invalid parent offset or type\n",
						  proc->pid, thread->pid);
				return_error = BR_FAILED_REPLY;
				return_error_param = -EINVAL;
				return_error_line = __LINE__;
				goto err_bad_parent;
			}
			if (!binder_validate_fixup(target_proc, t->buffer,
						   off_start_offset,
						   parent_offset,
						   fda->parent_offset,
						   last_fixup_obj_off,
						   last_fixup_min_off)) {
				binder_user_error("%d:%d got transaction with out-of-order buffer fixup\n",
						  proc->pid, thread->pid);
				return_error = BR_FAILED_REPLY;
				return_error_param = -EINVAL;
				return_error_line = __LINE__;
				goto err_bad_parent;
			}
			/*
			 * We need to read the user version of the parent
			 * object to get the original user offset
			 */
			user_parent_size =
				binder_get_object(proc, user_buffer, t->buffer,
						  parent_offset, &user_object);
			if (user_parent_size != sizeof(user_object.bbo)) {
				binder_user_error("%d:%d invalid ptr object size: %zd vs %zd\n",
						  proc->pid, thread->pid,
						  user_parent_size,
						  sizeof(user_object.bbo));
				return_error = BR_FAILED_REPLY;
				return_error_param = -EINVAL;
				return_error_line = __LINE__;
				goto err_bad_parent;
			}
			ret = binder_translate_fd_array(&pf_head, fda,
							user_buffer, parent,
							&user_object.bbo, t,
							thread, in_reply_to);
			if (!ret)
				ret = binder_alloc_copy_to_buffer(&target_proc->alloc,
								  t->buffer,
								  object_offset,
								  fda, sizeof(*fda));
			if (ret) {
				binder_txn_error("%d:%d translate fd array failed\n",
					thread->pid, proc->pid);
				return_error = BR_FAILED_REPLY;
				return_error_param = ret > 0 ? -EINVAL : ret;
				return_error_line = __LINE__;
				goto err_translate_failed;
			}
			last_fixup_obj_off = parent_offset;
			last_fixup_min_off =
				fda->parent_offset + sizeof(u32) * fda->num_fds;
		} break;
		case BINDER_TYPE_PTR: {
			struct binder_buffer_object *bp =
				to_binder_buffer_object(hdr);
			size_t buf_left = sg_buf_end_offset - sg_buf_offset;
			size_t num_valid;

			if (bp->length > buf_left) {
				binder_user_error("%d:%d got transaction with too large buffer\n",
						  proc->pid, thread->pid);
				return_error = BR_FAILED_REPLY;
				return_error_param = -EINVAL;
				return_error_line = __LINE__;
				goto err_bad_offset;
			}
			ret = binder_defer_copy(&sgc_head, sg_buf_offset,
				(const void __user *)(uintptr_t)bp->buffer,
				bp->length);
			if (ret) {
				binder_txn_error("%d:%d deferred copy failed\n",
					thread->pid, proc->pid);
				return_error = BR_FAILED_REPLY;
				return_error_param = ret;
				return_error_line = __LINE__;
				goto err_translate_failed;
			}
			/* Fixup buffer pointer to target proc address space */
			bp->buffer = (uintptr_t)
				t->buffer->user_data + sg_buf_offset;
			sg_buf_offset += ALIGN(bp->length, sizeof(u64));

			num_valid = (buffer_offset - off_start_offset) /
					sizeof(binder_size_t);
			ret = binder_fixup_parent(&pf_head, t,
						  thread, bp,
						  off_start_offset,
						  num_valid,
						  last_fixup_obj_off,
						  last_fixup_min_off);
			if (ret < 0 ||
			    binder_alloc_copy_to_buffer(&target_proc->alloc,
							t->buffer,
							object_offset,
							bp, sizeof(*bp))) {
				binder_txn_error("%d:%d failed to fixup parent\n",
					thread->pid, proc->pid);
				return_error = BR_FAILED_REPLY;
				return_error_param = ret;
				return_error_line = __LINE__;
				goto err_translate_failed;
			}
			last_fixup_obj_off = object_offset;
			last_fixup_min_off = 0;
		} break;
		default:
			binder_user_error("%d:%d got transaction with invalid object type, %x\n",
				proc->pid, thread->pid, hdr->type);
			return_error = BR_FAILED_REPLY;
			return_error_param = -EINVAL;
			return_error_line = __LINE__;
			goto err_bad_object_type;
		}
	}
	/* Done processing objects, copy the rest of the buffer */
	if (binder_alloc_copy_user_to_buffer(
				&target_proc->alloc,
				t->buffer, user_offset,
				user_buffer + user_offset,
				tr->data_size - user_offset)) {
		binder_user_error("%d:%d got transaction with invalid data ptr\n",
				proc->pid, thread->pid);
		return_error = BR_FAILED_REPLY;
		return_error_param = -EFAULT;
		return_error_line = __LINE__;
		goto err_copy_data_failed;
	}

	ret = binder_do_deferred_txn_copies(&target_proc->alloc, t->buffer,
					    &sgc_head, &pf_head);
	if (ret) {
		binder_user_error("%d:%d got transaction with invalid offsets ptr\n",
				  proc->pid, thread->pid);
		return_error = BR_FAILED_REPLY;
		return_error_param = ret;
		return_error_line = __LINE__;
		goto err_copy_data_failed;
	}
	if (t->buffer->oneway_spam_suspect)
		tcomplete->type = BINDER_WORK_TRANSACTION_ONEWAY_SPAM_SUSPECT;
	else
		tcomplete->type = BINDER_WORK_TRANSACTION_COMPLETE;
	t->work.type = BINDER_WORK_TRANSACTION;

	if (reply) {
		binder_enqueue_thread_work(thread, tcomplete);
		binder_inner_proc_lock(target_proc);
		if (target_thread->is_dead) {
			return_error = BR_DEAD_REPLY;
			binder_inner_proc_unlock(target_proc);
			goto err_dead_proc_or_thread;
		}
		BUG_ON(t->buffer->async_transaction != 0);
		binder_pop_transaction_ilocked(target_thread, in_reply_to);
		binder_enqueue_thread_work_ilocked(target_thread, &t->work);
		target_proc->outstanding_txns++;
		binder_inner_proc_unlock(target_proc);
		if (in_reply_to->is_nested) {
			spin_lock(&thread->prio_lock);
			thread->prio_state = BINDER_PRIO_PENDING;
			thread->prio_next = in_reply_to->saved_priority;
			spin_unlock(&thread->prio_lock);
		}
		wake_up_interruptible_sync(&target_thread->wait);
		binder_restore_priority(thread, &in_reply_to->saved_priority);
		binder_free_transaction(in_reply_to);
	} else if (!(t->flags & TF_ONE_WAY)) {
		BUG_ON(t->buffer->async_transaction != 0);
		binder_inner_proc_lock(proc);
		/*
		 * Defer the TRANSACTION_COMPLETE, so we don't return to
		 * userspace immediately; this allows the target process to
		 * immediately start processing this transaction, reducing
		 * latency. We will then return the TRANSACTION_COMPLETE when
		 * the target replies (or there is an error).
		 */
		binder_enqueue_deferred_thread_work_ilocked(thread, tcomplete);
		t->need_reply = 1;
		t->from_parent = thread->transaction_stack;
		thread->transaction_stack = t;
		binder_inner_proc_unlock(proc);
		return_error = binder_proc_transaction(t,
				target_proc, target_thread);
		if (return_error) {
			binder_inner_proc_lock(proc);
			binder_pop_transaction_ilocked(thread, t);
			binder_inner_proc_unlock(proc);
			goto err_dead_proc_or_thread;
		}
	} else {
		BUG_ON(target_node == NULL);
		BUG_ON(t->buffer->async_transaction != 1);
		return_error = binder_proc_transaction(t, target_proc, NULL);
		/*
		 * Let the caller know when async transaction reaches a frozen
		 * process and is put in a pending queue, waiting for the target
		 * process to be unfrozen.
		 */
		if (return_error == BR_TRANSACTION_PENDING_FROZEN)
			tcomplete->type = BINDER_WORK_TRANSACTION_PENDING;
		binder_enqueue_thread_work(thread, tcomplete);
		if (return_error &&
		    return_error != BR_TRANSACTION_PENDING_FROZEN)
			goto err_dead_proc_or_thread;
	}
	if (target_thread)
		binder_thread_dec_tmpref(target_thread);
	binder_proc_dec_tmpref(target_proc);
	if (target_node)
		binder_dec_node_tmpref(target_node);
	/*
	 * write barrier to synchronize with initialization
	 * of log entry
	 */
	smp_wmb();
	WRITE_ONCE(e->debug_id_done, t_debug_id);
	return;

err_dead_proc_or_thread:
	binder_txn_error("%d:%d dead process or thread\n",
		thread->pid, proc->pid);
	return_error_line = __LINE__;
	binder_dequeue_work(proc, tcomplete);
err_translate_failed:
err_bad_object_type:
err_bad_offset:
err_bad_parent:
err_copy_data_failed:
	binder_cleanup_deferred_txn_lists(&sgc_head, &pf_head);
	binder_free_txn_fixups(t);
	trace_binder_transaction_failed_buffer_release(t->buffer);
	binder_transaction_buffer_release(target_proc, NULL, t->buffer,
					  buffer_offset, true);
	if (target_node)
		binder_dec_node_tmpref(target_node);
	target_node = NULL;
	t->buffer->transaction = NULL;
	binder_alloc_free_buf(&target_proc->alloc, t->buffer);
err_binder_alloc_buf_failed:
err_bad_extra_size:
	if (secctx)
		security_release_secctx(secctx, secctx_sz);
err_get_secctx_failed:
	kfree(tcomplete);
	binder_stats_deleted(BINDER_STAT_TRANSACTION_COMPLETE);
err_alloc_tcomplete_failed:
	if (trace_binder_txn_latency_free_enabled())
		binder_txn_latency_free(t);
	kfree(t);
	binder_stats_deleted(BINDER_STAT_TRANSACTION);
err_alloc_t_failed:
err_bad_todo_list:
err_bad_call_stack:
err_empty_call_stack:
err_dead_binder:
err_invalid_target_handle:
	if (target_node) {
		binder_dec_node(target_node, 1, 0);
		binder_dec_node_tmpref(target_node);
	}

	binder_debug(BINDER_DEBUG_FAILED_TRANSACTION,
		     "%d:%d transaction %s to %d:%d failed %d/%d/%d, size %lld-%lld line %d\n",
		     proc->pid, thread->pid, reply ? "reply" :
		     (tr->flags & TF_ONE_WAY ? "async" : "call"),
		     target_proc ? target_proc->pid : 0,
		     target_thread ? target_thread->pid : 0,
		     t_debug_id, return_error, return_error_param,
		     (u64)tr->data_size, (u64)tr->offsets_size,
		     return_error_line);

	if (target_thread)
		binder_thread_dec_tmpref(target_thread);
	if (target_proc)
		binder_proc_dec_tmpref(target_proc);

	{
		struct binder_transaction_log_entry *fe;

		e->return_error = return_error;
		e->return_error_param = return_error_param;
		e->return_error_line = return_error_line;
		fe = binder_transaction_log_add(&binder_transaction_log_failed);
		*fe = *e;
		/*
		 * write barrier to synchronize with initialization
		 * of log entry
		 */
		smp_wmb();
		WRITE_ONCE(e->debug_id_done, t_debug_id);
		WRITE_ONCE(fe->debug_id_done, t_debug_id);
	}

	BUG_ON(thread->return_error.cmd != BR_OK);
	if (in_reply_to) {
		binder_restore_priority(thread, &in_reply_to->saved_priority);
		binder_set_txn_from_error(in_reply_to, t_debug_id,
				return_error, return_error_param);
		thread->return_error.cmd = BR_TRANSACTION_COMPLETE;
		binder_enqueue_thread_work(thread, &thread->return_error.work);
		binder_send_failed_reply(in_reply_to, return_error);
	} else {
		binder_inner_proc_lock(proc);
		binder_set_extended_error(&thread->ee, t_debug_id,
				return_error, return_error_param);
		binder_inner_proc_unlock(proc);
		thread->return_error.cmd = return_error;
		binder_enqueue_thread_work(thread, &thread->return_error.work);
	}
}

/**
 * binder_free_buf() - free the specified buffer
 * @proc:	binder proc that owns buffer
 * @buffer:	buffer to be freed
 * @is_failure:	failed to send transaction
 *
 * If buffer for an async transaction, enqueue the next async
 * transaction from the node.
 *
 * Cleanup buffer and free it.
 */
static void
binder_free_buf(struct binder_proc *proc,
		struct binder_thread *thread,
		struct binder_buffer *buffer, bool is_failure)
{
	binder_inner_proc_lock(proc);
	if (buffer->transaction) {
		buffer->transaction->buffer = NULL;
		buffer->transaction = NULL;
	}
	binder_inner_proc_unlock(proc);
	if (buffer->async_transaction && buffer->target_node) {
		struct binder_node *buf_node;
		struct binder_work *w;

		buf_node = buffer->target_node;
		binder_node_inner_lock(buf_node);
		BUG_ON(!buf_node->has_async_transaction);
		BUG_ON(buf_node->proc != proc);
		w = binder_dequeue_work_head_ilocked(
				&buf_node->async_todo);
		if (!w) {
			buf_node->has_async_transaction = false;
		} else {
			binder_enqueue_work_ilocked(
					w, &proc->todo);
			binder_wakeup_proc_ilocked(proc);
		}
		binder_node_inner_unlock(buf_node);
	}
	trace_binder_transaction_buffer_release(buffer);
	binder_release_entire_buffer(proc, thread, buffer, is_failure);
	binder_alloc_free_buf(&proc->alloc, buffer);
}

static int binder_thread_write(struct binder_proc *proc,
			struct binder_thread *thread,
			binder_uintptr_t binder_buffer, size_t size,
			binder_size_t *consumed)
{
	uint32_t cmd;
	struct binder_context *context = proc->context;
	void __user *buffer = (void __user *)(uintptr_t)binder_buffer;
	void __user *ptr = buffer + *consumed;
	void __user *end = buffer + size;

	while (ptr < end && thread->return_error.cmd == BR_OK) {
		int ret;

		if (get_user(cmd, (uint32_t __user *)ptr))
			return -EFAULT;
		ptr += sizeof(uint32_t);
		trace_binder_command(cmd);
		if (_IOC_NR(cmd) < ARRAY_SIZE(binder_stats.bc)) {
			atomic_inc(&binder_stats.bc[_IOC_NR(cmd)]);
			atomic_inc(&proc->stats.bc[_IOC_NR(cmd)]);
			atomic_inc(&thread->stats.bc[_IOC_NR(cmd)]);
		}
		switch (cmd) {
		case BC_INCREFS:
		case BC_ACQUIRE:
		case BC_RELEASE:
		case BC_DECREFS: {
			uint32_t target;
			const char *debug_string;
			bool strong = cmd == BC_ACQUIRE || cmd == BC_RELEASE;
			bool increment = cmd == BC_INCREFS || cmd == BC_ACQUIRE;
			struct binder_ref_data rdata;

			if (get_user(target, (uint32_t __user *)ptr))
				return -EFAULT;

			ptr += sizeof(uint32_t);
			ret = -1;
			if (increment && !target) {
				struct binder_node *ctx_mgr_node;

				mutex_lock(&context->context_mgr_node_lock);
				ctx_mgr_node = context->binder_context_mgr_node;
				if (ctx_mgr_node) {
					if (ctx_mgr_node->proc == proc) {
						binder_user_error("%d:%d context manager tried to acquire desc 0\n",
								  proc->pid, thread->pid);
						mutex_unlock(&context->context_mgr_node_lock);
						return -EINVAL;
					}
					ret = binder_inc_ref_for_node(
							proc, ctx_mgr_node,
							strong, NULL, &rdata);
				}
				mutex_unlock(&context->context_mgr_node_lock);
			}
			if (ret)
				ret = binder_update_ref_for_handle(
						proc, target, increment, strong,
						&rdata);
			if (!ret && rdata.desc != target) {
				binder_user_error("%d:%d tried to acquire reference to desc %d, got %d instead\n",
					proc->pid, thread->pid,
					target, rdata.desc);
			}
			switch (cmd) {
			case BC_INCREFS:
				debug_string = "IncRefs";
				break;
			case BC_ACQUIRE:
				debug_string = "Acquire";
				break;
			case BC_RELEASE:
				debug_string = "Release";
				break;
			case BC_DECREFS:
			default:
				debug_string = "DecRefs";
				break;
			}
			if (ret) {
				binder_user_error("%d:%d %s %d refcount change on invalid ref %d ret %d\n",
					proc->pid, thread->pid, debug_string,
					strong, target, ret);
				break;
			}
			binder_debug(BINDER_DEBUG_USER_REFS,
				     "%d:%d %s ref %d desc %d s %d w %d\n",
				     proc->pid, thread->pid, debug_string,
				     rdata.debug_id, rdata.desc, rdata.strong,
				     rdata.weak);
			break;
		}
		case BC_INCREFS_DONE:
		case BC_ACQUIRE_DONE: {
			binder_uintptr_t node_ptr;
			binder_uintptr_t cookie;
			struct binder_node *node;
			bool free_node;

			if (get_user(node_ptr, (binder_uintptr_t __user *)ptr))
				return -EFAULT;
			ptr += sizeof(binder_uintptr_t);
			if (get_user(cookie, (binder_uintptr_t __user *)ptr))
				return -EFAULT;
			ptr += sizeof(binder_uintptr_t);
			node = binder_get_node(proc, node_ptr);
			if (node == NULL) {
				binder_user_error("%d:%d %s u%016llx no match\n",
					proc->pid, thread->pid,
					cmd == BC_INCREFS_DONE ?
					"BC_INCREFS_DONE" :
					"BC_ACQUIRE_DONE",
					(u64)node_ptr);
				break;
			}
			if (cookie != node->cookie) {
				binder_user_error("%d:%d %s u%016llx node %d cookie mismatch %016llx != %016llx\n",
					proc->pid, thread->pid,
					cmd == BC_INCREFS_DONE ?
					"BC_INCREFS_DONE" : "BC_ACQUIRE_DONE",
					(u64)node_ptr, node->debug_id,
					(u64)cookie, (u64)node->cookie);
				binder_put_node(node);
				break;
			}
			binder_node_inner_lock(node);
			if (cmd == BC_ACQUIRE_DONE) {
				if (node->pending_strong_ref == 0) {
					binder_user_error("%d:%d BC_ACQUIRE_DONE node %d has no pending acquire request\n",
						proc->pid, thread->pid,
						node->debug_id);
					binder_node_inner_unlock(node);
					binder_put_node(node);
					break;
				}
				node->pending_strong_ref = 0;
			} else {
				if (node->pending_weak_ref == 0) {
					binder_user_error("%d:%d BC_INCREFS_DONE node %d has no pending increfs request\n",
						proc->pid, thread->pid,
						node->debug_id);
					binder_node_inner_unlock(node);
					binder_put_node(node);
					break;
				}
				node->pending_weak_ref = 0;
			}
			free_node = binder_dec_node_nilocked(node,
					cmd == BC_ACQUIRE_DONE, 0);
			WARN_ON(free_node);
			binder_debug(BINDER_DEBUG_USER_REFS,
				     "%d:%d %s node %d ls %d lw %d tr %d\n",
				     proc->pid, thread->pid,
				     cmd == BC_INCREFS_DONE ? "BC_INCREFS_DONE" : "BC_ACQUIRE_DONE",
				     node->debug_id, node->local_strong_refs,
				     node->local_weak_refs, node->tmp_refs);
			binder_node_inner_unlock(node);
			binder_put_node(node);
			break;
		}
		case BC_ATTEMPT_ACQUIRE:
			pr_err("BC_ATTEMPT_ACQUIRE not supported\n");
			return -EINVAL;
		case BC_ACQUIRE_RESULT:
			pr_err("BC_ACQUIRE_RESULT not supported\n");
			return -EINVAL;

		case BC_FREE_BUFFER: {
			binder_uintptr_t data_ptr;
			struct binder_buffer *buffer;

			if (get_user(data_ptr, (binder_uintptr_t __user *)ptr))
				return -EFAULT;
			ptr += sizeof(binder_uintptr_t);

			buffer = binder_alloc_prepare_to_free(&proc->alloc,
							      data_ptr);
			if (IS_ERR_OR_NULL(buffer)) {
				if (PTR_ERR(buffer) == -EPERM) {
					binder_user_error(
						"%d:%d BC_FREE_BUFFER u%016llx matched unreturned or currently freeing buffer\n",
						proc->pid, thread->pid,
						(u64)data_ptr);
				} else {
					binder_user_error(
						"%d:%d BC_FREE_BUFFER u%016llx no match\n",
						proc->pid, thread->pid,
						(u64)data_ptr);
				}
				break;
			}
			binder_debug(BINDER_DEBUG_FREE_BUFFER,
				     "%d:%d BC_FREE_BUFFER u%016llx found buffer %d for %s transaction\n",
				     proc->pid, thread->pid, (u64)data_ptr,
				     buffer->debug_id,
				     buffer->transaction ? "active" : "finished");
			binder_free_buf(proc, thread, buffer, false);
			break;
		}

		case BC_TRANSACTION_SG:
		case BC_REPLY_SG: {
			struct binder_transaction_data_sg tr;

			if (copy_from_user(&tr, ptr, sizeof(tr)))
				return -EFAULT;
			ptr += sizeof(tr);
			binder_transaction(proc, thread, &tr.transaction_data,
					   cmd == BC_REPLY_SG, tr.buffers_size);
			break;
		}
		case BC_TRANSACTION:
		case BC_REPLY: {
			struct binder_transaction_data tr;

			if (copy_from_user(&tr, ptr, sizeof(tr)))
				return -EFAULT;
			ptr += sizeof(tr);
			binder_transaction(proc, thread, &tr,
					   cmd == BC_REPLY, 0);
			break;
		}

		case BC_REGISTER_LOOPER:
			binder_debug(BINDER_DEBUG_THREADS,
				     "%d:%d BC_REGISTER_LOOPER\n",
				     proc->pid, thread->pid);
			binder_inner_proc_lock(proc);
			if (thread->looper & BINDER_LOOPER_STATE_ENTERED) {
				thread->looper |= BINDER_LOOPER_STATE_INVALID;
				binder_user_error("%d:%d ERROR: BC_REGISTER_LOOPER called after BC_ENTER_LOOPER\n",
					proc->pid, thread->pid);
			} else if (proc->requested_threads == 0) {
				thread->looper |= BINDER_LOOPER_STATE_INVALID;
				binder_user_error("%d:%d ERROR: BC_REGISTER_LOOPER called without request\n",
					proc->pid, thread->pid);
			} else {
				proc->requested_threads--;
				proc->requested_threads_started++;
			}
			thread->looper |= BINDER_LOOPER_STATE_REGISTERED;
			binder_inner_proc_unlock(proc);
			break;
		case BC_ENTER_LOOPER:
			binder_debug(BINDER_DEBUG_THREADS,
				     "%d:%d BC_ENTER_LOOPER\n",
				     proc->pid, thread->pid);
			if (thread->looper & BINDER_LOOPER_STATE_REGISTERED) {
				thread->looper |= BINDER_LOOPER_STATE_INVALID;
				binder_user_error("%d:%d ERROR: BC_ENTER_LOOPER called after BC_REGISTER_LOOPER\n",
					proc->pid, thread->pid);
			}
			thread->looper |= BINDER_LOOPER_STATE_ENTERED;
			break;
		case BC_EXIT_LOOPER:
			binder_debug(BINDER_DEBUG_THREADS,
				     "%d:%d BC_EXIT_LOOPER\n",
				     proc->pid, thread->pid);
			thread->looper |= BINDER_LOOPER_STATE_EXITED;
			break;

		case BC_REQUEST_DEATH_NOTIFICATION:
		case BC_CLEAR_DEATH_NOTIFICATION: {
			uint32_t target;
			binder_uintptr_t cookie;
			struct binder_ref *ref;
			struct binder_ref_death *death = NULL;

			if (get_user(target, (uint32_t __user *)ptr))
				return -EFAULT;
			ptr += sizeof(uint32_t);
			if (get_user(cookie, (binder_uintptr_t __user *)ptr))
				return -EFAULT;
			ptr += sizeof(binder_uintptr_t);
			if (cmd == BC_REQUEST_DEATH_NOTIFICATION) {
				/*
				 * Allocate memory for death notification
				 * before taking lock
				 */
				death = kzalloc(sizeof(*death), GFP_KERNEL);
				if (death == NULL) {
					WARN_ON(thread->return_error.cmd !=
						BR_OK);
					thread->return_error.cmd = BR_ERROR;
					binder_enqueue_thread_work(
						thread,
						&thread->return_error.work);
					binder_debug(
						BINDER_DEBUG_FAILED_TRANSACTION,
						"%d:%d BC_REQUEST_DEATH_NOTIFICATION failed\n",
						proc->pid, thread->pid);
					break;
				}
			}
			binder_proc_lock(proc);
			ref = binder_get_ref_olocked(proc, target, false);
			if (ref == NULL) {
				binder_user_error("%d:%d %s invalid ref %d\n",
					proc->pid, thread->pid,
					cmd == BC_REQUEST_DEATH_NOTIFICATION ?
					"BC_REQUEST_DEATH_NOTIFICATION" :
					"BC_CLEAR_DEATH_NOTIFICATION",
					target);
				binder_proc_unlock(proc);
				kfree(death);
				break;
			}

			binder_debug(BINDER_DEBUG_DEATH_NOTIFICATION,
				     "%d:%d %s %016llx ref %d desc %d s %d w %d for node %d\n",
				     proc->pid, thread->pid,
				     cmd == BC_REQUEST_DEATH_NOTIFICATION ?
				     "BC_REQUEST_DEATH_NOTIFICATION" :
				     "BC_CLEAR_DEATH_NOTIFICATION",
				     (u64)cookie, ref->data.debug_id,
				     ref->data.desc, ref->data.strong,
				     ref->data.weak, ref->node->debug_id);

			binder_node_lock(ref->node);
			if (cmd == BC_REQUEST_DEATH_NOTIFICATION) {
				if (ref->death) {
					binder_user_error("%d:%d BC_REQUEST_DEATH_NOTIFICATION death notification already set\n",
						proc->pid, thread->pid);
					binder_node_unlock(ref->node);
					binder_proc_unlock(proc);
					kfree(death);
					break;
				}
				binder_stats_created(BINDER_STAT_DEATH);
				INIT_LIST_HEAD(&death->work.entry);
				death->cookie = cookie;
				ref->death = death;
				if (ref->node->proc == NULL) {
					ref->death->work.type = BINDER_WORK_DEAD_BINDER;

					binder_inner_proc_lock(proc);
					binder_enqueue_work_ilocked(
						&ref->death->work, &proc->todo);
					binder_wakeup_proc_ilocked(proc);
					binder_inner_proc_unlock(proc);
				}
			} else {
				if (ref->death == NULL) {
					binder_user_error("%d:%d BC_CLEAR_DEATH_NOTIFICATION death notification not active\n",
						proc->pid, thread->pid);
					binder_node_unlock(ref->node);
					binder_proc_unlock(proc);
					break;
				}
				death = ref->death;
				if (death->cookie != cookie) {
					binder_user_error("%d:%d BC_CLEAR_DEATH_NOTIFICATION death notification cookie mismatch %016llx != %016llx\n",
						proc->pid, thread->pid,
						(u64)death->cookie,
						(u64)cookie);
					binder_node_unlock(ref->node);
					binder_proc_unlock(proc);
					break;
				}
				ref->death = NULL;
				binder_inner_proc_lock(proc);
				if (list_empty(&death->work.entry)) {
					death->work.type = BINDER_WORK_CLEAR_DEATH_NOTIFICATION;
					if (thread->looper &
					    (BINDER_LOOPER_STATE_REGISTERED |
					     BINDER_LOOPER_STATE_ENTERED))
						binder_enqueue_thread_work_ilocked(
								thread,
								&death->work);
					else {
						binder_enqueue_work_ilocked(
								&death->work,
								&proc->todo);
						binder_wakeup_proc_ilocked(
								proc);
					}
				} else {
					BUG_ON(death->work.type != BINDER_WORK_DEAD_BINDER);
					death->work.type = BINDER_WORK_DEAD_BINDER_AND_CLEAR;
				}
				binder_inner_proc_unlock(proc);
			}
			binder_node_unlock(ref->node);
			binder_proc_unlock(proc);
		} break;
		case BC_DEAD_BINDER_DONE: {
			struct binder_work *w;
			binder_uintptr_t cookie;
			struct binder_ref_death *death = NULL;

			if (get_user(cookie, (binder_uintptr_t __user *)ptr))
				return -EFAULT;

			ptr += sizeof(cookie);
			binder_inner_proc_lock(proc);
			list_for_each_entry(w, &proc->delivered_death,
					    entry) {
				struct binder_ref_death *tmp_death =
					container_of(w,
						     struct binder_ref_death,
						     work);

				if (tmp_death->cookie == cookie) {
					death = tmp_death;
					break;
				}
			}
			binder_debug(BINDER_DEBUG_DEAD_BINDER,
				     "%d:%d BC_DEAD_BINDER_DONE %016llx found %pK\n",
				     proc->pid, thread->pid, (u64)cookie,
				     death);
			if (death == NULL) {
				binder_user_error("%d:%d BC_DEAD_BINDER_DONE %016llx not found\n",
					proc->pid, thread->pid, (u64)cookie);
				binder_inner_proc_unlock(proc);
				break;
			}
			binder_dequeue_work_ilocked(&death->work);
			if (death->work.type == BINDER_WORK_DEAD_BINDER_AND_CLEAR) {
				death->work.type = BINDER_WORK_CLEAR_DEATH_NOTIFICATION;
				if (thread->looper &
					(BINDER_LOOPER_STATE_REGISTERED |
					 BINDER_LOOPER_STATE_ENTERED))
					binder_enqueue_thread_work_ilocked(
						thread, &death->work);
				else {
					binder_enqueue_work_ilocked(
							&death->work,
							&proc->todo);
					binder_wakeup_proc_ilocked(proc);
				}
			}
			binder_inner_proc_unlock(proc);
		} break;

		default:
			pr_err("%d:%d unknown command %u\n",
			       proc->pid, thread->pid, cmd);
			return -EINVAL;
		}
		*consumed = ptr - buffer;
	}
	return 0;
}

static void binder_stat_br(struct binder_proc *proc,
			   struct binder_thread *thread, uint32_t cmd)
{
	trace_binder_return(cmd);
	if (_IOC_NR(cmd) < ARRAY_SIZE(binder_stats.br)) {
		atomic_inc(&binder_stats.br[_IOC_NR(cmd)]);
		atomic_inc(&proc->stats.br[_IOC_NR(cmd)]);
		atomic_inc(&thread->stats.br[_IOC_NR(cmd)]);
	}
}

static int binder_put_node_cmd(struct binder_proc *proc,
			       struct binder_thread *thread,
			       void __user **ptrp,
			       binder_uintptr_t node_ptr,
			       binder_uintptr_t node_cookie,
			       int node_debug_id,
			       uint32_t cmd, const char *cmd_name)
{
	void __user *ptr = *ptrp;

	if (put_user(cmd, (uint32_t __user *)ptr))
		return -EFAULT;
	ptr += sizeof(uint32_t);

	if (put_user(node_ptr, (binder_uintptr_t __user *)ptr))
		return -EFAULT;
	ptr += sizeof(binder_uintptr_t);

	if (put_user(node_cookie, (binder_uintptr_t __user *)ptr))
		return -EFAULT;
	ptr += sizeof(binder_uintptr_t);

	binder_stat_br(proc, thread, cmd);
	binder_debug(BINDER_DEBUG_USER_REFS, "%d:%d %s %d u%016llx c%016llx\n",
		     proc->pid, thread->pid, cmd_name, node_debug_id,
		     (u64)node_ptr, (u64)node_cookie);

	*ptrp = ptr;
	return 0;
}

static int binder_wait_for_work(struct binder_thread *thread,
				bool do_proc_work)
{
	DEFINE_WAIT(wait);
	struct binder_proc *proc = thread->proc;
	int ret = 0;

	binder_inner_proc_lock(proc);
	for (;;) {
		prepare_to_wait(&thread->wait, &wait, TASK_INTERRUPTIBLE|TASK_FREEZABLE);
		if (binder_has_work_ilocked(thread, do_proc_work))
			break;
		if (do_proc_work)
			list_add(&thread->waiting_thread_node,
				 &proc->waiting_threads);
		binder_inner_proc_unlock(proc);
		schedule();
		binder_inner_proc_lock(proc);
		list_del_init(&thread->waiting_thread_node);
		if (signal_pending(current)) {
			ret = -EINTR;
			break;
		}
	}
	finish_wait(&thread->wait, &wait);
	binder_inner_proc_unlock(proc);

	return ret;
}

/**
 * binder_apply_fd_fixups() - finish fd translation
 * @proc:         binder_proc associated @t->buffer
 * @t:	binder transaction with list of fd fixups
 *
 * Now that we are in the context of the transaction target
 * process, we can allocate and install fds. Process the
 * list of fds to translate and fixup the buffer with the
 * new fds first and only then install the files.
 *
 * If we fail to allocate an fd, skip the install and release
 * any fds that have already been allocated.
 */
static int binder_apply_fd_fixups(struct binder_proc *proc,
				  struct binder_transaction *t)
{
	struct binder_txn_fd_fixup *fixup, *tmp;
	int ret = 0;

	list_for_each_entry(fixup, &t->fd_fixups, fixup_entry) {
		int fd = get_unused_fd_flags(O_CLOEXEC);

		if (fd < 0) {
			binder_debug(BINDER_DEBUG_TRANSACTION,
				     "failed fd fixup txn %d fd %d\n",
				     t->debug_id, fd);
			ret = -ENOMEM;
			goto err;
		}
		binder_debug(BINDER_DEBUG_TRANSACTION,
			     "fd fixup txn %d fd %d\n",
			     t->debug_id, fd);
		trace_binder_transaction_fd_recv(t, fd, fixup->offset);
		fixup->target_fd = fd;
		if (binder_alloc_copy_to_buffer(&proc->alloc, t->buffer,
						fixup->offset, &fd,
						sizeof(u32))) {
			ret = -EINVAL;
			goto err;
		}
	}
	list_for_each_entry_safe(fixup, tmp, &t->fd_fixups, fixup_entry) {
		fd_install(fixup->target_fd, fixup->file);
		list_del(&fixup->fixup_entry);
		kfree(fixup);
	}

	return ret;

err:
	binder_free_txn_fixups(t);
	return ret;
}

static int binder_thread_read(struct binder_proc *proc,
			      struct binder_thread *thread,
			      binder_uintptr_t binder_buffer, size_t size,
			      binder_size_t *consumed, int non_block)
{
	void __user *buffer = (void __user *)(uintptr_t)binder_buffer;
	void __user *ptr = buffer + *consumed;
	void __user *end = buffer + size;

	int ret = 0;
	int wait_for_proc_work;

	if (*consumed == 0) {
		if (put_user(BR_NOOP, (uint32_t __user *)ptr))
			return -EFAULT;
		ptr += sizeof(uint32_t);
	}

retry:
	binder_inner_proc_lock(proc);
	wait_for_proc_work = binder_available_for_proc_work_ilocked(thread);
	binder_inner_proc_unlock(proc);

	thread->looper |= BINDER_LOOPER_STATE_WAITING;

	trace_binder_wait_for_work(wait_for_proc_work,
				   !!thread->transaction_stack,
				   !binder_worklist_empty(proc, &thread->todo));
	if (wait_for_proc_work) {
		if (!(thread->looper & (BINDER_LOOPER_STATE_REGISTERED |
					BINDER_LOOPER_STATE_ENTERED))) {
			binder_user_error("%d:%d ERROR: Thread waiting for process work before calling BC_REGISTER_LOOPER or BC_ENTER_LOOPER (state %x)\n",
				proc->pid, thread->pid, thread->looper);
			wait_event_interruptible(binder_user_error_wait,
						 binder_stop_on_user_error < 2);
		}
		binder_restore_priority(thread, &proc->default_priority);
	}

	if (non_block) {
		if (!binder_has_work(thread, wait_for_proc_work))
			ret = -EAGAIN;
	} else {
		ret = binder_wait_for_work(thread, wait_for_proc_work);
	}

	thread->looper &= ~BINDER_LOOPER_STATE_WAITING;

	if (ret)
		return ret;

	while (1) {
		uint32_t cmd;
		struct binder_transaction_data_secctx tr;
		struct binder_transaction_data *trd = &tr.transaction_data;
		struct binder_work *w = NULL;
		struct list_head *list = NULL;
		struct binder_transaction *t = NULL;
		struct binder_thread *t_from;
		size_t trsize = sizeof(*trd);

		binder_inner_proc_lock(proc);
		if (!binder_worklist_empty_ilocked(&thread->todo))
			list = &thread->todo;
		else if (!binder_worklist_empty_ilocked(&proc->todo) &&
			   wait_for_proc_work)
			list = &proc->todo;
		else {
			binder_inner_proc_unlock(proc);

			/* no data added */
			if (ptr - buffer == 4 && !thread->looper_need_return)
				goto retry;
			break;
		}

		if (end - ptr < sizeof(tr) + 4) {
			binder_inner_proc_unlock(proc);
			break;
		}
		w = binder_dequeue_work_head_ilocked(list);
		if (binder_worklist_empty_ilocked(&thread->todo))
			thread->process_todo = false;

		switch (w->type) {
		case BINDER_WORK_TRANSACTION: {
			binder_inner_proc_unlock(proc);
			t = container_of(w, struct binder_transaction, work);
		} break;
		case BINDER_WORK_RETURN_ERROR: {
			struct binder_error *e = container_of(
					w, struct binder_error, work);

			WARN_ON(e->cmd == BR_OK);
			binder_inner_proc_unlock(proc);
			if (put_user(e->cmd, (uint32_t __user *)ptr))
				return -EFAULT;
			cmd = e->cmd;
			e->cmd = BR_OK;
			ptr += sizeof(uint32_t);

			binder_stat_br(proc, thread, cmd);
		} break;
		case BINDER_WORK_TRANSACTION_COMPLETE:
		case BINDER_WORK_TRANSACTION_PENDING:
		case BINDER_WORK_TRANSACTION_ONEWAY_SPAM_SUSPECT: {
			if (proc->oneway_spam_detection_enabled &&
				   w->type == BINDER_WORK_TRANSACTION_ONEWAY_SPAM_SUSPECT)
				cmd = BR_ONEWAY_SPAM_SUSPECT;
			else if (w->type == BINDER_WORK_TRANSACTION_PENDING)
				cmd = BR_TRANSACTION_PENDING_FROZEN;
			else
				cmd = BR_TRANSACTION_COMPLETE;
			binder_inner_proc_unlock(proc);
			kfree(w);
			binder_stats_deleted(BINDER_STAT_TRANSACTION_COMPLETE);
			if (put_user(cmd, (uint32_t __user *)ptr))
				return -EFAULT;
			ptr += sizeof(uint32_t);

			binder_stat_br(proc, thread, cmd);
			binder_debug(BINDER_DEBUG_TRANSACTION_COMPLETE,
				     "%d:%d BR_TRANSACTION_COMPLETE\n",
				     proc->pid, thread->pid);
		} break;
		case BINDER_WORK_NODE: {
			struct binder_node *node = container_of(w, struct binder_node, work);
			int strong, weak;
			binder_uintptr_t node_ptr = node->ptr;
			binder_uintptr_t node_cookie = node->cookie;
			int node_debug_id = node->debug_id;
			int has_weak_ref;
			int has_strong_ref;
			void __user *orig_ptr = ptr;

			BUG_ON(proc != node->proc);
			strong = node->internal_strong_refs ||
					node->local_strong_refs;
			weak = !hlist_empty(&node->refs) ||
					node->local_weak_refs ||
					node->tmp_refs || strong;
			has_strong_ref = node->has_strong_ref;
			has_weak_ref = node->has_weak_ref;

			if (weak && !has_weak_ref) {
				node->has_weak_ref = 1;
				node->pending_weak_ref = 1;
				node->local_weak_refs++;
			}
			if (strong && !has_strong_ref) {
				node->has_strong_ref = 1;
				node->pending_strong_ref = 1;
				node->local_strong_refs++;
			}
			if (!strong && has_strong_ref)
				node->has_strong_ref = 0;
			if (!weak && has_weak_ref)
				node->has_weak_ref = 0;
			if (!weak && !strong) {
				binder_debug(BINDER_DEBUG_INTERNAL_REFS,
					     "%d:%d node %d u%016llx c%016llx deleted\n",
					     proc->pid, thread->pid,
					     node_debug_id,
					     (u64)node_ptr,
					     (u64)node_cookie);
				rb_erase(&node->rb_node, &proc->nodes);
				binder_inner_proc_unlock(proc);
				binder_node_lock(node);
				/*
				 * Acquire the node lock before freeing the
				 * node to serialize with other threads that
				 * may have been holding the node lock while
				 * decrementing this node (avoids race where
				 * this thread frees while the other thread
				 * is unlocking the node after the final
				 * decrement)
				 */
				binder_node_unlock(node);
				binder_free_node(node);
			} else
				binder_inner_proc_unlock(proc);

			if (weak && !has_weak_ref)
				ret = binder_put_node_cmd(
						proc, thread, &ptr, node_ptr,
						node_cookie, node_debug_id,
						BR_INCREFS, "BR_INCREFS");
			if (!ret && strong && !has_strong_ref)
				ret = binder_put_node_cmd(
						proc, thread, &ptr, node_ptr,
						node_cookie, node_debug_id,
						BR_ACQUIRE, "BR_ACQUIRE");
			if (!ret && !strong && has_strong_ref)
				ret = binder_put_node_cmd(
						proc, thread, &ptr, node_ptr,
						node_cookie, node_debug_id,
						BR_RELEASE, "BR_RELEASE");
			if (!ret && !weak && has_weak_ref)
				ret = binder_put_node_cmd(
						proc, thread, &ptr, node_ptr,
						node_cookie, node_debug_id,
						BR_DECREFS, "BR_DECREFS");
			if (orig_ptr == ptr)
				binder_debug(BINDER_DEBUG_INTERNAL_REFS,
					     "%d:%d node %d u%016llx c%016llx state unchanged\n",
					     proc->pid, thread->pid,
					     node_debug_id,
					     (u64)node_ptr,
					     (u64)node_cookie);
			if (ret)
				return ret;
		} break;
		case BINDER_WORK_DEAD_BINDER:
		case BINDER_WORK_DEAD_BINDER_AND_CLEAR:
		case BINDER_WORK_CLEAR_DEATH_NOTIFICATION: {
			struct binder_ref_death *death;
			uint32_t cmd;
			binder_uintptr_t cookie;

			death = container_of(w, struct binder_ref_death, work);
			if (w->type == BINDER_WORK_CLEAR_DEATH_NOTIFICATION)
				cmd = BR_CLEAR_DEATH_NOTIFICATION_DONE;
			else
				cmd = BR_DEAD_BINDER;
			cookie = death->cookie;

			binder_debug(BINDER_DEBUG_DEATH_NOTIFICATION,
				     "%d:%d %s %016llx\n",
				      proc->pid, thread->pid,
				      cmd == BR_DEAD_BINDER ?
				      "BR_DEAD_BINDER" :
				      "BR_CLEAR_DEATH_NOTIFICATION_DONE",
				      (u64)cookie);
			if (w->type == BINDER_WORK_CLEAR_DEATH_NOTIFICATION) {
				binder_inner_proc_unlock(proc);
				kfree(death);
				binder_stats_deleted(BINDER_STAT_DEATH);
			} else {
				binder_enqueue_work_ilocked(
						w, &proc->delivered_death);
				binder_inner_proc_unlock(proc);
			}
			if (put_user(cmd, (uint32_t __user *)ptr))
				return -EFAULT;
			ptr += sizeof(uint32_t);
			if (put_user(cookie,
				     (binder_uintptr_t __user *)ptr))
				return -EFAULT;
			ptr += sizeof(binder_uintptr_t);
			binder_stat_br(proc, thread, cmd);
			if (cmd == BR_DEAD_BINDER)
				goto done; /* DEAD_BINDER notifications can cause transactions */
		} break;
		default:
			binder_inner_proc_unlock(proc);
			pr_err("%d:%d: bad work type %d\n",
			       proc->pid, thread->pid, w->type);
			break;
		}

		if (!t)
			continue;

		BUG_ON(t->buffer == NULL);
		if (t->buffer->target_node) {
			struct binder_node *target_node = t->buffer->target_node;

			trd->target.ptr = target_node->ptr;
			trd->cookie =  target_node->cookie;
			binder_transaction_priority(thread, t, target_node);
			cmd = BR_TRANSACTION;
		} else {
			trd->target.ptr = 0;
			trd->cookie = 0;
			cmd = BR_REPLY;
		}
		trd->code = t->code;
		trd->flags = t->flags;
		trd->sender_euid = from_kuid(current_user_ns(), t->sender_euid);

		t_from = binder_get_txn_from(t);
		if (t_from) {
			struct task_struct *sender = t_from->proc->tsk;

			trd->sender_pid =
				task_tgid_nr_ns(sender,
						task_active_pid_ns(current));
		} else {
			trd->sender_pid = 0;
		}

		ret = binder_apply_fd_fixups(proc, t);
		if (ret) {
			struct binder_buffer *buffer = t->buffer;
			bool oneway = !!(t->flags & TF_ONE_WAY);
			int tid = t->debug_id;

			if (t_from)
				binder_thread_dec_tmpref(t_from);
			buffer->transaction = NULL;
			binder_cleanup_transaction(t, "fd fixups failed",
						   BR_FAILED_REPLY);
			binder_free_buf(proc, thread, buffer, true);
			binder_debug(BINDER_DEBUG_FAILED_TRANSACTION,
				     "%d:%d %stransaction %d fd fixups failed %d/%d, line %d\n",
				     proc->pid, thread->pid,
				     oneway ? "async " :
					(cmd == BR_REPLY ? "reply " : ""),
				     tid, BR_FAILED_REPLY, ret, __LINE__);
			if (cmd == BR_REPLY) {
				cmd = BR_FAILED_REPLY;
				if (put_user(cmd, (uint32_t __user *)ptr))
					return -EFAULT;
				ptr += sizeof(uint32_t);
				binder_stat_br(proc, thread, cmd);
				break;
			}
			continue;
		}
		trd->data_size = t->buffer->data_size;
		trd->offsets_size = t->buffer->offsets_size;
		trd->data.ptr.buffer = (uintptr_t)t->buffer->user_data;
		trd->data.ptr.offsets = trd->data.ptr.buffer +
					ALIGN(t->buffer->data_size,
					    sizeof(void *));

		tr.secctx = t->security_ctx;
		if (t->security_ctx) {
			cmd = BR_TRANSACTION_SEC_CTX;
			trsize = sizeof(tr);
		}
		if (put_user(cmd, (uint32_t __user *)ptr)) {
			if (t_from)
				binder_thread_dec_tmpref(t_from);

			binder_cleanup_transaction(t, "put_user failed",
						   BR_FAILED_REPLY);

			return -EFAULT;
		}
		ptr += sizeof(uint32_t);
		if (copy_to_user(ptr, &tr, trsize)) {
			if (t_from)
				binder_thread_dec_tmpref(t_from);

			binder_cleanup_transaction(t, "copy_to_user failed",
						   BR_FAILED_REPLY);

			return -EFAULT;
		}
		ptr += trsize;

		trace_binder_transaction_received(t);
		binder_stat_br(proc, thread, cmd);
		binder_debug(BINDER_DEBUG_TRANSACTION,
			     "%d:%d %s %d %d:%d, cmd %u size %zd-%zd ptr %016llx-%016llx\n",
			     proc->pid, thread->pid,
			     (cmd == BR_TRANSACTION) ? "BR_TRANSACTION" :
				(cmd == BR_TRANSACTION_SEC_CTX) ?
				     "BR_TRANSACTION_SEC_CTX" : "BR_REPLY",
			     t->debug_id, t_from ? t_from->proc->pid : 0,
			     t_from ? t_from->pid : 0, cmd,
			     t->buffer->data_size, t->buffer->offsets_size,
			     (u64)trd->data.ptr.buffer,
			     (u64)trd->data.ptr.offsets);

		if (t_from)
			binder_thread_dec_tmpref(t_from);
		t->buffer->allow_user_free = 1;
		if (cmd != BR_REPLY && !(t->flags & TF_ONE_WAY)) {
			binder_inner_proc_lock(thread->proc);
			t->to_parent = thread->transaction_stack;
			t->to_thread = thread;
			thread->transaction_stack = t;
			binder_inner_proc_unlock(thread->proc);
		} else {
			binder_free_transaction(t);
		}
		break;
	}

done:

	*consumed = ptr - buffer;
	binder_inner_proc_lock(proc);
	if (proc->requested_threads == 0 &&
	    list_empty(&thread->proc->waiting_threads) &&
	    proc->requested_threads_started < proc->max_threads &&
	    (thread->looper & (BINDER_LOOPER_STATE_REGISTERED |
	     BINDER_LOOPER_STATE_ENTERED)) /* the user-space code fails to */
	     /*spawn a new thread if we leave this out */) {
		proc->requested_threads++;
		binder_inner_proc_unlock(proc);
		binder_debug(BINDER_DEBUG_THREADS,
			     "%d:%d BR_SPAWN_LOOPER\n",
			     proc->pid, thread->pid);
		if (put_user(BR_SPAWN_LOOPER, (uint32_t __user *)buffer))
			return -EFAULT;
		binder_stat_br(proc, thread, BR_SPAWN_LOOPER);
	} else
		binder_inner_proc_unlock(proc);
	return 0;
}

static void binder_release_work(struct binder_proc *proc,
				struct list_head *list)
{
	struct binder_work *w;
	enum binder_work_type wtype;

	while (1) {
		binder_inner_proc_lock(proc);
		w = binder_dequeue_work_head_ilocked(list);
		wtype = w ? w->type : 0;
		binder_inner_proc_unlock(proc);
		if (!w)
			return;

		switch (wtype) {
		case BINDER_WORK_TRANSACTION: {
			struct binder_transaction *t;

			t = container_of(w, struct binder_transaction, work);

			binder_cleanup_transaction(t, "process died.",
						   BR_DEAD_REPLY);
		} break;
		case BINDER_WORK_RETURN_ERROR: {
			struct binder_error *e = container_of(
					w, struct binder_error, work);

			binder_debug(BINDER_DEBUG_DEAD_TRANSACTION,
				"undelivered TRANSACTION_ERROR: %u\n",
				e->cmd);
		} break;
		case BINDER_WORK_TRANSACTION_COMPLETE: {
			binder_debug(BINDER_DEBUG_DEAD_TRANSACTION,
				"undelivered TRANSACTION_COMPLETE\n");
			kfree(w);
			binder_stats_deleted(BINDER_STAT_TRANSACTION_COMPLETE);
		} break;
		case BINDER_WORK_DEAD_BINDER_AND_CLEAR:
		case BINDER_WORK_CLEAR_DEATH_NOTIFICATION: {
			struct binder_ref_death *death;

			death = container_of(w, struct binder_ref_death, work);
			binder_debug(BINDER_DEBUG_DEAD_TRANSACTION,
				"undelivered death notification, %016llx\n",
				(u64)death->cookie);
			kfree(death);
			binder_stats_deleted(BINDER_STAT_DEATH);
		} break;
		case BINDER_WORK_NODE:
			break;
		default:
			pr_err("unexpected work type, %d, not freed\n",
			       wtype);
			break;
		}
	}

}

static struct binder_thread *binder_get_thread_ilocked(
		struct binder_proc *proc, struct binder_thread *new_thread)
{
	struct binder_thread *thread = NULL;
	struct rb_node *parent = NULL;
	struct rb_node **p = &proc->threads.rb_node;

	while (*p) {
		parent = *p;
		thread = rb_entry(parent, struct binder_thread, rb_node);

		if (current->pid < thread->pid)
			p = &(*p)->rb_left;
		else if (current->pid > thread->pid)
			p = &(*p)->rb_right;
		else
			return thread;
	}
	if (!new_thread)
		return NULL;
	thread = new_thread;
	binder_stats_created(BINDER_STAT_THREAD);
	thread->proc = proc;
	thread->pid = current->pid;
	get_task_struct(current);
	thread->task = current;
	atomic_set(&thread->tmp_ref, 0);
	init_waitqueue_head(&thread->wait);
	INIT_LIST_HEAD(&thread->todo);
	rb_link_node(&thread->rb_node, parent, p);
	rb_insert_color(&thread->rb_node, &proc->threads);
	thread->looper_need_return = true;
	thread->return_error.work.type = BINDER_WORK_RETURN_ERROR;
	thread->return_error.cmd = BR_OK;
	thread->reply_error.work.type = BINDER_WORK_RETURN_ERROR;
	thread->reply_error.cmd = BR_OK;
	spin_lock_init(&thread->prio_lock);
	thread->prio_state = BINDER_PRIO_SET;
	thread->ee.command = BR_OK;
	INIT_LIST_HEAD(&new_thread->waiting_thread_node);
	return thread;
}

static struct binder_thread *binder_get_thread(struct binder_proc *proc)
{
	struct binder_thread *thread;
	struct binder_thread *new_thread;

	binder_inner_proc_lock(proc);
	thread = binder_get_thread_ilocked(proc, NULL);
	binder_inner_proc_unlock(proc);
	if (!thread) {
		new_thread = kzalloc(sizeof(*thread), GFP_KERNEL);
		if (new_thread == NULL)
			return NULL;
		binder_inner_proc_lock(proc);
		thread = binder_get_thread_ilocked(proc, new_thread);
		binder_inner_proc_unlock(proc);
		if (thread != new_thread)
			kfree(new_thread);
	}
	return thread;
}

static void binder_free_proc(struct binder_proc *proc)
{
	struct binder_device *device;

	BUG_ON(!list_empty(&proc->todo));
	BUG_ON(!list_empty(&proc->delivered_death));
	if (proc->outstanding_txns)
		pr_warn("%s: Unexpected outstanding_txns %d\n",
			__func__, proc->outstanding_txns);
	device = container_of(proc->context, struct binder_device, context);
	if (refcount_dec_and_test(&device->ref)) {
		kfree(proc->context->name);
		kfree(device);
	}
	binder_alloc_deferred_release(&proc->alloc);
	put_task_struct(proc->tsk);
	put_cred(proc->cred);
	binder_stats_deleted(BINDER_STAT_PROC);
	kfree(proc);
}

static void binder_free_thread(struct binder_thread *thread)
{
	BUG_ON(!list_empty(&thread->todo));
	binder_stats_deleted(BINDER_STAT_THREAD);
	binder_proc_dec_tmpref(thread->proc);
	put_task_struct(thread->task);
	kfree(thread);
}

static int binder_thread_release(struct binder_proc *proc,
				 struct binder_thread *thread)
{
	struct binder_transaction *t;
	struct binder_transaction *send_reply = NULL;
	int active_transactions = 0;
	struct binder_transaction *last_t = NULL;

	binder_inner_proc_lock(thread->proc);
	/*
	 * take a ref on the proc so it survives
	 * after we remove this thread from proc->threads.
	 * The corresponding dec is when we actually
	 * free the thread in binder_free_thread()
	 */
	proc->tmp_ref++;
	/*
	 * take a ref on this thread to ensure it
	 * survives while we are releasing it
	 */
	atomic_inc(&thread->tmp_ref);
	rb_erase(&thread->rb_node, &proc->threads);
	t = thread->transaction_stack;
	if (t) {
		spin_lock(&t->lock);
		if (t->to_thread == thread)
			send_reply = t;
	} else {
		__acquire(&t->lock);
	}
	thread->is_dead = true;

	while (t) {
		last_t = t;
		active_transactions++;
		binder_debug(BINDER_DEBUG_DEAD_TRANSACTION,
			     "release %d:%d transaction %d %s, still active\n",
			      proc->pid, thread->pid,
			     t->debug_id,
			     (t->to_thread == thread) ? "in" : "out");

		if (t->to_thread == thread) {
			thread->proc->outstanding_txns--;
			t->to_proc = NULL;
			t->to_thread = NULL;
			if (t->buffer) {
				t->buffer->transaction = NULL;
				t->buffer = NULL;
			}
			t = t->to_parent;
		} else if (t->from == thread) {
			t->from = NULL;
			t = t->from_parent;
		} else
			BUG();
		spin_unlock(&last_t->lock);
		if (t)
			spin_lock(&t->lock);
		else
			__acquire(&t->lock);
	}
	/* annotation for sparse, lock not acquired in last iteration above */
	__release(&t->lock);

	/*
	 * If this thread used poll, make sure we remove the waitqueue from any
	 * poll data structures holding it.
	 */
	if (thread->looper & BINDER_LOOPER_STATE_POLL)
		wake_up_pollfree(&thread->wait);

	binder_inner_proc_unlock(thread->proc);

	/*
	 * This is needed to avoid races between wake_up_pollfree() above and
	 * someone else removing the last entry from the queue for other reasons
	 * (e.g. ep_remove_wait_queue() being called due to an epoll file
	 * descriptor being closed).  Such other users hold an RCU read lock, so
	 * we can be sure they're done after we call synchronize_rcu().
	 */
	if (thread->looper & BINDER_LOOPER_STATE_POLL)
		synchronize_rcu();

	if (send_reply)
		binder_send_failed_reply(send_reply, BR_DEAD_REPLY);
	binder_release_work(proc, &thread->todo);
	binder_thread_dec_tmpref(thread);
	return active_transactions;
}

static __poll_t binder_poll(struct file *filp,
				struct poll_table_struct *wait)
{
	struct binder_proc *proc = filp->private_data;
	struct binder_thread *thread = NULL;
	bool wait_for_proc_work;

	thread = binder_get_thread(proc);
	if (!thread)
		return POLLERR;

	binder_inner_proc_lock(thread->proc);
	thread->looper |= BINDER_LOOPER_STATE_POLL;
	wait_for_proc_work = binder_available_for_proc_work_ilocked(thread);

	binder_inner_proc_unlock(thread->proc);

	poll_wait(filp, &thread->wait, wait);

	if (binder_has_work(thread, wait_for_proc_work))
		return EPOLLIN;

	return 0;
}

static int binder_ioctl_write_read(struct file *filp, unsigned long arg,
				struct binder_thread *thread)
{
	int ret = 0;
	struct binder_proc *proc = filp->private_data;
	void __user *ubuf = (void __user *)arg;
	struct binder_write_read bwr;

	if (copy_from_user(&bwr, ubuf, sizeof(bwr))) {
		ret = -EFAULT;
		goto out;
	}
	binder_debug(BINDER_DEBUG_READ_WRITE,
		     "%d:%d write %lld at %016llx, read %lld at %016llx\n",
		     proc->pid, thread->pid,
		     (u64)bwr.write_size, (u64)bwr.write_buffer,
		     (u64)bwr.read_size, (u64)bwr.read_buffer);

	if (bwr.write_size > 0) {
		ret = binder_thread_write(proc, thread,
					  bwr.write_buffer,
					  bwr.write_size,
					  &bwr.write_consumed);
		trace_binder_write_done(ret);
		if (ret < 0) {
			bwr.read_consumed = 0;
			if (copy_to_user(ubuf, &bwr, sizeof(bwr)))
				ret = -EFAULT;
			goto out;
		}
	}
	if (bwr.read_size > 0) {
		ret = binder_thread_read(proc, thread, bwr.read_buffer,
					 bwr.read_size,
					 &bwr.read_consumed,
					 filp->f_flags & O_NONBLOCK);
		trace_binder_read_done(ret);
		binder_inner_proc_lock(proc);
		if (!binder_worklist_empty_ilocked(&proc->todo))
			binder_wakeup_proc_ilocked(proc);
		binder_inner_proc_unlock(proc);
		if (ret < 0) {
			if (copy_to_user(ubuf, &bwr, sizeof(bwr)))
				ret = -EFAULT;
			goto out;
		}
	}
	binder_debug(BINDER_DEBUG_READ_WRITE,
		     "%d:%d wrote %lld of %lld, read return %lld of %lld\n",
		     proc->pid, thread->pid,
		     (u64)bwr.write_consumed, (u64)bwr.write_size,
		     (u64)bwr.read_consumed, (u64)bwr.read_size);
	if (copy_to_user(ubuf, &bwr, sizeof(bwr))) {
		ret = -EFAULT;
		goto out;
	}
out:
	return ret;
}

static int binder_ioctl_set_ctx_mgr(struct file *filp,
				    struct flat_binder_object *fbo)
{
	int ret = 0;
	struct binder_proc *proc = filp->private_data;
	struct binder_context *context = proc->context;
	struct binder_node *new_node;
	kuid_t curr_euid = current_euid();

	mutex_lock(&context->context_mgr_node_lock);
	if (context->binder_context_mgr_node) {
		pr_err("BINDER_SET_CONTEXT_MGR already set\n");
		ret = -EBUSY;
		goto out;
	}
	ret = security_binder_set_context_mgr(proc->cred);
	if (ret < 0)
		goto out;
	if (uid_valid(context->binder_context_mgr_uid)) {
		if (!uid_eq(context->binder_context_mgr_uid, curr_euid)) {
			pr_err("BINDER_SET_CONTEXT_MGR bad uid %d != %d\n",
			       from_kuid(&init_user_ns, curr_euid),
			       from_kuid(&init_user_ns,
					 context->binder_context_mgr_uid));
			ret = -EPERM;
			goto out;
		}
	} else {
		context->binder_context_mgr_uid = curr_euid;
	}
	new_node = binder_new_node(proc, fbo);
	if (!new_node) {
		ret = -ENOMEM;
		goto out;
	}
	binder_node_lock(new_node);
	new_node->local_weak_refs++;
	new_node->local_strong_refs++;
	new_node->has_strong_ref = 1;
	new_node->has_weak_ref = 1;
	context->binder_context_mgr_node = new_node;
	binder_node_unlock(new_node);
	binder_put_node(new_node);
out:
	mutex_unlock(&context->context_mgr_node_lock);
	return ret;
}

static int binder_ioctl_get_node_info_for_ref(struct binder_proc *proc,
		struct binder_node_info_for_ref *info)
{
	struct binder_node *node;
	struct binder_context *context = proc->context;
	__u32 handle = info->handle;

	if (info->strong_count || info->weak_count || info->reserved1 ||
	    info->reserved2 || info->reserved3) {
		binder_user_error("%d BINDER_GET_NODE_INFO_FOR_REF: only handle may be non-zero.",
				  proc->pid);
		return -EINVAL;
	}

	/* This ioctl may only be used by the context manager */
	mutex_lock(&context->context_mgr_node_lock);
	if (!context->binder_context_mgr_node ||
		context->binder_context_mgr_node->proc != proc) {
		mutex_unlock(&context->context_mgr_node_lock);
		return -EPERM;
	}
	mutex_unlock(&context->context_mgr_node_lock);

	node = binder_get_node_from_ref(proc, handle, true, NULL);
	if (!node)
		return -EINVAL;

	info->strong_count = node->local_strong_refs +
		node->internal_strong_refs;
	info->weak_count = node->local_weak_refs;

	binder_put_node(node);

	return 0;
}

static int binder_ioctl_get_node_debug_info(struct binder_proc *proc,
				struct binder_node_debug_info *info)
{
	struct rb_node *n;
	binder_uintptr_t ptr = info->ptr;

	memset(info, 0, sizeof(*info));

	binder_inner_proc_lock(proc);
	for (n = rb_first(&proc->nodes); n != NULL; n = rb_next(n)) {
		struct binder_node *node = rb_entry(n, struct binder_node,
						    rb_node);
		if (node->ptr > ptr) {
			info->ptr = node->ptr;
			info->cookie = node->cookie;
			info->has_strong_ref = node->has_strong_ref;
			info->has_weak_ref = node->has_weak_ref;
			break;
		}
	}
	binder_inner_proc_unlock(proc);

	return 0;
}

static bool binder_txns_pending_ilocked(struct binder_proc *proc)
{
	struct rb_node *n;
	struct binder_thread *thread;

	if (proc->outstanding_txns > 0)
		return true;

	for (n = rb_first(&proc->threads); n; n = rb_next(n)) {
		thread = rb_entry(n, struct binder_thread, rb_node);
		if (thread->transaction_stack)
			return true;
	}
	return false;
}

static int binder_ioctl_freeze(struct binder_freeze_info *info,
			       struct binder_proc *target_proc)
{
	int ret = 0;

	if (!info->enable) {
		binder_inner_proc_lock(target_proc);
		target_proc->sync_recv = false;
		target_proc->async_recv = false;
		target_proc->is_frozen = false;
		binder_inner_proc_unlock(target_proc);
		return 0;
	}

	/*
	 * Freezing the target. Prevent new transactions by
	 * setting frozen state. If timeout specified, wait
	 * for transactions to drain.
	 */
	binder_inner_proc_lock(target_proc);
	target_proc->sync_recv = false;
	target_proc->async_recv = false;
	target_proc->is_frozen = true;
	binder_inner_proc_unlock(target_proc);

	if (info->timeout_ms > 0)
		ret = wait_event_interruptible_timeout(
			target_proc->freeze_wait,
			(!target_proc->outstanding_txns),
			msecs_to_jiffies(info->timeout_ms));

	/* Check pending transactions that wait for reply */
	if (ret >= 0) {
		binder_inner_proc_lock(target_proc);
		if (binder_txns_pending_ilocked(target_proc))
			ret = -EAGAIN;
		binder_inner_proc_unlock(target_proc);
	}

	if (ret < 0) {
		binder_inner_proc_lock(target_proc);
		target_proc->is_frozen = false;
		binder_inner_proc_unlock(target_proc);
	}

	return ret;
}

static int binder_ioctl_get_freezer_info(
				struct binder_frozen_status_info *info)
{
	struct binder_proc *target_proc;
	bool found = false;
	__u32 txns_pending;

	info->sync_recv = 0;
	info->async_recv = 0;

	mutex_lock(&binder_procs_lock);
	hlist_for_each_entry(target_proc, &binder_procs, proc_node) {
		if (target_proc->pid == info->pid) {
			found = true;
			binder_inner_proc_lock(target_proc);
			txns_pending = binder_txns_pending_ilocked(target_proc);
			info->sync_recv |= target_proc->sync_recv |
					(txns_pending << 1);
			info->async_recv |= target_proc->async_recv;
			binder_inner_proc_unlock(target_proc);
		}
	}
	mutex_unlock(&binder_procs_lock);

	if (!found)
		return -EINVAL;

	return 0;
}

static int binder_ioctl_get_extended_error(struct binder_thread *thread,
					   void __user *ubuf)
{
	struct binder_extended_error ee;

	binder_inner_proc_lock(thread->proc);
	ee = thread->ee;
	binder_set_extended_error(&thread->ee, 0, BR_OK, 0);
	binder_inner_proc_unlock(thread->proc);

	if (copy_to_user(ubuf, &ee, sizeof(ee)))
		return -EFAULT;

	return 0;
}

static long binder_ioctl(struct file *filp, unsigned int cmd, unsigned long arg)
{
	int ret;
	struct binder_proc *proc = filp->private_data;
	struct binder_thread *thread;
	void __user *ubuf = (void __user *)arg;

	/*pr_info("binder_ioctl: %d:%d %x %lx\n",
			proc->pid, current->pid, cmd, arg);*/

	binder_selftest_alloc(&proc->alloc);

	trace_binder_ioctl(cmd, arg);

	ret = wait_event_interruptible(binder_user_error_wait, binder_stop_on_user_error < 2);
	if (ret)
		goto err_unlocked;

	thread = binder_get_thread(proc);
	if (thread == NULL) {
		ret = -ENOMEM;
		goto err;
	}

	switch (cmd) {
	case BINDER_WRITE_READ:
		ret = binder_ioctl_write_read(filp, arg, thread);
		if (ret)
			goto err;
		break;
	case BINDER_SET_MAX_THREADS: {
		int max_threads;

		if (copy_from_user(&max_threads, ubuf,
				   sizeof(max_threads))) {
			ret = -EINVAL;
			goto err;
		}
		binder_inner_proc_lock(proc);
		proc->max_threads = max_threads;
		binder_inner_proc_unlock(proc);
		break;
	}
	case BINDER_SET_CONTEXT_MGR_EXT: {
		struct flat_binder_object fbo;

		if (copy_from_user(&fbo, ubuf, sizeof(fbo))) {
			ret = -EINVAL;
			goto err;
		}
		ret = binder_ioctl_set_ctx_mgr(filp, &fbo);
		if (ret)
			goto err;
		break;
	}
	case BINDER_SET_CONTEXT_MGR:
		ret = binder_ioctl_set_ctx_mgr(filp, NULL);
		if (ret)
			goto err;
		break;
	case BINDER_THREAD_EXIT:
		binder_debug(BINDER_DEBUG_THREADS, "%d:%d exit\n",
			     proc->pid, thread->pid);
		binder_thread_release(proc, thread);
		thread = NULL;
		break;
	case BINDER_VERSION: {
		struct binder_version __user *ver = ubuf;

		if (put_user(BINDER_CURRENT_PROTOCOL_VERSION,
			     &ver->protocol_version)) {
			ret = -EINVAL;
			goto err;
		}
		break;
	}
	case BINDER_GET_NODE_INFO_FOR_REF: {
		struct binder_node_info_for_ref info;

		if (copy_from_user(&info, ubuf, sizeof(info))) {
			ret = -EFAULT;
			goto err;
		}

		ret = binder_ioctl_get_node_info_for_ref(proc, &info);
		if (ret < 0)
			goto err;

		if (copy_to_user(ubuf, &info, sizeof(info))) {
			ret = -EFAULT;
			goto err;
		}

		break;
	}
	case BINDER_GET_NODE_DEBUG_INFO: {
		struct binder_node_debug_info info;

		if (copy_from_user(&info, ubuf, sizeof(info))) {
			ret = -EFAULT;
			goto err;
		}

		ret = binder_ioctl_get_node_debug_info(proc, &info);
		if (ret < 0)
			goto err;

		if (copy_to_user(ubuf, &info, sizeof(info))) {
			ret = -EFAULT;
			goto err;
		}
		break;
	}
	case BINDER_FREEZE: {
		struct binder_freeze_info info;
		struct binder_proc **target_procs = NULL, *target_proc;
		int target_procs_count = 0, i = 0;

		ret = 0;

		if (copy_from_user(&info, ubuf, sizeof(info))) {
			ret = -EFAULT;
			goto err;
		}

		mutex_lock(&binder_procs_lock);
		hlist_for_each_entry(target_proc, &binder_procs, proc_node) {
			if (target_proc->pid == info.pid)
				target_procs_count++;
		}

		if (target_procs_count == 0) {
			mutex_unlock(&binder_procs_lock);
			ret = -EINVAL;
			goto err;
		}

		target_procs = kcalloc(target_procs_count,
				       sizeof(struct binder_proc *),
				       GFP_KERNEL);

		if (!target_procs) {
			mutex_unlock(&binder_procs_lock);
			ret = -ENOMEM;
			goto err;
		}

		hlist_for_each_entry(target_proc, &binder_procs, proc_node) {
			if (target_proc->pid != info.pid)
				continue;

			binder_inner_proc_lock(target_proc);
			target_proc->tmp_ref++;
			binder_inner_proc_unlock(target_proc);

			target_procs[i++] = target_proc;
		}
		mutex_unlock(&binder_procs_lock);

		for (i = 0; i < target_procs_count; i++) {
			if (ret >= 0)
				ret = binder_ioctl_freeze(&info,
							  target_procs[i]);

			binder_proc_dec_tmpref(target_procs[i]);
		}

		kfree(target_procs);

		if (ret < 0)
			goto err;
		break;
	}
	case BINDER_GET_FROZEN_INFO: {
		struct binder_frozen_status_info info;

		if (copy_from_user(&info, ubuf, sizeof(info))) {
			ret = -EFAULT;
			goto err;
		}

		ret = binder_ioctl_get_freezer_info(&info);
		if (ret < 0)
			goto err;

		if (copy_to_user(ubuf, &info, sizeof(info))) {
			ret = -EFAULT;
			goto err;
		}
		break;
	}
	case BINDER_ENABLE_ONEWAY_SPAM_DETECTION: {
		uint32_t enable;

		if (copy_from_user(&enable, ubuf, sizeof(enable))) {
			ret = -EFAULT;
			goto err;
		}
		binder_inner_proc_lock(proc);
		proc->oneway_spam_detection_enabled = (bool)enable;
		binder_inner_proc_unlock(proc);
		break;
	}
	case BINDER_GET_EXTENDED_ERROR:
		ret = binder_ioctl_get_extended_error(thread, ubuf);
		if (ret < 0)
			goto err;
		break;
	default:
		ret = -EINVAL;
		goto err;
	}
	ret = 0;
err:
	if (thread)
		thread->looper_need_return = false;
	wait_event_interruptible(binder_user_error_wait, binder_stop_on_user_error < 2);
	if (ret && ret != -EINTR)
		pr_info("%d:%d ioctl %x %lx returned %d\n", proc->pid, current->pid, cmd, arg, ret);
err_unlocked:
	trace_binder_ioctl_done(ret);
	return ret;
}

static void binder_vma_open(struct vm_area_struct *vma)
{
	struct binder_proc *proc = vma->vm_private_data;

	binder_debug(BINDER_DEBUG_OPEN_CLOSE,
		     "%d open vm area %lx-%lx (%ld K) vma %lx pagep %lx\n",
		     proc->pid, vma->vm_start, vma->vm_end,
		     (vma->vm_end - vma->vm_start) / SZ_1K, vma->vm_flags,
		     (unsigned long)pgprot_val(vma->vm_page_prot));
}

static void binder_vma_close(struct vm_area_struct *vma)
{
	struct binder_proc *proc = vma->vm_private_data;

	binder_debug(BINDER_DEBUG_OPEN_CLOSE,
		     "%d close vm area %lx-%lx (%ld K) vma %lx pagep %lx\n",
		     proc->pid, vma->vm_start, vma->vm_end,
		     (vma->vm_end - vma->vm_start) / SZ_1K, vma->vm_flags,
		     (unsigned long)pgprot_val(vma->vm_page_prot));
	binder_alloc_vma_close(&proc->alloc);
}

static vm_fault_t binder_vm_fault(struct vm_fault *vmf)
{
	return VM_FAULT_SIGBUS;
}

static const struct vm_operations_struct binder_vm_ops = {
	.open = binder_vma_open,
	.close = binder_vma_close,
	.fault = binder_vm_fault,
};

static int binder_mmap(struct file *filp, struct vm_area_struct *vma)
{
	struct binder_proc *proc = filp->private_data;

	if (proc->tsk != current->group_leader)
		return -EINVAL;

	binder_debug(BINDER_DEBUG_OPEN_CLOSE,
		     "%s: %d %lx-%lx (%ld K) vma %lx pagep %lx\n",
		     __func__, proc->pid, vma->vm_start, vma->vm_end,
		     (vma->vm_end - vma->vm_start) / SZ_1K, vma->vm_flags,
		     (unsigned long)pgprot_val(vma->vm_page_prot));

	if (vma->vm_flags & FORBIDDEN_MMAP_FLAGS) {
		pr_err("%s: %d %lx-%lx %s failed %d\n", __func__,
		       proc->pid, vma->vm_start, vma->vm_end, "bad vm_flags", -EPERM);
		return -EPERM;
	}
	vm_flags_mod(vma, VM_DONTCOPY | VM_MIXEDMAP, VM_MAYWRITE);

	vma->vm_ops = &binder_vm_ops;
	vma->vm_private_data = proc;

	return binder_alloc_mmap_handler(&proc->alloc, vma);
}

static int binder_open(struct inode *nodp, struct file *filp)
{
	struct binder_proc *proc, *itr;
	struct binder_device *binder_dev;
	struct binderfs_info *info;
	struct dentry *binder_binderfs_dir_entry_proc = NULL;
	bool existing_pid = false;

	binder_debug(BINDER_DEBUG_OPEN_CLOSE, "%s: %d:%d\n", __func__,
		     current->group_leader->pid, current->pid);

	proc = kzalloc(sizeof(*proc), GFP_KERNEL);
	if (proc == NULL)
		return -ENOMEM;
	spin_lock_init(&proc->inner_lock);
	spin_lock_init(&proc->outer_lock);
	get_task_struct(current->group_leader);
	proc->tsk = current->group_leader;
	proc->cred = get_cred(filp->f_cred);
	INIT_LIST_HEAD(&proc->todo);
	init_waitqueue_head(&proc->freeze_wait);
	if (binder_supported_policy(current->policy)) {
		proc->default_priority.sched_policy = current->policy;
		proc->default_priority.prio = current->normal_prio;
	} else {
		proc->default_priority.sched_policy = SCHED_NORMAL;
		proc->default_priority.prio = NICE_TO_PRIO(0);
	}

	/* binderfs stashes devices in i_private */
	if (is_binderfs_device(nodp)) {
		binder_dev = nodp->i_private;
		info = nodp->i_sb->s_fs_info;
		binder_binderfs_dir_entry_proc = info->proc_log_dir;
	} else {
		binder_dev = container_of(filp->private_data,
					  struct binder_device, miscdev);
	}
	refcount_inc(&binder_dev->ref);
	proc->context = &binder_dev->context;
	binder_alloc_init(&proc->alloc);

	binder_stats_created(BINDER_STAT_PROC);
	proc->pid = current->group_leader->pid;
	INIT_LIST_HEAD(&proc->delivered_death);
	INIT_LIST_HEAD(&proc->waiting_threads);
	filp->private_data = proc;

	mutex_lock(&binder_procs_lock);
	hlist_for_each_entry(itr, &binder_procs, proc_node) {
		if (itr->pid == proc->pid) {
			existing_pid = true;
			break;
		}
	}
	hlist_add_head(&proc->proc_node, &binder_procs);
	mutex_unlock(&binder_procs_lock);

	if (binder_debugfs_dir_entry_proc && !existing_pid) {
		char strbuf[11];

		snprintf(strbuf, sizeof(strbuf), "%u", proc->pid);
		/*
		 * proc debug entries are shared between contexts.
		 * Only create for the first PID to avoid debugfs log spamming
		 * The printing code will anyway print all contexts for a given
		 * PID so this is not a problem.
		 */
		proc->debugfs_entry = debugfs_create_file(strbuf, 0444,
			binder_debugfs_dir_entry_proc,
			(void *)(unsigned long)proc->pid,
			&proc_fops);
	}

	if (binder_binderfs_dir_entry_proc && !existing_pid) {
		char strbuf[11];
		struct dentry *binderfs_entry;

		snprintf(strbuf, sizeof(strbuf), "%u", proc->pid);
		/*
		 * Similar to debugfs, the process specific log file is shared
		 * between contexts. Only create for the first PID.
		 * This is ok since same as debugfs, the log file will contain
		 * information on all contexts of a given PID.
		 */
		binderfs_entry = binderfs_create_file(binder_binderfs_dir_entry_proc,
			strbuf, &proc_fops, (void *)(unsigned long)proc->pid);
		if (!IS_ERR(binderfs_entry)) {
			proc->binderfs_entry = binderfs_entry;
		} else {
			int error;

			error = PTR_ERR(binderfs_entry);
			pr_warn("Unable to create file %s in binderfs (error %d)\n",
				strbuf, error);
		}
	}

	return 0;
}

static int binder_flush(struct file *filp, fl_owner_t id)
{
	struct binder_proc *proc = filp->private_data;

	binder_defer_work(proc, BINDER_DEFERRED_FLUSH);

	return 0;
}

static void binder_deferred_flush(struct binder_proc *proc)
{
	struct rb_node *n;
	int wake_count = 0;

	binder_inner_proc_lock(proc);
	for (n = rb_first(&proc->threads); n != NULL; n = rb_next(n)) {
		struct binder_thread *thread = rb_entry(n, struct binder_thread, rb_node);

		thread->looper_need_return = true;
		if (thread->looper & BINDER_LOOPER_STATE_WAITING) {
			wake_up_interruptible(&thread->wait);
			wake_count++;
		}
	}
	binder_inner_proc_unlock(proc);

	binder_debug(BINDER_DEBUG_OPEN_CLOSE,
		     "binder_flush: %d woke %d threads\n", proc->pid,
		     wake_count);
}

static int binder_release(struct inode *nodp, struct file *filp)
{
	struct binder_proc *proc = filp->private_data;

	debugfs_remove(proc->debugfs_entry);

	if (proc->binderfs_entry) {
		binderfs_remove_file(proc->binderfs_entry);
		proc->binderfs_entry = NULL;
	}

	binder_defer_work(proc, BINDER_DEFERRED_RELEASE);

	return 0;
}

static int binder_node_release(struct binder_node *node, int refs)
{
	struct binder_ref *ref;
	int death = 0;
	struct binder_proc *proc = node->proc;

	binder_release_work(proc, &node->async_todo);

	binder_node_lock(node);
	binder_inner_proc_lock(proc);
	binder_dequeue_work_ilocked(&node->work);
	/*
	 * The caller must have taken a temporary ref on the node,
	 */
	BUG_ON(!node->tmp_refs);
	if (hlist_empty(&node->refs) && node->tmp_refs == 1) {
		binder_inner_proc_unlock(proc);
		binder_node_unlock(node);
		binder_free_node(node);

		return refs;
	}

	node->proc = NULL;
	node->local_strong_refs = 0;
	node->local_weak_refs = 0;
	binder_inner_proc_unlock(proc);

	spin_lock(&binder_dead_nodes_lock);
	hlist_add_head(&node->dead_node, &binder_dead_nodes);
	spin_unlock(&binder_dead_nodes_lock);

	hlist_for_each_entry(ref, &node->refs, node_entry) {
		refs++;
		/*
		 * Need the node lock to synchronize
		 * with new notification requests and the
		 * inner lock to synchronize with queued
		 * death notifications.
		 */
		binder_inner_proc_lock(ref->proc);
		if (!ref->death) {
			binder_inner_proc_unlock(ref->proc);
			continue;
		}

		death++;

		BUG_ON(!list_empty(&ref->death->work.entry));
		ref->death->work.type = BINDER_WORK_DEAD_BINDER;
		binder_enqueue_work_ilocked(&ref->death->work,
					    &ref->proc->todo);
		binder_wakeup_proc_ilocked(ref->proc);
		binder_inner_proc_unlock(ref->proc);
	}

	binder_debug(BINDER_DEBUG_DEAD_BINDER,
		     "node %d now dead, refs %d, death %d\n",
		     node->debug_id, refs, death);
	binder_node_unlock(node);
	binder_put_node(node);

	return refs;
}

static void binder_deferred_release(struct binder_proc *proc)
{
	struct binder_context *context = proc->context;
	struct rb_node *n;
	int threads, nodes, incoming_refs, outgoing_refs, active_transactions;

	mutex_lock(&binder_procs_lock);
	hlist_del(&proc->proc_node);
	mutex_unlock(&binder_procs_lock);

	mutex_lock(&context->context_mgr_node_lock);
	if (context->binder_context_mgr_node &&
	    context->binder_context_mgr_node->proc == proc) {
		binder_debug(BINDER_DEBUG_DEAD_BINDER,
			     "%s: %d context_mgr_node gone\n",
			     __func__, proc->pid);
		context->binder_context_mgr_node = NULL;
	}
	mutex_unlock(&context->context_mgr_node_lock);
	binder_inner_proc_lock(proc);
	/*
	 * Make sure proc stays alive after we
	 * remove all the threads
	 */
	proc->tmp_ref++;

	proc->is_dead = true;
	proc->is_frozen = false;
	proc->sync_recv = false;
	proc->async_recv = false;
	threads = 0;
	active_transactions = 0;
	while ((n = rb_first(&proc->threads))) {
		struct binder_thread *thread;

		thread = rb_entry(n, struct binder_thread, rb_node);
		binder_inner_proc_unlock(proc);
		threads++;
		active_transactions += binder_thread_release(proc, thread);
		binder_inner_proc_lock(proc);
	}

	nodes = 0;
	incoming_refs = 0;
	while ((n = rb_first(&proc->nodes))) {
		struct binder_node *node;

		node = rb_entry(n, struct binder_node, rb_node);
		nodes++;
		/*
		 * take a temporary ref on the node before
		 * calling binder_node_release() which will either
		 * kfree() the node or call binder_put_node()
		 */
		binder_inc_node_tmpref_ilocked(node);
		rb_erase(&node->rb_node, &proc->nodes);
		binder_inner_proc_unlock(proc);
		incoming_refs = binder_node_release(node, incoming_refs);
		binder_inner_proc_lock(proc);
	}
	binder_inner_proc_unlock(proc);

	outgoing_refs = 0;
	binder_proc_lock(proc);
	while ((n = rb_first(&proc->refs_by_desc))) {
		struct binder_ref *ref;

		ref = rb_entry(n, struct binder_ref, rb_node_desc);
		outgoing_refs++;
		binder_cleanup_ref_olocked(ref);
		binder_proc_unlock(proc);
		binder_free_ref(ref);
		binder_proc_lock(proc);
	}
	binder_proc_unlock(proc);

	binder_release_work(proc, &proc->todo);
	binder_release_work(proc, &proc->delivered_death);

	binder_debug(BINDER_DEBUG_OPEN_CLOSE,
		     "%s: %d threads %d, nodes %d (ref %d), refs %d, active transactions %d\n",
		     __func__, proc->pid, threads, nodes, incoming_refs,
		     outgoing_refs, active_transactions);

	binder_proc_dec_tmpref(proc);
}

static void binder_deferred_func(struct work_struct *work)
{
	struct binder_proc *proc;

	int defer;

	do {
		mutex_lock(&binder_deferred_lock);
		if (!hlist_empty(&binder_deferred_list)) {
			proc = hlist_entry(binder_deferred_list.first,
					struct binder_proc, deferred_work_node);
			hlist_del_init(&proc->deferred_work_node);
			defer = proc->deferred_work;
			proc->deferred_work = 0;
		} else {
			proc = NULL;
			defer = 0;
		}
		mutex_unlock(&binder_deferred_lock);

		if (defer & BINDER_DEFERRED_FLUSH)
			binder_deferred_flush(proc);

		if (defer & BINDER_DEFERRED_RELEASE)
			binder_deferred_release(proc); /* frees proc */
	} while (proc);
}
static DECLARE_WORK(binder_deferred_work, binder_deferred_func);

static void
binder_defer_work(struct binder_proc *proc, enum binder_deferred_state defer)
{
	mutex_lock(&binder_deferred_lock);
	proc->deferred_work |= defer;
	if (hlist_unhashed(&proc->deferred_work_node)) {
		hlist_add_head(&proc->deferred_work_node,
				&binder_deferred_list);
		schedule_work(&binder_deferred_work);
	}
	mutex_unlock(&binder_deferred_lock);
}

static void print_binder_transaction_ilocked(struct seq_file *m,
					     struct binder_proc *proc,
					     const char *prefix,
					     struct binder_transaction *t)
{
	struct binder_proc *to_proc;
	struct binder_buffer *buffer = t->buffer;
	ktime_t current_time = ktime_get();

	spin_lock(&t->lock);
	to_proc = t->to_proc;
	seq_printf(m,
<<<<<<< HEAD
		   "%s %d: %pK from %d:%d to %d:%d code %x flags %x pri %d:%d r%d",
=======
		   "%s %d: %pK from %d:%d to %d:%d code %x flags %x pri %ld r%d elapsed %lldms",
>>>>>>> 44aeec83
		   prefix, t->debug_id, t,
		   t->from_pid,
		   t->from_tid,
		   to_proc ? to_proc->pid : 0,
		   t->to_thread ? t->to_thread->pid : 0,
<<<<<<< HEAD
		   t->code, t->flags, t->priority.sched_policy,
		   t->priority.prio, t->need_reply);
=======
		   t->code, t->flags, t->priority, t->need_reply,
		   ktime_ms_delta(current_time, t->start_time));
>>>>>>> 44aeec83
	spin_unlock(&t->lock);

	if (proc != to_proc) {
		/*
		 * Can only safely deref buffer if we are holding the
		 * correct proc inner lock for this node
		 */
		seq_puts(m, "\n");
		return;
	}

	if (buffer == NULL) {
		seq_puts(m, " buffer free\n");
		return;
	}
	if (buffer->target_node)
		seq_printf(m, " node %d", buffer->target_node->debug_id);
	seq_printf(m, " size %zd:%zd data %pK\n",
		   buffer->data_size, buffer->offsets_size,
		   buffer->user_data);
}

static void print_binder_work_ilocked(struct seq_file *m,
				     struct binder_proc *proc,
				     const char *prefix,
				     const char *transaction_prefix,
				     struct binder_work *w)
{
	struct binder_node *node;
	struct binder_transaction *t;

	switch (w->type) {
	case BINDER_WORK_TRANSACTION:
		t = container_of(w, struct binder_transaction, work);
		print_binder_transaction_ilocked(
				m, proc, transaction_prefix, t);
		break;
	case BINDER_WORK_RETURN_ERROR: {
		struct binder_error *e = container_of(
				w, struct binder_error, work);

		seq_printf(m, "%stransaction error: %u\n",
			   prefix, e->cmd);
	} break;
	case BINDER_WORK_TRANSACTION_COMPLETE:
		seq_printf(m, "%stransaction complete\n", prefix);
		break;
	case BINDER_WORK_NODE:
		node = container_of(w, struct binder_node, work);
		seq_printf(m, "%snode work %d: u%016llx c%016llx\n",
			   prefix, node->debug_id,
			   (u64)node->ptr, (u64)node->cookie);
		break;
	case BINDER_WORK_DEAD_BINDER:
		seq_printf(m, "%shas dead binder\n", prefix);
		break;
	case BINDER_WORK_DEAD_BINDER_AND_CLEAR:
		seq_printf(m, "%shas cleared dead binder\n", prefix);
		break;
	case BINDER_WORK_CLEAR_DEATH_NOTIFICATION:
		seq_printf(m, "%shas cleared death notification\n", prefix);
		break;
	default:
		seq_printf(m, "%sunknown work: type %d\n", prefix, w->type);
		break;
	}
}

static void print_binder_thread_ilocked(struct seq_file *m,
					struct binder_thread *thread,
					int print_always)
{
	struct binder_transaction *t;
	struct binder_work *w;
	size_t start_pos = m->count;
	size_t header_pos;

	seq_printf(m, "  thread %d: l %02x need_return %d tr %d\n",
			thread->pid, thread->looper,
			thread->looper_need_return,
			atomic_read(&thread->tmp_ref));
	header_pos = m->count;
	t = thread->transaction_stack;
	while (t) {
		if (t->from == thread) {
			print_binder_transaction_ilocked(m, thread->proc,
					"    outgoing transaction", t);
			t = t->from_parent;
		} else if (t->to_thread == thread) {
			print_binder_transaction_ilocked(m, thread->proc,
						 "    incoming transaction", t);
			t = t->to_parent;
		} else {
			print_binder_transaction_ilocked(m, thread->proc,
					"    bad transaction", t);
			t = NULL;
		}
	}
	list_for_each_entry(w, &thread->todo, entry) {
		print_binder_work_ilocked(m, thread->proc, "    ",
					  "    pending transaction", w);
	}
	if (!print_always && m->count == header_pos)
		m->count = start_pos;
}

static void print_binder_node_nilocked(struct seq_file *m,
				       struct binder_node *node)
{
	struct binder_ref *ref;
	struct binder_work *w;
	int count;

	count = 0;
	hlist_for_each_entry(ref, &node->refs, node_entry)
		count++;

	seq_printf(m, "  node %d: u%016llx c%016llx pri %d:%d hs %d hw %d ls %d lw %d is %d iw %d tr %d",
		   node->debug_id, (u64)node->ptr, (u64)node->cookie,
		   node->sched_policy, node->min_priority,
		   node->has_strong_ref, node->has_weak_ref,
		   node->local_strong_refs, node->local_weak_refs,
		   node->internal_strong_refs, count, node->tmp_refs);
	if (count) {
		seq_puts(m, " proc");
		hlist_for_each_entry(ref, &node->refs, node_entry)
			seq_printf(m, " %d", ref->proc->pid);
	}
	seq_puts(m, "\n");
	if (node->proc) {
		list_for_each_entry(w, &node->async_todo, entry)
			print_binder_work_ilocked(m, node->proc, "    ",
					  "    pending async transaction", w);
	}
}

static void print_binder_ref_olocked(struct seq_file *m,
				     struct binder_ref *ref)
{
	binder_node_lock(ref->node);
	seq_printf(m, "  ref %d: desc %d %snode %d s %d w %d d %pK\n",
		   ref->data.debug_id, ref->data.desc,
		   ref->node->proc ? "" : "dead ",
		   ref->node->debug_id, ref->data.strong,
		   ref->data.weak, ref->death);
	binder_node_unlock(ref->node);
}

static void print_binder_proc(struct seq_file *m,
			      struct binder_proc *proc, int print_all)
{
	struct binder_work *w;
	struct rb_node *n;
	size_t start_pos = m->count;
	size_t header_pos;
	struct binder_node *last_node = NULL;

	seq_printf(m, "proc %d\n", proc->pid);
	seq_printf(m, "context %s\n", proc->context->name);
	header_pos = m->count;

	binder_inner_proc_lock(proc);
	for (n = rb_first(&proc->threads); n != NULL; n = rb_next(n))
		print_binder_thread_ilocked(m, rb_entry(n, struct binder_thread,
						rb_node), print_all);

	for (n = rb_first(&proc->nodes); n != NULL; n = rb_next(n)) {
		struct binder_node *node = rb_entry(n, struct binder_node,
						    rb_node);
		if (!print_all && !node->has_async_transaction)
			continue;

		/*
		 * take a temporary reference on the node so it
		 * survives and isn't removed from the tree
		 * while we print it.
		 */
		binder_inc_node_tmpref_ilocked(node);
		/* Need to drop inner lock to take node lock */
		binder_inner_proc_unlock(proc);
		if (last_node)
			binder_put_node(last_node);
		binder_node_inner_lock(node);
		print_binder_node_nilocked(m, node);
		binder_node_inner_unlock(node);
		last_node = node;
		binder_inner_proc_lock(proc);
	}
	binder_inner_proc_unlock(proc);
	if (last_node)
		binder_put_node(last_node);

	if (print_all) {
		binder_proc_lock(proc);
		for (n = rb_first(&proc->refs_by_desc);
		     n != NULL;
		     n = rb_next(n))
			print_binder_ref_olocked(m, rb_entry(n,
							    struct binder_ref,
							    rb_node_desc));
		binder_proc_unlock(proc);
	}
	binder_alloc_print_allocated(m, &proc->alloc);
	binder_inner_proc_lock(proc);
	list_for_each_entry(w, &proc->todo, entry)
		print_binder_work_ilocked(m, proc, "  ",
					  "  pending transaction", w);
	list_for_each_entry(w, &proc->delivered_death, entry) {
		seq_puts(m, "  has delivered dead binder\n");
		break;
	}
	binder_inner_proc_unlock(proc);
	if (!print_all && m->count == header_pos)
		m->count = start_pos;
}

static const char * const binder_return_strings[] = {
	"BR_ERROR",
	"BR_OK",
	"BR_TRANSACTION",
	"BR_REPLY",
	"BR_ACQUIRE_RESULT",
	"BR_DEAD_REPLY",
	"BR_TRANSACTION_COMPLETE",
	"BR_INCREFS",
	"BR_ACQUIRE",
	"BR_RELEASE",
	"BR_DECREFS",
	"BR_ATTEMPT_ACQUIRE",
	"BR_NOOP",
	"BR_SPAWN_LOOPER",
	"BR_FINISHED",
	"BR_DEAD_BINDER",
	"BR_CLEAR_DEATH_NOTIFICATION_DONE",
	"BR_FAILED_REPLY",
	"BR_FROZEN_REPLY",
	"BR_ONEWAY_SPAM_SUSPECT",
	"BR_TRANSACTION_PENDING_FROZEN"
};

static const char * const binder_command_strings[] = {
	"BC_TRANSACTION",
	"BC_REPLY",
	"BC_ACQUIRE_RESULT",
	"BC_FREE_BUFFER",
	"BC_INCREFS",
	"BC_ACQUIRE",
	"BC_RELEASE",
	"BC_DECREFS",
	"BC_INCREFS_DONE",
	"BC_ACQUIRE_DONE",
	"BC_ATTEMPT_ACQUIRE",
	"BC_REGISTER_LOOPER",
	"BC_ENTER_LOOPER",
	"BC_EXIT_LOOPER",
	"BC_REQUEST_DEATH_NOTIFICATION",
	"BC_CLEAR_DEATH_NOTIFICATION",
	"BC_DEAD_BINDER_DONE",
	"BC_TRANSACTION_SG",
	"BC_REPLY_SG",
};

static const char * const binder_objstat_strings[] = {
	"proc",
	"thread",
	"node",
	"ref",
	"death",
	"transaction",
	"transaction_complete"
};

static void print_binder_stats(struct seq_file *m, const char *prefix,
			       struct binder_stats *stats)
{
	int i;

	BUILD_BUG_ON(ARRAY_SIZE(stats->bc) !=
		     ARRAY_SIZE(binder_command_strings));
	for (i = 0; i < ARRAY_SIZE(stats->bc); i++) {
		int temp = atomic_read(&stats->bc[i]);

		if (temp)
			seq_printf(m, "%s%s: %d\n", prefix,
				   binder_command_strings[i], temp);
	}

	BUILD_BUG_ON(ARRAY_SIZE(stats->br) !=
		     ARRAY_SIZE(binder_return_strings));
	for (i = 0; i < ARRAY_SIZE(stats->br); i++) {
		int temp = atomic_read(&stats->br[i]);

		if (temp)
			seq_printf(m, "%s%s: %d\n", prefix,
				   binder_return_strings[i], temp);
	}

	BUILD_BUG_ON(ARRAY_SIZE(stats->obj_created) !=
		     ARRAY_SIZE(binder_objstat_strings));
	BUILD_BUG_ON(ARRAY_SIZE(stats->obj_created) !=
		     ARRAY_SIZE(stats->obj_deleted));
	for (i = 0; i < ARRAY_SIZE(stats->obj_created); i++) {
		int created = atomic_read(&stats->obj_created[i]);
		int deleted = atomic_read(&stats->obj_deleted[i]);

		if (created || deleted)
			seq_printf(m, "%s%s: active %d total %d\n",
				prefix,
				binder_objstat_strings[i],
				created - deleted,
				created);
	}
}

static void print_binder_proc_stats(struct seq_file *m,
				    struct binder_proc *proc)
{
	struct binder_work *w;
	struct binder_thread *thread;
	struct rb_node *n;
	int count, strong, weak, ready_threads;
	size_t free_async_space =
		binder_alloc_get_free_async_space(&proc->alloc);

	seq_printf(m, "proc %d\n", proc->pid);
	seq_printf(m, "context %s\n", proc->context->name);
	count = 0;
	ready_threads = 0;
	binder_inner_proc_lock(proc);
	for (n = rb_first(&proc->threads); n != NULL; n = rb_next(n))
		count++;

	list_for_each_entry(thread, &proc->waiting_threads, waiting_thread_node)
		ready_threads++;

	seq_printf(m, "  threads: %d\n", count);
	seq_printf(m, "  requested threads: %d+%d/%d\n"
			"  ready threads %d\n"
			"  free async space %zd\n", proc->requested_threads,
			proc->requested_threads_started, proc->max_threads,
			ready_threads,
			free_async_space);
	count = 0;
	for (n = rb_first(&proc->nodes); n != NULL; n = rb_next(n))
		count++;
	binder_inner_proc_unlock(proc);
	seq_printf(m, "  nodes: %d\n", count);
	count = 0;
	strong = 0;
	weak = 0;
	binder_proc_lock(proc);
	for (n = rb_first(&proc->refs_by_desc); n != NULL; n = rb_next(n)) {
		struct binder_ref *ref = rb_entry(n, struct binder_ref,
						  rb_node_desc);
		count++;
		strong += ref->data.strong;
		weak += ref->data.weak;
	}
	binder_proc_unlock(proc);
	seq_printf(m, "  refs: %d s %d w %d\n", count, strong, weak);

	count = binder_alloc_get_allocated_count(&proc->alloc);
	seq_printf(m, "  buffers: %d\n", count);

	binder_alloc_print_pages(m, &proc->alloc);

	count = 0;
	binder_inner_proc_lock(proc);
	list_for_each_entry(w, &proc->todo, entry) {
		if (w->type == BINDER_WORK_TRANSACTION)
			count++;
	}
	binder_inner_proc_unlock(proc);
	seq_printf(m, "  pending transactions: %d\n", count);

	print_binder_stats(m, "  ", &proc->stats);
}

static int state_show(struct seq_file *m, void *unused)
{
	struct binder_proc *proc;
	struct binder_node *node;
	struct binder_node *last_node = NULL;

	seq_puts(m, "binder state:\n");

	spin_lock(&binder_dead_nodes_lock);
	if (!hlist_empty(&binder_dead_nodes))
		seq_puts(m, "dead nodes:\n");
	hlist_for_each_entry(node, &binder_dead_nodes, dead_node) {
		/*
		 * take a temporary reference on the node so it
		 * survives and isn't removed from the list
		 * while we print it.
		 */
		node->tmp_refs++;
		spin_unlock(&binder_dead_nodes_lock);
		if (last_node)
			binder_put_node(last_node);
		binder_node_lock(node);
		print_binder_node_nilocked(m, node);
		binder_node_unlock(node);
		last_node = node;
		spin_lock(&binder_dead_nodes_lock);
	}
	spin_unlock(&binder_dead_nodes_lock);
	if (last_node)
		binder_put_node(last_node);

	mutex_lock(&binder_procs_lock);
	hlist_for_each_entry(proc, &binder_procs, proc_node)
		print_binder_proc(m, proc, 1);
	mutex_unlock(&binder_procs_lock);

	return 0;
}

static int stats_show(struct seq_file *m, void *unused)
{
	struct binder_proc *proc;

	seq_puts(m, "binder stats:\n");

	print_binder_stats(m, "", &binder_stats);

	mutex_lock(&binder_procs_lock);
	hlist_for_each_entry(proc, &binder_procs, proc_node)
		print_binder_proc_stats(m, proc);
	mutex_unlock(&binder_procs_lock);

	return 0;
}

static int transactions_show(struct seq_file *m, void *unused)
{
	struct binder_proc *proc;

	seq_puts(m, "binder transactions:\n");
	mutex_lock(&binder_procs_lock);
	hlist_for_each_entry(proc, &binder_procs, proc_node)
		print_binder_proc(m, proc, 0);
	mutex_unlock(&binder_procs_lock);

	return 0;
}

static int proc_show(struct seq_file *m, void *unused)
{
	struct binder_proc *itr;
	int pid = (unsigned long)m->private;

	mutex_lock(&binder_procs_lock);
	hlist_for_each_entry(itr, &binder_procs, proc_node) {
		if (itr->pid == pid) {
			seq_puts(m, "binder proc state:\n");
			print_binder_proc(m, itr, 1);
		}
	}
	mutex_unlock(&binder_procs_lock);

	return 0;
}

static void print_binder_transaction_log_entry(struct seq_file *m,
					struct binder_transaction_log_entry *e)
{
	int debug_id = READ_ONCE(e->debug_id_done);
	/*
	 * read barrier to guarantee debug_id_done read before
	 * we print the log values
	 */
	smp_rmb();
	seq_printf(m,
		   "%d: %s from %d:%d to %d:%d context %s node %d handle %d size %d:%d ret %d/%d l=%d",
		   e->debug_id, (e->call_type == 2) ? "reply" :
		   ((e->call_type == 1) ? "async" : "call "), e->from_proc,
		   e->from_thread, e->to_proc, e->to_thread, e->context_name,
		   e->to_node, e->target_handle, e->data_size, e->offsets_size,
		   e->return_error, e->return_error_param,
		   e->return_error_line);
	/*
	 * read-barrier to guarantee read of debug_id_done after
	 * done printing the fields of the entry
	 */
	smp_rmb();
	seq_printf(m, debug_id && debug_id == READ_ONCE(e->debug_id_done) ?
			"\n" : " (incomplete)\n");
}

static int transaction_log_show(struct seq_file *m, void *unused)
{
	struct binder_transaction_log *log = m->private;
	unsigned int log_cur = atomic_read(&log->cur);
	unsigned int count;
	unsigned int cur;
	int i;

	count = log_cur + 1;
	cur = count < ARRAY_SIZE(log->entry) && !log->full ?
		0 : count % ARRAY_SIZE(log->entry);
	if (count > ARRAY_SIZE(log->entry) || log->full)
		count = ARRAY_SIZE(log->entry);
	for (i = 0; i < count; i++) {
		unsigned int index = cur++ % ARRAY_SIZE(log->entry);

		print_binder_transaction_log_entry(m, &log->entry[index]);
	}
	return 0;
}

const struct file_operations binder_fops = {
	.owner = THIS_MODULE,
	.poll = binder_poll,
	.unlocked_ioctl = binder_ioctl,
	.compat_ioctl = compat_ptr_ioctl,
	.mmap = binder_mmap,
	.open = binder_open,
	.flush = binder_flush,
	.release = binder_release,
};

DEFINE_SHOW_ATTRIBUTE(state);
DEFINE_SHOW_ATTRIBUTE(stats);
DEFINE_SHOW_ATTRIBUTE(transactions);
DEFINE_SHOW_ATTRIBUTE(transaction_log);

const struct binder_debugfs_entry binder_debugfs_entries[] = {
	{
		.name = "state",
		.mode = 0444,
		.fops = &state_fops,
		.data = NULL,
	},
	{
		.name = "stats",
		.mode = 0444,
		.fops = &stats_fops,
		.data = NULL,
	},
	{
		.name = "transactions",
		.mode = 0444,
		.fops = &transactions_fops,
		.data = NULL,
	},
	{
		.name = "transaction_log",
		.mode = 0444,
		.fops = &transaction_log_fops,
		.data = &binder_transaction_log,
	},
	{
		.name = "failed_transaction_log",
		.mode = 0444,
		.fops = &transaction_log_fops,
		.data = &binder_transaction_log_failed,
	},
	{} /* terminator */
};

static int __init init_binder_device(const char *name)
{
	int ret;
	struct binder_device *binder_device;

	binder_device = kzalloc(sizeof(*binder_device), GFP_KERNEL);
	if (!binder_device)
		return -ENOMEM;

	binder_device->miscdev.fops = &binder_fops;
	binder_device->miscdev.minor = MISC_DYNAMIC_MINOR;
	binder_device->miscdev.name = name;

	refcount_set(&binder_device->ref, 1);
	binder_device->context.binder_context_mgr_uid = INVALID_UID;
	binder_device->context.name = name;
	mutex_init(&binder_device->context.context_mgr_node_lock);

	ret = misc_register(&binder_device->miscdev);
	if (ret < 0) {
		kfree(binder_device);
		return ret;
	}

	hlist_add_head(&binder_device->hlist, &binder_devices);

	return ret;
}

static int __init binder_init(void)
{
	int ret;
	char *device_name, *device_tmp;
	struct binder_device *device;
	struct hlist_node *tmp;
	char *device_names = NULL;

	ret = binder_alloc_shrinker_init();
	if (ret)
		return ret;

	atomic_set(&binder_transaction_log.cur, ~0U);
	atomic_set(&binder_transaction_log_failed.cur, ~0U);

	binder_debugfs_dir_entry_root = debugfs_create_dir("binder", NULL);
	if (binder_debugfs_dir_entry_root) {
		const struct binder_debugfs_entry *db_entry;

		binder_for_each_debugfs_entry(db_entry)
			debugfs_create_file(db_entry->name,
					    db_entry->mode,
					    binder_debugfs_dir_entry_root,
					    db_entry->data,
					    db_entry->fops);

		binder_debugfs_dir_entry_proc = debugfs_create_dir("proc",
						 binder_debugfs_dir_entry_root);
	}

	if (!IS_ENABLED(CONFIG_ANDROID_BINDERFS) &&
	    strcmp(binder_devices_param, "") != 0) {
		/*
		* Copy the module_parameter string, because we don't want to
		* tokenize it in-place.
		 */
		device_names = kstrdup(binder_devices_param, GFP_KERNEL);
		if (!device_names) {
			ret = -ENOMEM;
			goto err_alloc_device_names_failed;
		}

		device_tmp = device_names;
		while ((device_name = strsep(&device_tmp, ","))) {
			ret = init_binder_device(device_name);
			if (ret)
				goto err_init_binder_device_failed;
		}
	}

	ret = init_binderfs();
	if (ret)
		goto err_init_binder_device_failed;

	return ret;

err_init_binder_device_failed:
	hlist_for_each_entry_safe(device, tmp, &binder_devices, hlist) {
		misc_deregister(&device->miscdev);
		hlist_del(&device->hlist);
		kfree(device);
	}

	kfree(device_names);

err_alloc_device_names_failed:
	debugfs_remove_recursive(binder_debugfs_dir_entry_root);

	return ret;
}

device_initcall(binder_init);

#define CREATE_TRACE_POINTS
#include "binder_trace.h"
EXPORT_TRACEPOINT_SYMBOL_GPL(binder_transaction_received);

MODULE_LICENSE("GPL v2");<|MERGE_RESOLUTION|>--- conflicted
+++ resolved
@@ -6153,23 +6153,15 @@
 	spin_lock(&t->lock);
 	to_proc = t->to_proc;
 	seq_printf(m,
-<<<<<<< HEAD
-		   "%s %d: %pK from %d:%d to %d:%d code %x flags %x pri %d:%d r%d",
-=======
-		   "%s %d: %pK from %d:%d to %d:%d code %x flags %x pri %ld r%d elapsed %lldms",
->>>>>>> 44aeec83
+		   "%s %d: %pK from %d:%d to %d:%d code %x flags %x pri %d:%d r%d elapsed %lldms",
 		   prefix, t->debug_id, t,
 		   t->from_pid,
 		   t->from_tid,
 		   to_proc ? to_proc->pid : 0,
 		   t->to_thread ? t->to_thread->pid : 0,
-<<<<<<< HEAD
 		   t->code, t->flags, t->priority.sched_policy,
-		   t->priority.prio, t->need_reply);
-=======
-		   t->code, t->flags, t->priority, t->need_reply,
+		   t->priority.prio, t->need_reply,
 		   ktime_ms_delta(current_time, t->start_time));
->>>>>>> 44aeec83
 	spin_unlock(&t->lock);
 
 	if (proc != to_proc) {
