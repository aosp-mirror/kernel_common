// SPDX-License-Identifier: GPL-2.0-only
/* binder.c
 *
 * Android IPC Subsystem
 *
 * Copyright (C) 2007-2008 Google, Inc.
 */

/*
 * Locking overview
 *
 * There are 3 main spinlocks which must be acquired in the
 * order shown:
 *
 * 1) proc->outer_lock : protects binder_ref
 *    binder_proc_lock() and binder_proc_unlock() are
 *    used to acq/rel.
 * 2) node->lock : protects most fields of binder_node.
 *    binder_node_lock() and binder_node_unlock() are
 *    used to acq/rel
 * 3) proc->inner_lock : protects the thread and node lists
 *    (proc->threads, proc->waiting_threads, proc->nodes)
 *    and all todo lists associated with the binder_proc
 *    (proc->todo, thread->todo, proc->delivered_death and
 *    node->async_todo), as well as thread->transaction_stack
 *    binder_inner_proc_lock() and binder_inner_proc_unlock()
 *    are used to acq/rel
 *
 * Any lock under procA must never be nested under any lock at the same
 * level or below on procB.
 *
 * Functions that require a lock held on entry indicate which lock
 * in the suffix of the function name:
 *
 * foo_olocked() : requires node->outer_lock
 * foo_nlocked() : requires node->lock
 * foo_ilocked() : requires proc->inner_lock
 * foo_oilocked(): requires proc->outer_lock and proc->inner_lock
 * foo_nilocked(): requires node->lock and proc->inner_lock
 * ...
 */

#define pr_fmt(fmt) KBUILD_MODNAME ": " fmt

#include <linux/fdtable.h>
#include <linux/file.h>
#include <linux/freezer.h>
#include <linux/fs.h>
#include <linux/list.h>
#include <linux/miscdevice.h>
#include <linux/module.h>
#include <linux/mutex.h>
#include <linux/nsproxy.h>
#include <linux/poll.h>
#include <linux/debugfs.h>
#include <linux/rbtree.h>
#include <linux/sched/signal.h>
#include <linux/sched/mm.h>
#include <linux/seq_file.h>
#include <linux/string.h>
#include <linux/uaccess.h>
#include <linux/pid_namespace.h>
#include <linux/security.h>
#include <linux/spinlock.h>
#include <linux/ratelimit.h>
#include <linux/syscalls.h>
#include <linux/task_work.h>
#include <linux/sizes.h>
#include <linux/android_vendor.h>

#include <uapi/linux/sched/types.h>
#include <uapi/linux/android/binder.h>

#include <asm/cacheflush.h>

#include "binder_internal.h"
#include "binder_trace.h"
#include <trace/hooks/binder.h>

static HLIST_HEAD(binder_deferred_list);
static DEFINE_MUTEX(binder_deferred_lock);

static HLIST_HEAD(binder_devices);
static HLIST_HEAD(binder_procs);
static DEFINE_MUTEX(binder_procs_lock);

static HLIST_HEAD(binder_dead_nodes);
static DEFINE_SPINLOCK(binder_dead_nodes_lock);

static struct dentry *binder_debugfs_dir_entry_root;
static struct dentry *binder_debugfs_dir_entry_proc;
static atomic_t binder_last_id;

static int proc_show(struct seq_file *m, void *unused);
DEFINE_SHOW_ATTRIBUTE(proc);

#define FORBIDDEN_MMAP_FLAGS                (VM_WRITE)

enum {
	BINDER_DEBUG_USER_ERROR             = 1U << 0,
	BINDER_DEBUG_FAILED_TRANSACTION     = 1U << 1,
	BINDER_DEBUG_DEAD_TRANSACTION       = 1U << 2,
	BINDER_DEBUG_OPEN_CLOSE             = 1U << 3,
	BINDER_DEBUG_DEAD_BINDER            = 1U << 4,
	BINDER_DEBUG_DEATH_NOTIFICATION     = 1U << 5,
	BINDER_DEBUG_READ_WRITE             = 1U << 6,
	BINDER_DEBUG_USER_REFS              = 1U << 7,
	BINDER_DEBUG_THREADS                = 1U << 8,
	BINDER_DEBUG_TRANSACTION            = 1U << 9,
	BINDER_DEBUG_TRANSACTION_COMPLETE   = 1U << 10,
	BINDER_DEBUG_FREE_BUFFER            = 1U << 11,
	BINDER_DEBUG_INTERNAL_REFS          = 1U << 12,
	BINDER_DEBUG_PRIORITY_CAP           = 1U << 13,
	BINDER_DEBUG_SPINLOCKS              = 1U << 14,
};
static uint32_t binder_debug_mask = BINDER_DEBUG_USER_ERROR |
	BINDER_DEBUG_FAILED_TRANSACTION | BINDER_DEBUG_DEAD_TRANSACTION;
module_param_named(debug_mask, binder_debug_mask, uint, 0644);

char *binder_devices_param = CONFIG_ANDROID_BINDER_DEVICES;
module_param_named(devices, binder_devices_param, charp, 0444);

static DECLARE_WAIT_QUEUE_HEAD(binder_user_error_wait);
static int binder_stop_on_user_error;

static int binder_set_stop_on_user_error(const char *val,
					 const struct kernel_param *kp)
{
	int ret;

	ret = param_set_int(val, kp);
	if (binder_stop_on_user_error < 2)
		wake_up(&binder_user_error_wait);
	return ret;
}
module_param_call(stop_on_user_error, binder_set_stop_on_user_error,
	param_get_int, &binder_stop_on_user_error, 0644);

#define binder_debug(mask, x...) \
	do { \
		if (binder_debug_mask & mask) \
			pr_info_ratelimited(x); \
	} while (0)

#define binder_user_error(x...) \
	do { \
		if (binder_debug_mask & BINDER_DEBUG_USER_ERROR) \
			pr_info_ratelimited(x); \
		if (binder_stop_on_user_error) \
			binder_stop_on_user_error = 2; \
	} while (0)

#define to_flat_binder_object(hdr) \
	container_of(hdr, struct flat_binder_object, hdr)

#define to_binder_fd_object(hdr) container_of(hdr, struct binder_fd_object, hdr)

#define to_binder_buffer_object(hdr) \
	container_of(hdr, struct binder_buffer_object, hdr)

#define to_binder_fd_array_object(hdr) \
	container_of(hdr, struct binder_fd_array_object, hdr)

static struct binder_stats binder_stats;

static inline void binder_stats_deleted(enum binder_stat_types type)
{
	atomic_inc(&binder_stats.obj_deleted[type]);
}

static inline void binder_stats_created(enum binder_stat_types type)
{
	atomic_inc(&binder_stats.obj_created[type]);
}

struct binder_transaction_log_entry {
	int debug_id;
	int debug_id_done;
	int call_type;
	int from_proc;
	int from_thread;
	int target_handle;
	int to_proc;
	int to_thread;
	int to_node;
	int data_size;
	int offsets_size;
	int return_error_line;
	uint32_t return_error;
	uint32_t return_error_param;
	char context_name[BINDERFS_MAX_NAME + 1];
};

struct binder_transaction_log {
	atomic_t cur;
	bool full;
	struct binder_transaction_log_entry entry[32];
};

static struct binder_transaction_log binder_transaction_log;
static struct binder_transaction_log binder_transaction_log_failed;

static struct binder_transaction_log_entry *binder_transaction_log_add(
	struct binder_transaction_log *log)
{
	struct binder_transaction_log_entry *e;
	unsigned int cur = atomic_inc_return(&log->cur);

	if (cur >= ARRAY_SIZE(log->entry))
		log->full = true;
	e = &log->entry[cur % ARRAY_SIZE(log->entry)];
	WRITE_ONCE(e->debug_id_done, 0);
	/*
	 * write-barrier to synchronize access to e->debug_id_done.
	 * We make sure the initialized 0 value is seen before
	 * memset() other fields are zeroed by memset.
	 */
	smp_wmb();
	memset(e, 0, sizeof(*e));
	return e;
}

enum binder_deferred_state {
	BINDER_DEFERRED_FLUSH        = 0x01,
	BINDER_DEFERRED_RELEASE      = 0x02,
};

enum {
	BINDER_LOOPER_STATE_REGISTERED  = 0x01,
	BINDER_LOOPER_STATE_ENTERED     = 0x02,
	BINDER_LOOPER_STATE_EXITED      = 0x04,
	BINDER_LOOPER_STATE_INVALID     = 0x08,
	BINDER_LOOPER_STATE_WAITING     = 0x10,
	BINDER_LOOPER_STATE_POLL        = 0x20,
};

/**
 * binder_proc_lock() - Acquire outer lock for given binder_proc
 * @proc:         struct binder_proc to acquire
 *
 * Acquires proc->outer_lock. Used to protect binder_ref
 * structures associated with the given proc.
 */
#define binder_proc_lock(proc) _binder_proc_lock(proc, __LINE__)
static void
_binder_proc_lock(struct binder_proc *proc, int line)
	__acquires(&proc->outer_lock)
{
	binder_debug(BINDER_DEBUG_SPINLOCKS,
		     "%s: line=%d\n", __func__, line);
	spin_lock(&proc->outer_lock);
}

/**
 * binder_proc_unlock() - Release spinlock for given binder_proc
 * @proc:         struct binder_proc to acquire
 *
 * Release lock acquired via binder_proc_lock()
 */
#define binder_proc_unlock(_proc) _binder_proc_unlock(_proc, __LINE__)
static void
_binder_proc_unlock(struct binder_proc *proc, int line)
	__releases(&proc->outer_lock)
{
	binder_debug(BINDER_DEBUG_SPINLOCKS,
		     "%s: line=%d\n", __func__, line);
	spin_unlock(&proc->outer_lock);
}

/**
 * binder_inner_proc_lock() - Acquire inner lock for given binder_proc
 * @proc:         struct binder_proc to acquire
 *
 * Acquires proc->inner_lock. Used to protect todo lists
 */
#define binder_inner_proc_lock(proc) _binder_inner_proc_lock(proc, __LINE__)
static void
_binder_inner_proc_lock(struct binder_proc *proc, int line)
	__acquires(&proc->inner_lock)
{
	binder_debug(BINDER_DEBUG_SPINLOCKS,
		     "%s: line=%d\n", __func__, line);
	spin_lock(&proc->inner_lock);
}

/**
 * binder_inner_proc_unlock() - Release inner lock for given binder_proc
 * @proc:         struct binder_proc to acquire
 *
 * Release lock acquired via binder_inner_proc_lock()
 */
#define binder_inner_proc_unlock(proc) _binder_inner_proc_unlock(proc, __LINE__)
static void
_binder_inner_proc_unlock(struct binder_proc *proc, int line)
	__releases(&proc->inner_lock)
{
	binder_debug(BINDER_DEBUG_SPINLOCKS,
		     "%s: line=%d\n", __func__, line);
	spin_unlock(&proc->inner_lock);
}

/**
 * binder_node_lock() - Acquire spinlock for given binder_node
 * @node:         struct binder_node to acquire
 *
 * Acquires node->lock. Used to protect binder_node fields
 */
#define binder_node_lock(node) _binder_node_lock(node, __LINE__)
static void
_binder_node_lock(struct binder_node *node, int line)
	__acquires(&node->lock)
{
	binder_debug(BINDER_DEBUG_SPINLOCKS,
		     "%s: line=%d\n", __func__, line);
	spin_lock(&node->lock);
}

/**
 * binder_node_unlock() - Release spinlock for given binder_proc
 * @node:         struct binder_node to acquire
 *
 * Release lock acquired via binder_node_lock()
 */
#define binder_node_unlock(node) _binder_node_unlock(node, __LINE__)
static void
_binder_node_unlock(struct binder_node *node, int line)
	__releases(&node->lock)
{
	binder_debug(BINDER_DEBUG_SPINLOCKS,
		     "%s: line=%d\n", __func__, line);
	spin_unlock(&node->lock);
}

/**
 * binder_node_inner_lock() - Acquire node and inner locks
 * @node:         struct binder_node to acquire
 *
 * Acquires node->lock. If node->proc also acquires
 * proc->inner_lock. Used to protect binder_node fields
 */
#define binder_node_inner_lock(node) _binder_node_inner_lock(node, __LINE__)
static void
_binder_node_inner_lock(struct binder_node *node, int line)
	__acquires(&node->lock) __acquires(&node->proc->inner_lock)
{
	binder_debug(BINDER_DEBUG_SPINLOCKS,
		     "%s: line=%d\n", __func__, line);
	spin_lock(&node->lock);
	if (node->proc)
		binder_inner_proc_lock(node->proc);
	else
		/* annotation for sparse */
		__acquire(&node->proc->inner_lock);
}

/**
 * binder_node_unlock() - Release node and inner locks
 * @node:         struct binder_node to acquire
 *
 * Release lock acquired via binder_node_lock()
 */
#define binder_node_inner_unlock(node) _binder_node_inner_unlock(node, __LINE__)
static void
_binder_node_inner_unlock(struct binder_node *node, int line)
	__releases(&node->lock) __releases(&node->proc->inner_lock)
{
	struct binder_proc *proc = node->proc;

	binder_debug(BINDER_DEBUG_SPINLOCKS,
		     "%s: line=%d\n", __func__, line);
	if (proc)
		binder_inner_proc_unlock(proc);
	else
		/* annotation for sparse */
		__release(&node->proc->inner_lock);
	spin_unlock(&node->lock);
}

static bool binder_worklist_empty_ilocked(struct list_head *list)
{
	return list_empty(list);
}

/**
 * binder_worklist_empty() - Check if no items on the work list
 * @proc:       binder_proc associated with list
 * @list:	list to check
 *
 * Return: true if there are no items on list, else false
 */
static bool binder_worklist_empty(struct binder_proc *proc,
				  struct list_head *list)
{
	bool ret;

	binder_inner_proc_lock(proc);
	ret = binder_worklist_empty_ilocked(list);
	binder_inner_proc_unlock(proc);
	return ret;
}

/**
 * binder_enqueue_work_ilocked() - Add an item to the work list
 * @work:         struct binder_work to add to list
 * @target_list:  list to add work to
 *
 * Adds the work to the specified list. Asserts that work
 * is not already on a list.
 *
 * Requires the proc->inner_lock to be held.
 */
static void
binder_enqueue_work_ilocked(struct binder_work *work,
			   struct list_head *target_list)
{
	BUG_ON(target_list == NULL);
	BUG_ON(work->entry.next && !list_empty(&work->entry));
	list_add_tail(&work->entry, target_list);
}

/**
 * binder_enqueue_deferred_thread_work_ilocked() - Add deferred thread work
 * @thread:       thread to queue work to
 * @work:         struct binder_work to add to list
 *
 * Adds the work to the todo list of the thread. Doesn't set the process_todo
 * flag, which means that (if it wasn't already set) the thread will go to
 * sleep without handling this work when it calls read.
 *
 * Requires the proc->inner_lock to be held.
 */
static void
binder_enqueue_deferred_thread_work_ilocked(struct binder_thread *thread,
					    struct binder_work *work)
{
	WARN_ON(!list_empty(&thread->waiting_thread_node));
	binder_enqueue_work_ilocked(work, &thread->todo);
}

/**
 * binder_enqueue_thread_work_ilocked() - Add an item to the thread work list
 * @thread:       thread to queue work to
 * @work:         struct binder_work to add to list
 *
 * Adds the work to the todo list of the thread, and enables processing
 * of the todo queue.
 *
 * Requires the proc->inner_lock to be held.
 */
static void
binder_enqueue_thread_work_ilocked(struct binder_thread *thread,
				   struct binder_work *work)
{
	WARN_ON(!list_empty(&thread->waiting_thread_node));
	binder_enqueue_work_ilocked(work, &thread->todo);
	thread->process_todo = true;
}

/**
 * binder_enqueue_thread_work() - Add an item to the thread work list
 * @thread:       thread to queue work to
 * @work:         struct binder_work to add to list
 *
 * Adds the work to the todo list of the thread, and enables processing
 * of the todo queue.
 */
static void
binder_enqueue_thread_work(struct binder_thread *thread,
			   struct binder_work *work)
{
	binder_inner_proc_lock(thread->proc);
	binder_enqueue_thread_work_ilocked(thread, work);
	binder_inner_proc_unlock(thread->proc);
}

static void
binder_dequeue_work_ilocked(struct binder_work *work)
{
	list_del_init(&work->entry);
}

/**
 * binder_dequeue_work() - Removes an item from the work list
 * @proc:         binder_proc associated with list
 * @work:         struct binder_work to remove from list
 *
 * Removes the specified work item from whatever list it is on.
 * Can safely be called if work is not on any list.
 */
static void
binder_dequeue_work(struct binder_proc *proc, struct binder_work *work)
{
	binder_inner_proc_lock(proc);
	binder_dequeue_work_ilocked(work);
	binder_inner_proc_unlock(proc);
}

static struct binder_work *binder_dequeue_work_head_ilocked(
					struct list_head *list)
{
	struct binder_work *w;

	w = list_first_entry_or_null(list, struct binder_work, entry);
	if (w)
		list_del_init(&w->entry);
	return w;
}

static void
binder_defer_work(struct binder_proc *proc, enum binder_deferred_state defer);
static void binder_free_thread(struct binder_thread *thread);
static void binder_free_proc(struct binder_proc *proc);
static void binder_inc_node_tmpref_ilocked(struct binder_node *node);

static bool binder_has_work_ilocked(struct binder_thread *thread,
				    bool do_proc_work)
{
	int ret = 0;

	trace_android_vh_binder_has_work_ilocked(thread, do_proc_work, &ret);
	if (ret)
		return true;
	return thread->process_todo ||
		thread->looper_need_return ||
		(do_proc_work &&
		 !binder_worklist_empty_ilocked(&thread->proc->todo));
}

static bool binder_has_work(struct binder_thread *thread, bool do_proc_work)
{
	bool has_work;

	binder_inner_proc_lock(thread->proc);
	has_work = binder_has_work_ilocked(thread, do_proc_work);
	binder_inner_proc_unlock(thread->proc);

	return has_work;
}

static bool binder_available_for_proc_work_ilocked(struct binder_thread *thread)
{
	return !thread->transaction_stack &&
		binder_worklist_empty_ilocked(&thread->todo) &&
		(thread->looper & (BINDER_LOOPER_STATE_ENTERED |
				   BINDER_LOOPER_STATE_REGISTERED));
}

static void binder_wakeup_poll_threads_ilocked(struct binder_proc *proc,
					       bool sync)
{
	struct rb_node *n;
	struct binder_thread *thread;

	for (n = rb_first(&proc->threads); n != NULL; n = rb_next(n)) {
		thread = rb_entry(n, struct binder_thread, rb_node);
		if (thread->looper & BINDER_LOOPER_STATE_POLL &&
		    binder_available_for_proc_work_ilocked(thread)) {
			trace_android_vh_binder_wakeup_ilocked(thread->task, sync, proc);
			if (sync)
				wake_up_interruptible_sync(&thread->wait);
			else
				wake_up_interruptible(&thread->wait);
		}
	}
}

/**
 * binder_select_thread_ilocked() - selects a thread for doing proc work.
 * @proc:	process to select a thread from
 *
 * Note that calling this function moves the thread off the waiting_threads
 * list, so it can only be woken up by the caller of this function, or a
 * signal. Therefore, callers *should* always wake up the thread this function
 * returns.
 *
 * Return:	If there's a thread currently waiting for process work,
 *		returns that thread. Otherwise returns NULL.
 */
static struct binder_thread *
binder_select_thread_ilocked(struct binder_proc *proc)
{
	struct binder_thread *thread;

	assert_spin_locked(&proc->inner_lock);
	thread = list_first_entry_or_null(&proc->waiting_threads,
					  struct binder_thread,
					  waiting_thread_node);

	if (thread)
		list_del_init(&thread->waiting_thread_node);

	return thread;
}

/**
 * binder_wakeup_thread_ilocked() - wakes up a thread for doing proc work.
 * @proc:	process to wake up a thread in
 * @thread:	specific thread to wake-up (may be NULL)
 * @sync:	whether to do a synchronous wake-up
 *
 * This function wakes up a thread in the @proc process.
 * The caller may provide a specific thread to wake-up in
 * the @thread parameter. If @thread is NULL, this function
 * will wake up threads that have called poll().
 *
 * Note that for this function to work as expected, callers
 * should first call binder_select_thread() to find a thread
 * to handle the work (if they don't have a thread already),
 * and pass the result into the @thread parameter.
 */
static void binder_wakeup_thread_ilocked(struct binder_proc *proc,
					 struct binder_thread *thread,
					 bool sync)
{
	assert_spin_locked(&proc->inner_lock);

	if (thread) {
		trace_android_vh_binder_wakeup_ilocked(thread->task, sync, proc);
		if (sync)
			wake_up_interruptible_sync(&thread->wait);
		else
			wake_up_interruptible(&thread->wait);
		return;
	}

	/* Didn't find a thread waiting for proc work; this can happen
	 * in two scenarios:
	 * 1. All threads are busy handling transactions
	 *    In that case, one of those threads should call back into
	 *    the kernel driver soon and pick up this work.
	 * 2. Threads are using the (e)poll interface, in which case
	 *    they may be blocked on the waitqueue without having been
	 *    added to waiting_threads. For this case, we just iterate
	 *    over all threads not handling transaction work, and
	 *    wake them all up. We wake all because we don't know whether
	 *    a thread that called into (e)poll is handling non-binder
	 *    work currently.
	 */
	binder_wakeup_poll_threads_ilocked(proc, sync);
}

static void binder_wakeup_proc_ilocked(struct binder_proc *proc)
{
	struct binder_thread *thread = binder_select_thread_ilocked(proc);

	binder_wakeup_thread_ilocked(proc, thread, /* sync = */false);
}

static bool is_rt_policy(int policy)
{
	return policy == SCHED_FIFO || policy == SCHED_RR;
}

static bool is_fair_policy(int policy)
{
	return policy == SCHED_NORMAL || policy == SCHED_BATCH;
}

static bool binder_supported_policy(int policy)
{
	return is_fair_policy(policy) || is_rt_policy(policy);
}

static int to_userspace_prio(int policy, int kernel_priority)
{
	if (is_fair_policy(policy))
		return PRIO_TO_NICE(kernel_priority);
	else
		return MAX_RT_PRIO - 1 - kernel_priority;
}

static int to_kernel_prio(int policy, int user_priority)
{
	if (is_fair_policy(policy))
		return NICE_TO_PRIO(user_priority);
	else
		return MAX_RT_PRIO - 1 - user_priority;
}

static void binder_do_set_priority(struct binder_thread *thread,
				   const struct binder_priority *desired,
				   bool verify)
{
	struct task_struct *task = thread->task;
	int priority; /* user-space prio value */
	bool has_cap_nice;
	unsigned int policy = desired->sched_policy;

	if (task->policy == policy && task->normal_prio == desired->prio) {
		spin_lock(&thread->prio_lock);
		if (thread->prio_state == BINDER_PRIO_PENDING)
			thread->prio_state = BINDER_PRIO_SET;
		spin_unlock(&thread->prio_lock);
		return;
	}

	has_cap_nice = has_capability_noaudit(task, CAP_SYS_NICE);

	priority = to_userspace_prio(policy, desired->prio);

	if (verify && is_rt_policy(policy) && !has_cap_nice) {
		long max_rtprio = task_rlimit(task, RLIMIT_RTPRIO);

		if (max_rtprio == 0) {
			policy = SCHED_NORMAL;
			priority = MIN_NICE;
		} else if (priority > max_rtprio) {
			priority = max_rtprio;
		}
	}

	if (verify && is_fair_policy(policy) && !has_cap_nice) {
		long min_nice = rlimit_to_nice(task_rlimit(task, RLIMIT_NICE));

		if (min_nice > MAX_NICE) {
			binder_user_error("%d RLIMIT_NICE not set\n",
					  task->pid);
			return;
		} else if (priority < min_nice) {
			priority = min_nice;
		}
	}

	if (policy != desired->sched_policy ||
	    to_kernel_prio(policy, priority) != desired->prio)
		binder_debug(BINDER_DEBUG_PRIORITY_CAP,
			     "%d: priority %d not allowed, using %d instead\n",
			      task->pid, desired->prio,
			      to_kernel_prio(policy, priority));

	trace_binder_set_priority(task->tgid, task->pid, task->normal_prio,
				  to_kernel_prio(policy, priority),
				  desired->prio);

	spin_lock(&thread->prio_lock);
	if (!verify && thread->prio_state == BINDER_PRIO_ABORT) {
		/*
		 * A new priority has been set by an incoming nested
		 * transaction. Abort this priority restore and allow
		 * the transaction to run at the new desired priority.
		 */
		spin_unlock(&thread->prio_lock);
		binder_debug(BINDER_DEBUG_PRIORITY_CAP,
			"%d: %s: aborting priority restore\n",
			thread->pid, __func__);
		return;
	}

	/* Set the actual priority */
	if (task->policy != policy || is_rt_policy(policy)) {
		struct sched_param params;

		params.sched_priority = is_rt_policy(policy) ? priority : 0;

		sched_setscheduler_nocheck(task,
					   policy | SCHED_RESET_ON_FORK,
					   &params);
	}
	if (is_fair_policy(policy))
		set_user_nice(task, priority);

	thread->prio_state = BINDER_PRIO_SET;
	spin_unlock(&thread->prio_lock);
}

static void binder_set_priority(struct binder_thread *thread,
				const struct binder_priority *desired)
{
	binder_do_set_priority(thread, desired, /* verify = */ true);
}

static void binder_restore_priority(struct binder_thread *thread,
				    const struct binder_priority *desired)
{
	binder_do_set_priority(thread, desired, /* verify = */ false);
}

static void binder_transaction_priority(struct binder_thread *thread,
					struct binder_transaction *t,
					struct binder_node *node)
{
	struct task_struct *task = thread->task;
	struct binder_priority desired = t->priority;
	const struct binder_priority node_prio = {
		.sched_policy = node->sched_policy,
		.prio = node->min_priority,
	};
	bool skip = false;

	if (t->set_priority_called)
		return;

	t->set_priority_called = true;

	trace_android_vh_binder_priority_skip(task, &skip);
	if (skip)
		return;

	if (!node->inherit_rt && is_rt_policy(desired.sched_policy)) {
		desired.prio = NICE_TO_PRIO(0);
		desired.sched_policy = SCHED_NORMAL;
	}

	if (node_prio.prio < t->priority.prio ||
	    (node_prio.prio == t->priority.prio &&
	     node_prio.sched_policy == SCHED_FIFO)) {
		/*
		 * In case the minimum priority on the node is
		 * higher (lower value), use that priority. If
		 * the priority is the same, but the node uses
		 * SCHED_FIFO, prefer SCHED_FIFO, since it can
		 * run unbounded, unlike SCHED_RR.
		 */
		desired = node_prio;
	}

	spin_lock(&thread->prio_lock);
	if (thread->prio_state == BINDER_PRIO_PENDING) {
		/*
		 * Task is in the process of changing priorities
		 * saving its current values would be incorrect.
		 * Instead, save the pending priority and signal
		 * the task to abort the priority restore.
		 */
		t->saved_priority = thread->prio_next;
		thread->prio_state = BINDER_PRIO_ABORT;
		binder_debug(BINDER_DEBUG_PRIORITY_CAP,
			"%d: saved pending priority %d\n",
			current->pid, thread->prio_next.prio);
	} else {
		t->saved_priority.sched_policy = task->policy;
		t->saved_priority.prio = task->normal_prio;
	}
	spin_unlock(&thread->prio_lock);

	binder_set_priority(thread, &desired);
	trace_android_vh_binder_set_priority(t, task);
}

static struct binder_node *binder_get_node_ilocked(struct binder_proc *proc,
						   binder_uintptr_t ptr)
{
	struct rb_node *n = proc->nodes.rb_node;
	struct binder_node *node;

	assert_spin_locked(&proc->inner_lock);

	while (n) {
		node = rb_entry(n, struct binder_node, rb_node);

		if (ptr < node->ptr)
			n = n->rb_left;
		else if (ptr > node->ptr)
			n = n->rb_right;
		else {
			/*
			 * take an implicit weak reference
			 * to ensure node stays alive until
			 * call to binder_put_node()
			 */
			binder_inc_node_tmpref_ilocked(node);
			return node;
		}
	}
	return NULL;
}

static struct binder_node *binder_get_node(struct binder_proc *proc,
					   binder_uintptr_t ptr)
{
	struct binder_node *node;

	binder_inner_proc_lock(proc);
	node = binder_get_node_ilocked(proc, ptr);
	binder_inner_proc_unlock(proc);
	return node;
}

static struct binder_node *binder_init_node_ilocked(
						struct binder_proc *proc,
						struct binder_node *new_node,
						struct flat_binder_object *fp)
{
	struct rb_node **p = &proc->nodes.rb_node;
	struct rb_node *parent = NULL;
	struct binder_node *node;
	binder_uintptr_t ptr = fp ? fp->binder : 0;
	binder_uintptr_t cookie = fp ? fp->cookie : 0;
	__u32 flags = fp ? fp->flags : 0;
	s8 priority;

	assert_spin_locked(&proc->inner_lock);

	while (*p) {

		parent = *p;
		node = rb_entry(parent, struct binder_node, rb_node);

		if (ptr < node->ptr)
			p = &(*p)->rb_left;
		else if (ptr > node->ptr)
			p = &(*p)->rb_right;
		else {
			/*
			 * A matching node is already in
			 * the rb tree. Abandon the init
			 * and return it.
			 */
			binder_inc_node_tmpref_ilocked(node);
			return node;
		}
	}
	node = new_node;
	binder_stats_created(BINDER_STAT_NODE);
	node->tmp_refs++;
	rb_link_node(&node->rb_node, parent, p);
	rb_insert_color(&node->rb_node, &proc->nodes);
	node->debug_id = atomic_inc_return(&binder_last_id);
	node->proc = proc;
	node->ptr = ptr;
	node->cookie = cookie;
	node->work.type = BINDER_WORK_NODE;
	priority = flags & FLAT_BINDER_FLAG_PRIORITY_MASK;
	node->sched_policy = (flags & FLAT_BINDER_FLAG_SCHED_POLICY_MASK) >>
		FLAT_BINDER_FLAG_SCHED_POLICY_SHIFT;
	node->min_priority = to_kernel_prio(node->sched_policy, priority);
	node->accept_fds = !!(flags & FLAT_BINDER_FLAG_ACCEPTS_FDS);
	node->inherit_rt = !!(flags & FLAT_BINDER_FLAG_INHERIT_RT);
	node->txn_security_ctx = !!(flags & FLAT_BINDER_FLAG_TXN_SECURITY_CTX);
	spin_lock_init(&node->lock);
	INIT_LIST_HEAD(&node->work.entry);
	INIT_LIST_HEAD(&node->async_todo);
	binder_debug(BINDER_DEBUG_INTERNAL_REFS,
		     "%d:%d node %d u%016llx c%016llx created\n",
		     proc->pid, current->pid, node->debug_id,
		     (u64)node->ptr, (u64)node->cookie);

	return node;
}

static struct binder_node *binder_new_node(struct binder_proc *proc,
					   struct flat_binder_object *fp)
{
	struct binder_node *node;
	struct binder_node *new_node = kzalloc(sizeof(*node), GFP_KERNEL);

	if (!new_node)
		return NULL;
	binder_inner_proc_lock(proc);
	node = binder_init_node_ilocked(proc, new_node, fp);
	binder_inner_proc_unlock(proc);
	if (node != new_node)
		/*
		 * The node was already added by another thread
		 */
		kfree(new_node);

	return node;
}

static void binder_free_node(struct binder_node *node)
{
	kfree(node);
	binder_stats_deleted(BINDER_STAT_NODE);
}

static int binder_inc_node_nilocked(struct binder_node *node, int strong,
				    int internal,
				    struct list_head *target_list)
{
	struct binder_proc *proc = node->proc;

	assert_spin_locked(&node->lock);
	if (proc)
		assert_spin_locked(&proc->inner_lock);
	if (strong) {
		if (internal) {
			if (target_list == NULL &&
			    node->internal_strong_refs == 0 &&
			    !(node->proc &&
			      node == node->proc->context->binder_context_mgr_node &&
			      node->has_strong_ref)) {
				pr_err("invalid inc strong node for %d\n",
					node->debug_id);
				return -EINVAL;
			}
			node->internal_strong_refs++;
		} else
			node->local_strong_refs++;
		if (!node->has_strong_ref && target_list) {
			struct binder_thread *thread = container_of(target_list,
						    struct binder_thread, todo);
			binder_dequeue_work_ilocked(&node->work);
			BUG_ON(&thread->todo != target_list);
			binder_enqueue_deferred_thread_work_ilocked(thread,
								   &node->work);
		}
	} else {
		if (!internal)
			node->local_weak_refs++;
		if (!node->has_weak_ref && list_empty(&node->work.entry)) {
			if (target_list == NULL) {
				pr_err("invalid inc weak node for %d\n",
					node->debug_id);
				return -EINVAL;
			}
			/*
			 * See comment above
			 */
			binder_enqueue_work_ilocked(&node->work, target_list);
		}
	}
	return 0;
}

static int binder_inc_node(struct binder_node *node, int strong, int internal,
			   struct list_head *target_list)
{
	int ret;

	binder_node_inner_lock(node);
	ret = binder_inc_node_nilocked(node, strong, internal, target_list);
	binder_node_inner_unlock(node);

	return ret;
}

static bool binder_dec_node_nilocked(struct binder_node *node,
				     int strong, int internal)
{
	struct binder_proc *proc = node->proc;

	assert_spin_locked(&node->lock);
	if (proc)
		assert_spin_locked(&proc->inner_lock);
	if (strong) {
		if (internal)
			node->internal_strong_refs--;
		else
			node->local_strong_refs--;
		if (node->local_strong_refs || node->internal_strong_refs)
			return false;
	} else {
		if (!internal)
			node->local_weak_refs--;
		if (node->local_weak_refs || node->tmp_refs ||
				!hlist_empty(&node->refs))
			return false;
	}

	if (proc && (node->has_strong_ref || node->has_weak_ref)) {
		if (list_empty(&node->work.entry)) {
			binder_enqueue_work_ilocked(&node->work, &proc->todo);
			binder_wakeup_proc_ilocked(proc);
		}
	} else {
		if (hlist_empty(&node->refs) && !node->local_strong_refs &&
		    !node->local_weak_refs && !node->tmp_refs) {
			if (proc) {
				binder_dequeue_work_ilocked(&node->work);
				rb_erase(&node->rb_node, &proc->nodes);
				binder_debug(BINDER_DEBUG_INTERNAL_REFS,
					     "refless node %d deleted\n",
					     node->debug_id);
			} else {
				BUG_ON(!list_empty(&node->work.entry));
				spin_lock(&binder_dead_nodes_lock);
				/*
				 * tmp_refs could have changed so
				 * check it again
				 */
				if (node->tmp_refs) {
					spin_unlock(&binder_dead_nodes_lock);
					return false;
				}
				hlist_del(&node->dead_node);
				spin_unlock(&binder_dead_nodes_lock);
				binder_debug(BINDER_DEBUG_INTERNAL_REFS,
					     "dead node %d deleted\n",
					     node->debug_id);
			}
			return true;
		}
	}
	return false;
}

static void binder_dec_node(struct binder_node *node, int strong, int internal)
{
	bool free_node;

	binder_node_inner_lock(node);
	free_node = binder_dec_node_nilocked(node, strong, internal);
	binder_node_inner_unlock(node);
	if (free_node)
		binder_free_node(node);
}

static void binder_inc_node_tmpref_ilocked(struct binder_node *node)
{
	/*
	 * No call to binder_inc_node() is needed since we
	 * don't need to inform userspace of any changes to
	 * tmp_refs
	 */
	node->tmp_refs++;
}

/**
 * binder_inc_node_tmpref() - take a temporary reference on node
 * @node:	node to reference
 *
 * Take reference on node to prevent the node from being freed
 * while referenced only by a local variable. The inner lock is
 * needed to serialize with the node work on the queue (which
 * isn't needed after the node is dead). If the node is dead
 * (node->proc is NULL), use binder_dead_nodes_lock to protect
 * node->tmp_refs against dead-node-only cases where the node
 * lock cannot be acquired (eg traversing the dead node list to
 * print nodes)
 */
static void binder_inc_node_tmpref(struct binder_node *node)
{
	binder_node_lock(node);
	if (node->proc)
		binder_inner_proc_lock(node->proc);
	else
		spin_lock(&binder_dead_nodes_lock);
	binder_inc_node_tmpref_ilocked(node);
	if (node->proc)
		binder_inner_proc_unlock(node->proc);
	else
		spin_unlock(&binder_dead_nodes_lock);
	binder_node_unlock(node);
}

/**
 * binder_dec_node_tmpref() - remove a temporary reference on node
 * @node:	node to reference
 *
 * Release temporary reference on node taken via binder_inc_node_tmpref()
 */
static void binder_dec_node_tmpref(struct binder_node *node)
{
	bool free_node;

	binder_node_inner_lock(node);
	if (!node->proc)
		spin_lock(&binder_dead_nodes_lock);
	else
		__acquire(&binder_dead_nodes_lock);
	node->tmp_refs--;
	BUG_ON(node->tmp_refs < 0);
	if (!node->proc)
		spin_unlock(&binder_dead_nodes_lock);
	else
		__release(&binder_dead_nodes_lock);
	/*
	 * Call binder_dec_node() to check if all refcounts are 0
	 * and cleanup is needed. Calling with strong=0 and internal=1
	 * causes no actual reference to be released in binder_dec_node().
	 * If that changes, a change is needed here too.
	 */
	free_node = binder_dec_node_nilocked(node, 0, 1);
	binder_node_inner_unlock(node);
	if (free_node)
		binder_free_node(node);
}

static void binder_put_node(struct binder_node *node)
{
	binder_dec_node_tmpref(node);
}

static struct binder_ref *binder_get_ref_olocked(struct binder_proc *proc,
						 u32 desc, bool need_strong_ref)
{
	struct rb_node *n = proc->refs_by_desc.rb_node;
	struct binder_ref *ref;

	while (n) {
		ref = rb_entry(n, struct binder_ref, rb_node_desc);

		if (desc < ref->data.desc) {
			n = n->rb_left;
		} else if (desc > ref->data.desc) {
			n = n->rb_right;
		} else if (need_strong_ref && !ref->data.strong) {
			binder_user_error("tried to use weak ref as strong ref\n");
			return NULL;
		} else {
			return ref;
		}
	}
	return NULL;
}

/**
 * binder_get_ref_for_node_olocked() - get the ref associated with given node
 * @proc:	binder_proc that owns the ref
 * @node:	binder_node of target
 * @new_ref:	newly allocated binder_ref to be initialized or %NULL
 *
 * Look up the ref for the given node and return it if it exists
 *
 * If it doesn't exist and the caller provides a newly allocated
 * ref, initialize the fields of the newly allocated ref and insert
 * into the given proc rb_trees and node refs list.
 *
 * Return:	the ref for node. It is possible that another thread
 *		allocated/initialized the ref first in which case the
 *		returned ref would be different than the passed-in
 *		new_ref. new_ref must be kfree'd by the caller in
 *		this case.
 */
static struct binder_ref *binder_get_ref_for_node_olocked(
					struct binder_proc *proc,
					struct binder_node *node,
					struct binder_ref *new_ref)
{
	struct binder_context *context = proc->context;
	struct rb_node **p = &proc->refs_by_node.rb_node;
	struct rb_node *parent = NULL;
	struct binder_ref *ref;
	struct rb_node *n;

	while (*p) {
		parent = *p;
		ref = rb_entry(parent, struct binder_ref, rb_node_node);

		if (node < ref->node)
			p = &(*p)->rb_left;
		else if (node > ref->node)
			p = &(*p)->rb_right;
		else
			return ref;
	}
	if (!new_ref)
		return NULL;

	binder_stats_created(BINDER_STAT_REF);
	new_ref->data.debug_id = atomic_inc_return(&binder_last_id);
	new_ref->proc = proc;
	new_ref->node = node;
	rb_link_node(&new_ref->rb_node_node, parent, p);
	rb_insert_color(&new_ref->rb_node_node, &proc->refs_by_node);

	new_ref->data.desc = (node == context->binder_context_mgr_node) ? 0 : 1;
	for (n = rb_first(&proc->refs_by_desc); n != NULL; n = rb_next(n)) {
		ref = rb_entry(n, struct binder_ref, rb_node_desc);
		if (ref->data.desc > new_ref->data.desc)
			break;
		new_ref->data.desc = ref->data.desc + 1;
	}

	p = &proc->refs_by_desc.rb_node;
	while (*p) {
		parent = *p;
		ref = rb_entry(parent, struct binder_ref, rb_node_desc);

		if (new_ref->data.desc < ref->data.desc)
			p = &(*p)->rb_left;
		else if (new_ref->data.desc > ref->data.desc)
			p = &(*p)->rb_right;
		else
			BUG();
	}
	rb_link_node(&new_ref->rb_node_desc, parent, p);
	rb_insert_color(&new_ref->rb_node_desc, &proc->refs_by_desc);

	binder_node_lock(node);
	hlist_add_head(&new_ref->node_entry, &node->refs);

	binder_debug(BINDER_DEBUG_INTERNAL_REFS,
		     "%d new ref %d desc %d for node %d\n",
		      proc->pid, new_ref->data.debug_id, new_ref->data.desc,
		      node->debug_id);
	trace_android_vh_binder_new_ref(proc->tsk, new_ref->data.desc, new_ref->node->debug_id);
	binder_node_unlock(node);
	return new_ref;
}

static void binder_cleanup_ref_olocked(struct binder_ref *ref)
{
	bool delete_node = false;

	binder_debug(BINDER_DEBUG_INTERNAL_REFS,
		     "%d delete ref %d desc %d for node %d\n",
		      ref->proc->pid, ref->data.debug_id, ref->data.desc,
		      ref->node->debug_id);

	rb_erase(&ref->rb_node_desc, &ref->proc->refs_by_desc);
	rb_erase(&ref->rb_node_node, &ref->proc->refs_by_node);

	binder_node_inner_lock(ref->node);
	if (ref->data.strong)
		binder_dec_node_nilocked(ref->node, 1, 1);

	hlist_del(&ref->node_entry);
	delete_node = binder_dec_node_nilocked(ref->node, 0, 1);
	binder_node_inner_unlock(ref->node);
	/*
	 * Clear ref->node unless we want the caller to free the node
	 */
	if (!delete_node) {
		/*
		 * The caller uses ref->node to determine
		 * whether the node needs to be freed. Clear
		 * it since the node is still alive.
		 */
		ref->node = NULL;
	}

	if (ref->death) {
		binder_debug(BINDER_DEBUG_DEAD_BINDER,
			     "%d delete ref %d desc %d has death notification\n",
			      ref->proc->pid, ref->data.debug_id,
			      ref->data.desc);
		binder_dequeue_work(ref->proc, &ref->death->work);
		binder_stats_deleted(BINDER_STAT_DEATH);
	}
	binder_stats_deleted(BINDER_STAT_REF);
}

/**
 * binder_inc_ref_olocked() - increment the ref for given handle
 * @ref:         ref to be incremented
 * @strong:      if true, strong increment, else weak
 * @target_list: list to queue node work on
 *
 * Increment the ref. @ref->proc->outer_lock must be held on entry
 *
 * Return: 0, if successful, else errno
 */
static int binder_inc_ref_olocked(struct binder_ref *ref, int strong,
				  struct list_head *target_list)
{
	int ret;

	if (strong) {
		if (ref->data.strong == 0) {
			ret = binder_inc_node(ref->node, 1, 1, target_list);
			if (ret)
				return ret;
		}
		ref->data.strong++;
	} else {
		if (ref->data.weak == 0) {
			ret = binder_inc_node(ref->node, 0, 1, target_list);
			if (ret)
				return ret;
		}
		ref->data.weak++;
	}
	return 0;
}

/**
 * binder_dec_ref() - dec the ref for given handle
 * @ref:	ref to be decremented
 * @strong:	if true, strong decrement, else weak
 *
 * Decrement the ref.
 *
 * Return: true if ref is cleaned up and ready to be freed
 */
static bool binder_dec_ref_olocked(struct binder_ref *ref, int strong)
{
	if (strong) {
		if (ref->data.strong == 0) {
			binder_user_error("%d invalid dec strong, ref %d desc %d s %d w %d\n",
					  ref->proc->pid, ref->data.debug_id,
					  ref->data.desc, ref->data.strong,
					  ref->data.weak);
			return false;
		}
		ref->data.strong--;
		if (ref->data.strong == 0)
			binder_dec_node(ref->node, strong, 1);
	} else {
		if (ref->data.weak == 0) {
			binder_user_error("%d invalid dec weak, ref %d desc %d s %d w %d\n",
					  ref->proc->pid, ref->data.debug_id,
					  ref->data.desc, ref->data.strong,
					  ref->data.weak);
			return false;
		}
		ref->data.weak--;
	}
	if (ref->data.strong == 0 && ref->data.weak == 0) {
		binder_cleanup_ref_olocked(ref);
		return true;
	}
	return false;
}

/**
 * binder_get_node_from_ref() - get the node from the given proc/desc
 * @proc:	proc containing the ref
 * @desc:	the handle associated with the ref
 * @need_strong_ref: if true, only return node if ref is strong
 * @rdata:	the id/refcount data for the ref
 *
 * Given a proc and ref handle, return the associated binder_node
 *
 * Return: a binder_node or NULL if not found or not strong when strong required
 */
static struct binder_node *binder_get_node_from_ref(
		struct binder_proc *proc,
		u32 desc, bool need_strong_ref,
		struct binder_ref_data *rdata)
{
	struct binder_node *node;
	struct binder_ref *ref;

	binder_proc_lock(proc);
	ref = binder_get_ref_olocked(proc, desc, need_strong_ref);
	if (!ref)
		goto err_no_ref;
	node = ref->node;
	/*
	 * Take an implicit reference on the node to ensure
	 * it stays alive until the call to binder_put_node()
	 */
	binder_inc_node_tmpref(node);
	if (rdata)
		*rdata = ref->data;
	binder_proc_unlock(proc);

	return node;

err_no_ref:
	binder_proc_unlock(proc);
	return NULL;
}

/**
 * binder_free_ref() - free the binder_ref
 * @ref:	ref to free
 *
 * Free the binder_ref. Free the binder_node indicated by ref->node
 * (if non-NULL) and the binder_ref_death indicated by ref->death.
 */
static void binder_free_ref(struct binder_ref *ref)
{
	trace_android_vh_binder_del_ref(ref->proc ? ref->proc->tsk : 0, ref->data.desc);
	if (ref->node)
		binder_free_node(ref->node);
	kfree(ref->death);
	kfree(ref);
}

/**
 * binder_update_ref_for_handle() - inc/dec the ref for given handle
 * @proc:	proc containing the ref
 * @desc:	the handle associated with the ref
 * @increment:	true=inc reference, false=dec reference
 * @strong:	true=strong reference, false=weak reference
 * @rdata:	the id/refcount data for the ref
 *
 * Given a proc and ref handle, increment or decrement the ref
 * according to "increment" arg.
 *
 * Return: 0 if successful, else errno
 */
static int binder_update_ref_for_handle(struct binder_proc *proc,
		uint32_t desc, bool increment, bool strong,
		struct binder_ref_data *rdata)
{
	int ret = 0;
	struct binder_ref *ref;
	bool delete_ref = false;

	binder_proc_lock(proc);
	ref = binder_get_ref_olocked(proc, desc, strong);
	if (!ref) {
		ret = -EINVAL;
		goto err_no_ref;
	}
	if (increment)
		ret = binder_inc_ref_olocked(ref, strong, NULL);
	else
		delete_ref = binder_dec_ref_olocked(ref, strong);

	if (rdata)
		*rdata = ref->data;
	binder_proc_unlock(proc);

	if (delete_ref)
		binder_free_ref(ref);
	return ret;

err_no_ref:
	binder_proc_unlock(proc);
	return ret;
}

/**
 * binder_dec_ref_for_handle() - dec the ref for given handle
 * @proc:	proc containing the ref
 * @desc:	the handle associated with the ref
 * @strong:	true=strong reference, false=weak reference
 * @rdata:	the id/refcount data for the ref
 *
 * Just calls binder_update_ref_for_handle() to decrement the ref.
 *
 * Return: 0 if successful, else errno
 */
static int binder_dec_ref_for_handle(struct binder_proc *proc,
		uint32_t desc, bool strong, struct binder_ref_data *rdata)
{
	return binder_update_ref_for_handle(proc, desc, false, strong, rdata);
}


/**
 * binder_inc_ref_for_node() - increment the ref for given proc/node
 * @proc:	 proc containing the ref
 * @node:	 target node
 * @strong:	 true=strong reference, false=weak reference
 * @target_list: worklist to use if node is incremented
 * @rdata:	 the id/refcount data for the ref
 *
 * Given a proc and node, increment the ref. Create the ref if it
 * doesn't already exist
 *
 * Return: 0 if successful, else errno
 */
static int binder_inc_ref_for_node(struct binder_proc *proc,
			struct binder_node *node,
			bool strong,
			struct list_head *target_list,
			struct binder_ref_data *rdata)
{
	struct binder_ref *ref;
	struct binder_ref *new_ref = NULL;
	int ret = 0;

	binder_proc_lock(proc);
	ref = binder_get_ref_for_node_olocked(proc, node, NULL);
	if (!ref) {
		binder_proc_unlock(proc);
		new_ref = kzalloc(sizeof(*ref), GFP_KERNEL);
		if (!new_ref)
			return -ENOMEM;
		binder_proc_lock(proc);
		ref = binder_get_ref_for_node_olocked(proc, node, new_ref);
	}
	ret = binder_inc_ref_olocked(ref, strong, target_list);
	*rdata = ref->data;
	if (ret && ref == new_ref) {
		/*
		 * Cleanup the failed reference here as the target
		 * could now be dead and have already released its
		 * references by now. Calling on the new reference
		 * with strong=0 and a tmp_refs will not decrement
		 * the node. The new_ref gets kfree'd below.
		 */
		binder_cleanup_ref_olocked(new_ref);
		ref = NULL;
	}

	binder_proc_unlock(proc);
	if (new_ref && ref != new_ref)
		/*
		 * Another thread created the ref first so
		 * free the one we allocated
		 */
		kfree(new_ref);
	return ret;
}

static void binder_pop_transaction_ilocked(struct binder_thread *target_thread,
					   struct binder_transaction *t)
{
	BUG_ON(!target_thread);
	assert_spin_locked(&target_thread->proc->inner_lock);
	BUG_ON(target_thread->transaction_stack != t);
	BUG_ON(target_thread->transaction_stack->from != target_thread);
	target_thread->transaction_stack =
		target_thread->transaction_stack->from_parent;
	t->from = NULL;
}

/**
 * binder_thread_dec_tmpref() - decrement thread->tmp_ref
 * @thread:	thread to decrement
 *
 * A thread needs to be kept alive while being used to create or
 * handle a transaction. binder_get_txn_from() is used to safely
 * extract t->from from a binder_transaction and keep the thread
 * indicated by t->from from being freed. When done with that
 * binder_thread, this function is called to decrement the
 * tmp_ref and free if appropriate (thread has been released
 * and no transaction being processed by the driver)
 */
static void binder_thread_dec_tmpref(struct binder_thread *thread)
{
	/*
	 * atomic is used to protect the counter value while
	 * it cannot reach zero or thread->is_dead is false
	 */
	binder_inner_proc_lock(thread->proc);
	atomic_dec(&thread->tmp_ref);
	if (thread->is_dead && !atomic_read(&thread->tmp_ref)) {
		binder_inner_proc_unlock(thread->proc);
		binder_free_thread(thread);
		return;
	}
	binder_inner_proc_unlock(thread->proc);
}

/**
 * binder_proc_dec_tmpref() - decrement proc->tmp_ref
 * @proc:	proc to decrement
 *
 * A binder_proc needs to be kept alive while being used to create or
 * handle a transaction. proc->tmp_ref is incremented when
 * creating a new transaction or the binder_proc is currently in-use
 * by threads that are being released. When done with the binder_proc,
 * this function is called to decrement the counter and free the
 * proc if appropriate (proc has been released, all threads have
 * been released and not currenly in-use to process a transaction).
 */
static void binder_proc_dec_tmpref(struct binder_proc *proc)
{
	binder_inner_proc_lock(proc);
	proc->tmp_ref--;
	if (proc->is_dead && RB_EMPTY_ROOT(&proc->threads) &&
			!proc->tmp_ref) {
		binder_inner_proc_unlock(proc);
		binder_free_proc(proc);
		return;
	}
	binder_inner_proc_unlock(proc);
}

/**
 * binder_get_txn_from() - safely extract the "from" thread in transaction
 * @t:	binder transaction for t->from
 *
 * Atomically return the "from" thread and increment the tmp_ref
 * count for the thread to ensure it stays alive until
 * binder_thread_dec_tmpref() is called.
 *
 * Return: the value of t->from
 */
static struct binder_thread *binder_get_txn_from(
		struct binder_transaction *t)
{
	struct binder_thread *from;

	spin_lock(&t->lock);
	from = t->from;
	if (from)
		atomic_inc(&from->tmp_ref);
	spin_unlock(&t->lock);
	return from;
}

/**
 * binder_get_txn_from_and_acq_inner() - get t->from and acquire inner lock
 * @t:	binder transaction for t->from
 *
 * Same as binder_get_txn_from() except it also acquires the proc->inner_lock
 * to guarantee that the thread cannot be released while operating on it.
 * The caller must call binder_inner_proc_unlock() to release the inner lock
 * as well as call binder_dec_thread_txn() to release the reference.
 *
 * Return: the value of t->from
 */
static struct binder_thread *binder_get_txn_from_and_acq_inner(
		struct binder_transaction *t)
	__acquires(&t->from->proc->inner_lock)
{
	struct binder_thread *from;

	from = binder_get_txn_from(t);
	if (!from) {
		__acquire(&from->proc->inner_lock);
		return NULL;
	}
	binder_inner_proc_lock(from->proc);
	if (t->from) {
		BUG_ON(from != t->from);
		return from;
	}
	binder_inner_proc_unlock(from->proc);
	__acquire(&from->proc->inner_lock);
	binder_thread_dec_tmpref(from);
	return NULL;
}

/**
 * binder_free_txn_fixups() - free unprocessed fd fixups
 * @t:	binder transaction for t->from
 *
 * If the transaction is being torn down prior to being
 * processed by the target process, free all of the
 * fd fixups and fput the file structs. It is safe to
 * call this function after the fixups have been
 * processed -- in that case, the list will be empty.
 */
static void binder_free_txn_fixups(struct binder_transaction *t)
{
	struct binder_txn_fd_fixup *fixup, *tmp;

	list_for_each_entry_safe(fixup, tmp, &t->fd_fixups, fixup_entry) {
		fput(fixup->file);
		list_del(&fixup->fixup_entry);
		kfree(fixup);
	}
}

static void binder_txn_latency_free(struct binder_transaction *t)
{
	int from_proc, from_thread, to_proc, to_thread;

	spin_lock(&t->lock);
	from_proc = t->from ? t->from->proc->pid : 0;
	from_thread = t->from ? t->from->pid : 0;
	to_proc = t->to_proc ? t->to_proc->pid : 0;
	to_thread = t->to_thread ? t->to_thread->pid : 0;
	spin_unlock(&t->lock);

	trace_binder_txn_latency_free(t, from_proc, from_thread, to_proc, to_thread);
}

static void binder_free_transaction(struct binder_transaction *t)
{
	struct binder_proc *target_proc = t->to_proc;

	if (target_proc) {
		binder_inner_proc_lock(target_proc);
		target_proc->outstanding_txns--;
		if (target_proc->outstanding_txns < 0)
			pr_warn("%s: Unexpected outstanding_txns %d\n",
				__func__, target_proc->outstanding_txns);
		if (!target_proc->outstanding_txns && target_proc->is_frozen)
			wake_up_interruptible_all(&target_proc->freeze_wait);
		if (t->buffer)
			t->buffer->transaction = NULL;
		binder_inner_proc_unlock(target_proc);
	}
	if (trace_binder_txn_latency_free_enabled())
		binder_txn_latency_free(t);
	/*
	 * If the transaction has no target_proc, then
	 * t->buffer->transaction has already been cleared.
	 */
	binder_free_txn_fixups(t);
	kfree(t);
	binder_stats_deleted(BINDER_STAT_TRANSACTION);
}

static void binder_send_failed_reply(struct binder_transaction *t,
				     uint32_t error_code)
{
	struct binder_thread *target_thread;
	struct binder_transaction *next;

	BUG_ON(t->flags & TF_ONE_WAY);
	while (1) {
		target_thread = binder_get_txn_from_and_acq_inner(t);
		if (target_thread) {
			binder_debug(BINDER_DEBUG_FAILED_TRANSACTION,
				     "send failed reply for transaction %d to %d:%d\n",
				      t->debug_id,
				      target_thread->proc->pid,
				      target_thread->pid);

			binder_pop_transaction_ilocked(target_thread, t);
			if (target_thread->reply_error.cmd == BR_OK) {
				target_thread->reply_error.cmd = error_code;
				binder_enqueue_thread_work_ilocked(
					target_thread,
					&target_thread->reply_error.work);
				wake_up_interruptible(&target_thread->wait);
			} else {
				/*
				 * Cannot get here for normal operation, but
				 * we can if multiple synchronous transactions
				 * are sent without blocking for responses.
				 * Just ignore the 2nd error in this case.
				 */
				pr_warn("Unexpected reply error: %u\n",
					target_thread->reply_error.cmd);
			}
			binder_inner_proc_unlock(target_thread->proc);
			binder_thread_dec_tmpref(target_thread);
			binder_free_transaction(t);
			return;
		}
		__release(&target_thread->proc->inner_lock);
		next = t->from_parent;

		binder_debug(BINDER_DEBUG_FAILED_TRANSACTION,
			     "send failed reply for transaction %d, target dead\n",
			     t->debug_id);

		binder_free_transaction(t);
		if (next == NULL) {
			binder_debug(BINDER_DEBUG_DEAD_BINDER,
				     "reply failed, no target thread at root\n");
			return;
		}
		t = next;
		binder_debug(BINDER_DEBUG_DEAD_BINDER,
			     "reply failed, no target thread -- retry %d\n",
			      t->debug_id);
	}
}

/**
 * binder_cleanup_transaction() - cleans up undelivered transaction
 * @t:		transaction that needs to be cleaned up
 * @reason:	reason the transaction wasn't delivered
 * @error_code:	error to return to caller (if synchronous call)
 */
static void binder_cleanup_transaction(struct binder_transaction *t,
				       const char *reason,
				       uint32_t error_code)
{
	if (t->buffer->target_node && !(t->flags & TF_ONE_WAY)) {
		binder_send_failed_reply(t, error_code);
	} else {
		binder_debug(BINDER_DEBUG_DEAD_TRANSACTION,
			"undelivered transaction %d, %s\n",
			t->debug_id, reason);
		binder_free_transaction(t);
	}
}

/**
 * binder_get_object() - gets object and checks for valid metadata
 * @proc:	binder_proc owning the buffer
 * @u:		sender's user pointer to base of buffer
 * @buffer:	binder_buffer that we're parsing.
 * @offset:	offset in the @buffer at which to validate an object.
 * @object:	struct binder_object to read into
 *
 * Copy the binder object at the given offset into @object. If @u is
 * provided then the copy is from the sender's buffer. If not, then
 * it is copied from the target's @buffer.
 *
 * Return:	If there's a valid metadata object at @offset, the
 *		size of that object. Otherwise, it returns zero. The object
 *		is read into the struct binder_object pointed to by @object.
 */
static size_t binder_get_object(struct binder_proc *proc,
				const void __user *u,
				struct binder_buffer *buffer,
				unsigned long offset,
				struct binder_object *object)
{
	size_t read_size;
	struct binder_object_header *hdr;
	size_t object_size = 0;

	read_size = min_t(size_t, sizeof(*object), buffer->data_size - offset);
	if (offset > buffer->data_size || read_size < sizeof(*hdr))
		return 0;
	if (u) {
		if (copy_from_user(object, u + offset, read_size))
			return 0;
	} else {
		if (binder_alloc_copy_from_buffer(&proc->alloc, object, buffer,
						  offset, read_size))
			return 0;
	}

	/* Ok, now see if we read a complete object. */
	hdr = &object->hdr;
	switch (hdr->type) {
	case BINDER_TYPE_BINDER:
	case BINDER_TYPE_WEAK_BINDER:
	case BINDER_TYPE_HANDLE:
	case BINDER_TYPE_WEAK_HANDLE:
		object_size = sizeof(struct flat_binder_object);
		break;
	case BINDER_TYPE_FD:
		object_size = sizeof(struct binder_fd_object);
		break;
	case BINDER_TYPE_PTR:
		object_size = sizeof(struct binder_buffer_object);
		break;
	case BINDER_TYPE_FDA:
		object_size = sizeof(struct binder_fd_array_object);
		break;
	default:
		return 0;
	}
	if (offset <= buffer->data_size - object_size &&
	    buffer->data_size >= object_size)
		return object_size;
	else
		return 0;
}

/**
 * binder_validate_ptr() - validates binder_buffer_object in a binder_buffer.
 * @proc:	binder_proc owning the buffer
 * @b:		binder_buffer containing the object
 * @object:	struct binder_object to read into
 * @index:	index in offset array at which the binder_buffer_object is
 *		located
 * @start_offset: points to the start of the offset array
 * @object_offsetp: offset of @object read from @b
 * @num_valid:	the number of valid offsets in the offset array
 *
 * Return:	If @index is within the valid range of the offset array
 *		described by @start and @num_valid, and if there's a valid
 *		binder_buffer_object at the offset found in index @index
 *		of the offset array, that object is returned. Otherwise,
 *		%NULL is returned.
 *		Note that the offset found in index @index itself is not
 *		verified; this function assumes that @num_valid elements
 *		from @start were previously verified to have valid offsets.
 *		If @object_offsetp is non-NULL, then the offset within
 *		@b is written to it.
 */
static struct binder_buffer_object *binder_validate_ptr(
						struct binder_proc *proc,
						struct binder_buffer *b,
						struct binder_object *object,
						binder_size_t index,
						binder_size_t start_offset,
						binder_size_t *object_offsetp,
						binder_size_t num_valid)
{
	size_t object_size;
	binder_size_t object_offset;
	unsigned long buffer_offset;

	if (index >= num_valid)
		return NULL;

	buffer_offset = start_offset + sizeof(binder_size_t) * index;
	if (binder_alloc_copy_from_buffer(&proc->alloc, &object_offset,
					  b, buffer_offset,
					  sizeof(object_offset)))
		return NULL;
	object_size = binder_get_object(proc, NULL, b, object_offset, object);
	if (!object_size || object->hdr.type != BINDER_TYPE_PTR)
		return NULL;
	if (object_offsetp)
		*object_offsetp = object_offset;

	return &object->bbo;
}

/**
 * binder_validate_fixup() - validates pointer/fd fixups happen in order.
 * @proc:		binder_proc owning the buffer
 * @b:			transaction buffer
 * @objects_start_offset: offset to start of objects buffer
 * @buffer_obj_offset:	offset to binder_buffer_object in which to fix up
 * @fixup_offset:	start offset in @buffer to fix up
 * @last_obj_offset:	offset to last binder_buffer_object that we fixed
 * @last_min_offset:	minimum fixup offset in object at @last_obj_offset
 *
 * Return:		%true if a fixup in buffer @buffer at offset @offset is
 *			allowed.
 *
 * For safety reasons, we only allow fixups inside a buffer to happen
 * at increasing offsets; additionally, we only allow fixup on the last
 * buffer object that was verified, or one of its parents.
 *
 * Example of what is allowed:
 *
 * A
 *   B (parent = A, offset = 0)
 *   C (parent = A, offset = 16)
 *     D (parent = C, offset = 0)
 *   E (parent = A, offset = 32) // min_offset is 16 (C.parent_offset)
 *
 * Examples of what is not allowed:
 *
 * Decreasing offsets within the same parent:
 * A
 *   C (parent = A, offset = 16)
 *   B (parent = A, offset = 0) // decreasing offset within A
 *
 * Referring to a parent that wasn't the last object or any of its parents:
 * A
 *   B (parent = A, offset = 0)
 *   C (parent = A, offset = 0)
 *   C (parent = A, offset = 16)
 *     D (parent = B, offset = 0) // B is not A or any of A's parents
 */
static bool binder_validate_fixup(struct binder_proc *proc,
				  struct binder_buffer *b,
				  binder_size_t objects_start_offset,
				  binder_size_t buffer_obj_offset,
				  binder_size_t fixup_offset,
				  binder_size_t last_obj_offset,
				  binder_size_t last_min_offset)
{
	if (!last_obj_offset) {
		/* Nothing to fix up in */
		return false;
	}

	while (last_obj_offset != buffer_obj_offset) {
		unsigned long buffer_offset;
		struct binder_object last_object;
		struct binder_buffer_object *last_bbo;
		size_t object_size = binder_get_object(proc, NULL, b,
						       last_obj_offset,
						       &last_object);
		if (object_size != sizeof(*last_bbo))
			return false;

		last_bbo = &last_object.bbo;
		/*
		 * Safe to retrieve the parent of last_obj, since it
		 * was already previously verified by the driver.
		 */
		if ((last_bbo->flags & BINDER_BUFFER_FLAG_HAS_PARENT) == 0)
			return false;
		last_min_offset = last_bbo->parent_offset + sizeof(uintptr_t);
		buffer_offset = objects_start_offset +
			sizeof(binder_size_t) * last_bbo->parent;
		if (binder_alloc_copy_from_buffer(&proc->alloc,
						  &last_obj_offset,
						  b, buffer_offset,
						  sizeof(last_obj_offset)))
			return false;
	}
	return (fixup_offset >= last_min_offset);
}

/**
 * struct binder_task_work_cb - for deferred close
 *
 * @twork:                callback_head for task work
 * @fd:                   fd to close
 *
 * Structure to pass task work to be handled after
 * returning from binder_ioctl() via task_work_add().
 */
struct binder_task_work_cb {
	struct callback_head twork;
	struct file *file;
};

/**
 * binder_do_fd_close() - close list of file descriptors
 * @twork:	callback head for task work
 *
 * It is not safe to call ksys_close() during the binder_ioctl()
 * function if there is a chance that binder's own file descriptor
 * might be closed. This is to meet the requirements for using
 * fdget() (see comments for __fget_light()). Therefore use
 * task_work_add() to schedule the close operation once we have
 * returned from binder_ioctl(). This function is a callback
 * for that mechanism and does the actual ksys_close() on the
 * given file descriptor.
 */
static void binder_do_fd_close(struct callback_head *twork)
{
	struct binder_task_work_cb *twcb = container_of(twork,
			struct binder_task_work_cb, twork);

	fput(twcb->file);
	kfree(twcb);
}

/**
 * binder_deferred_fd_close() - schedule a close for the given file-descriptor
 * @fd:		file-descriptor to close
 *
 * See comments in binder_do_fd_close(). This function is used to schedule
 * a file-descriptor to be closed after returning from binder_ioctl().
 */
static void binder_deferred_fd_close(int fd)
{
	struct binder_task_work_cb *twcb;

	twcb = kzalloc(sizeof(*twcb), GFP_KERNEL);
	if (!twcb)
		return;
	init_task_work(&twcb->twork, binder_do_fd_close);
	close_fd_get_file(fd, &twcb->file);
	if (twcb->file) {
		filp_close(twcb->file, current->files);
		task_work_add(current, &twcb->twork, TWA_RESUME);
	} else {
		kfree(twcb);
	}
}

static void binder_transaction_buffer_release(struct binder_proc *proc,
					      struct binder_thread *thread,
					      struct binder_buffer *buffer,
					      binder_size_t failed_at,
					      bool is_failure)
{
	int debug_id = buffer->debug_id;
	binder_size_t off_start_offset, buffer_offset, off_end_offset;

	binder_debug(BINDER_DEBUG_TRANSACTION,
		     "%d buffer release %d, size %zd-%zd, failed at %llx\n",
		     proc->pid, buffer->debug_id,
		     buffer->data_size, buffer->offsets_size,
		     (unsigned long long)failed_at);

	if (buffer->target_node)
		binder_dec_node(buffer->target_node, 1, 0);

	off_start_offset = ALIGN(buffer->data_size, sizeof(void *));
	off_end_offset = is_failure && failed_at ? failed_at :
				off_start_offset + buffer->offsets_size;
	for (buffer_offset = off_start_offset; buffer_offset < off_end_offset;
	     buffer_offset += sizeof(binder_size_t)) {
		struct binder_object_header *hdr;
		size_t object_size = 0;
		struct binder_object object;
		binder_size_t object_offset;

		if (!binder_alloc_copy_from_buffer(&proc->alloc, &object_offset,
						   buffer, buffer_offset,
						   sizeof(object_offset)))
			object_size = binder_get_object(proc, NULL, buffer,
							object_offset, &object);
		if (object_size == 0) {
			pr_err("transaction release %d bad object at offset %lld, size %zd\n",
			       debug_id, (u64)object_offset, buffer->data_size);
			continue;
		}
		hdr = &object.hdr;
		switch (hdr->type) {
		case BINDER_TYPE_BINDER:
		case BINDER_TYPE_WEAK_BINDER: {
			struct flat_binder_object *fp;
			struct binder_node *node;

			fp = to_flat_binder_object(hdr);
			node = binder_get_node(proc, fp->binder);
			if (node == NULL) {
				pr_err("transaction release %d bad node %016llx\n",
				       debug_id, (u64)fp->binder);
				break;
			}
			binder_debug(BINDER_DEBUG_TRANSACTION,
				     "        node %d u%016llx\n",
				     node->debug_id, (u64)node->ptr);
			binder_dec_node(node, hdr->type == BINDER_TYPE_BINDER,
					0);
			binder_put_node(node);
		} break;
		case BINDER_TYPE_HANDLE:
		case BINDER_TYPE_WEAK_HANDLE: {
			struct flat_binder_object *fp;
			struct binder_ref_data rdata;
			int ret;

			fp = to_flat_binder_object(hdr);
			ret = binder_dec_ref_for_handle(proc, fp->handle,
				hdr->type == BINDER_TYPE_HANDLE, &rdata);

			if (ret) {
				pr_err("transaction release %d bad handle %d, ret = %d\n",
				 debug_id, fp->handle, ret);
				break;
			}
			binder_debug(BINDER_DEBUG_TRANSACTION,
				     "        ref %d desc %d\n",
				     rdata.debug_id, rdata.desc);
		} break;

		case BINDER_TYPE_FD: {
			/*
			 * No need to close the file here since user-space
			 * closes it for for successfully delivered
			 * transactions. For transactions that weren't
			 * delivered, the new fd was never allocated so
			 * there is no need to close and the fput on the
			 * file is done when the transaction is torn
			 * down.
			 */
		} break;
		case BINDER_TYPE_PTR:
			/*
			 * Nothing to do here, this will get cleaned up when the
			 * transaction buffer gets freed
			 */
			break;
		case BINDER_TYPE_FDA: {
			struct binder_fd_array_object *fda;
			struct binder_buffer_object *parent;
			struct binder_object ptr_object;
			binder_size_t fda_offset;
			size_t fd_index;
			binder_size_t fd_buf_size;
			binder_size_t num_valid;

			if (is_failure) {
				/*
				 * The fd fixups have not been applied so no
				 * fds need to be closed.
				 */
				continue;
			}

			num_valid = (buffer_offset - off_start_offset) /
						sizeof(binder_size_t);
			fda = to_binder_fd_array_object(hdr);
			parent = binder_validate_ptr(proc, buffer, &ptr_object,
						     fda->parent,
						     off_start_offset,
						     NULL,
						     num_valid);
			if (!parent) {
				pr_err("transaction release %d bad parent offset\n",
				       debug_id);
				continue;
			}
			fd_buf_size = sizeof(u32) * fda->num_fds;
			if (fda->num_fds >= SIZE_MAX / sizeof(u32)) {
				pr_err("transaction release %d invalid number of fds (%lld)\n",
				       debug_id, (u64)fda->num_fds);
				continue;
			}
			if (fd_buf_size > parent->length ||
			    fda->parent_offset > parent->length - fd_buf_size) {
				/* No space for all file descriptors here. */
				pr_err("transaction release %d not enough space for %lld fds in buffer\n",
				       debug_id, (u64)fda->num_fds);
				continue;
			}
			/*
			 * the source data for binder_buffer_object is visible
			 * to user-space and the @buffer element is the user
			 * pointer to the buffer_object containing the fd_array.
			 * Convert the address to an offset relative to
			 * the base of the transaction buffer.
			 */
			fda_offset =
			    (parent->buffer - (uintptr_t)buffer->user_data) +
			    fda->parent_offset;
			for (fd_index = 0; fd_index < fda->num_fds;
			     fd_index++) {
				u32 fd;
				int err;
				binder_size_t offset = fda_offset +
					fd_index * sizeof(fd);

				err = binder_alloc_copy_from_buffer(
						&proc->alloc, &fd, buffer,
						offset, sizeof(fd));
				WARN_ON(err);
				if (!err) {
					binder_deferred_fd_close(fd);
					/*
					 * Need to make sure the thread goes
					 * back to userspace to complete the
					 * deferred close
					 */
					if (thread)
						thread->looper_need_return = true;
				}
			}
		} break;
		default:
			pr_err("transaction release %d bad object type %x\n",
				debug_id, hdr->type);
			break;
		}
	}
}

static int binder_translate_binder(struct flat_binder_object *fp,
				   struct binder_transaction *t,
				   struct binder_thread *thread)
{
	struct binder_node *node;
	struct binder_proc *proc = thread->proc;
	struct binder_proc *target_proc = t->to_proc;
	struct binder_ref_data rdata;
	int ret = 0;

	node = binder_get_node(proc, fp->binder);
	if (!node) {
		node = binder_new_node(proc, fp);
		if (!node)
			return -ENOMEM;
	}
	if (fp->cookie != node->cookie) {
		binder_user_error("%d:%d sending u%016llx node %d, cookie mismatch %016llx != %016llx\n",
				  proc->pid, thread->pid, (u64)fp->binder,
				  node->debug_id, (u64)fp->cookie,
				  (u64)node->cookie);
		ret = -EINVAL;
		goto done;
	}
	if (security_binder_transfer_binder(proc->cred, target_proc->cred)) {
		ret = -EPERM;
		goto done;
	}

	ret = binder_inc_ref_for_node(target_proc, node,
			fp->hdr.type == BINDER_TYPE_BINDER,
			&thread->todo, &rdata);
	if (ret)
		goto done;

	if (fp->hdr.type == BINDER_TYPE_BINDER)
		fp->hdr.type = BINDER_TYPE_HANDLE;
	else
		fp->hdr.type = BINDER_TYPE_WEAK_HANDLE;
	fp->binder = 0;
	fp->handle = rdata.desc;
	fp->cookie = 0;

	trace_binder_transaction_node_to_ref(t, node, &rdata);
	binder_debug(BINDER_DEBUG_TRANSACTION,
		     "        node %d u%016llx -> ref %d desc %d\n",
		     node->debug_id, (u64)node->ptr,
		     rdata.debug_id, rdata.desc);
done:
	binder_put_node(node);
	return ret;
}

static int binder_translate_handle(struct flat_binder_object *fp,
				   struct binder_transaction *t,
				   struct binder_thread *thread)
{
	struct binder_proc *proc = thread->proc;
	struct binder_proc *target_proc = t->to_proc;
	struct binder_node *node;
	struct binder_ref_data src_rdata;
	int ret = 0;

	node = binder_get_node_from_ref(proc, fp->handle,
			fp->hdr.type == BINDER_TYPE_HANDLE, &src_rdata);
	if (!node) {
		binder_user_error("%d:%d got transaction with invalid handle, %d\n",
				  proc->pid, thread->pid, fp->handle);
		return -EINVAL;
	}
	if (security_binder_transfer_binder(proc->cred, target_proc->cred)) {
		ret = -EPERM;
		goto done;
	}

	binder_node_lock(node);
	if (node->proc == target_proc) {
		if (fp->hdr.type == BINDER_TYPE_HANDLE)
			fp->hdr.type = BINDER_TYPE_BINDER;
		else
			fp->hdr.type = BINDER_TYPE_WEAK_BINDER;
		fp->binder = node->ptr;
		fp->cookie = node->cookie;
		if (node->proc)
			binder_inner_proc_lock(node->proc);
		else
			__acquire(&node->proc->inner_lock);
		binder_inc_node_nilocked(node,
					 fp->hdr.type == BINDER_TYPE_BINDER,
					 0, NULL);
		if (node->proc)
			binder_inner_proc_unlock(node->proc);
		else
			__release(&node->proc->inner_lock);
		trace_binder_transaction_ref_to_node(t, node, &src_rdata);
		binder_debug(BINDER_DEBUG_TRANSACTION,
			     "        ref %d desc %d -> node %d u%016llx\n",
			     src_rdata.debug_id, src_rdata.desc, node->debug_id,
			     (u64)node->ptr);
		binder_node_unlock(node);
	} else {
		struct binder_ref_data dest_rdata;

		binder_node_unlock(node);
		ret = binder_inc_ref_for_node(target_proc, node,
				fp->hdr.type == BINDER_TYPE_HANDLE,
				NULL, &dest_rdata);
		if (ret)
			goto done;

		fp->binder = 0;
		fp->handle = dest_rdata.desc;
		fp->cookie = 0;
		trace_binder_transaction_ref_to_ref(t, node, &src_rdata,
						    &dest_rdata);
		binder_debug(BINDER_DEBUG_TRANSACTION,
			     "        ref %d desc %d -> ref %d desc %d (node %d)\n",
			     src_rdata.debug_id, src_rdata.desc,
			     dest_rdata.debug_id, dest_rdata.desc,
			     node->debug_id);
	}
done:
	binder_put_node(node);
	return ret;
}

static int binder_translate_fd(u32 fd, binder_size_t fd_offset,
			       struct binder_transaction *t,
			       struct binder_thread *thread,
			       struct binder_transaction *in_reply_to)
{
	struct binder_proc *proc = thread->proc;
	struct binder_proc *target_proc = t->to_proc;
	struct binder_txn_fd_fixup *fixup;
	struct file *file;
	int ret = 0;
	bool target_allows_fd;

	if (in_reply_to)
		target_allows_fd = !!(in_reply_to->flags & TF_ACCEPT_FDS);
	else
		target_allows_fd = t->buffer->target_node->accept_fds;
	if (!target_allows_fd) {
		binder_user_error("%d:%d got %s with fd, %d, but target does not allow fds\n",
				  proc->pid, thread->pid,
				  in_reply_to ? "reply" : "transaction",
				  fd);
		ret = -EPERM;
		goto err_fd_not_accepted;
	}

	file = fget(fd);
	if (!file) {
		binder_user_error("%d:%d got transaction with invalid fd, %d\n",
				  proc->pid, thread->pid, fd);
		ret = -EBADF;
		goto err_fget;
	}
	ret = security_binder_transfer_file(proc->cred, target_proc->cred, file);
	if (ret < 0) {
		ret = -EPERM;
		goto err_security;
	}

	/*
	 * Add fixup record for this transaction. The allocation
	 * of the fd in the target needs to be done from a
	 * target thread.
	 */
	fixup = kzalloc(sizeof(*fixup), GFP_KERNEL);
	if (!fixup) {
		ret = -ENOMEM;
		goto err_alloc;
	}
	fixup->file = file;
	fixup->offset = fd_offset;
	trace_binder_transaction_fd_send(t, fd, fixup->offset);
	list_add_tail(&fixup->fixup_entry, &t->fd_fixups);

	return ret;

err_alloc:
err_security:
	fput(file);
err_fget:
err_fd_not_accepted:
	return ret;
}

/**
 * struct binder_ptr_fixup - data to be fixed-up in target buffer
 * @offset	offset in target buffer to fixup
 * @skip_size	bytes to skip in copy (fixup will be written later)
 * @fixup_data	data to write at fixup offset
 * @node	list node
 *
 * This is used for the pointer fixup list (pf) which is created and consumed
 * during binder_transaction() and is only accessed locally. No
 * locking is necessary.
 *
 * The list is ordered by @offset.
 */
struct binder_ptr_fixup {
	binder_size_t offset;
	size_t skip_size;
	binder_uintptr_t fixup_data;
	struct list_head node;
};

/**
 * struct binder_sg_copy - scatter-gather data to be copied
 * @offset		offset in target buffer
 * @sender_uaddr	user address in source buffer
 * @length		bytes to copy
 * @node		list node
 *
 * This is used for the sg copy list (sgc) which is created and consumed
 * during binder_transaction() and is only accessed locally. No
 * locking is necessary.
 *
 * The list is ordered by @offset.
 */
struct binder_sg_copy {
	binder_size_t offset;
	const void __user *sender_uaddr;
	size_t length;
	struct list_head node;
};

/**
 * binder_do_deferred_txn_copies() - copy and fixup scatter-gather data
 * @alloc:	binder_alloc associated with @buffer
 * @buffer:	binder buffer in target process
 * @sgc_head:	list_head of scatter-gather copy list
 * @pf_head:	list_head of pointer fixup list
 *
 * Processes all elements of @sgc_head, applying fixups from @pf_head
 * and copying the scatter-gather data from the source process' user
 * buffer to the target's buffer. It is expected that the list creation
 * and processing all occurs during binder_transaction() so these lists
 * are only accessed in local context.
 *
 * Return: 0=success, else -errno
 */
static int binder_do_deferred_txn_copies(struct binder_alloc *alloc,
					 struct binder_buffer *buffer,
					 struct list_head *sgc_head,
					 struct list_head *pf_head)
{
	int ret = 0;
	struct binder_sg_copy *sgc, *tmpsgc;
	struct binder_ptr_fixup *tmppf;
	struct binder_ptr_fixup *pf =
		list_first_entry_or_null(pf_head, struct binder_ptr_fixup,
					 node);

	list_for_each_entry_safe(sgc, tmpsgc, sgc_head, node) {
		size_t bytes_copied = 0;

		while (bytes_copied < sgc->length) {
			size_t copy_size;
			size_t bytes_left = sgc->length - bytes_copied;
			size_t offset = sgc->offset + bytes_copied;

			/*
			 * We copy up to the fixup (pointed to by pf)
			 */
			copy_size = pf ? min(bytes_left, (size_t)pf->offset - offset)
				       : bytes_left;
			if (!ret && copy_size)
				ret = binder_alloc_copy_user_to_buffer(
						alloc, buffer,
						offset,
						sgc->sender_uaddr + bytes_copied,
						copy_size);
			bytes_copied += copy_size;
			if (copy_size != bytes_left) {
				BUG_ON(!pf);
				/* we stopped at a fixup offset */
				if (pf->skip_size) {
					/*
					 * we are just skipping. This is for
					 * BINDER_TYPE_FDA where the translated
					 * fds will be fixed up when we get
					 * to target context.
					 */
					bytes_copied += pf->skip_size;
				} else {
					/* apply the fixup indicated by pf */
					if (!ret)
						ret = binder_alloc_copy_to_buffer(
							alloc, buffer,
							pf->offset,
							&pf->fixup_data,
							sizeof(pf->fixup_data));
					bytes_copied += sizeof(pf->fixup_data);
				}
				list_del(&pf->node);
				kfree(pf);
				pf = list_first_entry_or_null(pf_head,
						struct binder_ptr_fixup, node);
			}
		}
		list_del(&sgc->node);
		kfree(sgc);
	}
	list_for_each_entry_safe(pf, tmppf, pf_head, node) {
		BUG_ON(pf->skip_size == 0);
		list_del(&pf->node);
		kfree(pf);
	}
	BUG_ON(!list_empty(sgc_head));

	return ret > 0 ? -EINVAL : ret;
}

/**
 * binder_cleanup_deferred_txn_lists() - free specified lists
 * @sgc_head:	list_head of scatter-gather copy list
 * @pf_head:	list_head of pointer fixup list
 *
 * Called to clean up @sgc_head and @pf_head if there is an
 * error.
 */
static void binder_cleanup_deferred_txn_lists(struct list_head *sgc_head,
					      struct list_head *pf_head)
{
	struct binder_sg_copy *sgc, *tmpsgc;
	struct binder_ptr_fixup *pf, *tmppf;

	list_for_each_entry_safe(sgc, tmpsgc, sgc_head, node) {
		list_del(&sgc->node);
		kfree(sgc);
	}
	list_for_each_entry_safe(pf, tmppf, pf_head, node) {
		list_del(&pf->node);
		kfree(pf);
	}
}

/**
 * binder_defer_copy() - queue a scatter-gather buffer for copy
 * @sgc_head:		list_head of scatter-gather copy list
 * @offset:		binder buffer offset in target process
 * @sender_uaddr:	user address in source process
 * @length:		bytes to copy
 *
 * Specify a scatter-gather block to be copied. The actual copy must
 * be deferred until all the needed fixups are identified and queued.
 * Then the copy and fixups are done together so un-translated values
 * from the source are never visible in the target buffer.
 *
 * We are guaranteed that repeated calls to this function will have
 * monotonically increasing @offset values so the list will naturally
 * be ordered.
 *
 * Return: 0=success, else -errno
 */
static int binder_defer_copy(struct list_head *sgc_head, binder_size_t offset,
			     const void __user *sender_uaddr, size_t length)
{
	struct binder_sg_copy *bc = kzalloc(sizeof(*bc), GFP_KERNEL);

	if (!bc)
		return -ENOMEM;

	bc->offset = offset;
	bc->sender_uaddr = sender_uaddr;
	bc->length = length;
	INIT_LIST_HEAD(&bc->node);

	/*
	 * We are guaranteed that the deferred copies are in-order
	 * so just add to the tail.
	 */
	list_add_tail(&bc->node, sgc_head);

	return 0;
}

/**
 * binder_add_fixup() - queue a fixup to be applied to sg copy
 * @pf_head:	list_head of binder ptr fixup list
 * @offset:	binder buffer offset in target process
 * @fixup:	bytes to be copied for fixup
 * @skip_size:	bytes to skip when copying (fixup will be applied later)
 *
 * Add the specified fixup to a list ordered by @offset. When copying
 * the scatter-gather buffers, the fixup will be copied instead of
 * data from the source buffer. For BINDER_TYPE_FDA fixups, the fixup
 * will be applied later (in target process context), so we just skip
 * the bytes specified by @skip_size. If @skip_size is 0, we copy the
 * value in @fixup.
 *
 * This function is called *mostly* in @offset order, but there are
 * exceptions. Since out-of-order inserts are relatively uncommon,
 * we insert the new element by searching backward from the tail of
 * the list.
 *
 * Return: 0=success, else -errno
 */
static int binder_add_fixup(struct list_head *pf_head, binder_size_t offset,
			    binder_uintptr_t fixup, size_t skip_size)
{
	struct binder_ptr_fixup *pf = kzalloc(sizeof(*pf), GFP_KERNEL);
	struct binder_ptr_fixup *tmppf;

	if (!pf)
		return -ENOMEM;

	pf->offset = offset;
	pf->fixup_data = fixup;
	pf->skip_size = skip_size;
	INIT_LIST_HEAD(&pf->node);

	/* Fixups are *mostly* added in-order, but there are some
	 * exceptions. Look backwards through list for insertion point.
	 */
	list_for_each_entry_reverse(tmppf, pf_head, node) {
		if (tmppf->offset < pf->offset) {
			list_add(&pf->node, &tmppf->node);
			return 0;
		}
	}
	/*
	 * if we get here, then the new offset is the lowest so
	 * insert at the head
	 */
	list_add(&pf->node, pf_head);
	return 0;
}

static int binder_translate_fd_array(struct list_head *pf_head,
				     struct binder_fd_array_object *fda,
				     const void __user *sender_ubuffer,
				     struct binder_buffer_object *parent,
				     struct binder_buffer_object *sender_uparent,
				     struct binder_transaction *t,
				     struct binder_thread *thread,
				     struct binder_transaction *in_reply_to)
{
	binder_size_t fdi, fd_buf_size;
	binder_size_t fda_offset;
	const void __user *sender_ufda_base;
	struct binder_proc *proc = thread->proc;
	int ret;

	if (fda->num_fds == 0)
		return 0;

	fd_buf_size = sizeof(u32) * fda->num_fds;
	if (fda->num_fds >= SIZE_MAX / sizeof(u32)) {
		binder_user_error("%d:%d got transaction with invalid number of fds (%lld)\n",
				  proc->pid, thread->pid, (u64)fda->num_fds);
		return -EINVAL;
	}
	if (fd_buf_size > parent->length ||
	    fda->parent_offset > parent->length - fd_buf_size) {
		/* No space for all file descriptors here. */
		binder_user_error("%d:%d not enough space to store %lld fds in buffer\n",
				  proc->pid, thread->pid, (u64)fda->num_fds);
		return -EINVAL;
	}
	/*
	 * the source data for binder_buffer_object is visible
	 * to user-space and the @buffer element is the user
	 * pointer to the buffer_object containing the fd_array.
	 * Convert the address to an offset relative to
	 * the base of the transaction buffer.
	 */
	fda_offset = (parent->buffer - (uintptr_t)t->buffer->user_data) +
		fda->parent_offset;
	sender_ufda_base = (void __user *)(uintptr_t)sender_uparent->buffer +
				fda->parent_offset;

	if (!IS_ALIGNED((unsigned long)fda_offset, sizeof(u32)) ||
	    !IS_ALIGNED((unsigned long)sender_ufda_base, sizeof(u32))) {
		binder_user_error("%d:%d parent offset not aligned correctly.\n",
				  proc->pid, thread->pid);
		return -EINVAL;
	}
	ret = binder_add_fixup(pf_head, fda_offset, 0, fda->num_fds * sizeof(u32));
	if (ret)
		return ret;

	for (fdi = 0; fdi < fda->num_fds; fdi++) {
		u32 fd;
		binder_size_t offset = fda_offset + fdi * sizeof(fd);
		binder_size_t sender_uoffset = fdi * sizeof(fd);

		ret = copy_from_user(&fd, sender_ufda_base + sender_uoffset, sizeof(fd));
		if (!ret)
			ret = binder_translate_fd(fd, offset, t, thread,
						  in_reply_to);
		if (ret)
			return ret > 0 ? -EINVAL : ret;
	}
	return 0;
}

static int binder_fixup_parent(struct list_head *pf_head,
			       struct binder_transaction *t,
			       struct binder_thread *thread,
			       struct binder_buffer_object *bp,
			       binder_size_t off_start_offset,
			       binder_size_t num_valid,
			       binder_size_t last_fixup_obj_off,
			       binder_size_t last_fixup_min_off)
{
	struct binder_buffer_object *parent;
	struct binder_buffer *b = t->buffer;
	struct binder_proc *proc = thread->proc;
	struct binder_proc *target_proc = t->to_proc;
	struct binder_object object;
	binder_size_t buffer_offset;
	binder_size_t parent_offset;

	if (!(bp->flags & BINDER_BUFFER_FLAG_HAS_PARENT))
		return 0;

	parent = binder_validate_ptr(target_proc, b, &object, bp->parent,
				     off_start_offset, &parent_offset,
				     num_valid);
	if (!parent) {
		binder_user_error("%d:%d got transaction with invalid parent offset or type\n",
				  proc->pid, thread->pid);
		return -EINVAL;
	}

	if (!binder_validate_fixup(target_proc, b, off_start_offset,
				   parent_offset, bp->parent_offset,
				   last_fixup_obj_off,
				   last_fixup_min_off)) {
		binder_user_error("%d:%d got transaction with out-of-order buffer fixup\n",
				  proc->pid, thread->pid);
		return -EINVAL;
	}

	if (parent->length < sizeof(binder_uintptr_t) ||
	    bp->parent_offset > parent->length - sizeof(binder_uintptr_t)) {
		/* No space for a pointer here! */
		binder_user_error("%d:%d got transaction with invalid parent offset\n",
				  proc->pid, thread->pid);
		return -EINVAL;
	}
	buffer_offset = bp->parent_offset +
			(uintptr_t)parent->buffer - (uintptr_t)b->user_data;
	return binder_add_fixup(pf_head, buffer_offset, bp->buffer, 0);
}

/**
 * binder_can_update_transaction() - Can a txn be superseded by an updated one?
 * @t1: the pending async txn in the frozen process
 * @t2: the new async txn to supersede the outdated pending one
 *
 * Return:  true if t2 can supersede t1
 *          false if t2 can not supersede t1
 */
static bool binder_can_update_transaction(struct binder_transaction *t1,
					  struct binder_transaction *t2)
{
	if ((t1->flags & t2->flags & (TF_ONE_WAY | TF_UPDATE_TXN)) !=
	    (TF_ONE_WAY | TF_UPDATE_TXN) || !t1->to_proc || !t2->to_proc)
		return false;
	if (t1->to_proc->tsk == t2->to_proc->tsk && t1->code == t2->code &&
	    t1->flags == t2->flags && t1->buffer->pid == t2->buffer->pid &&
	    t1->buffer->target_node->ptr == t2->buffer->target_node->ptr &&
	    t1->buffer->target_node->cookie == t2->buffer->target_node->cookie)
		return true;
	return false;
}

/**
 * binder_find_outdated_transaction_ilocked() - Find the outdated transaction
 * @t:		 new async transaction
 * @target_list: list to find outdated transaction
 *
 * Return: the outdated transaction if found
 *         NULL if no outdated transacton can be found
 *
 * Requires the proc->inner_lock to be held.
 */
static struct binder_transaction *
binder_find_outdated_transaction_ilocked(struct binder_transaction *t,
					 struct list_head *target_list)
{
	struct binder_work *w;

	list_for_each_entry(w, target_list, entry) {
		struct binder_transaction *t_queued;

		if (w->type != BINDER_WORK_TRANSACTION)
			continue;
		t_queued = container_of(w, struct binder_transaction, work);
		if (binder_can_update_transaction(t_queued, t))
			return t_queued;
	}
	return NULL;
}

/**
 * binder_proc_transaction() - sends a transaction to a process and wakes it up
 * @t:		transaction to send
 * @proc:	process to send the transaction to
 * @thread:	thread in @proc to send the transaction to (may be NULL)
 *
 * This function queues a transaction to the specified process. It will try
 * to find a thread in the target process to handle the transaction and
 * wake it up. If no thread is found, the work is queued to the proc
 * waitqueue.
 *
 * If the @thread parameter is not NULL, the transaction is always queued
 * to the waitlist of that specific thread.
 *
 * Return:	0 if the transaction was successfully queued
 *		BR_DEAD_REPLY if the target process or thread is dead
 *		BR_FROZEN_REPLY if the target process or thread is frozen
 */
static int binder_proc_transaction(struct binder_transaction *t,
				    struct binder_proc *proc,
				    struct binder_thread *thread)
{
	struct binder_node *node = t->buffer->target_node;
	bool oneway = !!(t->flags & TF_ONE_WAY);
	bool pending_async = false;
	bool skip = false;
	struct binder_transaction *t_outdated = NULL;

	BUG_ON(!node);
	binder_node_lock(node);

	if (oneway) {
		BUG_ON(thread);
		if (node->has_async_transaction)
			pending_async = true;
		else
			node->has_async_transaction = true;
	}

	binder_inner_proc_lock(proc);
	if (proc->is_frozen) {
		proc->sync_recv |= !oneway;
		proc->async_recv |= oneway;
	}

	if ((proc->is_frozen && !oneway) || proc->is_dead ||
			(thread && thread->is_dead)) {
		binder_inner_proc_unlock(proc);
		binder_node_unlock(node);
		return proc->is_frozen ? BR_FROZEN_REPLY : BR_DEAD_REPLY;
	}

	trace_android_vh_binder_proc_transaction_entry(proc, t,
		&thread, node->debug_id, pending_async, !oneway, &skip);

	if (!thread && !pending_async && !skip)
		thread = binder_select_thread_ilocked(proc);

	trace_android_vh_binder_proc_transaction(current, proc->tsk,
		thread ? thread->task : 0, node->debug_id, t->code, pending_async);

	if (thread) {
		binder_transaction_priority(thread, t, node);
		binder_enqueue_thread_work_ilocked(thread, &t->work);
	} else if (!pending_async) {
		binder_enqueue_work_ilocked(&t->work, &proc->todo);
	} else {
		if ((t->flags & TF_UPDATE_TXN) && proc->is_frozen) {
			t_outdated = binder_find_outdated_transaction_ilocked(t,
									      &node->async_todo);
			if (t_outdated) {
				binder_debug(BINDER_DEBUG_TRANSACTION,
					     "txn %d supersedes %d\n",
					     t->debug_id, t_outdated->debug_id);
				list_del_init(&t_outdated->work.entry);
				proc->outstanding_txns--;
			}
		}
		binder_enqueue_work_ilocked(&t->work, &node->async_todo);
	}

	trace_android_vh_binder_proc_transaction_finish(proc, t,
		thread ? thread->task : NULL, pending_async, !oneway);
	if (!pending_async)
		binder_wakeup_thread_ilocked(proc, thread, !oneway /* sync */);

	proc->outstanding_txns++;
	binder_inner_proc_unlock(proc);
	binder_node_unlock(node);

	/*
	 * To reduce potential contention, free the outdated transaction and
	 * buffer after releasing the locks.
	 */
	if (t_outdated) {
		struct binder_buffer *buffer = t_outdated->buffer;

		t_outdated->buffer = NULL;
		buffer->transaction = NULL;
		trace_binder_transaction_update_buffer_release(buffer);
		binder_transaction_buffer_release(proc, NULL, buffer, 0, 0);
		binder_alloc_free_buf(&proc->alloc, buffer);
		kfree(t_outdated);
		binder_stats_deleted(BINDER_STAT_TRANSACTION);
	}

	return 0;
}

/**
 * binder_get_node_refs_for_txn() - Get required refs on node for txn
 * @node:         struct binder_node for which to get refs
 * @proc:         returns @node->proc if valid
 * @error:        if no @proc then returns BR_DEAD_REPLY
 *
 * User-space normally keeps the node alive when creating a transaction
 * since it has a reference to the target. The local strong ref keeps it
 * alive if the sending process dies before the target process processes
 * the transaction. If the source process is malicious or has a reference
 * counting bug, relying on the local strong ref can fail.
 *
 * Since user-space can cause the local strong ref to go away, we also take
 * a tmpref on the node to ensure it survives while we are constructing
 * the transaction. We also need a tmpref on the proc while we are
 * constructing the transaction, so we take that here as well.
 *
 * Return: The target_node with refs taken or NULL if no @node->proc is NULL.
 * Also sets @proc if valid. If the @node->proc is NULL indicating that the
 * target proc has died, @error is set to BR_DEAD_REPLY
 */
static struct binder_node *binder_get_node_refs_for_txn(
		struct binder_node *node,
		struct binder_proc **procp,
		uint32_t *error)
{
	struct binder_node *target_node = NULL;

	binder_node_inner_lock(node);
	if (node->proc) {
		target_node = node;
		binder_inc_node_nilocked(node, 1, 0, NULL);
		binder_inc_node_tmpref_ilocked(node);
		node->proc->tmp_ref++;
		*procp = node->proc;
	} else
		*error = BR_DEAD_REPLY;
	binder_node_inner_unlock(node);

	return target_node;
}

static void binder_transaction(struct binder_proc *proc,
			       struct binder_thread *thread,
			       struct binder_transaction_data *tr, int reply,
			       binder_size_t extra_buffers_size)
{
	int ret;
	struct binder_transaction *t;
	struct binder_work *w;
	struct binder_work *tcomplete;
	binder_size_t buffer_offset = 0;
	binder_size_t off_start_offset, off_end_offset;
	binder_size_t off_min;
	binder_size_t sg_buf_offset, sg_buf_end_offset;
	binder_size_t user_offset = 0;
	struct binder_proc *target_proc = NULL;
	struct binder_thread *target_thread = NULL;
	struct binder_node *target_node = NULL;
	struct binder_transaction *in_reply_to = NULL;
	struct binder_transaction_log_entry *e;
	uint32_t return_error = 0;
	uint32_t return_error_param = 0;
	uint32_t return_error_line = 0;
	binder_size_t last_fixup_obj_off = 0;
	binder_size_t last_fixup_min_off = 0;
	struct binder_context *context = proc->context;
	int t_debug_id = atomic_inc_return(&binder_last_id);
	char *secctx = NULL;
	u32 secctx_sz = 0;
<<<<<<< HEAD
=======
	bool is_nested = false;
>>>>>>> 5476e160
	struct list_head sgc_head;
	struct list_head pf_head;
	const void __user *user_buffer = (const void __user *)
				(uintptr_t)tr->data.ptr.buffer;
	INIT_LIST_HEAD(&sgc_head);
	INIT_LIST_HEAD(&pf_head);

	INIT_LIST_HEAD(&sgc_head);
	INIT_LIST_HEAD(&pf_head);

	e = binder_transaction_log_add(&binder_transaction_log);
	e->debug_id = t_debug_id;
	e->call_type = reply ? 2 : !!(tr->flags & TF_ONE_WAY);
	e->from_proc = proc->pid;
	e->from_thread = thread->pid;
	e->target_handle = tr->target.handle;
	e->data_size = tr->data_size;
	e->offsets_size = tr->offsets_size;
	strscpy(e->context_name, proc->context->name, BINDERFS_MAX_NAME);

	if (reply) {
		binder_inner_proc_lock(proc);
		in_reply_to = thread->transaction_stack;
		if (in_reply_to == NULL) {
			binder_inner_proc_unlock(proc);
			binder_user_error("%d:%d got reply transaction with no transaction stack\n",
					  proc->pid, thread->pid);
			return_error = BR_FAILED_REPLY;
			return_error_param = -EPROTO;
			return_error_line = __LINE__;
			goto err_empty_call_stack;
		}
		if (in_reply_to->to_thread != thread) {
			spin_lock(&in_reply_to->lock);
			binder_user_error("%d:%d got reply transaction with bad transaction stack, transaction %d has target %d:%d\n",
				proc->pid, thread->pid, in_reply_to->debug_id,
				in_reply_to->to_proc ?
				in_reply_to->to_proc->pid : 0,
				in_reply_to->to_thread ?
				in_reply_to->to_thread->pid : 0);
			spin_unlock(&in_reply_to->lock);
			binder_inner_proc_unlock(proc);
			return_error = BR_FAILED_REPLY;
			return_error_param = -EPROTO;
			return_error_line = __LINE__;
			in_reply_to = NULL;
			goto err_bad_call_stack;
		}
		thread->transaction_stack = in_reply_to->to_parent;
		binder_inner_proc_unlock(proc);
		target_thread = binder_get_txn_from_and_acq_inner(in_reply_to);
		if (target_thread == NULL) {
			/* annotation for sparse */
			__release(&target_thread->proc->inner_lock);
			return_error = BR_DEAD_REPLY;
			return_error_line = __LINE__;
			goto err_dead_binder;
		}
		if (target_thread->transaction_stack != in_reply_to) {
			binder_user_error("%d:%d got reply transaction with bad target transaction stack %d, expected %d\n",
				proc->pid, thread->pid,
				target_thread->transaction_stack ?
				target_thread->transaction_stack->debug_id : 0,
				in_reply_to->debug_id);
			binder_inner_proc_unlock(target_thread->proc);
			return_error = BR_FAILED_REPLY;
			return_error_param = -EPROTO;
			return_error_line = __LINE__;
			in_reply_to = NULL;
			target_thread = NULL;
			goto err_dead_binder;
		}
		target_proc = target_thread->proc;
		target_proc->tmp_ref++;
		binder_inner_proc_unlock(target_thread->proc);
		trace_android_vh_binder_reply(target_proc, proc, thread, tr);
	} else {
		if (tr->target.handle) {
			struct binder_ref *ref;

			/*
			 * There must already be a strong ref
			 * on this node. If so, do a strong
			 * increment on the node to ensure it
			 * stays alive until the transaction is
			 * done.
			 */
			binder_proc_lock(proc);
			ref = binder_get_ref_olocked(proc, tr->target.handle,
						     true);
			if (ref) {
				target_node = binder_get_node_refs_for_txn(
						ref->node, &target_proc,
						&return_error);
			} else {
				binder_user_error("%d:%d got transaction to invalid handle, %u\n",
						  proc->pid, thread->pid, tr->target.handle);
				return_error = BR_FAILED_REPLY;
			}
			binder_proc_unlock(proc);
		} else {
			mutex_lock(&context->context_mgr_node_lock);
			target_node = context->binder_context_mgr_node;
			if (target_node)
				target_node = binder_get_node_refs_for_txn(
						target_node, &target_proc,
						&return_error);
			else
				return_error = BR_DEAD_REPLY;
			mutex_unlock(&context->context_mgr_node_lock);
			if (target_node && target_proc->pid == proc->pid) {
				binder_user_error("%d:%d got transaction to context manager from process owning it\n",
						  proc->pid, thread->pid);
				return_error = BR_FAILED_REPLY;
				return_error_param = -EINVAL;
				return_error_line = __LINE__;
				goto err_invalid_target_handle;
			}
		}
		if (!target_node) {
			/*
			 * return_error is set above
			 */
			return_error_param = -EINVAL;
			return_error_line = __LINE__;
			goto err_dead_binder;
		}
		e->to_node = target_node->debug_id;
		if (WARN_ON(proc == target_proc)) {
			return_error = BR_FAILED_REPLY;
			return_error_param = -EINVAL;
			return_error_line = __LINE__;
			goto err_invalid_target_handle;
		}
		trace_android_vh_binder_trans(target_proc, proc, thread, tr);
		if (security_binder_transaction(proc->cred,
						target_proc->cred) < 0) {
			return_error = BR_FAILED_REPLY;
			return_error_param = -EPERM;
			return_error_line = __LINE__;
			goto err_invalid_target_handle;
		}
		binder_inner_proc_lock(proc);

		w = list_first_entry_or_null(&thread->todo,
					     struct binder_work, entry);
		if (!(tr->flags & TF_ONE_WAY) && w &&
		    w->type == BINDER_WORK_TRANSACTION) {
			/*
			 * Do not allow new outgoing transaction from a
			 * thread that has a transaction at the head of
			 * its todo list. Only need to check the head
			 * because binder_select_thread_ilocked picks a
			 * thread from proc->waiting_threads to enqueue
			 * the transaction, and nothing is queued to the
			 * todo list while the thread is on waiting_threads.
			 */
			binder_user_error("%d:%d new transaction not allowed when there is a transaction on thread todo\n",
					  proc->pid, thread->pid);
			binder_inner_proc_unlock(proc);
			return_error = BR_FAILED_REPLY;
			return_error_param = -EPROTO;
			return_error_line = __LINE__;
			goto err_bad_todo_list;
		}

		if (!(tr->flags & TF_ONE_WAY) && thread->transaction_stack) {
			struct binder_transaction *tmp;

			tmp = thread->transaction_stack;
			if (tmp->to_thread != thread) {
				spin_lock(&tmp->lock);
				binder_user_error("%d:%d got new transaction with bad transaction stack, transaction %d has target %d:%d\n",
					proc->pid, thread->pid, tmp->debug_id,
					tmp->to_proc ? tmp->to_proc->pid : 0,
					tmp->to_thread ?
					tmp->to_thread->pid : 0);
				spin_unlock(&tmp->lock);
				binder_inner_proc_unlock(proc);
				return_error = BR_FAILED_REPLY;
				return_error_param = -EPROTO;
				return_error_line = __LINE__;
				goto err_bad_call_stack;
			}
			while (tmp) {
				struct binder_thread *from;

				spin_lock(&tmp->lock);
				from = tmp->from;
				if (from && from->proc == target_proc) {
					atomic_inc(&from->tmp_ref);
					target_thread = from;
					spin_unlock(&tmp->lock);
					is_nested = true;
					break;
				}
				spin_unlock(&tmp->lock);
				tmp = tmp->from_parent;
			}
		}
		binder_inner_proc_unlock(proc);
	}
	if (target_thread)
		e->to_thread = target_thread->pid;
	e->to_proc = target_proc->pid;

	/* TODO: reuse incoming transaction for reply */
	t = kzalloc(sizeof(*t), GFP_KERNEL);
	if (t == NULL) {
		return_error = BR_FAILED_REPLY;
		return_error_param = -ENOMEM;
		return_error_line = __LINE__;
		goto err_alloc_t_failed;
	}
	INIT_LIST_HEAD(&t->fd_fixups);
	binder_stats_created(BINDER_STAT_TRANSACTION);
	spin_lock_init(&t->lock);
	trace_android_vh_binder_transaction_init(t);

	tcomplete = kzalloc(sizeof(*tcomplete), GFP_KERNEL);
	if (tcomplete == NULL) {
		return_error = BR_FAILED_REPLY;
		return_error_param = -ENOMEM;
		return_error_line = __LINE__;
		goto err_alloc_tcomplete_failed;
	}
	binder_stats_created(BINDER_STAT_TRANSACTION_COMPLETE);

	t->debug_id = t_debug_id;

	if (reply)
		binder_debug(BINDER_DEBUG_TRANSACTION,
			     "%d:%d BC_REPLY %d -> %d:%d, data %016llx-%016llx size %lld-%lld-%lld\n",
			     proc->pid, thread->pid, t->debug_id,
			     target_proc->pid, target_thread->pid,
			     (u64)tr->data.ptr.buffer,
			     (u64)tr->data.ptr.offsets,
			     (u64)tr->data_size, (u64)tr->offsets_size,
			     (u64)extra_buffers_size);
	else
		binder_debug(BINDER_DEBUG_TRANSACTION,
			     "%d:%d BC_TRANSACTION %d -> %d - node %d, data %016llx-%016llx size %lld-%lld-%lld\n",
			     proc->pid, thread->pid, t->debug_id,
			     target_proc->pid, target_node->debug_id,
			     (u64)tr->data.ptr.buffer,
			     (u64)tr->data.ptr.offsets,
			     (u64)tr->data_size, (u64)tr->offsets_size,
			     (u64)extra_buffers_size);

	if (!reply && !(tr->flags & TF_ONE_WAY))
		t->from = thread;
	else
		t->from = NULL;
	t->sender_euid = task_euid(proc->tsk);
	t->to_proc = target_proc;
	t->to_thread = target_thread;
	t->code = tr->code;
	t->flags = tr->flags;
	t->is_nested = is_nested;
	if (!(t->flags & TF_ONE_WAY) &&
	    binder_supported_policy(current->policy)) {
		/* Inherit supported policies for synchronous transactions */
		t->priority.sched_policy = current->policy;
		t->priority.prio = current->normal_prio;
	} else {
		/* Otherwise, fall back to the default priority */
		t->priority = target_proc->default_priority;
	}

	if (target_node && target_node->txn_security_ctx) {
		u32 secid;
		size_t added_size;

		security_cred_getsecid(proc->cred, &secid);
		ret = security_secid_to_secctx(secid, &secctx, &secctx_sz);
		if (ret) {
			return_error = BR_FAILED_REPLY;
			return_error_param = ret;
			return_error_line = __LINE__;
			goto err_get_secctx_failed;
		}
		added_size = ALIGN(secctx_sz, sizeof(u64));
		extra_buffers_size += added_size;
		if (extra_buffers_size < added_size) {
			/* integer overflow of extra_buffers_size */
			return_error = BR_FAILED_REPLY;
			return_error_param = -EINVAL;
			return_error_line = __LINE__;
			goto err_bad_extra_size;
		}
	}

	trace_binder_transaction(reply, t, target_node);

	t->buffer = binder_alloc_new_buf(&target_proc->alloc, tr->data_size,
		tr->offsets_size, extra_buffers_size,
		!reply && (t->flags & TF_ONE_WAY), current->tgid);
	if (IS_ERR(t->buffer)) {
		/*
		 * -ESRCH indicates VMA cleared. The target is dying.
		 */
		return_error_param = PTR_ERR(t->buffer);
		return_error = return_error_param == -ESRCH ?
			BR_DEAD_REPLY : BR_FAILED_REPLY;
		return_error_line = __LINE__;
		t->buffer = NULL;
		goto err_binder_alloc_buf_failed;
	}
	if (secctx) {
		int err;
		size_t buf_offset = ALIGN(tr->data_size, sizeof(void *)) +
				    ALIGN(tr->offsets_size, sizeof(void *)) +
				    ALIGN(extra_buffers_size, sizeof(void *)) -
				    ALIGN(secctx_sz, sizeof(u64));

		t->security_ctx = (uintptr_t)t->buffer->user_data + buf_offset;
		err = binder_alloc_copy_to_buffer(&target_proc->alloc,
						  t->buffer, buf_offset,
						  secctx, secctx_sz);
		if (err) {
			t->security_ctx = 0;
			WARN_ON(1);
		}
		security_release_secctx(secctx, secctx_sz);
		secctx = NULL;
	}
	t->buffer->debug_id = t->debug_id;
	t->buffer->transaction = t;
	t->buffer->target_node = target_node;
	t->buffer->clear_on_free = !!(t->flags & TF_CLEAR_BUF);
	trace_binder_transaction_alloc_buf(t->buffer);

	if (binder_alloc_copy_user_to_buffer(
				&target_proc->alloc,
				t->buffer,
				ALIGN(tr->data_size, sizeof(void *)),
				(const void __user *)
					(uintptr_t)tr->data.ptr.offsets,
				tr->offsets_size)) {
		binder_user_error("%d:%d got transaction with invalid offsets ptr\n",
				proc->pid, thread->pid);
		return_error = BR_FAILED_REPLY;
		return_error_param = -EFAULT;
		return_error_line = __LINE__;
		goto err_copy_data_failed;
	}
	if (!IS_ALIGNED(tr->offsets_size, sizeof(binder_size_t))) {
		binder_user_error("%d:%d got transaction with invalid offsets size, %lld\n",
				proc->pid, thread->pid, (u64)tr->offsets_size);
		return_error = BR_FAILED_REPLY;
		return_error_param = -EINVAL;
		return_error_line = __LINE__;
		goto err_bad_offset;
	}
	if (!IS_ALIGNED(extra_buffers_size, sizeof(u64))) {
		binder_user_error("%d:%d got transaction with unaligned buffers size, %lld\n",
				  proc->pid, thread->pid,
				  (u64)extra_buffers_size);
		return_error = BR_FAILED_REPLY;
		return_error_param = -EINVAL;
		return_error_line = __LINE__;
		goto err_bad_offset;
	}
	off_start_offset = ALIGN(tr->data_size, sizeof(void *));
	buffer_offset = off_start_offset;
	off_end_offset = off_start_offset + tr->offsets_size;
	sg_buf_offset = ALIGN(off_end_offset, sizeof(void *));
	sg_buf_end_offset = sg_buf_offset + extra_buffers_size -
		ALIGN(secctx_sz, sizeof(u64));
	off_min = 0;
	for (buffer_offset = off_start_offset; buffer_offset < off_end_offset;
	     buffer_offset += sizeof(binder_size_t)) {
		struct binder_object_header *hdr;
		size_t object_size;
		struct binder_object object;
		binder_size_t object_offset;
		binder_size_t copy_size;

		if (binder_alloc_copy_from_buffer(&target_proc->alloc,
						  &object_offset,
						  t->buffer,
						  buffer_offset,
						  sizeof(object_offset))) {
			return_error = BR_FAILED_REPLY;
			return_error_param = -EINVAL;
			return_error_line = __LINE__;
			goto err_bad_offset;
		}

		/*
		 * Copy the source user buffer up to the next object
		 * that will be processed.
		 */
		copy_size = object_offset - user_offset;
		if (copy_size && (user_offset > object_offset ||
				binder_alloc_copy_user_to_buffer(
					&target_proc->alloc,
					t->buffer, user_offset,
					user_buffer + user_offset,
					copy_size))) {
			binder_user_error("%d:%d got transaction with invalid data ptr\n",
					proc->pid, thread->pid);
			return_error = BR_FAILED_REPLY;
			return_error_param = -EFAULT;
			return_error_line = __LINE__;
			goto err_copy_data_failed;
		}
		object_size = binder_get_object(target_proc, user_buffer,
				t->buffer, object_offset, &object);
		if (object_size == 0 || object_offset < off_min) {
			binder_user_error("%d:%d got transaction with invalid offset (%lld, min %lld max %lld) or object.\n",
					  proc->pid, thread->pid,
					  (u64)object_offset,
					  (u64)off_min,
					  (u64)t->buffer->data_size);
			return_error = BR_FAILED_REPLY;
			return_error_param = -EINVAL;
			return_error_line = __LINE__;
			goto err_bad_offset;
		}
		/*
		 * Set offset to the next buffer fragment to be
		 * copied
		 */
		user_offset = object_offset + object_size;

		hdr = &object.hdr;
		off_min = object_offset + object_size;
		switch (hdr->type) {
		case BINDER_TYPE_BINDER:
		case BINDER_TYPE_WEAK_BINDER: {
			struct flat_binder_object *fp;

			fp = to_flat_binder_object(hdr);
			ret = binder_translate_binder(fp, t, thread);

			if (ret < 0 ||
			    binder_alloc_copy_to_buffer(&target_proc->alloc,
							t->buffer,
							object_offset,
							fp, sizeof(*fp))) {
				return_error = BR_FAILED_REPLY;
				return_error_param = ret;
				return_error_line = __LINE__;
				goto err_translate_failed;
			}
		} break;
		case BINDER_TYPE_HANDLE:
		case BINDER_TYPE_WEAK_HANDLE: {
			struct flat_binder_object *fp;

			fp = to_flat_binder_object(hdr);
			ret = binder_translate_handle(fp, t, thread);
			if (ret < 0 ||
			    binder_alloc_copy_to_buffer(&target_proc->alloc,
							t->buffer,
							object_offset,
							fp, sizeof(*fp))) {
				return_error = BR_FAILED_REPLY;
				return_error_param = ret;
				return_error_line = __LINE__;
				goto err_translate_failed;
			}
		} break;

		case BINDER_TYPE_FD: {
			struct binder_fd_object *fp = to_binder_fd_object(hdr);
			binder_size_t fd_offset = object_offset +
				(uintptr_t)&fp->fd - (uintptr_t)fp;
			int ret = binder_translate_fd(fp->fd, fd_offset, t,
						      thread, in_reply_to);

			fp->pad_binder = 0;
			if (ret < 0 ||
			    binder_alloc_copy_to_buffer(&target_proc->alloc,
							t->buffer,
							object_offset,
							fp, sizeof(*fp))) {
				return_error = BR_FAILED_REPLY;
				return_error_param = ret;
				return_error_line = __LINE__;
				goto err_translate_failed;
			}
		} break;
		case BINDER_TYPE_FDA: {
			struct binder_object ptr_object;
			binder_size_t parent_offset;
			struct binder_object user_object;
			size_t user_parent_size;
			struct binder_fd_array_object *fda =
				to_binder_fd_array_object(hdr);
			size_t num_valid = (buffer_offset - off_start_offset) /
						sizeof(binder_size_t);
			struct binder_buffer_object *parent =
				binder_validate_ptr(target_proc, t->buffer,
						    &ptr_object, fda->parent,
						    off_start_offset,
						    &parent_offset,
						    num_valid);
			if (!parent) {
				binder_user_error("%d:%d got transaction with invalid parent offset or type\n",
						  proc->pid, thread->pid);
				return_error = BR_FAILED_REPLY;
				return_error_param = -EINVAL;
				return_error_line = __LINE__;
				goto err_bad_parent;
			}
			if (!binder_validate_fixup(target_proc, t->buffer,
						   off_start_offset,
						   parent_offset,
						   fda->parent_offset,
						   last_fixup_obj_off,
						   last_fixup_min_off)) {
				binder_user_error("%d:%d got transaction with out-of-order buffer fixup\n",
						  proc->pid, thread->pid);
				return_error = BR_FAILED_REPLY;
				return_error_param = -EINVAL;
				return_error_line = __LINE__;
				goto err_bad_parent;
			}
			/*
			 * We need to read the user version of the parent
			 * object to get the original user offset
			 */
			user_parent_size =
				binder_get_object(proc, user_buffer, t->buffer,
						  parent_offset, &user_object);
			if (user_parent_size != sizeof(user_object.bbo)) {
				binder_user_error("%d:%d invalid ptr object size: %zd vs %zd\n",
						  proc->pid, thread->pid,
						  user_parent_size,
						  sizeof(user_object.bbo));
				return_error = BR_FAILED_REPLY;
				return_error_param = -EINVAL;
				return_error_line = __LINE__;
				goto err_bad_parent;
			}
			ret = binder_translate_fd_array(&pf_head, fda,
							user_buffer, parent,
							&user_object.bbo, t,
							thread, in_reply_to);
			if (!ret)
				ret = binder_alloc_copy_to_buffer(&target_proc->alloc,
								  t->buffer,
								  object_offset,
								  fda, sizeof(*fda));
			if (ret) {
				return_error = BR_FAILED_REPLY;
				return_error_param = ret > 0 ? -EINVAL : ret;
				return_error_line = __LINE__;
				goto err_translate_failed;
			}
			last_fixup_obj_off = parent_offset;
			last_fixup_min_off =
				fda->parent_offset + sizeof(u32) * fda->num_fds;
		} break;
		case BINDER_TYPE_PTR: {
			struct binder_buffer_object *bp =
				to_binder_buffer_object(hdr);
			size_t buf_left = sg_buf_end_offset - sg_buf_offset;
			size_t num_valid;

			if (bp->length > buf_left) {
				binder_user_error("%d:%d got transaction with too large buffer\n",
						  proc->pid, thread->pid);
				return_error = BR_FAILED_REPLY;
				return_error_param = -EINVAL;
				return_error_line = __LINE__;
				goto err_bad_offset;
			}
			ret = binder_defer_copy(&sgc_head, sg_buf_offset,
				(const void __user *)(uintptr_t)bp->buffer,
				bp->length);
			if (ret) {
				return_error = BR_FAILED_REPLY;
				return_error_param = ret;
				return_error_line = __LINE__;
				goto err_translate_failed;
			}
			/* Fixup buffer pointer to target proc address space */
			bp->buffer = (uintptr_t)
				t->buffer->user_data + sg_buf_offset;
			sg_buf_offset += ALIGN(bp->length, sizeof(u64));

			num_valid = (buffer_offset - off_start_offset) /
					sizeof(binder_size_t);
			ret = binder_fixup_parent(&pf_head, t,
						  thread, bp,
						  off_start_offset,
						  num_valid,
						  last_fixup_obj_off,
						  last_fixup_min_off);
			if (ret < 0 ||
			    binder_alloc_copy_to_buffer(&target_proc->alloc,
							t->buffer,
							object_offset,
							bp, sizeof(*bp))) {
				return_error = BR_FAILED_REPLY;
				return_error_param = ret;
				return_error_line = __LINE__;
				goto err_translate_failed;
			}
			last_fixup_obj_off = object_offset;
			last_fixup_min_off = 0;
		} break;
		default:
			binder_user_error("%d:%d got transaction with invalid object type, %x\n",
				proc->pid, thread->pid, hdr->type);
			return_error = BR_FAILED_REPLY;
			return_error_param = -EINVAL;
			return_error_line = __LINE__;
			goto err_bad_object_type;
		}
	}
	/* Done processing objects, copy the rest of the buffer */
	if (binder_alloc_copy_user_to_buffer(
				&target_proc->alloc,
				t->buffer, user_offset,
				user_buffer + user_offset,
				tr->data_size - user_offset)) {
		binder_user_error("%d:%d got transaction with invalid data ptr\n",
				proc->pid, thread->pid);
		return_error = BR_FAILED_REPLY;
		return_error_param = -EFAULT;
		return_error_line = __LINE__;
		goto err_copy_data_failed;
	}

	ret = binder_do_deferred_txn_copies(&target_proc->alloc, t->buffer,
					    &sgc_head, &pf_head);
	if (ret) {
		binder_user_error("%d:%d got transaction with invalid offsets ptr\n",
				  proc->pid, thread->pid);
		return_error = BR_FAILED_REPLY;
		return_error_param = ret;
		return_error_line = __LINE__;
		goto err_copy_data_failed;
	}
	if (t->buffer->oneway_spam_suspect)
		tcomplete->type = BINDER_WORK_TRANSACTION_ONEWAY_SPAM_SUSPECT;
	else
		tcomplete->type = BINDER_WORK_TRANSACTION_COMPLETE;
	t->work.type = BINDER_WORK_TRANSACTION;

	if (reply) {
		binder_enqueue_thread_work(thread, tcomplete);
		binder_inner_proc_lock(target_proc);
		if (target_thread->is_dead) {
			return_error = BR_DEAD_REPLY;
			binder_inner_proc_unlock(target_proc);
			goto err_dead_proc_or_thread;
		}
		BUG_ON(t->buffer->async_transaction != 0);
		binder_pop_transaction_ilocked(target_thread, in_reply_to);
		binder_enqueue_thread_work_ilocked(target_thread, &t->work);
		target_proc->outstanding_txns++;
		binder_inner_proc_unlock(target_proc);
		if (in_reply_to->is_nested) {
			spin_lock(&thread->prio_lock);
			thread->prio_state = BINDER_PRIO_PENDING;
			thread->prio_next = in_reply_to->saved_priority;
			spin_unlock(&thread->prio_lock);
		}
		wake_up_interruptible_sync(&target_thread->wait);
		trace_android_vh_binder_restore_priority(in_reply_to, current);
		binder_restore_priority(thread, &in_reply_to->saved_priority);
		binder_free_transaction(in_reply_to);
	} else if (!(t->flags & TF_ONE_WAY)) {
		BUG_ON(t->buffer->async_transaction != 0);
		binder_inner_proc_lock(proc);
		/*
		 * Defer the TRANSACTION_COMPLETE, so we don't return to
		 * userspace immediately; this allows the target process to
		 * immediately start processing this transaction, reducing
		 * latency. We will then return the TRANSACTION_COMPLETE when
		 * the target replies (or there is an error).
		 */
		binder_enqueue_deferred_thread_work_ilocked(thread, tcomplete);
		t->need_reply = 1;
		t->from_parent = thread->transaction_stack;
		thread->transaction_stack = t;
		binder_inner_proc_unlock(proc);
		return_error = binder_proc_transaction(t,
				target_proc, target_thread);
		if (return_error) {
			binder_inner_proc_lock(proc);
			binder_pop_transaction_ilocked(thread, t);
			binder_inner_proc_unlock(proc);
			goto err_dead_proc_or_thread;
		}
	} else {
		BUG_ON(target_node == NULL);
		BUG_ON(t->buffer->async_transaction != 1);
		binder_enqueue_thread_work(thread, tcomplete);
		return_error = binder_proc_transaction(t, target_proc, NULL);
		if (return_error)
			goto err_dead_proc_or_thread;
	}
	if (target_thread)
		binder_thread_dec_tmpref(target_thread);
	binder_proc_dec_tmpref(target_proc);
	if (target_node)
		binder_dec_node_tmpref(target_node);
	/*
	 * write barrier to synchronize with initialization
	 * of log entry
	 */
	smp_wmb();
	WRITE_ONCE(e->debug_id_done, t_debug_id);
	return;

err_dead_proc_or_thread:
	return_error_line = __LINE__;
	binder_dequeue_work(proc, tcomplete);
err_translate_failed:
err_bad_object_type:
err_bad_offset:
err_bad_parent:
err_copy_data_failed:
	binder_cleanup_deferred_txn_lists(&sgc_head, &pf_head);
	binder_free_txn_fixups(t);
	trace_binder_transaction_failed_buffer_release(t->buffer);
	binder_transaction_buffer_release(target_proc, NULL, t->buffer,
					  buffer_offset, true);
	if (target_node)
		binder_dec_node_tmpref(target_node);
	target_node = NULL;
	t->buffer->transaction = NULL;
	binder_alloc_free_buf(&target_proc->alloc, t->buffer);
err_binder_alloc_buf_failed:
err_bad_extra_size:
	if (secctx)
		security_release_secctx(secctx, secctx_sz);
err_get_secctx_failed:
	kfree(tcomplete);
	binder_stats_deleted(BINDER_STAT_TRANSACTION_COMPLETE);
err_alloc_tcomplete_failed:
	if (trace_binder_txn_latency_free_enabled())
		binder_txn_latency_free(t);
	kfree(t);
	binder_stats_deleted(BINDER_STAT_TRANSACTION);
err_alloc_t_failed:
err_bad_todo_list:
err_bad_call_stack:
err_empty_call_stack:
err_dead_binder:
err_invalid_target_handle:
	if (target_thread)
		binder_thread_dec_tmpref(target_thread);
	if (target_proc)
		binder_proc_dec_tmpref(target_proc);
	if (target_node) {
		binder_dec_node(target_node, 1, 0);
		binder_dec_node_tmpref(target_node);
	}

	binder_debug(BINDER_DEBUG_FAILED_TRANSACTION,
		     "%d:%d transaction failed %d/%d, size %lld-%lld line %d\n",
		     proc->pid, thread->pid, return_error, return_error_param,
		     (u64)tr->data_size, (u64)tr->offsets_size,
		     return_error_line);

	{
		struct binder_transaction_log_entry *fe;

		e->return_error = return_error;
		e->return_error_param = return_error_param;
		e->return_error_line = return_error_line;
		fe = binder_transaction_log_add(&binder_transaction_log_failed);
		*fe = *e;
		/*
		 * write barrier to synchronize with initialization
		 * of log entry
		 */
		smp_wmb();
		WRITE_ONCE(e->debug_id_done, t_debug_id);
		WRITE_ONCE(fe->debug_id_done, t_debug_id);
	}

	BUG_ON(thread->return_error.cmd != BR_OK);
	if (in_reply_to) {
		trace_android_vh_binder_restore_priority(in_reply_to, current);
		binder_restore_priority(thread, &in_reply_to->saved_priority);
		thread->return_error.cmd = BR_TRANSACTION_COMPLETE;
		binder_enqueue_thread_work(thread, &thread->return_error.work);
		binder_send_failed_reply(in_reply_to, return_error);
	} else {
		thread->return_error.cmd = return_error;
		binder_enqueue_thread_work(thread, &thread->return_error.work);
	}
}

/**
 * binder_free_buf() - free the specified buffer
 * @proc:	binder proc that owns buffer
 * @buffer:	buffer to be freed
 * @is_failure:	failed to send transaction
 *
 * If buffer for an async transaction, enqueue the next async
 * transaction from the node.
 *
 * Cleanup buffer and free it.
 */
static void
binder_free_buf(struct binder_proc *proc,
		struct binder_thread *thread,
		struct binder_buffer *buffer, bool is_failure)
{
	binder_inner_proc_lock(proc);
	if (buffer->transaction) {
		buffer->transaction->buffer = NULL;
		buffer->transaction = NULL;
	}
	binder_inner_proc_unlock(proc);
	if (buffer->async_transaction && buffer->target_node) {
		struct binder_node *buf_node;
		struct binder_work *w;

		buf_node = buffer->target_node;
		binder_node_inner_lock(buf_node);
		BUG_ON(!buf_node->has_async_transaction);
		BUG_ON(buf_node->proc != proc);
		w = binder_dequeue_work_head_ilocked(
				&buf_node->async_todo);
		if (!w) {
			buf_node->has_async_transaction = false;
		} else {
			binder_enqueue_work_ilocked(
					w, &proc->todo);
			binder_wakeup_proc_ilocked(proc);
		}
		binder_node_inner_unlock(buf_node);
	}
	trace_binder_transaction_buffer_release(buffer);
	binder_transaction_buffer_release(proc, thread, buffer, 0, is_failure);
	binder_alloc_free_buf(&proc->alloc, buffer);
}

static int binder_thread_write(struct binder_proc *proc,
			struct binder_thread *thread,
			binder_uintptr_t binder_buffer, size_t size,
			binder_size_t *consumed)
{
	uint32_t cmd;
	struct binder_context *context = proc->context;
	void __user *buffer = (void __user *)(uintptr_t)binder_buffer;
	void __user *ptr = buffer + *consumed;
	void __user *end = buffer + size;

	while (ptr < end && thread->return_error.cmd == BR_OK) {
		int ret;

		if (get_user(cmd, (uint32_t __user *)ptr))
			return -EFAULT;
		ptr += sizeof(uint32_t);
		trace_binder_command(cmd);
		if (_IOC_NR(cmd) < ARRAY_SIZE(binder_stats.bc)) {
			atomic_inc(&binder_stats.bc[_IOC_NR(cmd)]);
			atomic_inc(&proc->stats.bc[_IOC_NR(cmd)]);
			atomic_inc(&thread->stats.bc[_IOC_NR(cmd)]);
		}
		switch (cmd) {
		case BC_INCREFS:
		case BC_ACQUIRE:
		case BC_RELEASE:
		case BC_DECREFS: {
			uint32_t target;
			const char *debug_string;
			bool strong = cmd == BC_ACQUIRE || cmd == BC_RELEASE;
			bool increment = cmd == BC_INCREFS || cmd == BC_ACQUIRE;
			struct binder_ref_data rdata;

			if (get_user(target, (uint32_t __user *)ptr))
				return -EFAULT;

			ptr += sizeof(uint32_t);
			ret = -1;
			if (increment && !target) {
				struct binder_node *ctx_mgr_node;

				mutex_lock(&context->context_mgr_node_lock);
				ctx_mgr_node = context->binder_context_mgr_node;
				if (ctx_mgr_node) {
					if (ctx_mgr_node->proc == proc) {
						binder_user_error("%d:%d context manager tried to acquire desc 0\n",
								  proc->pid, thread->pid);
						mutex_unlock(&context->context_mgr_node_lock);
						return -EINVAL;
					}
					ret = binder_inc_ref_for_node(
							proc, ctx_mgr_node,
							strong, NULL, &rdata);
				}
				mutex_unlock(&context->context_mgr_node_lock);
			}
			if (ret)
				ret = binder_update_ref_for_handle(
						proc, target, increment, strong,
						&rdata);
			if (!ret && rdata.desc != target) {
				binder_user_error("%d:%d tried to acquire reference to desc %d, got %d instead\n",
					proc->pid, thread->pid,
					target, rdata.desc);
			}
			switch (cmd) {
			case BC_INCREFS:
				debug_string = "IncRefs";
				break;
			case BC_ACQUIRE:
				debug_string = "Acquire";
				break;
			case BC_RELEASE:
				debug_string = "Release";
				break;
			case BC_DECREFS:
			default:
				debug_string = "DecRefs";
				break;
			}
			if (ret) {
				binder_user_error("%d:%d %s %d refcount change on invalid ref %d ret %d\n",
					proc->pid, thread->pid, debug_string,
					strong, target, ret);
				break;
			}
			binder_debug(BINDER_DEBUG_USER_REFS,
				     "%d:%d %s ref %d desc %d s %d w %d\n",
				     proc->pid, thread->pid, debug_string,
				     rdata.debug_id, rdata.desc, rdata.strong,
				     rdata.weak);
			break;
		}
		case BC_INCREFS_DONE:
		case BC_ACQUIRE_DONE: {
			binder_uintptr_t node_ptr;
			binder_uintptr_t cookie;
			struct binder_node *node;
			bool free_node;

			if (get_user(node_ptr, (binder_uintptr_t __user *)ptr))
				return -EFAULT;
			ptr += sizeof(binder_uintptr_t);
			if (get_user(cookie, (binder_uintptr_t __user *)ptr))
				return -EFAULT;
			ptr += sizeof(binder_uintptr_t);
			node = binder_get_node(proc, node_ptr);
			if (node == NULL) {
				binder_user_error("%d:%d %s u%016llx no match\n",
					proc->pid, thread->pid,
					cmd == BC_INCREFS_DONE ?
					"BC_INCREFS_DONE" :
					"BC_ACQUIRE_DONE",
					(u64)node_ptr);
				break;
			}
			if (cookie != node->cookie) {
				binder_user_error("%d:%d %s u%016llx node %d cookie mismatch %016llx != %016llx\n",
					proc->pid, thread->pid,
					cmd == BC_INCREFS_DONE ?
					"BC_INCREFS_DONE" : "BC_ACQUIRE_DONE",
					(u64)node_ptr, node->debug_id,
					(u64)cookie, (u64)node->cookie);
				binder_put_node(node);
				break;
			}
			binder_node_inner_lock(node);
			if (cmd == BC_ACQUIRE_DONE) {
				if (node->pending_strong_ref == 0) {
					binder_user_error("%d:%d BC_ACQUIRE_DONE node %d has no pending acquire request\n",
						proc->pid, thread->pid,
						node->debug_id);
					binder_node_inner_unlock(node);
					binder_put_node(node);
					break;
				}
				node->pending_strong_ref = 0;
			} else {
				if (node->pending_weak_ref == 0) {
					binder_user_error("%d:%d BC_INCREFS_DONE node %d has no pending increfs request\n",
						proc->pid, thread->pid,
						node->debug_id);
					binder_node_inner_unlock(node);
					binder_put_node(node);
					break;
				}
				node->pending_weak_ref = 0;
			}
			free_node = binder_dec_node_nilocked(node,
					cmd == BC_ACQUIRE_DONE, 0);
			WARN_ON(free_node);
			binder_debug(BINDER_DEBUG_USER_REFS,
				     "%d:%d %s node %d ls %d lw %d tr %d\n",
				     proc->pid, thread->pid,
				     cmd == BC_INCREFS_DONE ? "BC_INCREFS_DONE" : "BC_ACQUIRE_DONE",
				     node->debug_id, node->local_strong_refs,
				     node->local_weak_refs, node->tmp_refs);
			binder_node_inner_unlock(node);
			binder_put_node(node);
			break;
		}
		case BC_ATTEMPT_ACQUIRE:
			pr_err("BC_ATTEMPT_ACQUIRE not supported\n");
			return -EINVAL;
		case BC_ACQUIRE_RESULT:
			pr_err("BC_ACQUIRE_RESULT not supported\n");
			return -EINVAL;

		case BC_FREE_BUFFER: {
			binder_uintptr_t data_ptr;
			struct binder_buffer *buffer;

			if (get_user(data_ptr, (binder_uintptr_t __user *)ptr))
				return -EFAULT;
			ptr += sizeof(binder_uintptr_t);

			buffer = binder_alloc_prepare_to_free(&proc->alloc,
							      data_ptr);
			if (IS_ERR_OR_NULL(buffer)) {
				if (PTR_ERR(buffer) == -EPERM) {
					binder_user_error(
						"%d:%d BC_FREE_BUFFER u%016llx matched unreturned or currently freeing buffer\n",
						proc->pid, thread->pid,
						(u64)data_ptr);
				} else {
					binder_user_error(
						"%d:%d BC_FREE_BUFFER u%016llx no match\n",
						proc->pid, thread->pid,
						(u64)data_ptr);
				}
				break;
			}
			binder_debug(BINDER_DEBUG_FREE_BUFFER,
				     "%d:%d BC_FREE_BUFFER u%016llx found buffer %d for %s transaction\n",
				     proc->pid, thread->pid, (u64)data_ptr,
				     buffer->debug_id,
				     buffer->transaction ? "active" : "finished");
			binder_free_buf(proc, thread, buffer, false);
			break;
		}

		case BC_TRANSACTION_SG:
		case BC_REPLY_SG: {
			struct binder_transaction_data_sg tr;

			if (copy_from_user(&tr, ptr, sizeof(tr)))
				return -EFAULT;
			ptr += sizeof(tr);
			binder_transaction(proc, thread, &tr.transaction_data,
					   cmd == BC_REPLY_SG, tr.buffers_size);
			break;
		}
		case BC_TRANSACTION:
		case BC_REPLY: {
			struct binder_transaction_data tr;

			if (copy_from_user(&tr, ptr, sizeof(tr)))
				return -EFAULT;
			ptr += sizeof(tr);
			binder_transaction(proc, thread, &tr,
					   cmd == BC_REPLY, 0);
			break;
		}

		case BC_REGISTER_LOOPER:
			binder_debug(BINDER_DEBUG_THREADS,
				     "%d:%d BC_REGISTER_LOOPER\n",
				     proc->pid, thread->pid);
			binder_inner_proc_lock(proc);
			if (thread->looper & BINDER_LOOPER_STATE_ENTERED) {
				thread->looper |= BINDER_LOOPER_STATE_INVALID;
				binder_user_error("%d:%d ERROR: BC_REGISTER_LOOPER called after BC_ENTER_LOOPER\n",
					proc->pid, thread->pid);
			} else if (proc->requested_threads == 0) {
				thread->looper |= BINDER_LOOPER_STATE_INVALID;
				binder_user_error("%d:%d ERROR: BC_REGISTER_LOOPER called without request\n",
					proc->pid, thread->pid);
			} else {
				proc->requested_threads--;
				proc->requested_threads_started++;
			}
			thread->looper |= BINDER_LOOPER_STATE_REGISTERED;
			binder_inner_proc_unlock(proc);
			trace_android_vh_binder_looper_state_registered(thread, proc);
			break;
		case BC_ENTER_LOOPER:
			binder_debug(BINDER_DEBUG_THREADS,
				     "%d:%d BC_ENTER_LOOPER\n",
				     proc->pid, thread->pid);
			if (thread->looper & BINDER_LOOPER_STATE_REGISTERED) {
				thread->looper |= BINDER_LOOPER_STATE_INVALID;
				binder_user_error("%d:%d ERROR: BC_ENTER_LOOPER called after BC_REGISTER_LOOPER\n",
					proc->pid, thread->pid);
			}
			thread->looper |= BINDER_LOOPER_STATE_ENTERED;
			break;
		case BC_EXIT_LOOPER:
			binder_debug(BINDER_DEBUG_THREADS,
				     "%d:%d BC_EXIT_LOOPER\n",
				     proc->pid, thread->pid);
			thread->looper |= BINDER_LOOPER_STATE_EXITED;
			break;

		case BC_REQUEST_DEATH_NOTIFICATION:
		case BC_CLEAR_DEATH_NOTIFICATION: {
			uint32_t target;
			binder_uintptr_t cookie;
			struct binder_ref *ref;
			struct binder_ref_death *death = NULL;

			if (get_user(target, (uint32_t __user *)ptr))
				return -EFAULT;
			ptr += sizeof(uint32_t);
			if (get_user(cookie, (binder_uintptr_t __user *)ptr))
				return -EFAULT;
			ptr += sizeof(binder_uintptr_t);
			if (cmd == BC_REQUEST_DEATH_NOTIFICATION) {
				/*
				 * Allocate memory for death notification
				 * before taking lock
				 */
				death = kzalloc(sizeof(*death), GFP_KERNEL);
				if (death == NULL) {
					WARN_ON(thread->return_error.cmd !=
						BR_OK);
					thread->return_error.cmd = BR_ERROR;
					binder_enqueue_thread_work(
						thread,
						&thread->return_error.work);
					binder_debug(
						BINDER_DEBUG_FAILED_TRANSACTION,
						"%d:%d BC_REQUEST_DEATH_NOTIFICATION failed\n",
						proc->pid, thread->pid);
					break;
				}
			}
			binder_proc_lock(proc);
			ref = binder_get_ref_olocked(proc, target, false);
			if (ref == NULL) {
				binder_user_error("%d:%d %s invalid ref %d\n",
					proc->pid, thread->pid,
					cmd == BC_REQUEST_DEATH_NOTIFICATION ?
					"BC_REQUEST_DEATH_NOTIFICATION" :
					"BC_CLEAR_DEATH_NOTIFICATION",
					target);
				binder_proc_unlock(proc);
				kfree(death);
				break;
			}

			binder_debug(BINDER_DEBUG_DEATH_NOTIFICATION,
				     "%d:%d %s %016llx ref %d desc %d s %d w %d for node %d\n",
				     proc->pid, thread->pid,
				     cmd == BC_REQUEST_DEATH_NOTIFICATION ?
				     "BC_REQUEST_DEATH_NOTIFICATION" :
				     "BC_CLEAR_DEATH_NOTIFICATION",
				     (u64)cookie, ref->data.debug_id,
				     ref->data.desc, ref->data.strong,
				     ref->data.weak, ref->node->debug_id);

			binder_node_lock(ref->node);
			if (cmd == BC_REQUEST_DEATH_NOTIFICATION) {
				if (ref->death) {
					binder_user_error("%d:%d BC_REQUEST_DEATH_NOTIFICATION death notification already set\n",
						proc->pid, thread->pid);
					binder_node_unlock(ref->node);
					binder_proc_unlock(proc);
					kfree(death);
					break;
				}
				binder_stats_created(BINDER_STAT_DEATH);
				INIT_LIST_HEAD(&death->work.entry);
				death->cookie = cookie;
				ref->death = death;
				if (ref->node->proc == NULL) {
					ref->death->work.type = BINDER_WORK_DEAD_BINDER;

					binder_inner_proc_lock(proc);
					binder_enqueue_work_ilocked(
						&ref->death->work, &proc->todo);
					binder_wakeup_proc_ilocked(proc);
					binder_inner_proc_unlock(proc);
				}
			} else {
				if (ref->death == NULL) {
					binder_user_error("%d:%d BC_CLEAR_DEATH_NOTIFICATION death notification not active\n",
						proc->pid, thread->pid);
					binder_node_unlock(ref->node);
					binder_proc_unlock(proc);
					break;
				}
				death = ref->death;
				if (death->cookie != cookie) {
					binder_user_error("%d:%d BC_CLEAR_DEATH_NOTIFICATION death notification cookie mismatch %016llx != %016llx\n",
						proc->pid, thread->pid,
						(u64)death->cookie,
						(u64)cookie);
					binder_node_unlock(ref->node);
					binder_proc_unlock(proc);
					break;
				}
				ref->death = NULL;
				binder_inner_proc_lock(proc);
				if (list_empty(&death->work.entry)) {
					death->work.type = BINDER_WORK_CLEAR_DEATH_NOTIFICATION;
					if (thread->looper &
					    (BINDER_LOOPER_STATE_REGISTERED |
					     BINDER_LOOPER_STATE_ENTERED))
						binder_enqueue_thread_work_ilocked(
								thread,
								&death->work);
					else {
						binder_enqueue_work_ilocked(
								&death->work,
								&proc->todo);
						binder_wakeup_proc_ilocked(
								proc);
					}
				} else {
					BUG_ON(death->work.type != BINDER_WORK_DEAD_BINDER);
					death->work.type = BINDER_WORK_DEAD_BINDER_AND_CLEAR;
				}
				binder_inner_proc_unlock(proc);
			}
			binder_node_unlock(ref->node);
			binder_proc_unlock(proc);
		} break;
		case BC_DEAD_BINDER_DONE: {
			struct binder_work *w;
			binder_uintptr_t cookie;
			struct binder_ref_death *death = NULL;

			if (get_user(cookie, (binder_uintptr_t __user *)ptr))
				return -EFAULT;

			ptr += sizeof(cookie);
			binder_inner_proc_lock(proc);
			list_for_each_entry(w, &proc->delivered_death,
					    entry) {
				struct binder_ref_death *tmp_death =
					container_of(w,
						     struct binder_ref_death,
						     work);

				if (tmp_death->cookie == cookie) {
					death = tmp_death;
					break;
				}
			}
			binder_debug(BINDER_DEBUG_DEAD_BINDER,
				     "%d:%d BC_DEAD_BINDER_DONE %016llx found %pK\n",
				     proc->pid, thread->pid, (u64)cookie,
				     death);
			if (death == NULL) {
				binder_user_error("%d:%d BC_DEAD_BINDER_DONE %016llx not found\n",
					proc->pid, thread->pid, (u64)cookie);
				binder_inner_proc_unlock(proc);
				break;
			}
			binder_dequeue_work_ilocked(&death->work);
			if (death->work.type == BINDER_WORK_DEAD_BINDER_AND_CLEAR) {
				death->work.type = BINDER_WORK_CLEAR_DEATH_NOTIFICATION;
				if (thread->looper &
					(BINDER_LOOPER_STATE_REGISTERED |
					 BINDER_LOOPER_STATE_ENTERED))
					binder_enqueue_thread_work_ilocked(
						thread, &death->work);
				else {
					binder_enqueue_work_ilocked(
							&death->work,
							&proc->todo);
					binder_wakeup_proc_ilocked(proc);
				}
			}
			binder_inner_proc_unlock(proc);
		} break;

		default:
			pr_err("%d:%d unknown command %d\n",
			       proc->pid, thread->pid, cmd);
			return -EINVAL;
		}
		*consumed = ptr - buffer;
	}
	return 0;
}

static void binder_stat_br(struct binder_proc *proc,
			   struct binder_thread *thread, uint32_t cmd)
{
	trace_binder_return(cmd);
	if (_IOC_NR(cmd) < ARRAY_SIZE(binder_stats.br)) {
		atomic_inc(&binder_stats.br[_IOC_NR(cmd)]);
		atomic_inc(&proc->stats.br[_IOC_NR(cmd)]);
		atomic_inc(&thread->stats.br[_IOC_NR(cmd)]);
	}
}

static int binder_put_node_cmd(struct binder_proc *proc,
			       struct binder_thread *thread,
			       void __user **ptrp,
			       binder_uintptr_t node_ptr,
			       binder_uintptr_t node_cookie,
			       int node_debug_id,
			       uint32_t cmd, const char *cmd_name)
{
	void __user *ptr = *ptrp;

	if (put_user(cmd, (uint32_t __user *)ptr))
		return -EFAULT;
	ptr += sizeof(uint32_t);

	if (put_user(node_ptr, (binder_uintptr_t __user *)ptr))
		return -EFAULT;
	ptr += sizeof(binder_uintptr_t);

	if (put_user(node_cookie, (binder_uintptr_t __user *)ptr))
		return -EFAULT;
	ptr += sizeof(binder_uintptr_t);

	binder_stat_br(proc, thread, cmd);
	binder_debug(BINDER_DEBUG_USER_REFS, "%d:%d %s %d u%016llx c%016llx\n",
		     proc->pid, thread->pid, cmd_name, node_debug_id,
		     (u64)node_ptr, (u64)node_cookie);

	*ptrp = ptr;
	return 0;
}

static int binder_wait_for_work(struct binder_thread *thread,
				bool do_proc_work)
{
	DEFINE_WAIT(wait);
	struct binder_proc *proc = thread->proc;
	int ret = 0;

	freezer_do_not_count();
	binder_inner_proc_lock(proc);
	for (;;) {
		prepare_to_wait(&thread->wait, &wait, TASK_INTERRUPTIBLE);
		if (binder_has_work_ilocked(thread, do_proc_work))
			break;
		if (do_proc_work)
			list_add(&thread->waiting_thread_node,
				 &proc->waiting_threads);
		trace_android_vh_binder_wait_for_work(do_proc_work, thread, proc);
		binder_inner_proc_unlock(proc);
		schedule();
		binder_inner_proc_lock(proc);
		list_del_init(&thread->waiting_thread_node);
		if (signal_pending(current)) {
			ret = -EINTR;
			break;
		}
	}
	finish_wait(&thread->wait, &wait);
	binder_inner_proc_unlock(proc);
	freezer_count();

	return ret;
}

/**
 * binder_apply_fd_fixups() - finish fd translation
 * @proc:         binder_proc associated @t->buffer
 * @t:	binder transaction with list of fd fixups
 *
 * Now that we are in the context of the transaction target
 * process, we can allocate and install fds. Process the
 * list of fds to translate and fixup the buffer with the
 * new fds.
 *
 * If we fail to allocate an fd, then free the resources by
 * fput'ing files that have not been processed and ksys_close'ing
 * any fds that have already been allocated.
 */
static int binder_apply_fd_fixups(struct binder_proc *proc,
				  struct binder_transaction *t)
{
	struct binder_txn_fd_fixup *fixup, *tmp;
	int ret = 0;

	list_for_each_entry(fixup, &t->fd_fixups, fixup_entry) {
		int fd = get_unused_fd_flags(O_CLOEXEC);

		if (fd < 0) {
			binder_debug(BINDER_DEBUG_TRANSACTION,
				     "failed fd fixup txn %d fd %d\n",
				     t->debug_id, fd);
			ret = -ENOMEM;
			break;
		}
		binder_debug(BINDER_DEBUG_TRANSACTION,
			     "fd fixup txn %d fd %d\n",
			     t->debug_id, fd);
		trace_binder_transaction_fd_recv(t, fd, fixup->offset);
		fd_install(fd, fixup->file);
		fixup->file = NULL;
		if (binder_alloc_copy_to_buffer(&proc->alloc, t->buffer,
						fixup->offset, &fd,
						sizeof(u32))) {
			ret = -EINVAL;
			break;
		}
	}
	list_for_each_entry_safe(fixup, tmp, &t->fd_fixups, fixup_entry) {
		if (fixup->file) {
			fput(fixup->file);
		} else if (ret) {
			u32 fd;
			int err;

			err = binder_alloc_copy_from_buffer(&proc->alloc, &fd,
							    t->buffer,
							    fixup->offset,
							    sizeof(fd));
			WARN_ON(err);
			if (!err)
				binder_deferred_fd_close(fd);
		}
		list_del(&fixup->fixup_entry);
		kfree(fixup);
	}

	return ret;
}

static int binder_thread_read(struct binder_proc *proc,
			      struct binder_thread *thread,
			      binder_uintptr_t binder_buffer, size_t size,
			      binder_size_t *consumed, int non_block)
{
	void __user *buffer = (void __user *)(uintptr_t)binder_buffer;
	void __user *ptr = buffer + *consumed;
	void __user *end = buffer + size;

	int ret = 0;
	int wait_for_proc_work;

	if (*consumed == 0) {
		if (put_user(BR_NOOP, (uint32_t __user *)ptr))
			return -EFAULT;
		ptr += sizeof(uint32_t);
	}

retry:
	binder_inner_proc_lock(proc);
	wait_for_proc_work = binder_available_for_proc_work_ilocked(thread);
	binder_inner_proc_unlock(proc);

	thread->looper |= BINDER_LOOPER_STATE_WAITING;

	trace_binder_wait_for_work(wait_for_proc_work,
				   !!thread->transaction_stack,
				   !binder_worklist_empty(proc, &thread->todo));
	if (wait_for_proc_work) {
		if (!(thread->looper & (BINDER_LOOPER_STATE_REGISTERED |
					BINDER_LOOPER_STATE_ENTERED))) {
			binder_user_error("%d:%d ERROR: Thread waiting for process work before calling BC_REGISTER_LOOPER or BC_ENTER_LOOPER (state %x)\n",
				proc->pid, thread->pid, thread->looper);
			wait_event_interruptible(binder_user_error_wait,
						 binder_stop_on_user_error < 2);
		}
		trace_android_vh_binder_restore_priority(NULL, current);
		binder_restore_priority(thread, &proc->default_priority);
	}

	if (non_block) {
		if (!binder_has_work(thread, wait_for_proc_work))
			ret = -EAGAIN;
	} else {
		ret = binder_wait_for_work(thread, wait_for_proc_work);
	}

	thread->looper &= ~BINDER_LOOPER_STATE_WAITING;

	if (ret)
		return ret;

	while (1) {
		uint32_t cmd;
		struct binder_transaction_data_secctx tr;
		struct binder_transaction_data *trd = &tr.transaction_data;
		struct binder_work *w = NULL;
		struct list_head *list = NULL;
		struct binder_transaction *t = NULL;
		struct binder_thread *t_from;
		size_t trsize = sizeof(*trd);

		binder_inner_proc_lock(proc);
		trace_android_vh_binder_select_worklist_ilocked(&list, thread,
						proc, wait_for_proc_work);
		if (list)
			goto skip;
		if (!binder_worklist_empty_ilocked(&thread->todo))
			list = &thread->todo;
		else if (!binder_worklist_empty_ilocked(&proc->todo) &&
			   wait_for_proc_work)
			list = &proc->todo;
		else {
			binder_inner_proc_unlock(proc);

			/* no data added */
			if (ptr - buffer == 4 && !thread->looper_need_return)
				goto retry;
			break;
		}
skip:
		if (end - ptr < sizeof(tr) + 4) {
			binder_inner_proc_unlock(proc);
			break;
		}
		trace_android_vh_binder_thread_read(&list, proc, thread);
		w = binder_dequeue_work_head_ilocked(list);
		if (binder_worklist_empty_ilocked(&thread->todo))
			thread->process_todo = false;

		switch (w->type) {
		case BINDER_WORK_TRANSACTION: {
			binder_inner_proc_unlock(proc);
			t = container_of(w, struct binder_transaction, work);
		} break;
		case BINDER_WORK_RETURN_ERROR: {
			struct binder_error *e = container_of(
					w, struct binder_error, work);

			WARN_ON(e->cmd == BR_OK);
			binder_inner_proc_unlock(proc);
			if (put_user(e->cmd, (uint32_t __user *)ptr))
				return -EFAULT;
			cmd = e->cmd;
			e->cmd = BR_OK;
			ptr += sizeof(uint32_t);

			binder_stat_br(proc, thread, cmd);
		} break;
		case BINDER_WORK_TRANSACTION_COMPLETE:
		case BINDER_WORK_TRANSACTION_ONEWAY_SPAM_SUSPECT: {
			if (proc->oneway_spam_detection_enabled &&
				   w->type == BINDER_WORK_TRANSACTION_ONEWAY_SPAM_SUSPECT)
				cmd = BR_ONEWAY_SPAM_SUSPECT;
			else
				cmd = BR_TRANSACTION_COMPLETE;
			binder_inner_proc_unlock(proc);
			kfree(w);
			binder_stats_deleted(BINDER_STAT_TRANSACTION_COMPLETE);
			if (put_user(cmd, (uint32_t __user *)ptr))
				return -EFAULT;
			ptr += sizeof(uint32_t);

			binder_stat_br(proc, thread, cmd);
			binder_debug(BINDER_DEBUG_TRANSACTION_COMPLETE,
				     "%d:%d BR_TRANSACTION_COMPLETE\n",
				     proc->pid, thread->pid);
		} break;
		case BINDER_WORK_NODE: {
			struct binder_node *node = container_of(w, struct binder_node, work);
			int strong, weak;
			binder_uintptr_t node_ptr = node->ptr;
			binder_uintptr_t node_cookie = node->cookie;
			int node_debug_id = node->debug_id;
			int has_weak_ref;
			int has_strong_ref;
			void __user *orig_ptr = ptr;

			BUG_ON(proc != node->proc);
			strong = node->internal_strong_refs ||
					node->local_strong_refs;
			weak = !hlist_empty(&node->refs) ||
					node->local_weak_refs ||
					node->tmp_refs || strong;
			has_strong_ref = node->has_strong_ref;
			has_weak_ref = node->has_weak_ref;

			if (weak && !has_weak_ref) {
				node->has_weak_ref = 1;
				node->pending_weak_ref = 1;
				node->local_weak_refs++;
			}
			if (strong && !has_strong_ref) {
				node->has_strong_ref = 1;
				node->pending_strong_ref = 1;
				node->local_strong_refs++;
			}
			if (!strong && has_strong_ref)
				node->has_strong_ref = 0;
			if (!weak && has_weak_ref)
				node->has_weak_ref = 0;
			if (!weak && !strong) {
				binder_debug(BINDER_DEBUG_INTERNAL_REFS,
					     "%d:%d node %d u%016llx c%016llx deleted\n",
					     proc->pid, thread->pid,
					     node_debug_id,
					     (u64)node_ptr,
					     (u64)node_cookie);
				rb_erase(&node->rb_node, &proc->nodes);
				binder_inner_proc_unlock(proc);
				binder_node_lock(node);
				/*
				 * Acquire the node lock before freeing the
				 * node to serialize with other threads that
				 * may have been holding the node lock while
				 * decrementing this node (avoids race where
				 * this thread frees while the other thread
				 * is unlocking the node after the final
				 * decrement)
				 */
				binder_node_unlock(node);
				binder_free_node(node);
			} else
				binder_inner_proc_unlock(proc);

			if (weak && !has_weak_ref)
				ret = binder_put_node_cmd(
						proc, thread, &ptr, node_ptr,
						node_cookie, node_debug_id,
						BR_INCREFS, "BR_INCREFS");
			if (!ret && strong && !has_strong_ref)
				ret = binder_put_node_cmd(
						proc, thread, &ptr, node_ptr,
						node_cookie, node_debug_id,
						BR_ACQUIRE, "BR_ACQUIRE");
			if (!ret && !strong && has_strong_ref)
				ret = binder_put_node_cmd(
						proc, thread, &ptr, node_ptr,
						node_cookie, node_debug_id,
						BR_RELEASE, "BR_RELEASE");
			if (!ret && !weak && has_weak_ref)
				ret = binder_put_node_cmd(
						proc, thread, &ptr, node_ptr,
						node_cookie, node_debug_id,
						BR_DECREFS, "BR_DECREFS");
			if (orig_ptr == ptr)
				binder_debug(BINDER_DEBUG_INTERNAL_REFS,
					     "%d:%d node %d u%016llx c%016llx state unchanged\n",
					     proc->pid, thread->pid,
					     node_debug_id,
					     (u64)node_ptr,
					     (u64)node_cookie);
			if (ret)
				return ret;
		} break;
		case BINDER_WORK_DEAD_BINDER:
		case BINDER_WORK_DEAD_BINDER_AND_CLEAR:
		case BINDER_WORK_CLEAR_DEATH_NOTIFICATION: {
			struct binder_ref_death *death;
			uint32_t cmd;
			binder_uintptr_t cookie;

			death = container_of(w, struct binder_ref_death, work);
			if (w->type == BINDER_WORK_CLEAR_DEATH_NOTIFICATION)
				cmd = BR_CLEAR_DEATH_NOTIFICATION_DONE;
			else
				cmd = BR_DEAD_BINDER;
			cookie = death->cookie;

			binder_debug(BINDER_DEBUG_DEATH_NOTIFICATION,
				     "%d:%d %s %016llx\n",
				      proc->pid, thread->pid,
				      cmd == BR_DEAD_BINDER ?
				      "BR_DEAD_BINDER" :
				      "BR_CLEAR_DEATH_NOTIFICATION_DONE",
				      (u64)cookie);
			if (w->type == BINDER_WORK_CLEAR_DEATH_NOTIFICATION) {
				binder_inner_proc_unlock(proc);
				kfree(death);
				binder_stats_deleted(BINDER_STAT_DEATH);
			} else {
				binder_enqueue_work_ilocked(
						w, &proc->delivered_death);
				binder_inner_proc_unlock(proc);
			}
			if (put_user(cmd, (uint32_t __user *)ptr))
				return -EFAULT;
			ptr += sizeof(uint32_t);
			if (put_user(cookie,
				     (binder_uintptr_t __user *)ptr))
				return -EFAULT;
			ptr += sizeof(binder_uintptr_t);
			binder_stat_br(proc, thread, cmd);
			if (cmd == BR_DEAD_BINDER)
				goto done; /* DEAD_BINDER notifications can cause transactions */
		} break;
		default:
			binder_inner_proc_unlock(proc);
			pr_err("%d:%d: bad work type %d\n",
			       proc->pid, thread->pid, w->type);
			break;
		}

		if (!t)
			continue;

		BUG_ON(t->buffer == NULL);
		if (t->buffer->target_node) {
			struct binder_node *target_node = t->buffer->target_node;

			trd->target.ptr = target_node->ptr;
			trd->cookie =  target_node->cookie;
			binder_transaction_priority(thread, t, target_node);
			cmd = BR_TRANSACTION;
		} else {
			trd->target.ptr = 0;
			trd->cookie = 0;
			cmd = BR_REPLY;
		}
		trd->code = t->code;
		trd->flags = t->flags;
		trd->sender_euid = from_kuid(current_user_ns(), t->sender_euid);

		t_from = binder_get_txn_from(t);
		if (t_from) {
			struct task_struct *sender = t_from->proc->tsk;

			trd->sender_pid =
				task_tgid_nr_ns(sender,
						task_active_pid_ns(current));
			trace_android_vh_sync_txn_recvd(thread->task, t_from->task);
		} else {
			trd->sender_pid = 0;
		}

		ret = binder_apply_fd_fixups(proc, t);
		if (ret) {
			struct binder_buffer *buffer = t->buffer;
			bool oneway = !!(t->flags & TF_ONE_WAY);
			int tid = t->debug_id;

			if (t_from)
				binder_thread_dec_tmpref(t_from);
			buffer->transaction = NULL;
			binder_cleanup_transaction(t, "fd fixups failed",
						   BR_FAILED_REPLY);
			binder_free_buf(proc, thread, buffer, true);
			binder_debug(BINDER_DEBUG_FAILED_TRANSACTION,
				     "%d:%d %stransaction %d fd fixups failed %d/%d, line %d\n",
				     proc->pid, thread->pid,
				     oneway ? "async " :
					(cmd == BR_REPLY ? "reply " : ""),
				     tid, BR_FAILED_REPLY, ret, __LINE__);
			if (cmd == BR_REPLY) {
				cmd = BR_FAILED_REPLY;
				if (put_user(cmd, (uint32_t __user *)ptr))
					return -EFAULT;
				ptr += sizeof(uint32_t);
				binder_stat_br(proc, thread, cmd);
				break;
			}
			continue;
		}
		trd->data_size = t->buffer->data_size;
		trd->offsets_size = t->buffer->offsets_size;
		trd->data.ptr.buffer = (uintptr_t)t->buffer->user_data;
		trd->data.ptr.offsets = trd->data.ptr.buffer +
					ALIGN(t->buffer->data_size,
					    sizeof(void *));

		tr.secctx = t->security_ctx;
		if (t->security_ctx) {
			cmd = BR_TRANSACTION_SEC_CTX;
			trsize = sizeof(tr);
		}
		if (put_user(cmd, (uint32_t __user *)ptr)) {
			if (t_from)
				binder_thread_dec_tmpref(t_from);

			binder_cleanup_transaction(t, "put_user failed",
						   BR_FAILED_REPLY);

			return -EFAULT;
		}
		ptr += sizeof(uint32_t);
		if (copy_to_user(ptr, &tr, trsize)) {
			if (t_from)
				binder_thread_dec_tmpref(t_from);

			binder_cleanup_transaction(t, "copy_to_user failed",
						   BR_FAILED_REPLY);

			return -EFAULT;
		}
		ptr += trsize;

		trace_binder_transaction_received(t);
		binder_stat_br(proc, thread, cmd);
		binder_debug(BINDER_DEBUG_TRANSACTION,
			     "%d:%d %s %d %d:%d, cmd %d size %zd-%zd ptr %016llx-%016llx\n",
			     proc->pid, thread->pid,
			     (cmd == BR_TRANSACTION) ? "BR_TRANSACTION" :
				(cmd == BR_TRANSACTION_SEC_CTX) ?
				     "BR_TRANSACTION_SEC_CTX" : "BR_REPLY",
			     t->debug_id, t_from ? t_from->proc->pid : 0,
			     t_from ? t_from->pid : 0, cmd,
			     t->buffer->data_size, t->buffer->offsets_size,
			     (u64)trd->data.ptr.buffer,
			     (u64)trd->data.ptr.offsets);

		if (t_from)
			binder_thread_dec_tmpref(t_from);
		t->buffer->allow_user_free = 1;
		if (cmd != BR_REPLY && !(t->flags & TF_ONE_WAY)) {
			binder_inner_proc_lock(thread->proc);
			t->to_parent = thread->transaction_stack;
			t->to_thread = thread;
			thread->transaction_stack = t;
			binder_inner_proc_unlock(thread->proc);
		} else {
			binder_free_transaction(t);
		}
		break;
	}

done:

	*consumed = ptr - buffer;
	binder_inner_proc_lock(proc);
	if (proc->requested_threads == 0 &&
	    list_empty(&thread->proc->waiting_threads) &&
	    proc->requested_threads_started < proc->max_threads &&
	    (thread->looper & (BINDER_LOOPER_STATE_REGISTERED |
	     BINDER_LOOPER_STATE_ENTERED)) /* the user-space code fails to */
	     /*spawn a new thread if we leave this out */) {
		proc->requested_threads++;
		binder_inner_proc_unlock(proc);
		binder_debug(BINDER_DEBUG_THREADS,
			     "%d:%d BR_SPAWN_LOOPER\n",
			     proc->pid, thread->pid);
		if (put_user(BR_SPAWN_LOOPER, (uint32_t __user *)buffer))
			return -EFAULT;
		binder_stat_br(proc, thread, BR_SPAWN_LOOPER);
	} else
		binder_inner_proc_unlock(proc);
	return 0;
}

static void binder_release_work(struct binder_proc *proc,
				struct list_head *list)
{
	struct binder_work *w;
	enum binder_work_type wtype;

	while (1) {
		binder_inner_proc_lock(proc);
		w = binder_dequeue_work_head_ilocked(list);
		wtype = w ? w->type : 0;
		binder_inner_proc_unlock(proc);
		if (!w)
			return;

		switch (wtype) {
		case BINDER_WORK_TRANSACTION: {
			struct binder_transaction *t;

			t = container_of(w, struct binder_transaction, work);

			binder_cleanup_transaction(t, "process died.",
						   BR_DEAD_REPLY);
		} break;
		case BINDER_WORK_RETURN_ERROR: {
			struct binder_error *e = container_of(
					w, struct binder_error, work);

			binder_debug(BINDER_DEBUG_DEAD_TRANSACTION,
				"undelivered TRANSACTION_ERROR: %u\n",
				e->cmd);
		} break;
		case BINDER_WORK_TRANSACTION_COMPLETE: {
			binder_debug(BINDER_DEBUG_DEAD_TRANSACTION,
				"undelivered TRANSACTION_COMPLETE\n");
			kfree(w);
			binder_stats_deleted(BINDER_STAT_TRANSACTION_COMPLETE);
		} break;
		case BINDER_WORK_DEAD_BINDER_AND_CLEAR:
		case BINDER_WORK_CLEAR_DEATH_NOTIFICATION: {
			struct binder_ref_death *death;

			death = container_of(w, struct binder_ref_death, work);
			binder_debug(BINDER_DEBUG_DEAD_TRANSACTION,
				"undelivered death notification, %016llx\n",
				(u64)death->cookie);
			kfree(death);
			binder_stats_deleted(BINDER_STAT_DEATH);
		} break;
		case BINDER_WORK_NODE:
			break;
		default:
			pr_err("unexpected work type, %d, not freed\n",
			       wtype);
			break;
		}
	}

}

static struct binder_thread *binder_get_thread_ilocked(
		struct binder_proc *proc, struct binder_thread *new_thread)
{
	struct binder_thread *thread = NULL;
	struct rb_node *parent = NULL;
	struct rb_node **p = &proc->threads.rb_node;

	while (*p) {
		parent = *p;
		thread = rb_entry(parent, struct binder_thread, rb_node);

		if (current->pid < thread->pid)
			p = &(*p)->rb_left;
		else if (current->pid > thread->pid)
			p = &(*p)->rb_right;
		else
			return thread;
	}
	if (!new_thread)
		return NULL;
	thread = new_thread;
	binder_stats_created(BINDER_STAT_THREAD);
	thread->proc = proc;
	thread->pid = current->pid;
	get_task_struct(current);
	thread->task = current;
	atomic_set(&thread->tmp_ref, 0);
	init_waitqueue_head(&thread->wait);
	INIT_LIST_HEAD(&thread->todo);
	rb_link_node(&thread->rb_node, parent, p);
	rb_insert_color(&thread->rb_node, &proc->threads);
	thread->looper_need_return = true;
	thread->return_error.work.type = BINDER_WORK_RETURN_ERROR;
	thread->return_error.cmd = BR_OK;
	thread->reply_error.work.type = BINDER_WORK_RETURN_ERROR;
	thread->reply_error.cmd = BR_OK;
	spin_lock_init(&thread->prio_lock);
	thread->prio_state = BINDER_PRIO_SET;
	INIT_LIST_HEAD(&new_thread->waiting_thread_node);
	return thread;
}

static struct binder_thread *binder_get_thread(struct binder_proc *proc)
{
	struct binder_thread *thread;
	struct binder_thread *new_thread;

	binder_inner_proc_lock(proc);
	thread = binder_get_thread_ilocked(proc, NULL);
	binder_inner_proc_unlock(proc);
	if (!thread) {
		new_thread = kzalloc(sizeof(*thread), GFP_KERNEL);
		if (new_thread == NULL)
			return NULL;
		binder_inner_proc_lock(proc);
		thread = binder_get_thread_ilocked(proc, new_thread);
		binder_inner_proc_unlock(proc);
		if (thread != new_thread)
			kfree(new_thread);
	}
	return thread;
}

static void binder_free_proc(struct binder_proc *proc)
{
	struct binder_device *device;

	BUG_ON(!list_empty(&proc->todo));
	BUG_ON(!list_empty(&proc->delivered_death));
	if (proc->outstanding_txns)
		pr_warn("%s: Unexpected outstanding_txns %d\n",
			__func__, proc->outstanding_txns);
	device = container_of(proc->context, struct binder_device, context);
	if (refcount_dec_and_test(&device->ref)) {
		kfree(proc->context->name);
		kfree(device);
	}
	binder_alloc_deferred_release(&proc->alloc);
	put_task_struct(proc->tsk);
	put_cred(proc->cred);
	binder_stats_deleted(BINDER_STAT_PROC);
	trace_android_vh_binder_free_proc(proc);
	kfree(proc);
}

static void binder_free_thread(struct binder_thread *thread)
{
	BUG_ON(!list_empty(&thread->todo));
	binder_stats_deleted(BINDER_STAT_THREAD);
	binder_proc_dec_tmpref(thread->proc);
	put_task_struct(thread->task);
	kfree(thread);
}

static int binder_thread_release(struct binder_proc *proc,
				 struct binder_thread *thread)
{
	struct binder_transaction *t;
	struct binder_transaction *send_reply = NULL;
	int active_transactions = 0;
	struct binder_transaction *last_t = NULL;

	binder_inner_proc_lock(thread->proc);
	/*
	 * take a ref on the proc so it survives
	 * after we remove this thread from proc->threads.
	 * The corresponding dec is when we actually
	 * free the thread in binder_free_thread()
	 */
	proc->tmp_ref++;
	/*
	 * take a ref on this thread to ensure it
	 * survives while we are releasing it
	 */
	atomic_inc(&thread->tmp_ref);
	rb_erase(&thread->rb_node, &proc->threads);
	t = thread->transaction_stack;
	if (t) {
		spin_lock(&t->lock);
		if (t->to_thread == thread)
			send_reply = t;
	} else {
		__acquire(&t->lock);
	}
	thread->is_dead = true;

	while (t) {
		last_t = t;
		active_transactions++;
		binder_debug(BINDER_DEBUG_DEAD_TRANSACTION,
			     "release %d:%d transaction %d %s, still active\n",
			      proc->pid, thread->pid,
			     t->debug_id,
			     (t->to_thread == thread) ? "in" : "out");

		if (t->to_thread == thread) {
			thread->proc->outstanding_txns--;
			t->to_proc = NULL;
			t->to_thread = NULL;
			if (t->buffer) {
				t->buffer->transaction = NULL;
				t->buffer = NULL;
			}
			t = t->to_parent;
		} else if (t->from == thread) {
			t->from = NULL;
			t = t->from_parent;
		} else
			BUG();
		spin_unlock(&last_t->lock);
		if (t)
			spin_lock(&t->lock);
		else
			__acquire(&t->lock);
	}
	/* annotation for sparse, lock not acquired in last iteration above */
	__release(&t->lock);

	/*
	 * If this thread used poll, make sure we remove the waitqueue from any
	 * poll data structures holding it.
	 */
	if (thread->looper & BINDER_LOOPER_STATE_POLL)
		wake_up_pollfree(&thread->wait);

	binder_inner_proc_unlock(thread->proc);

	/*
	 * This is needed to avoid races between wake_up_pollfree() above and
	 * someone else removing the last entry from the queue for other reasons
	 * (e.g. ep_remove_wait_queue() being called due to an epoll file
	 * descriptor being closed).  Such other users hold an RCU read lock, so
	 * we can be sure they're done after we call synchronize_rcu().
	 */
	if (thread->looper & BINDER_LOOPER_STATE_POLL)
		synchronize_rcu();

	if (send_reply)
		binder_send_failed_reply(send_reply, BR_DEAD_REPLY);
	binder_release_work(proc, &thread->todo);
	trace_android_vh_binder_thread_release(proc, thread);
	binder_thread_dec_tmpref(thread);
	return active_transactions;
}

static __poll_t binder_poll(struct file *filp,
				struct poll_table_struct *wait)
{
	struct binder_proc *proc = filp->private_data;
	struct binder_thread *thread = NULL;
	bool wait_for_proc_work;

	thread = binder_get_thread(proc);
	if (!thread)
		return POLLERR;

	binder_inner_proc_lock(thread->proc);
	thread->looper |= BINDER_LOOPER_STATE_POLL;
	wait_for_proc_work = binder_available_for_proc_work_ilocked(thread);

	binder_inner_proc_unlock(thread->proc);

	poll_wait(filp, &thread->wait, wait);

	if (binder_has_work(thread, wait_for_proc_work))
		return EPOLLIN;

	return 0;
}

static int binder_ioctl_write_read(struct file *filp,
				unsigned int cmd, unsigned long arg,
				struct binder_thread *thread)
{
	int ret = 0;
	struct binder_proc *proc = filp->private_data;
	unsigned int size = _IOC_SIZE(cmd);
	void __user *ubuf = (void __user *)arg;
	struct binder_write_read bwr;

	if (size != sizeof(struct binder_write_read)) {
		ret = -EINVAL;
		goto out;
	}
	if (copy_from_user(&bwr, ubuf, sizeof(bwr))) {
		ret = -EFAULT;
		goto out;
	}
	binder_debug(BINDER_DEBUG_READ_WRITE,
		     "%d:%d write %lld at %016llx, read %lld at %016llx\n",
		     proc->pid, thread->pid,
		     (u64)bwr.write_size, (u64)bwr.write_buffer,
		     (u64)bwr.read_size, (u64)bwr.read_buffer);

	if (bwr.write_size > 0) {
		ret = binder_thread_write(proc, thread,
					  bwr.write_buffer,
					  bwr.write_size,
					  &bwr.write_consumed);
		trace_binder_write_done(ret);
		if (ret < 0) {
			bwr.read_consumed = 0;
			if (copy_to_user(ubuf, &bwr, sizeof(bwr)))
				ret = -EFAULT;
			goto out;
		}
	}
	if (bwr.read_size > 0) {
		ret = binder_thread_read(proc, thread, bwr.read_buffer,
					 bwr.read_size,
					 &bwr.read_consumed,
					 filp->f_flags & O_NONBLOCK);
		trace_binder_read_done(ret);
		binder_inner_proc_lock(proc);
		if (!binder_worklist_empty_ilocked(&proc->todo))
			binder_wakeup_proc_ilocked(proc);
		binder_inner_proc_unlock(proc);
		trace_android_vh_binder_read_done(proc, thread);
		if (ret < 0) {
			if (copy_to_user(ubuf, &bwr, sizeof(bwr)))
				ret = -EFAULT;
			goto out;
		}
	}
	binder_debug(BINDER_DEBUG_READ_WRITE,
		     "%d:%d wrote %lld of %lld, read return %lld of %lld\n",
		     proc->pid, thread->pid,
		     (u64)bwr.write_consumed, (u64)bwr.write_size,
		     (u64)bwr.read_consumed, (u64)bwr.read_size);
	if (copy_to_user(ubuf, &bwr, sizeof(bwr))) {
		ret = -EFAULT;
		goto out;
	}
out:
	return ret;
}

static int binder_ioctl_set_ctx_mgr(struct file *filp,
				    struct flat_binder_object *fbo)
{
	int ret = 0;
	struct binder_proc *proc = filp->private_data;
	struct binder_context *context = proc->context;
	struct binder_node *new_node;
	kuid_t curr_euid = current_euid();

	mutex_lock(&context->context_mgr_node_lock);
	if (context->binder_context_mgr_node) {
		pr_err("BINDER_SET_CONTEXT_MGR already set\n");
		ret = -EBUSY;
		goto out;
	}
	ret = security_binder_set_context_mgr(proc->cred);
	if (ret < 0)
		goto out;
	if (uid_valid(context->binder_context_mgr_uid)) {
		if (!uid_eq(context->binder_context_mgr_uid, curr_euid)) {
			pr_err("BINDER_SET_CONTEXT_MGR bad uid %d != %d\n",
			       from_kuid(&init_user_ns, curr_euid),
			       from_kuid(&init_user_ns,
					 context->binder_context_mgr_uid));
			ret = -EPERM;
			goto out;
		}
	} else {
		context->binder_context_mgr_uid = curr_euid;
	}
	new_node = binder_new_node(proc, fbo);
	if (!new_node) {
		ret = -ENOMEM;
		goto out;
	}
	binder_node_lock(new_node);
	new_node->local_weak_refs++;
	new_node->local_strong_refs++;
	new_node->has_strong_ref = 1;
	new_node->has_weak_ref = 1;
	context->binder_context_mgr_node = new_node;
	binder_node_unlock(new_node);
	binder_put_node(new_node);
out:
	mutex_unlock(&context->context_mgr_node_lock);
	return ret;
}

static int binder_ioctl_get_node_info_for_ref(struct binder_proc *proc,
		struct binder_node_info_for_ref *info)
{
	struct binder_node *node;
	struct binder_context *context = proc->context;
	__u32 handle = info->handle;

	if (info->strong_count || info->weak_count || info->reserved1 ||
	    info->reserved2 || info->reserved3) {
		binder_user_error("%d BINDER_GET_NODE_INFO_FOR_REF: only handle may be non-zero.",
				  proc->pid);
		return -EINVAL;
	}

	/* This ioctl may only be used by the context manager */
	mutex_lock(&context->context_mgr_node_lock);
	if (!context->binder_context_mgr_node ||
		context->binder_context_mgr_node->proc != proc) {
		mutex_unlock(&context->context_mgr_node_lock);
		return -EPERM;
	}
	mutex_unlock(&context->context_mgr_node_lock);

	node = binder_get_node_from_ref(proc, handle, true, NULL);
	if (!node)
		return -EINVAL;

	info->strong_count = node->local_strong_refs +
		node->internal_strong_refs;
	info->weak_count = node->local_weak_refs;

	binder_put_node(node);

	return 0;
}

static int binder_ioctl_get_node_debug_info(struct binder_proc *proc,
				struct binder_node_debug_info *info)
{
	struct rb_node *n;
	binder_uintptr_t ptr = info->ptr;

	memset(info, 0, sizeof(*info));

	binder_inner_proc_lock(proc);
	for (n = rb_first(&proc->nodes); n != NULL; n = rb_next(n)) {
		struct binder_node *node = rb_entry(n, struct binder_node,
						    rb_node);
		if (node->ptr > ptr) {
			info->ptr = node->ptr;
			info->cookie = node->cookie;
			info->has_strong_ref = node->has_strong_ref;
			info->has_weak_ref = node->has_weak_ref;
			break;
		}
	}
	binder_inner_proc_unlock(proc);

	return 0;
}

static bool binder_txns_pending_ilocked(struct binder_proc *proc)
{
	struct rb_node *n;
	struct binder_thread *thread;

	if (proc->outstanding_txns > 0)
		return true;

	for (n = rb_first(&proc->threads); n; n = rb_next(n)) {
		thread = rb_entry(n, struct binder_thread, rb_node);
		if (thread->transaction_stack)
			return true;
	}
	return false;
}

static int binder_ioctl_freeze(struct binder_freeze_info *info,
			       struct binder_proc *target_proc)
{
	int ret = 0;

	if (!info->enable) {
		binder_inner_proc_lock(target_proc);
		target_proc->sync_recv = false;
		target_proc->async_recv = false;
		target_proc->is_frozen = false;
		binder_inner_proc_unlock(target_proc);
		return 0;
	}

	/*
	 * Freezing the target. Prevent new transactions by
	 * setting frozen state. If timeout specified, wait
	 * for transactions to drain.
	 */
	binder_inner_proc_lock(target_proc);
	target_proc->sync_recv = false;
	target_proc->async_recv = false;
	target_proc->is_frozen = true;
	binder_inner_proc_unlock(target_proc);

	if (info->timeout_ms > 0)
		ret = wait_event_interruptible_timeout(
			target_proc->freeze_wait,
			(!target_proc->outstanding_txns),
			msecs_to_jiffies(info->timeout_ms));

	/* Check pending transactions that wait for reply */
	if (ret >= 0) {
		binder_inner_proc_lock(target_proc);
		if (binder_txns_pending_ilocked(target_proc))
			ret = -EAGAIN;
		binder_inner_proc_unlock(target_proc);
	}

	if (ret < 0) {
		binder_inner_proc_lock(target_proc);
		target_proc->is_frozen = false;
		binder_inner_proc_unlock(target_proc);
	}

	return ret;
}

static int binder_ioctl_get_freezer_info(
				struct binder_frozen_status_info *info)
{
	struct binder_proc *target_proc;
	bool found = false;
	__u32 txns_pending;

	info->sync_recv = 0;
	info->async_recv = 0;

	mutex_lock(&binder_procs_lock);
	hlist_for_each_entry(target_proc, &binder_procs, proc_node) {
		if (target_proc->pid == info->pid) {
			found = true;
			binder_inner_proc_lock(target_proc);
			txns_pending = binder_txns_pending_ilocked(target_proc);
			info->sync_recv |= target_proc->sync_recv |
					(txns_pending << 1);
			info->async_recv |= target_proc->async_recv;
			binder_inner_proc_unlock(target_proc);
		}
	}
	mutex_unlock(&binder_procs_lock);

	if (!found)
		return -EINVAL;

	return 0;
}

static long binder_ioctl(struct file *filp, unsigned int cmd, unsigned long arg)
{
	int ret;
	struct binder_proc *proc = filp->private_data;
	struct binder_thread *thread;
	unsigned int size = _IOC_SIZE(cmd);
	void __user *ubuf = (void __user *)arg;

	/*pr_info("binder_ioctl: %d:%d %x %lx\n",
			proc->pid, current->pid, cmd, arg);*/

	binder_selftest_alloc(&proc->alloc);

	trace_binder_ioctl(cmd, arg);

	ret = wait_event_interruptible(binder_user_error_wait, binder_stop_on_user_error < 2);
	if (ret)
		goto err_unlocked;

	thread = binder_get_thread(proc);
	if (thread == NULL) {
		ret = -ENOMEM;
		goto err;
	}

	switch (cmd) {
	case BINDER_WRITE_READ:
		ret = binder_ioctl_write_read(filp, cmd, arg, thread);
		if (ret)
			goto err;
		break;
	case BINDER_SET_MAX_THREADS: {
		int max_threads;

		if (copy_from_user(&max_threads, ubuf,
				   sizeof(max_threads))) {
			ret = -EINVAL;
			goto err;
		}
		binder_inner_proc_lock(proc);
		proc->max_threads = max_threads;
		binder_inner_proc_unlock(proc);
		break;
	}
	case BINDER_SET_CONTEXT_MGR_EXT: {
		struct flat_binder_object fbo;

		if (copy_from_user(&fbo, ubuf, sizeof(fbo))) {
			ret = -EINVAL;
			goto err;
		}
		ret = binder_ioctl_set_ctx_mgr(filp, &fbo);
		if (ret)
			goto err;
		break;
	}
	case BINDER_SET_CONTEXT_MGR:
		ret = binder_ioctl_set_ctx_mgr(filp, NULL);
		if (ret)
			goto err;
		break;
	case BINDER_THREAD_EXIT:
		binder_debug(BINDER_DEBUG_THREADS, "%d:%d exit\n",
			     proc->pid, thread->pid);
		binder_thread_release(proc, thread);
		thread = NULL;
		break;
	case BINDER_VERSION: {
		struct binder_version __user *ver = ubuf;

		if (size != sizeof(struct binder_version)) {
			ret = -EINVAL;
			goto err;
		}
		if (put_user(BINDER_CURRENT_PROTOCOL_VERSION,
			     &ver->protocol_version)) {
			ret = -EINVAL;
			goto err;
		}
		break;
	}
	case BINDER_GET_NODE_INFO_FOR_REF: {
		struct binder_node_info_for_ref info;

		if (copy_from_user(&info, ubuf, sizeof(info))) {
			ret = -EFAULT;
			goto err;
		}

		ret = binder_ioctl_get_node_info_for_ref(proc, &info);
		if (ret < 0)
			goto err;

		if (copy_to_user(ubuf, &info, sizeof(info))) {
			ret = -EFAULT;
			goto err;
		}

		break;
	}
	case BINDER_GET_NODE_DEBUG_INFO: {
		struct binder_node_debug_info info;

		if (copy_from_user(&info, ubuf, sizeof(info))) {
			ret = -EFAULT;
			goto err;
		}

		ret = binder_ioctl_get_node_debug_info(proc, &info);
		if (ret < 0)
			goto err;

		if (copy_to_user(ubuf, &info, sizeof(info))) {
			ret = -EFAULT;
			goto err;
		}
		break;
	}
	case BINDER_FREEZE: {
		struct binder_freeze_info info;
		struct binder_proc **target_procs = NULL, *target_proc;
		int target_procs_count = 0, i = 0;

		ret = 0;

		if (copy_from_user(&info, ubuf, sizeof(info))) {
			ret = -EFAULT;
			goto err;
		}

		mutex_lock(&binder_procs_lock);
		hlist_for_each_entry(target_proc, &binder_procs, proc_node) {
			if (target_proc->pid == info.pid)
				target_procs_count++;
		}

		if (target_procs_count == 0) {
			mutex_unlock(&binder_procs_lock);
			ret = -EINVAL;
			goto err;
		}

		target_procs = kcalloc(target_procs_count,
				       sizeof(struct binder_proc *),
				       GFP_KERNEL);

		if (!target_procs) {
			mutex_unlock(&binder_procs_lock);
			ret = -ENOMEM;
			goto err;
		}

		hlist_for_each_entry(target_proc, &binder_procs, proc_node) {
			if (target_proc->pid != info.pid)
				continue;

			binder_inner_proc_lock(target_proc);
			target_proc->tmp_ref++;
			binder_inner_proc_unlock(target_proc);

			target_procs[i++] = target_proc;
		}
		mutex_unlock(&binder_procs_lock);

		for (i = 0; i < target_procs_count; i++) {
			if (ret >= 0)
				ret = binder_ioctl_freeze(&info,
							  target_procs[i]);

			binder_proc_dec_tmpref(target_procs[i]);
		}

		kfree(target_procs);

		if (ret < 0)
			goto err;
		break;
	}
	case BINDER_GET_FROZEN_INFO: {
		struct binder_frozen_status_info info;

		if (copy_from_user(&info, ubuf, sizeof(info))) {
			ret = -EFAULT;
			goto err;
		}

		ret = binder_ioctl_get_freezer_info(&info);
		if (ret < 0)
			goto err;

		if (copy_to_user(ubuf, &info, sizeof(info))) {
			ret = -EFAULT;
			goto err;
		}
		break;
	}
	case BINDER_ENABLE_ONEWAY_SPAM_DETECTION: {
		uint32_t enable;

		if (copy_from_user(&enable, ubuf, sizeof(enable))) {
			ret = -EFAULT;
			goto err;
		}
		binder_inner_proc_lock(proc);
		proc->oneway_spam_detection_enabled = (bool)enable;
		binder_inner_proc_unlock(proc);
		break;
	}
	default:
		ret = -EINVAL;
		goto err;
	}
	ret = 0;
err:
	if (thread)
		thread->looper_need_return = false;
	wait_event_interruptible(binder_user_error_wait, binder_stop_on_user_error < 2);
	if (ret && ret != -EINTR)
		pr_info("%d:%d ioctl %x %lx returned %d\n", proc->pid, current->pid, cmd, arg, ret);
err_unlocked:
	trace_binder_ioctl_done(ret);
	return ret;
}

static void binder_vma_open(struct vm_area_struct *vma)
{
	struct binder_proc *proc = vma->vm_private_data;

	binder_debug(BINDER_DEBUG_OPEN_CLOSE,
		     "%d open vm area %lx-%lx (%ld K) vma %lx pagep %lx\n",
		     proc->pid, vma->vm_start, vma->vm_end,
		     (vma->vm_end - vma->vm_start) / SZ_1K, vma->vm_flags,
		     (unsigned long)pgprot_val(vma->vm_page_prot));
}

static void binder_vma_close(struct vm_area_struct *vma)
{
	struct binder_proc *proc = vma->vm_private_data;

	binder_debug(BINDER_DEBUG_OPEN_CLOSE,
		     "%d close vm area %lx-%lx (%ld K) vma %lx pagep %lx\n",
		     proc->pid, vma->vm_start, vma->vm_end,
		     (vma->vm_end - vma->vm_start) / SZ_1K, vma->vm_flags,
		     (unsigned long)pgprot_val(vma->vm_page_prot));
	binder_alloc_vma_close(&proc->alloc);
}

static vm_fault_t binder_vm_fault(struct vm_fault *vmf)
{
	return VM_FAULT_SIGBUS;
}

static const struct vm_operations_struct binder_vm_ops = {
	.open = binder_vma_open,
	.close = binder_vma_close,
	.fault = binder_vm_fault,
};

static int binder_mmap(struct file *filp, struct vm_area_struct *vma)
{
	struct binder_proc *proc = filp->private_data;

	if (proc->tsk != current->group_leader)
		return -EINVAL;

	binder_debug(BINDER_DEBUG_OPEN_CLOSE,
		     "%s: %d %lx-%lx (%ld K) vma %lx pagep %lx\n",
		     __func__, proc->pid, vma->vm_start, vma->vm_end,
		     (vma->vm_end - vma->vm_start) / SZ_1K, vma->vm_flags,
		     (unsigned long)pgprot_val(vma->vm_page_prot));

	if (vma->vm_flags & FORBIDDEN_MMAP_FLAGS) {
		pr_err("%s: %d %lx-%lx %s failed %d\n", __func__,
		       proc->pid, vma->vm_start, vma->vm_end, "bad vm_flags", -EPERM);
		return -EPERM;
	}
	vma->vm_flags |= VM_DONTCOPY | VM_MIXEDMAP;
	vma->vm_flags &= ~VM_MAYWRITE;

	vma->vm_ops = &binder_vm_ops;
	vma->vm_private_data = proc;

	return binder_alloc_mmap_handler(&proc->alloc, vma);
}

static int binder_open(struct inode *nodp, struct file *filp)
{
	struct binder_proc *proc, *itr;
	struct binder_device *binder_dev;
	struct binderfs_info *info;
	struct dentry *binder_binderfs_dir_entry_proc = NULL;
	bool existing_pid = false;

	binder_debug(BINDER_DEBUG_OPEN_CLOSE, "%s: %d:%d\n", __func__,
		     current->group_leader->pid, current->pid);

	proc = kzalloc(sizeof(*proc), GFP_KERNEL);
	if (proc == NULL)
		return -ENOMEM;
	spin_lock_init(&proc->inner_lock);
	spin_lock_init(&proc->outer_lock);
	get_task_struct(current->group_leader);
	proc->tsk = current->group_leader;
	proc->cred = get_cred(filp->f_cred);
	INIT_LIST_HEAD(&proc->todo);
	init_waitqueue_head(&proc->freeze_wait);
	if (binder_supported_policy(current->policy)) {
		proc->default_priority.sched_policy = current->policy;
		proc->default_priority.prio = current->normal_prio;
	} else {
		proc->default_priority.sched_policy = SCHED_NORMAL;
		proc->default_priority.prio = NICE_TO_PRIO(0);
	}

	/* binderfs stashes devices in i_private */
	if (is_binderfs_device(nodp)) {
		binder_dev = nodp->i_private;
		info = nodp->i_sb->s_fs_info;
		binder_binderfs_dir_entry_proc = info->proc_log_dir;
	} else {
		binder_dev = container_of(filp->private_data,
					  struct binder_device, miscdev);
	}
	refcount_inc(&binder_dev->ref);
	proc->context = &binder_dev->context;
	binder_alloc_init(&proc->alloc);

	binder_stats_created(BINDER_STAT_PROC);
	proc->pid = current->group_leader->pid;
	INIT_LIST_HEAD(&proc->delivered_death);
	INIT_LIST_HEAD(&proc->waiting_threads);
	filp->private_data = proc;

	mutex_lock(&binder_procs_lock);
	hlist_for_each_entry(itr, &binder_procs, proc_node) {
		if (itr->pid == proc->pid) {
			existing_pid = true;
			break;
		}
	}
	hlist_add_head(&proc->proc_node, &binder_procs);
	mutex_unlock(&binder_procs_lock);
	trace_android_vh_binder_preset(&binder_procs, &binder_procs_lock);
	if (binder_debugfs_dir_entry_proc && !existing_pid) {
		char strbuf[11];

		snprintf(strbuf, sizeof(strbuf), "%u", proc->pid);
		/*
		 * proc debug entries are shared between contexts.
		 * Only create for the first PID to avoid debugfs log spamming
		 * The printing code will anyway print all contexts for a given
		 * PID so this is not a problem.
		 */
		proc->debugfs_entry = debugfs_create_file(strbuf, 0444,
			binder_debugfs_dir_entry_proc,
			(void *)(unsigned long)proc->pid,
			&proc_fops);
	}

	if (binder_binderfs_dir_entry_proc && !existing_pid) {
		char strbuf[11];
		struct dentry *binderfs_entry;

		snprintf(strbuf, sizeof(strbuf), "%u", proc->pid);
		/*
		 * Similar to debugfs, the process specific log file is shared
		 * between contexts. Only create for the first PID.
		 * This is ok since same as debugfs, the log file will contain
		 * information on all contexts of a given PID.
		 */
		binderfs_entry = binderfs_create_file(binder_binderfs_dir_entry_proc,
			strbuf, &proc_fops, (void *)(unsigned long)proc->pid);
		if (!IS_ERR(binderfs_entry)) {
			proc->binderfs_entry = binderfs_entry;
		} else {
			int error;

			error = PTR_ERR(binderfs_entry);
			pr_warn("Unable to create file %s in binderfs (error %d)\n",
				strbuf, error);
		}
	}

	return 0;
}

static int binder_flush(struct file *filp, fl_owner_t id)
{
	struct binder_proc *proc = filp->private_data;

	binder_defer_work(proc, BINDER_DEFERRED_FLUSH);

	return 0;
}

static void binder_deferred_flush(struct binder_proc *proc)
{
	struct rb_node *n;
	int wake_count = 0;

	binder_inner_proc_lock(proc);
	for (n = rb_first(&proc->threads); n != NULL; n = rb_next(n)) {
		struct binder_thread *thread = rb_entry(n, struct binder_thread, rb_node);

		thread->looper_need_return = true;
		if (thread->looper & BINDER_LOOPER_STATE_WAITING) {
			wake_up_interruptible(&thread->wait);
			wake_count++;
		}
	}
	binder_inner_proc_unlock(proc);

	binder_debug(BINDER_DEBUG_OPEN_CLOSE,
		     "binder_flush: %d woke %d threads\n", proc->pid,
		     wake_count);
}

static int binder_release(struct inode *nodp, struct file *filp)
{
	struct binder_proc *proc = filp->private_data;

	debugfs_remove(proc->debugfs_entry);

	if (proc->binderfs_entry) {
		binderfs_remove_file(proc->binderfs_entry);
		proc->binderfs_entry = NULL;
	}

	binder_defer_work(proc, BINDER_DEFERRED_RELEASE);

	return 0;
}

static int binder_node_release(struct binder_node *node, int refs)
{
	struct binder_ref *ref;
	int death = 0;
	struct binder_proc *proc = node->proc;

	binder_release_work(proc, &node->async_todo);

	binder_node_lock(node);
	binder_inner_proc_lock(proc);
	binder_dequeue_work_ilocked(&node->work);
	/*
	 * The caller must have taken a temporary ref on the node,
	 */
	BUG_ON(!node->tmp_refs);
	if (hlist_empty(&node->refs) && node->tmp_refs == 1) {
		binder_inner_proc_unlock(proc);
		binder_node_unlock(node);
		binder_free_node(node);

		return refs;
	}

	node->proc = NULL;
	node->local_strong_refs = 0;
	node->local_weak_refs = 0;
	binder_inner_proc_unlock(proc);

	spin_lock(&binder_dead_nodes_lock);
	hlist_add_head(&node->dead_node, &binder_dead_nodes);
	spin_unlock(&binder_dead_nodes_lock);

	hlist_for_each_entry(ref, &node->refs, node_entry) {
		refs++;
		/*
		 * Need the node lock to synchronize
		 * with new notification requests and the
		 * inner lock to synchronize with queued
		 * death notifications.
		 */
		binder_inner_proc_lock(ref->proc);
		if (!ref->death) {
			binder_inner_proc_unlock(ref->proc);
			continue;
		}

		death++;

		BUG_ON(!list_empty(&ref->death->work.entry));
		ref->death->work.type = BINDER_WORK_DEAD_BINDER;
		binder_enqueue_work_ilocked(&ref->death->work,
					    &ref->proc->todo);
		binder_wakeup_proc_ilocked(ref->proc);
		binder_inner_proc_unlock(ref->proc);
	}

	binder_debug(BINDER_DEBUG_DEAD_BINDER,
		     "node %d now dead, refs %d, death %d\n",
		     node->debug_id, refs, death);
	binder_node_unlock(node);
	binder_put_node(node);

	return refs;
}

static void binder_deferred_release(struct binder_proc *proc)
{
	struct binder_context *context = proc->context;
	struct rb_node *n;
	int threads, nodes, incoming_refs, outgoing_refs, active_transactions;

	mutex_lock(&binder_procs_lock);
	hlist_del(&proc->proc_node);
	mutex_unlock(&binder_procs_lock);

	mutex_lock(&context->context_mgr_node_lock);
	if (context->binder_context_mgr_node &&
	    context->binder_context_mgr_node->proc == proc) {
		binder_debug(BINDER_DEBUG_DEAD_BINDER,
			     "%s: %d context_mgr_node gone\n",
			     __func__, proc->pid);
		context->binder_context_mgr_node = NULL;
	}
	mutex_unlock(&context->context_mgr_node_lock);
	binder_inner_proc_lock(proc);
	/*
	 * Make sure proc stays alive after we
	 * remove all the threads
	 */
	proc->tmp_ref++;

	proc->is_dead = true;
	proc->is_frozen = false;
	proc->sync_recv = false;
	proc->async_recv = false;
	threads = 0;
	active_transactions = 0;
	while ((n = rb_first(&proc->threads))) {
		struct binder_thread *thread;

		thread = rb_entry(n, struct binder_thread, rb_node);
		binder_inner_proc_unlock(proc);
		threads++;
		active_transactions += binder_thread_release(proc, thread);
		binder_inner_proc_lock(proc);
	}

	nodes = 0;
	incoming_refs = 0;
	while ((n = rb_first(&proc->nodes))) {
		struct binder_node *node;

		node = rb_entry(n, struct binder_node, rb_node);
		nodes++;
		/*
		 * take a temporary ref on the node before
		 * calling binder_node_release() which will either
		 * kfree() the node or call binder_put_node()
		 */
		binder_inc_node_tmpref_ilocked(node);
		rb_erase(&node->rb_node, &proc->nodes);
		binder_inner_proc_unlock(proc);
		incoming_refs = binder_node_release(node, incoming_refs);
		binder_inner_proc_lock(proc);
	}
	binder_inner_proc_unlock(proc);

	outgoing_refs = 0;
	binder_proc_lock(proc);
	while ((n = rb_first(&proc->refs_by_desc))) {
		struct binder_ref *ref;

		ref = rb_entry(n, struct binder_ref, rb_node_desc);
		outgoing_refs++;
		binder_cleanup_ref_olocked(ref);
		binder_proc_unlock(proc);
		binder_free_ref(ref);
		binder_proc_lock(proc);
	}
	binder_proc_unlock(proc);

	binder_release_work(proc, &proc->todo);
	binder_release_work(proc, &proc->delivered_death);

	binder_debug(BINDER_DEBUG_OPEN_CLOSE,
		     "%s: %d threads %d, nodes %d (ref %d), refs %d, active transactions %d\n",
		     __func__, proc->pid, threads, nodes, incoming_refs,
		     outgoing_refs, active_transactions);

	binder_proc_dec_tmpref(proc);
}

static void binder_deferred_func(struct work_struct *work)
{
	struct binder_proc *proc;

	int defer;

	do {
		mutex_lock(&binder_deferred_lock);
		if (!hlist_empty(&binder_deferred_list)) {
			proc = hlist_entry(binder_deferred_list.first,
					struct binder_proc, deferred_work_node);
			hlist_del_init(&proc->deferred_work_node);
			defer = proc->deferred_work;
			proc->deferred_work = 0;
		} else {
			proc = NULL;
			defer = 0;
		}
		mutex_unlock(&binder_deferred_lock);

		if (defer & BINDER_DEFERRED_FLUSH)
			binder_deferred_flush(proc);

		if (defer & BINDER_DEFERRED_RELEASE)
			binder_deferred_release(proc); /* frees proc */
	} while (proc);
}
static DECLARE_WORK(binder_deferred_work, binder_deferred_func);

static void
binder_defer_work(struct binder_proc *proc, enum binder_deferred_state defer)
{
	mutex_lock(&binder_deferred_lock);
	proc->deferred_work |= defer;
	if (hlist_unhashed(&proc->deferred_work_node)) {
		hlist_add_head(&proc->deferred_work_node,
				&binder_deferred_list);
		schedule_work(&binder_deferred_work);
	}
	mutex_unlock(&binder_deferred_lock);
}

static void print_binder_transaction_ilocked(struct seq_file *m,
					     struct binder_proc *proc,
					     const char *prefix,
					     struct binder_transaction *t)
{
	struct binder_proc *to_proc;
	struct binder_buffer *buffer = t->buffer;

	spin_lock(&t->lock);
	trace_android_vh_binder_print_transaction_info(m, proc, prefix, t);
	to_proc = t->to_proc;
	seq_printf(m,
		   "%s %d: %pK from %d:%d to %d:%d code %x flags %x pri %d:%d r%d",
		   prefix, t->debug_id, t,
		   t->from ? t->from->proc->pid : 0,
		   t->from ? t->from->pid : 0,
		   to_proc ? to_proc->pid : 0,
		   t->to_thread ? t->to_thread->pid : 0,
		   t->code, t->flags, t->priority.sched_policy,
		   t->priority.prio, t->need_reply);
	spin_unlock(&t->lock);

	if (proc != to_proc) {
		/*
		 * Can only safely deref buffer if we are holding the
		 * correct proc inner lock for this node
		 */
		seq_puts(m, "\n");
		return;
	}

	if (buffer == NULL) {
		seq_puts(m, " buffer free\n");
		return;
	}
	if (buffer->target_node)
		seq_printf(m, " node %d", buffer->target_node->debug_id);
	seq_printf(m, " size %zd:%zd data %pK\n",
		   buffer->data_size, buffer->offsets_size,
		   buffer->user_data);
}

static void print_binder_work_ilocked(struct seq_file *m,
				     struct binder_proc *proc,
				     const char *prefix,
				     const char *transaction_prefix,
				     struct binder_work *w)
{
	struct binder_node *node;
	struct binder_transaction *t;

	switch (w->type) {
	case BINDER_WORK_TRANSACTION:
		t = container_of(w, struct binder_transaction, work);
		print_binder_transaction_ilocked(
				m, proc, transaction_prefix, t);
		break;
	case BINDER_WORK_RETURN_ERROR: {
		struct binder_error *e = container_of(
				w, struct binder_error, work);

		seq_printf(m, "%stransaction error: %u\n",
			   prefix, e->cmd);
	} break;
	case BINDER_WORK_TRANSACTION_COMPLETE:
		seq_printf(m, "%stransaction complete\n", prefix);
		break;
	case BINDER_WORK_NODE:
		node = container_of(w, struct binder_node, work);
		seq_printf(m, "%snode work %d: u%016llx c%016llx\n",
			   prefix, node->debug_id,
			   (u64)node->ptr, (u64)node->cookie);
		break;
	case BINDER_WORK_DEAD_BINDER:
		seq_printf(m, "%shas dead binder\n", prefix);
		break;
	case BINDER_WORK_DEAD_BINDER_AND_CLEAR:
		seq_printf(m, "%shas cleared dead binder\n", prefix);
		break;
	case BINDER_WORK_CLEAR_DEATH_NOTIFICATION:
		seq_printf(m, "%shas cleared death notification\n", prefix);
		break;
	default:
		seq_printf(m, "%sunknown work: type %d\n", prefix, w->type);
		break;
	}
}

static void print_binder_thread_ilocked(struct seq_file *m,
					struct binder_thread *thread,
					int print_always)
{
	struct binder_transaction *t;
	struct binder_work *w;
	size_t start_pos = m->count;
	size_t header_pos;

	seq_printf(m, "  thread %d: l %02x need_return %d tr %d\n",
			thread->pid, thread->looper,
			thread->looper_need_return,
			atomic_read(&thread->tmp_ref));
	header_pos = m->count;
	t = thread->transaction_stack;
	while (t) {
		if (t->from == thread) {
			print_binder_transaction_ilocked(m, thread->proc,
					"    outgoing transaction", t);
			t = t->from_parent;
		} else if (t->to_thread == thread) {
			print_binder_transaction_ilocked(m, thread->proc,
						 "    incoming transaction", t);
			t = t->to_parent;
		} else {
			print_binder_transaction_ilocked(m, thread->proc,
					"    bad transaction", t);
			t = NULL;
		}
	}
	list_for_each_entry(w, &thread->todo, entry) {
		print_binder_work_ilocked(m, thread->proc, "    ",
					  "    pending transaction", w);
	}
	if (!print_always && m->count == header_pos)
		m->count = start_pos;
}

static void print_binder_node_nilocked(struct seq_file *m,
				       struct binder_node *node)
{
	struct binder_ref *ref;
	struct binder_work *w;
	int count;

	count = 0;
	hlist_for_each_entry(ref, &node->refs, node_entry)
		count++;

	seq_printf(m, "  node %d: u%016llx c%016llx pri %d:%d hs %d hw %d ls %d lw %d is %d iw %d tr %d",
		   node->debug_id, (u64)node->ptr, (u64)node->cookie,
		   node->sched_policy, node->min_priority,
		   node->has_strong_ref, node->has_weak_ref,
		   node->local_strong_refs, node->local_weak_refs,
		   node->internal_strong_refs, count, node->tmp_refs);
	if (count) {
		seq_puts(m, " proc");
		hlist_for_each_entry(ref, &node->refs, node_entry)
			seq_printf(m, " %d", ref->proc->pid);
	}
	seq_puts(m, "\n");
	if (node->proc) {
		list_for_each_entry(w, &node->async_todo, entry)
			print_binder_work_ilocked(m, node->proc, "    ",
					  "    pending async transaction", w);
	}
}

static void print_binder_ref_olocked(struct seq_file *m,
				     struct binder_ref *ref)
{
	binder_node_lock(ref->node);
	seq_printf(m, "  ref %d: desc %d %snode %d s %d w %d d %pK\n",
		   ref->data.debug_id, ref->data.desc,
		   ref->node->proc ? "" : "dead ",
		   ref->node->debug_id, ref->data.strong,
		   ref->data.weak, ref->death);
	binder_node_unlock(ref->node);
}

static void print_binder_proc(struct seq_file *m,
			      struct binder_proc *proc, int print_all)
{
	struct binder_work *w;
	struct rb_node *n;
	size_t start_pos = m->count;
	size_t header_pos;
	struct binder_node *last_node = NULL;

	seq_printf(m, "proc %d\n", proc->pid);
	seq_printf(m, "context %s\n", proc->context->name);
	header_pos = m->count;

	binder_inner_proc_lock(proc);
	for (n = rb_first(&proc->threads); n != NULL; n = rb_next(n))
		print_binder_thread_ilocked(m, rb_entry(n, struct binder_thread,
						rb_node), print_all);

	for (n = rb_first(&proc->nodes); n != NULL; n = rb_next(n)) {
		struct binder_node *node = rb_entry(n, struct binder_node,
						    rb_node);
		if (!print_all && !node->has_async_transaction)
			continue;

		/*
		 * take a temporary reference on the node so it
		 * survives and isn't removed from the tree
		 * while we print it.
		 */
		binder_inc_node_tmpref_ilocked(node);
		/* Need to drop inner lock to take node lock */
		binder_inner_proc_unlock(proc);
		if (last_node)
			binder_put_node(last_node);
		binder_node_inner_lock(node);
		print_binder_node_nilocked(m, node);
		binder_node_inner_unlock(node);
		last_node = node;
		binder_inner_proc_lock(proc);
	}
	binder_inner_proc_unlock(proc);
	if (last_node)
		binder_put_node(last_node);

	if (print_all) {
		binder_proc_lock(proc);
		for (n = rb_first(&proc->refs_by_desc);
		     n != NULL;
		     n = rb_next(n))
			print_binder_ref_olocked(m, rb_entry(n,
							    struct binder_ref,
							    rb_node_desc));
		binder_proc_unlock(proc);
	}
	binder_alloc_print_allocated(m, &proc->alloc);
	binder_inner_proc_lock(proc);
	list_for_each_entry(w, &proc->todo, entry)
		print_binder_work_ilocked(m, proc, "  ",
					  "  pending transaction", w);
	list_for_each_entry(w, &proc->delivered_death, entry) {
		seq_puts(m, "  has delivered dead binder\n");
		break;
	}
	binder_inner_proc_unlock(proc);
	if (!print_all && m->count == header_pos)
		m->count = start_pos;
}

static const char * const binder_return_strings[] = {
	"BR_ERROR",
	"BR_OK",
	"BR_TRANSACTION",
	"BR_REPLY",
	"BR_ACQUIRE_RESULT",
	"BR_DEAD_REPLY",
	"BR_TRANSACTION_COMPLETE",
	"BR_INCREFS",
	"BR_ACQUIRE",
	"BR_RELEASE",
	"BR_DECREFS",
	"BR_ATTEMPT_ACQUIRE",
	"BR_NOOP",
	"BR_SPAWN_LOOPER",
	"BR_FINISHED",
	"BR_DEAD_BINDER",
	"BR_CLEAR_DEATH_NOTIFICATION_DONE",
	"BR_FAILED_REPLY",
	"BR_FROZEN_REPLY",
	"BR_ONEWAY_SPAM_SUSPECT",
};

static const char * const binder_command_strings[] = {
	"BC_TRANSACTION",
	"BC_REPLY",
	"BC_ACQUIRE_RESULT",
	"BC_FREE_BUFFER",
	"BC_INCREFS",
	"BC_ACQUIRE",
	"BC_RELEASE",
	"BC_DECREFS",
	"BC_INCREFS_DONE",
	"BC_ACQUIRE_DONE",
	"BC_ATTEMPT_ACQUIRE",
	"BC_REGISTER_LOOPER",
	"BC_ENTER_LOOPER",
	"BC_EXIT_LOOPER",
	"BC_REQUEST_DEATH_NOTIFICATION",
	"BC_CLEAR_DEATH_NOTIFICATION",
	"BC_DEAD_BINDER_DONE",
	"BC_TRANSACTION_SG",
	"BC_REPLY_SG",
};

static const char * const binder_objstat_strings[] = {
	"proc",
	"thread",
	"node",
	"ref",
	"death",
	"transaction",
	"transaction_complete"
};

static void print_binder_stats(struct seq_file *m, const char *prefix,
			       struct binder_stats *stats)
{
	int i;

	BUILD_BUG_ON(ARRAY_SIZE(stats->bc) !=
		     ARRAY_SIZE(binder_command_strings));
	for (i = 0; i < ARRAY_SIZE(stats->bc); i++) {
		int temp = atomic_read(&stats->bc[i]);

		if (temp)
			seq_printf(m, "%s%s: %d\n", prefix,
				   binder_command_strings[i], temp);
	}

	BUILD_BUG_ON(ARRAY_SIZE(stats->br) !=
		     ARRAY_SIZE(binder_return_strings));
	for (i = 0; i < ARRAY_SIZE(stats->br); i++) {
		int temp = atomic_read(&stats->br[i]);

		if (temp)
			seq_printf(m, "%s%s: %d\n", prefix,
				   binder_return_strings[i], temp);
	}

	BUILD_BUG_ON(ARRAY_SIZE(stats->obj_created) !=
		     ARRAY_SIZE(binder_objstat_strings));
	BUILD_BUG_ON(ARRAY_SIZE(stats->obj_created) !=
		     ARRAY_SIZE(stats->obj_deleted));
	for (i = 0; i < ARRAY_SIZE(stats->obj_created); i++) {
		int created = atomic_read(&stats->obj_created[i]);
		int deleted = atomic_read(&stats->obj_deleted[i]);

		if (created || deleted)
			seq_printf(m, "%s%s: active %d total %d\n",
				prefix,
				binder_objstat_strings[i],
				created - deleted,
				created);
	}
}

static void print_binder_proc_stats(struct seq_file *m,
				    struct binder_proc *proc)
{
	struct binder_work *w;
	struct binder_thread *thread;
	struct rb_node *n;
	int count, strong, weak, ready_threads;
	size_t free_async_space =
		binder_alloc_get_free_async_space(&proc->alloc);

	seq_printf(m, "proc %d\n", proc->pid);
	seq_printf(m, "context %s\n", proc->context->name);
	count = 0;
	ready_threads = 0;
	binder_inner_proc_lock(proc);
	for (n = rb_first(&proc->threads); n != NULL; n = rb_next(n))
		count++;

	list_for_each_entry(thread, &proc->waiting_threads, waiting_thread_node)
		ready_threads++;

	seq_printf(m, "  threads: %d\n", count);
	seq_printf(m, "  requested threads: %d+%d/%d\n"
			"  ready threads %d\n"
			"  free async space %zd\n", proc->requested_threads,
			proc->requested_threads_started, proc->max_threads,
			ready_threads,
			free_async_space);
	count = 0;
	for (n = rb_first(&proc->nodes); n != NULL; n = rb_next(n))
		count++;
	binder_inner_proc_unlock(proc);
	seq_printf(m, "  nodes: %d\n", count);
	count = 0;
	strong = 0;
	weak = 0;
	binder_proc_lock(proc);
	for (n = rb_first(&proc->refs_by_desc); n != NULL; n = rb_next(n)) {
		struct binder_ref *ref = rb_entry(n, struct binder_ref,
						  rb_node_desc);
		count++;
		strong += ref->data.strong;
		weak += ref->data.weak;
	}
	binder_proc_unlock(proc);
	seq_printf(m, "  refs: %d s %d w %d\n", count, strong, weak);

	count = binder_alloc_get_allocated_count(&proc->alloc);
	seq_printf(m, "  buffers: %d\n", count);

	binder_alloc_print_pages(m, &proc->alloc);

	count = 0;
	binder_inner_proc_lock(proc);
	list_for_each_entry(w, &proc->todo, entry) {
		if (w->type == BINDER_WORK_TRANSACTION)
			count++;
	}
	binder_inner_proc_unlock(proc);
	seq_printf(m, "  pending transactions: %d\n", count);

	print_binder_stats(m, "  ", &proc->stats);
}

static int state_show(struct seq_file *m, void *unused)
{
	struct binder_proc *proc;
	struct binder_node *node;
	struct binder_node *last_node = NULL;

	seq_puts(m, "binder state:\n");

	spin_lock(&binder_dead_nodes_lock);
	if (!hlist_empty(&binder_dead_nodes))
		seq_puts(m, "dead nodes:\n");
	hlist_for_each_entry(node, &binder_dead_nodes, dead_node) {
		/*
		 * take a temporary reference on the node so it
		 * survives and isn't removed from the list
		 * while we print it.
		 */
		node->tmp_refs++;
		spin_unlock(&binder_dead_nodes_lock);
		if (last_node)
			binder_put_node(last_node);
		binder_node_lock(node);
		print_binder_node_nilocked(m, node);
		binder_node_unlock(node);
		last_node = node;
		spin_lock(&binder_dead_nodes_lock);
	}
	spin_unlock(&binder_dead_nodes_lock);
	if (last_node)
		binder_put_node(last_node);

	mutex_lock(&binder_procs_lock);
	hlist_for_each_entry(proc, &binder_procs, proc_node)
		print_binder_proc(m, proc, 1);
	mutex_unlock(&binder_procs_lock);

	return 0;
}

static int stats_show(struct seq_file *m, void *unused)
{
	struct binder_proc *proc;

	seq_puts(m, "binder stats:\n");

	print_binder_stats(m, "", &binder_stats);

	mutex_lock(&binder_procs_lock);
	hlist_for_each_entry(proc, &binder_procs, proc_node)
		print_binder_proc_stats(m, proc);
	mutex_unlock(&binder_procs_lock);

	return 0;
}

static int transactions_show(struct seq_file *m, void *unused)
{
	struct binder_proc *proc;

	seq_puts(m, "binder transactions:\n");
	mutex_lock(&binder_procs_lock);
	hlist_for_each_entry(proc, &binder_procs, proc_node)
		print_binder_proc(m, proc, 0);
	mutex_unlock(&binder_procs_lock);

	return 0;
}

static int proc_show(struct seq_file *m, void *unused)
{
	struct binder_proc *itr;
	int pid = (unsigned long)m->private;

	mutex_lock(&binder_procs_lock);
	hlist_for_each_entry(itr, &binder_procs, proc_node) {
		if (itr->pid == pid) {
			seq_puts(m, "binder proc state:\n");
			print_binder_proc(m, itr, 1);
		}
	}
	mutex_unlock(&binder_procs_lock);

	return 0;
}

static void print_binder_transaction_log_entry(struct seq_file *m,
					struct binder_transaction_log_entry *e)
{
	int debug_id = READ_ONCE(e->debug_id_done);
	/*
	 * read barrier to guarantee debug_id_done read before
	 * we print the log values
	 */
	smp_rmb();
	seq_printf(m,
		   "%d: %s from %d:%d to %d:%d context %s node %d handle %d size %d:%d ret %d/%d l=%d",
		   e->debug_id, (e->call_type == 2) ? "reply" :
		   ((e->call_type == 1) ? "async" : "call "), e->from_proc,
		   e->from_thread, e->to_proc, e->to_thread, e->context_name,
		   e->to_node, e->target_handle, e->data_size, e->offsets_size,
		   e->return_error, e->return_error_param,
		   e->return_error_line);
	/*
	 * read-barrier to guarantee read of debug_id_done after
	 * done printing the fields of the entry
	 */
	smp_rmb();
	seq_printf(m, debug_id && debug_id == READ_ONCE(e->debug_id_done) ?
			"\n" : " (incomplete)\n");
}

static int transaction_log_show(struct seq_file *m, void *unused)
{
	struct binder_transaction_log *log = m->private;
	unsigned int log_cur = atomic_read(&log->cur);
	unsigned int count;
	unsigned int cur;
	int i;

	count = log_cur + 1;
	cur = count < ARRAY_SIZE(log->entry) && !log->full ?
		0 : count % ARRAY_SIZE(log->entry);
	if (count > ARRAY_SIZE(log->entry) || log->full)
		count = ARRAY_SIZE(log->entry);
	for (i = 0; i < count; i++) {
		unsigned int index = cur++ % ARRAY_SIZE(log->entry);

		print_binder_transaction_log_entry(m, &log->entry[index]);
	}
	return 0;
}

const struct file_operations binder_fops = {
	.owner = THIS_MODULE,
	.poll = binder_poll,
	.unlocked_ioctl = binder_ioctl,
	.compat_ioctl = compat_ptr_ioctl,
	.mmap = binder_mmap,
	.open = binder_open,
	.flush = binder_flush,
	.release = binder_release,
};

DEFINE_SHOW_ATTRIBUTE(state);
DEFINE_SHOW_ATTRIBUTE(stats);
DEFINE_SHOW_ATTRIBUTE(transactions);
DEFINE_SHOW_ATTRIBUTE(transaction_log);

const struct binder_debugfs_entry binder_debugfs_entries[] = {
	{
		.name = "state",
		.mode = 0444,
		.fops = &state_fops,
		.data = NULL,
	},
	{
		.name = "stats",
		.mode = 0444,
		.fops = &stats_fops,
		.data = NULL,
	},
	{
		.name = "transactions",
		.mode = 0444,
		.fops = &transactions_fops,
		.data = NULL,
	},
	{
		.name = "transaction_log",
		.mode = 0444,
		.fops = &transaction_log_fops,
		.data = &binder_transaction_log,
	},
	{
		.name = "failed_transaction_log",
		.mode = 0444,
		.fops = &transaction_log_fops,
		.data = &binder_transaction_log_failed,
	},
	{} /* terminator */
};

static int __init init_binder_device(const char *name)
{
	int ret;
	struct binder_device *binder_device;

	binder_device = kzalloc(sizeof(*binder_device), GFP_KERNEL);
	if (!binder_device)
		return -ENOMEM;

	binder_device->miscdev.fops = &binder_fops;
	binder_device->miscdev.minor = MISC_DYNAMIC_MINOR;
	binder_device->miscdev.name = name;

	refcount_set(&binder_device->ref, 1);
	binder_device->context.binder_context_mgr_uid = INVALID_UID;
	binder_device->context.name = name;
	mutex_init(&binder_device->context.context_mgr_node_lock);

	ret = misc_register(&binder_device->miscdev);
	if (ret < 0) {
		kfree(binder_device);
		return ret;
	}

	hlist_add_head(&binder_device->hlist, &binder_devices);

	return ret;
}

static int __init binder_init(void)
{
	int ret;
	char *device_name, *device_tmp;
	struct binder_device *device;
	struct hlist_node *tmp;
	char *device_names = NULL;

	ret = binder_alloc_shrinker_init();
	if (ret)
		return ret;

	atomic_set(&binder_transaction_log.cur, ~0U);
	atomic_set(&binder_transaction_log_failed.cur, ~0U);

	binder_debugfs_dir_entry_root = debugfs_create_dir("binder", NULL);
	if (binder_debugfs_dir_entry_root) {
		const struct binder_debugfs_entry *db_entry;

		binder_for_each_debugfs_entry(db_entry)
			debugfs_create_file(db_entry->name,
					    db_entry->mode,
					    binder_debugfs_dir_entry_root,
					    db_entry->data,
					    db_entry->fops);

		binder_debugfs_dir_entry_proc = debugfs_create_dir("proc",
						 binder_debugfs_dir_entry_root);
	}

	if (!IS_ENABLED(CONFIG_ANDROID_BINDERFS) &&
	    strcmp(binder_devices_param, "") != 0) {
		/*
		* Copy the module_parameter string, because we don't want to
		* tokenize it in-place.
		 */
		device_names = kstrdup(binder_devices_param, GFP_KERNEL);
		if (!device_names) {
			ret = -ENOMEM;
			goto err_alloc_device_names_failed;
		}

		device_tmp = device_names;
		while ((device_name = strsep(&device_tmp, ","))) {
			ret = init_binder_device(device_name);
			if (ret)
				goto err_init_binder_device_failed;
		}
	}

	ret = init_binderfs();
	if (ret)
		goto err_init_binder_device_failed;

	return ret;

err_init_binder_device_failed:
	hlist_for_each_entry_safe(device, tmp, &binder_devices, hlist) {
		misc_deregister(&device->miscdev);
		hlist_del(&device->hlist);
		kfree(device);
	}

	kfree(device_names);

err_alloc_device_names_failed:
	debugfs_remove_recursive(binder_debugfs_dir_entry_root);

	return ret;
}

device_initcall(binder_init);

#define CREATE_TRACE_POINTS
#include "binder_trace.h"
EXPORT_TRACEPOINT_SYMBOL_GPL(binder_transaction_received);
EXPORT_TRACEPOINT_SYMBOL_GPL(binder_txn_latency_free);

MODULE_LICENSE("GPL v2");<|MERGE_RESOLUTION|>--- conflicted
+++ resolved
@@ -3049,16 +3049,11 @@
 	int t_debug_id = atomic_inc_return(&binder_last_id);
 	char *secctx = NULL;
 	u32 secctx_sz = 0;
-<<<<<<< HEAD
-=======
 	bool is_nested = false;
->>>>>>> 5476e160
 	struct list_head sgc_head;
 	struct list_head pf_head;
 	const void __user *user_buffer = (const void __user *)
 				(uintptr_t)tr->data.ptr.buffer;
-	INIT_LIST_HEAD(&sgc_head);
-	INIT_LIST_HEAD(&pf_head);
 
 	INIT_LIST_HEAD(&sgc_head);
 	INIT_LIST_HEAD(&pf_head);
