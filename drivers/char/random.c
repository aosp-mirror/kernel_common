// SPDX-License-Identifier: (GPL-2.0 OR BSD-3-Clause)
/*
 * Copyright (C) 2017-2022 Jason A. Donenfeld <Jason@zx2c4.com>. All Rights Reserved.
 * Copyright Matt Mackall <mpm@selenic.com>, 2003, 2004, 2005
 * Copyright Theodore Ts'o, 1994, 1995, 1996, 1997, 1998, 1999. All rights reserved.
 *
 * This driver produces cryptographically secure pseudorandom data. It is divided
 * into roughly six sections, each with a section header:
 *
 *   - Initialization and readiness waiting.
 *   - Fast key erasure RNG, the "crng".
 *   - Entropy accumulation and extraction routines.
 *   - Entropy collection routines.
 *   - Userspace reader/writer interfaces.
 *   - Sysctl interface.
 *
 * The high level overview is that there is one input pool, into which
 * various pieces of data are hashed. Prior to initialization, some of that
 * data is then "credited" as having a certain number of bits of entropy.
 * When enough bits of entropy are available, the hash is finalized and
 * handed as a key to a stream cipher that expands it indefinitely for
 * various consumers. This key is periodically refreshed as the various
 * entropy collectors, described below, add data to the input pool.
 */

#define pr_fmt(fmt) KBUILD_MODNAME ": " fmt

#include <linux/utsname.h>
#include <linux/module.h>
#include <linux/kernel.h>
#include <linux/major.h>
#include <linux/string.h>
#include <linux/fcntl.h>
#include <linux/slab.h>
#include <linux/random.h>
#include <linux/poll.h>
#include <linux/init.h>
#include <linux/fs.h>
#include <linux/genhd.h>
#include <linux/interrupt.h>
#include <linux/mm.h>
#include <linux/nodemask.h>
#include <linux/spinlock.h>
#include <linux/kthread.h>
#include <linux/percpu.h>
#include <linux/ptrace.h>
#include <linux/workqueue.h>
#include <linux/irq.h>
#include <linux/ratelimit.h>
#include <linux/syscalls.h>
#include <linux/completion.h>
#include <linux/uuid.h>
<<<<<<< HEAD
#include <crypto/chacha.h>

=======
#include <linux/uaccess.h>
#include <linux/siphash.h>
#include <linux/uio.h>
#include <crypto/chacha20.h>
#include <crypto/blake2s.h>
>>>>>>> 6a10ec77
#include <asm/processor.h>
#include <asm/irq.h>
#include <asm/irq_regs.h>
#include <asm/io.h>

/*********************************************************************
 *
 * Initialization and readiness waiting.
 *
 * Much of the RNG infrastructure is devoted to various dependencies
 * being able to wait until the RNG has collected enough entropy and
 * is ready for safe consumption.
 *
 *********************************************************************/

/*
 * crng_init is protected by base_crng->lock, and only increases
 * its value (from empty->early->ready).
 */
static enum {
	CRNG_EMPTY = 0, /* Little to no entropy collected */
	CRNG_EARLY = 1, /* At least POOL_EARLY_BITS collected */
	CRNG_READY = 2  /* Fully initialized with POOL_READY_BITS collected */
} crng_init __read_mostly = CRNG_EMPTY;
#define crng_ready() (likely(crng_init >= CRNG_READY))
/* Various types of waiters for crng_init->CRNG_READY transition. */
static DECLARE_WAIT_QUEUE_HEAD(crng_init_wait);
static struct fasync_struct *fasync;
static DEFINE_SPINLOCK(random_ready_chain_lock);
static RAW_NOTIFIER_HEAD(random_ready_chain);

/* Control how we warn userspace. */
static struct ratelimit_state urandom_warning =
	RATELIMIT_STATE_INIT("warn_urandom_randomness", HZ, 3);
static int ratelimit_disable __read_mostly =
	IS_ENABLED(CONFIG_WARN_ALL_UNSEEDED_RANDOM);
module_param_named(ratelimit_disable, ratelimit_disable, int, 0644);
MODULE_PARM_DESC(ratelimit_disable, "Disable random ratelimit suppression");

/*
 * Returns whether or not the input pool has been seeded and thus guaranteed
 * to supply cryptographically secure random numbers. This applies to: the
 * /dev/urandom device, the get_random_bytes function, and the get_random_{u32,
 * ,u64,int,long} family of functions.
 *
 * Returns: true if the input pool has been seeded.
 *          false if the input pool has not been seeded.
 */
bool rng_is_initialized(void)
{
	return crng_ready();
}
EXPORT_SYMBOL(rng_is_initialized);

/* Used by wait_for_random_bytes(), and considered an entropy collector, below. */
static void try_to_generate_entropy(void);

/*
 * Wait for the input pool to be seeded and thus guaranteed to supply
 * cryptographically secure random numbers. This applies to: the /dev/urandom
 * device, the get_random_bytes function, and the get_random_{u32,u64,int,long}
 * family of functions. Using any of these functions without first calling
 * this function forfeits the guarantee of security.
 *
 * Returns: 0 if the input pool has been seeded.
 *          -ERESTARTSYS if the function was interrupted by a signal.
 */
int wait_for_random_bytes(void)
{
	while (!crng_ready()) {
		int ret;

		try_to_generate_entropy();
		ret = wait_event_interruptible_timeout(crng_init_wait, crng_ready(), HZ);
		if (ret)
			return ret > 0 ? 0 : ret;
	}
	return 0;
}
EXPORT_SYMBOL(wait_for_random_bytes);

/*
 * Add a callback function that will be invoked when the input
 * pool is initialised.
 *
 * returns: 0 if callback is successfully added
 *	    -EALREADY if pool is already initialised (callback not called)
 */
int __cold register_random_ready_notifier(struct notifier_block *nb)
{
	unsigned long flags;
	int ret = -EALREADY;

	if (crng_ready())
		return ret;

	spin_lock_irqsave(&random_ready_chain_lock, flags);
	if (!crng_ready())
		ret = raw_notifier_chain_register(&random_ready_chain, nb);
	spin_unlock_irqrestore(&random_ready_chain_lock, flags);
	return ret;
}

/*
 * Delete a previously registered readiness callback function.
 */
int __cold unregister_random_ready_notifier(struct notifier_block *nb)
{
	unsigned long flags;
	int ret;

	spin_lock_irqsave(&random_ready_chain_lock, flags);
	ret = raw_notifier_chain_unregister(&random_ready_chain, nb);
	spin_unlock_irqrestore(&random_ready_chain_lock, flags);
	return ret;
}

static void __cold process_random_ready_list(void)
{
	unsigned long flags;

<<<<<<< HEAD
/*
 * crng_init =  0 --> Uninitialized
 *		1 --> Initialized
 *		2 --> Initialized from input_pool
 *
 * crng_init is protected by primary_crng->lock, and only increases
 * its value (from 0->1->2).
 */
static int crng_init = 0;
#define crng_ready() (likely(crng_init > 1))
static int crng_init_cnt = 0;
static unsigned long crng_global_init_time = 0;
#define CRNG_INIT_CNT_THRESH (2*CHACHA_KEY_SIZE)
static void _extract_crng(struct crng_state *crng, __u8 out[CHACHA_BLOCK_SIZE]);
static void _crng_backtrack_protect(struct crng_state *crng,
				    __u8 tmp[CHACHA_BLOCK_SIZE], int used);
static void process_random_ready_list(void);
static void _get_random_bytes(void *buf, int nbytes);

static struct ratelimit_state unseeded_warning =
	RATELIMIT_STATE_INIT("warn_unseeded_randomness", HZ, 3);
static struct ratelimit_state urandom_warning =
	RATELIMIT_STATE_INIT("warn_urandom_randomness", HZ, 3);
=======
	spin_lock_irqsave(&random_ready_chain_lock, flags);
	raw_notifier_call_chain(&random_ready_chain, 0, NULL);
	spin_unlock_irqrestore(&random_ready_chain_lock, flags);
}
>>>>>>> 6a10ec77

#define warn_unseeded_randomness() \
	if (IS_ENABLED(CONFIG_WARN_ALL_UNSEEDED_RANDOM) && !crng_ready()) \
		pr_notice("%s called from %pS with crng_init=%d\n", \
			  __func__, (void *)_RET_IP_, crng_init)


/*********************************************************************
 *
 * Fast key erasure RNG, the "crng".
 *
 * These functions expand entropy from the entropy extractor into
 * long streams for external consumption using the "fast key erasure"
 * RNG described at <https://blog.cr.yp.to/20170723-random.html>.
 *
 * There are a few exported interfaces for use by other drivers:
 *
 *	void get_random_bytes(void *buf, size_t len)
 *	u32 get_random_u32()
 *	u64 get_random_u64()
 *	unsigned int get_random_int()
 *	unsigned long get_random_long()
 *
 * These interfaces will return the requested number of random bytes
 * into the given buffer or as a return value. This is equivalent to
 * a read from /dev/urandom. The u32, u64, int, and long family of
 * functions may be higher performance for one-off random integers,
 * because they do a bit of buffering and do not invoke reseeding
 * until the buffer is emptied.
 *
 *********************************************************************/

enum {
	CRNG_RESEED_START_INTERVAL = HZ,
	CRNG_RESEED_INTERVAL = 60 * HZ
};

static struct {
	u8 key[CHACHA20_KEY_SIZE] __aligned(__alignof__(long));
	unsigned long birth;
	unsigned long generation;
	spinlock_t lock;
} base_crng = {
	.lock = __SPIN_LOCK_UNLOCKED(base_crng.lock)
};

struct crng {
	u8 key[CHACHA20_KEY_SIZE];
	unsigned long generation;
};

static DEFINE_PER_CPU(struct crng, crngs) = {
	.generation = ULONG_MAX
};

/* Used by crng_reseed() and crng_make_state() to extract a new seed from the input pool. */
static void extract_entropy(void *buf, size_t len);

/* This extracts a new crng key from the input pool. */
static void crng_reseed(void)
{
	unsigned long flags;
	unsigned long next_gen;
	u8 key[CHACHA20_KEY_SIZE];

	extract_entropy(key, sizeof(key));

	/*
	 * We copy the new key into the base_crng, overwriting the old one,
	 * and update the generation counter. We avoid hitting ULONG_MAX,
	 * because the per-cpu crngs are initialized to ULONG_MAX, so this
	 * forces new CPUs that come online to always initialize.
	 */
	spin_lock_irqsave(&base_crng.lock, flags);
	memcpy(base_crng.key, key, sizeof(base_crng.key));
	next_gen = base_crng.generation + 1;
	if (next_gen == ULONG_MAX)
		++next_gen;
	WRITE_ONCE(base_crng.generation, next_gen);
	WRITE_ONCE(base_crng.birth, jiffies);
	if (!crng_ready())
		crng_init = CRNG_READY;
	spin_unlock_irqrestore(&base_crng.lock, flags);
	memzero_explicit(key, sizeof(key));
}

/*
 * This generates a ChaCha block using the provided key, and then
 * immediately overwites that key with half the block. It returns
 * the resultant ChaCha state to the user, along with the second
 * half of the block containing 32 bytes of random data that may
 * be used; random_data_len may not be greater than 32.
 *
 * The returned ChaCha state contains within it a copy of the old
 * key value, at index 4, so the state should always be zeroed out
 * immediately after using in order to maintain forward secrecy.
 * If the state cannot be erased in a timely manner, then it is
 * safer to set the random_data parameter to &chacha_state[4] so
 * that this function overwrites it before returning.
 */
static void crng_fast_key_erasure(u8 key[CHACHA20_KEY_SIZE],
				  u32 chacha_state[CHACHA20_BLOCK_SIZE / sizeof(u32)],
				  u8 *random_data, size_t random_data_len)
{
	u8 first_block[CHACHA20_BLOCK_SIZE];

	BUG_ON(random_data_len > 32);

	chacha_init_consts(chacha_state);
	memcpy(&chacha_state[4], key, CHACHA20_KEY_SIZE);
	memset(&chacha_state[12], 0, sizeof(u32) * 4);
	chacha20_block(chacha_state, first_block);

	memcpy(key, first_block, CHACHA20_KEY_SIZE);
	memcpy(random_data, first_block + CHACHA20_KEY_SIZE, random_data_len);
	memzero_explicit(first_block, sizeof(first_block));
}

/*
 * Return whether the crng seed is considered to be sufficiently old
 * that a reseeding is needed. This happens if the last reseeding
 * was CRNG_RESEED_INTERVAL ago, or during early boot, at an interval
 * proportional to the uptime.
 */
static bool crng_has_old_seed(void)
{
	static bool early_boot = true;
	unsigned long interval = CRNG_RESEED_INTERVAL;

	if (unlikely(READ_ONCE(early_boot))) {
		time64_t uptime = ktime_get_seconds();
		if (uptime >= CRNG_RESEED_INTERVAL / HZ * 2)
			WRITE_ONCE(early_boot, false);
		else
			interval = max_t(unsigned int, CRNG_RESEED_START_INTERVAL,
					 (unsigned int)uptime / 2 * HZ);
	}
	return time_is_before_jiffies(READ_ONCE(base_crng.birth) + interval);
}

/*
 * This function returns a ChaCha state that you may use for generating
 * random data. It also returns up to 32 bytes on its own of random data
 * that may be used; random_data_len may not be greater than 32.
 */
static void crng_make_state(u32 chacha_state[CHACHA20_BLOCK_SIZE / sizeof(u32)],
			    u8 *random_data, size_t random_data_len)
{
	unsigned long flags;
	struct crng *crng;

	BUG_ON(random_data_len > 32);

	/*
	 * For the fast path, we check whether we're ready, unlocked first, and
	 * then re-check once locked later. In the case where we're really not
	 * ready, we do fast key erasure with the base_crng directly, extracting
	 * when crng_init is CRNG_EMPTY.
	 */
	if (!crng_ready()) {
		bool ready;

		spin_lock_irqsave(&base_crng.lock, flags);
		ready = crng_ready();
		if (!ready) {
			if (crng_init == CRNG_EMPTY)
				extract_entropy(base_crng.key, sizeof(base_crng.key));
			crng_fast_key_erasure(base_crng.key, chacha_state,
					      random_data, random_data_len);
		}
		spin_unlock_irqrestore(&base_crng.lock, flags);
		if (!ready)
			return;
	}

	/*
	 * If the base_crng is old enough, we reseed, which in turn bumps the
	 * generation counter that we check below.
	 */
	if (unlikely(crng_has_old_seed()))
		crng_reseed();

	local_irq_save(flags);
	crng = raw_cpu_ptr(&crngs);

	/*
	 * If our per-cpu crng is older than the base_crng, then it means
	 * somebody reseeded the base_crng. In that case, we do fast key
	 * erasure on the base_crng, and use its output as the new key
	 * for our per-cpu crng. This brings us up to date with base_crng.
	 */
	if (unlikely(crng->generation != READ_ONCE(base_crng.generation))) {
		spin_lock(&base_crng.lock);
		crng_fast_key_erasure(base_crng.key, chacha_state,
				      crng->key, sizeof(crng->key));
		crng->generation = base_crng.generation;
		spin_unlock(&base_crng.lock);
	}

	/*
	 * Finally, when we've made it this far, our per-cpu crng has an up
	 * to date key, and we can do fast key erasure with it to produce
	 * some random data and a ChaCha state for the caller. All other
	 * branches of this function are "unlikely", so most of the time we
	 * should wind up here immediately.
	 */
	crng_fast_key_erasure(crng->key, chacha_state, random_data, random_data_len);
	local_irq_restore(flags);
}

static void _get_random_bytes(void *buf, size_t len)
{
	u32 chacha_state[CHACHA20_BLOCK_SIZE / sizeof(u32)];
	u8 tmp[CHACHA20_BLOCK_SIZE];
	size_t first_block_len;

	if (!len)
		return;

	first_block_len = min_t(size_t, 32, len);
	crng_make_state(chacha_state, buf, first_block_len);
	len -= first_block_len;
	buf += first_block_len;

	while (len) {
		if (len < CHACHA20_BLOCK_SIZE) {
			chacha20_block(chacha_state, tmp);
			memcpy(buf, tmp, len);
			memzero_explicit(tmp, sizeof(tmp));
			break;
		}

		chacha20_block(chacha_state, buf);
		if (unlikely(chacha_state[12] == 0))
			++chacha_state[13];
		len -= CHACHA20_BLOCK_SIZE;
		buf += CHACHA20_BLOCK_SIZE;
	}

	memzero_explicit(chacha_state, sizeof(chacha_state));
}

/*
 * This function is the exported kernel interface.  It returns some
 * number of good random numbers, suitable for key generation, seeding
 * TCP sequence numbers, etc.  It does not rely on the hardware random
 * number generator.  For random bytes direct from the hardware RNG
 * (when available), use get_random_bytes_arch(). In order to ensure
 * that the randomness provided by this function is okay, the function
 * wait_for_random_bytes() should be called and return 0 at least once
 * at any point prior.
 */
void get_random_bytes(void *buf, size_t len)
{
	warn_unseeded_randomness();
	_get_random_bytes(buf, len);
}
EXPORT_SYMBOL(get_random_bytes);

static ssize_t get_random_bytes_user(struct iov_iter *iter)
{
	u32 chacha_state[CHACHA20_BLOCK_SIZE / sizeof(u32)];
	u8 block[CHACHA20_BLOCK_SIZE];
	size_t ret = 0, copied;

	if (unlikely(!iov_iter_count(iter)))
		return 0;

	/*
	 * Immediately overwrite the ChaCha key at index 4 with random
	 * bytes, in case userspace causes copy_to_user() below to sleep
	 * forever, so that we still retain forward secrecy in that case.
	 */
	crng_make_state(chacha_state, (u8 *)&chacha_state[4], CHACHA20_KEY_SIZE);
	/*
	 * However, if we're doing a read of len <= 32, we don't need to
	 * use chacha_state after, so we can simply return those bytes to
	 * the user directly.
	 */
	if (iov_iter_count(iter) <= CHACHA20_KEY_SIZE) {
		ret = copy_to_iter(&chacha_state[4], CHACHA20_KEY_SIZE, iter);
		goto out_zero_chacha;
	}

	for (;;) {
		chacha20_block(chacha_state, block);
		if (unlikely(chacha_state[12] == 0))
			++chacha_state[13];

		copied = copy_to_iter(block, sizeof(block), iter);
		ret += copied;
		if (!iov_iter_count(iter) || copied != sizeof(block))
			break;

		BUILD_BUG_ON(PAGE_SIZE % sizeof(block) != 0);
		if (ret % PAGE_SIZE == 0) {
			if (signal_pending(current))
				break;
			cond_resched();
		}
	}

	memzero_explicit(block, sizeof(block));
out_zero_chacha:
	memzero_explicit(chacha_state, sizeof(chacha_state));
	return ret ? ret : -EFAULT;
}

/*
 * Batched entropy returns random integers. The quality of the random
 * number is good as /dev/urandom. In order to ensure that the randomness
 * provided by this function is okay, the function wait_for_random_bytes()
 * should be called and return 0 at least once at any point prior.
 */

#define DEFINE_BATCHED_ENTROPY(type)						\
struct batch_ ##type {								\
	/*									\
	 * We make this 1.5x a ChaCha block, so that we get the			\
	 * remaining 32 bytes from fast key erasure, plus one full		\
	 * block from the detached ChaCha state. We can increase		\
	 * the size of this later if needed so long as we keep the		\
	 * formula of (integer_blocks + 0.5) * CHACHA20_BLOCK_SIZE.		\
	 */									\
	type entropy[CHACHA20_BLOCK_SIZE * 3 / (2 * sizeof(type))];		\
	unsigned long generation;						\
	unsigned int position;							\
};										\
										\
static DEFINE_PER_CPU(struct batch_ ##type, batched_entropy_ ##type) = {	\
	.position = UINT_MAX							\
};										\
										\
type get_random_ ##type(void)							\
{										\
	type ret;								\
	unsigned long flags;							\
	struct batch_ ##type *batch;						\
	unsigned long next_gen;							\
										\
	warn_unseeded_randomness();						\
										\
	if  (!crng_ready()) {							\
		_get_random_bytes(&ret, sizeof(ret));				\
		return ret;							\
	}									\
										\
	local_irq_save(flags);		\
	batch = raw_cpu_ptr(&batched_entropy_##type);				\
										\
	next_gen = READ_ONCE(base_crng.generation);				\
	if (batch->position >= ARRAY_SIZE(batch->entropy) ||			\
	    next_gen != batch->generation) {					\
		_get_random_bytes(batch->entropy, sizeof(batch->entropy));	\
		batch->position = 0;						\
		batch->generation = next_gen;					\
	}									\
										\
	ret = batch->entropy[batch->position];					\
	batch->entropy[batch->position] = 0;					\
	++batch->position;							\
	local_irq_restore(flags);		\
	return ret;								\
}										\
EXPORT_SYMBOL(get_random_ ##type);

DEFINE_BATCHED_ENTROPY(u64)
DEFINE_BATCHED_ENTROPY(u32)

#ifdef CONFIG_SMP
/*
 * This function is called when the CPU is coming up, with entry
 * CPUHP_RANDOM_PREPARE, which comes before CPUHP_WORKQUEUE_PREP.
 */
int __cold random_prepare_cpu(unsigned int cpu)
{
	/*
	 * When the cpu comes back online, immediately invalidate both
	 * the per-cpu crng and all batches, so that we serve fresh
	 * randomness.
	 */
	per_cpu_ptr(&crngs, cpu)->generation = ULONG_MAX;
	per_cpu_ptr(&batched_entropy_u32, cpu)->position = UINT_MAX;
	per_cpu_ptr(&batched_entropy_u64, cpu)->position = UINT_MAX;
	return 0;
}
#endif

/*
 * This function will use the architecture-specific hardware random
 * number generator if it is available. It is not recommended for
 * use. Use get_random_bytes() instead. It returns the number of
 * bytes filled in.
 */
size_t __must_check get_random_bytes_arch(void *buf, size_t len)
{
	size_t left = len;
	u8 *p = buf;

<<<<<<< HEAD
	if (!spin_trylock_irqsave(&primary_crng.lock, flags))
		return 0;
	if (crng_init != 0) {
		spin_unlock_irqrestore(&primary_crng.lock, flags);
		return 0;
	}
	p = (unsigned char *) &primary_crng.state[4];
	while (len > 0 && crng_init_cnt < CRNG_INIT_CNT_THRESH) {
		p[crng_init_cnt % CHACHA_KEY_SIZE] ^= *cp;
		cp++; crng_init_cnt++; len--;
	}
	spin_unlock_irqrestore(&primary_crng.lock, flags);
	if (crng_init_cnt >= CRNG_INIT_CNT_THRESH) {
		invalidate_batched_entropy();
		crng_init = 1;
		wake_up_interruptible(&crng_init_wait);
		pr_notice("random: fast init done\n");
	}
	return 1;
}

/*
 * crng_slow_load() is called by add_device_randomness, which has two
 * attributes.  (1) We can't trust the buffer passed to it is
 * guaranteed to be unpredictable (so it might not have any entropy at
 * all), and (2) it doesn't have the performance constraints of
 * crng_fast_load().
 *
 * So we do something more comprehensive which is guaranteed to touch
 * all of the primary_crng's state, and which uses a LFSR with a
 * period of 255 as part of the mixing algorithm.  Finally, we do
 * *not* advance crng_init_cnt since buffer we may get may be something
 * like a fixed DMI table (for example), which might very well be
 * unique to the machine, but is otherwise unvarying.
 */
static int crng_slow_load(const char *cp, size_t len)
{
	unsigned long		flags;
	static unsigned char	lfsr = 1;
	unsigned char		tmp;
	unsigned		i, max = CHACHA_KEY_SIZE;
	const char *		src_buf = cp;
	char *			dest_buf = (char *) &primary_crng.state[4];

	if (!spin_trylock_irqsave(&primary_crng.lock, flags))
		return 0;
	if (crng_init != 0) {
		spin_unlock_irqrestore(&primary_crng.lock, flags);
		return 0;
	}
	if (len > max)
		max = len;

	for (i = 0; i < max ; i++) {
		tmp = lfsr;
		lfsr >>= 1;
		if (tmp & 1)
			lfsr ^= 0xE1;
		tmp = dest_buf[i % CHACHA_KEY_SIZE];
		dest_buf[i % CHACHA_KEY_SIZE] ^= src_buf[i % len] ^ lfsr;
		lfsr += (tmp << 3) | (tmp >> 5);
	}
	spin_unlock_irqrestore(&primary_crng.lock, flags);
	return 1;
}

static void crng_reseed(struct crng_state *crng, struct entropy_store *r)
{
	unsigned long	flags;
	int		i, num;
	union {
		__u8	block[CHACHA_BLOCK_SIZE];
		__u32	key[8];
	} buf;

	if (r) {
		num = extract_entropy(r, &buf, 32, 16, 0);
		if (num == 0)
			return;
	} else {
		_extract_crng(&primary_crng, buf.block);
		_crng_backtrack_protect(&primary_crng, buf.block,
					CHACHA_KEY_SIZE);
	}
	spin_lock_irqsave(&crng->lock, flags);
	for (i = 0; i < 8; i++) {
		unsigned long	rv;
		if (!arch_get_random_seed_long(&rv) &&
		    !arch_get_random_long(&rv))
			rv = random_get_entropy();
		crng->state[i+4] ^= buf.key[i] ^ rv;
	}
	memzero_explicit(&buf, sizeof(buf));
	WRITE_ONCE(crng->init_time, jiffies);
	spin_unlock_irqrestore(&crng->lock, flags);
	if (crng == &primary_crng && crng_init < 2) {
		invalidate_batched_entropy();
		numa_crng_init();
		crng_init = 2;
		process_random_ready_list();
		wake_up_interruptible(&crng_init_wait);
		pr_notice("random: crng init done\n");
		if (unseeded_warning.missed) {
			pr_notice("random: %d get_random_xx warning(s) missed "
				  "due to ratelimiting\n",
				  unseeded_warning.missed);
			unseeded_warning.missed = 0;
		}
		if (urandom_warning.missed) {
			pr_notice("random: %d urandom warning(s) missed "
				  "due to ratelimiting\n",
				  urandom_warning.missed);
			urandom_warning.missed = 0;
		}
	}
}

static void _extract_crng(struct crng_state *crng,
			  __u8 out[CHACHA_BLOCK_SIZE])
{
	unsigned long v, flags, init_time;

	if (crng_ready()) {
		init_time = READ_ONCE(crng->init_time);
		if (time_after(READ_ONCE(crng_global_init_time), init_time) ||
		    time_after(jiffies, init_time + CRNG_RESEED_INTERVAL))
			crng_reseed(crng, crng == &primary_crng ?
				    &input_pool : NULL);
	}
	spin_lock_irqsave(&crng->lock, flags);
	if (arch_get_random_long(&v))
		crng->state[14] ^= v;
	chacha20_block(&crng->state[0], out);
	if (crng->state[12] == 0)
		crng->state[13]++;
	spin_unlock_irqrestore(&crng->lock, flags);
}

static void extract_crng(__u8 out[CHACHA_BLOCK_SIZE])
{
	_extract_crng(select_crng(), out);
}

/*
 * Use the leftover bytes from the CRNG block output (if there is
 * enough) to mutate the CRNG key to provide backtracking protection.
 */
static void _crng_backtrack_protect(struct crng_state *crng,
				    __u8 tmp[CHACHA_BLOCK_SIZE], int used)
{
	unsigned long	flags;
	__u32		*s, *d;
	int		i;

	used = round_up(used, sizeof(__u32));
	if (used + CHACHA_KEY_SIZE > CHACHA_BLOCK_SIZE) {
		extract_crng(tmp);
		used = 0;
	}
	spin_lock_irqsave(&crng->lock, flags);
	s = (__u32 *) &tmp[used];
	d = &crng->state[4];
	for (i=0; i < 8; i++)
		*d++ ^= *s++;
	spin_unlock_irqrestore(&crng->lock, flags);
}

static void crng_backtrack_protect(__u8 tmp[CHACHA_BLOCK_SIZE], int used)
{
	_crng_backtrack_protect(select_crng(), tmp, used);
}

static ssize_t extract_crng_user(void __user *buf, size_t nbytes)
{
	ssize_t ret = 0, i = CHACHA_BLOCK_SIZE;
	__u8 tmp[CHACHA_BLOCK_SIZE] __aligned(4);
	int large_request = (nbytes > 256);

	while (nbytes) {
		if (large_request && need_resched()) {
			if (signal_pending(current)) {
				if (ret == 0)
					ret = -ERESTARTSYS;
				break;
			}
			schedule();
		}

		extract_crng(tmp);
		i = min_t(int, nbytes, CHACHA_BLOCK_SIZE);
		if (copy_to_user(buf, tmp, i)) {
			ret = -EFAULT;
=======
	while (left) {
		unsigned long v;
		size_t block_len = min_t(size_t, left, sizeof(unsigned long));

		if (!arch_get_random_long(&v))
>>>>>>> 6a10ec77
			break;

		memcpy(p, &v, block_len);
		p += block_len;
		left -= block_len;
	}

	return len - left;
}
EXPORT_SYMBOL(get_random_bytes_arch);


/**********************************************************************
 *
 * Entropy accumulation and extraction routines.
 *
 * Callers may add entropy via:
 *
 *     static void mix_pool_bytes(const void *buf, size_t len)
 *
 * After which, if added entropy should be credited:
 *
 *     static void credit_init_bits(size_t bits)
 *
 * Finally, extract entropy via:
 *
 *     static void extract_entropy(void *buf, size_t len)
 *
 **********************************************************************/

enum {
	POOL_BITS = BLAKE2S_HASH_SIZE * 8,
	POOL_READY_BITS = POOL_BITS, /* When crng_init->CRNG_READY */
	POOL_EARLY_BITS = POOL_READY_BITS / 2 /* When crng_init->CRNG_EARLY */
};

static struct {
	struct blake2s_state hash;
	spinlock_t lock;
	unsigned int init_bits;
} input_pool = {
	.hash.h = { BLAKE2S_IV0 ^ (0x01010000 | BLAKE2S_HASH_SIZE),
		    BLAKE2S_IV1, BLAKE2S_IV2, BLAKE2S_IV3, BLAKE2S_IV4,
		    BLAKE2S_IV5, BLAKE2S_IV6, BLAKE2S_IV7 },
	.hash.outlen = BLAKE2S_HASH_SIZE,
	.lock = __SPIN_LOCK_UNLOCKED(input_pool.lock),
};

static void _mix_pool_bytes(const void *buf, size_t len)
{
	blake2s_update(&input_pool.hash, buf, len);
}

/*
 * This function adds bytes into the input pool. It does not
 * update the initialization bit counter; the caller should call
 * credit_init_bits if this is appropriate.
 */
static void mix_pool_bytes(const void *buf, size_t len)
{
	unsigned long flags;

	spin_lock_irqsave(&input_pool.lock, flags);
	_mix_pool_bytes(buf, len);
	spin_unlock_irqrestore(&input_pool.lock, flags);
}

/*
 * This is an HKDF-like construction for using the hashed collected entropy
 * as a PRF key, that's then expanded block-by-block.
 */
static void extract_entropy(void *buf, size_t len)
{
	unsigned long flags;
	u8 seed[BLAKE2S_HASH_SIZE], next_key[BLAKE2S_HASH_SIZE];
	struct {
		unsigned long rdseed[32 / sizeof(long)];
		size_t counter;
	} block;
	size_t i;

	for (i = 0; i < ARRAY_SIZE(block.rdseed); ++i) {
		if (!arch_get_random_seed_long(&block.rdseed[i]) &&
		    !arch_get_random_long(&block.rdseed[i]))
			block.rdseed[i] = random_get_entropy();
	}

	spin_lock_irqsave(&input_pool.lock, flags);

	/* seed = HASHPRF(last_key, entropy_input) */
	blake2s_final(&input_pool.hash, seed);

	/* next_key = HASHPRF(seed, RDSEED || 0) */
	block.counter = 0;
	blake2s(next_key, (u8 *)&block, seed, sizeof(next_key), sizeof(block), sizeof(seed));
	blake2s_init_key(&input_pool.hash, BLAKE2S_HASH_SIZE, next_key, sizeof(next_key));

	spin_unlock_irqrestore(&input_pool.lock, flags);
	memzero_explicit(next_key, sizeof(next_key));

	while (len) {
		i = min_t(size_t, len, BLAKE2S_HASH_SIZE);
		/* output = HASHPRF(seed, RDSEED || ++counter) */
		++block.counter;
		blake2s(buf, (u8 *)&block, seed, i, sizeof(block), sizeof(seed));
		len -= i;
		buf += i;
	}

	memzero_explicit(seed, sizeof(seed));
	memzero_explicit(&block, sizeof(block));
}

#define credit_init_bits(bits) if (!crng_ready()) _credit_init_bits(bits)

static void __cold _credit_init_bits(size_t bits)
{
	unsigned int new, orig, add;
	unsigned long flags;

	if (!bits)
		return;

	add = min_t(size_t, bits, POOL_BITS);

	do {
		orig = READ_ONCE(input_pool.init_bits);
		new = min_t(unsigned int, POOL_BITS, orig + add);
	} while (cmpxchg(&input_pool.init_bits, orig, new) != orig);

	if (orig < POOL_READY_BITS && new >= POOL_READY_BITS) {
		crng_reseed(); /* Sets crng_init to CRNG_READY under base_crng.lock. */
		process_random_ready_list();
		wake_up_interruptible(&crng_init_wait);
		kill_fasync(&fasync, SIGIO, POLL_IN);
		pr_notice("crng init done\n");
		if (urandom_warning.missed)
			pr_notice("%d urandom warning(s) missed due to ratelimiting\n",
				  urandom_warning.missed);
	} else if (orig < POOL_EARLY_BITS && new >= POOL_EARLY_BITS) {
		spin_lock_irqsave(&base_crng.lock, flags);
		/* Check if crng_init is CRNG_EMPTY, to avoid race with crng_reseed(). */
		if (crng_init == CRNG_EMPTY) {
			extract_entropy(base_crng.key, sizeof(base_crng.key));
			crng_init = CRNG_EARLY;
		}
		spin_unlock_irqrestore(&base_crng.lock, flags);
	}
}


/**********************************************************************
 *
 * Entropy collection routines.
 *
 * The following exported functions are used for pushing entropy into
 * the above entropy accumulation routines:
 *
 *	void add_device_randomness(const void *buf, size_t len);
 *	void add_hwgenerator_randomness(const void *buf, size_t len, size_t entropy);
 *	void add_bootloader_randomness(const void *buf, size_t len);
 *	void add_interrupt_randomness(int irq);
 *	void add_input_randomness(unsigned int type, unsigned int code, unsigned int value);
 *	void add_disk_randomness(struct gendisk *disk);
 *
 * add_device_randomness() adds data to the input pool that
 * is likely to differ between two devices (or possibly even per boot).
 * This would be things like MAC addresses or serial numbers, or the
 * read-out of the RTC. This does *not* credit any actual entropy to
 * the pool, but it initializes the pool to different values for devices
 * that might otherwise be identical and have very little entropy
 * available to them (particularly common in the embedded world).
 *
 * add_hwgenerator_randomness() is for true hardware RNGs, and will credit
 * entropy as specified by the caller. If the entropy pool is full it will
 * block until more entropy is needed.
 *
 * add_bootloader_randomness() is called by bootloader drivers, such as EFI
 * and device tree, and credits its input depending on whether or not the
 * configuration option CONFIG_RANDOM_TRUST_BOOTLOADER is set.
 *
 * add_interrupt_randomness() uses the interrupt timing as random
 * inputs to the entropy pool. Using the cycle counters and the irq source
 * as inputs, it feeds the input pool roughly once a second or after 64
 * interrupts, crediting 1 bit of entropy for whichever comes first.
 *
 * add_input_randomness() uses the input layer interrupt timing, as well
 * as the event type information from the hardware.
 *
 * add_disk_randomness() uses what amounts to the seek time of block
 * layer request events, on a per-disk_devt basis, as input to the
 * entropy pool. Note that high-speed solid state drives with very low
 * seek times do not make for good sources of entropy, as their seek
 * times are usually fairly consistent.
 *
 * The last two routines try to estimate how many bits of entropy
 * to credit. They do this by keeping track of the first and second
 * order deltas of the event timings.
 *
 **********************************************************************/

static bool trust_cpu __initdata = IS_ENABLED(CONFIG_RANDOM_TRUST_CPU);
static bool trust_bootloader __initdata = IS_ENABLED(CONFIG_RANDOM_TRUST_BOOTLOADER);
static int __init parse_trust_cpu(char *arg)
{
	return kstrtobool(arg, &trust_cpu);
}
static int __init parse_trust_bootloader(char *arg)
{
	return kstrtobool(arg, &trust_bootloader);
}
early_param("random.trust_cpu", parse_trust_cpu);
early_param("random.trust_bootloader", parse_trust_bootloader);

/*
 * The first collection of entropy occurs at system boot while interrupts
 * are still turned off. Here we push in latent entropy, RDSEED, a timestamp,
 * utsname(), and the command line. Depending on the above configuration knob,
 * RDSEED may be considered sufficient for initialization. Note that much
 * earlier setup may already have pushed entropy into the input pool by the
 * time we get here.
 */
int __init random_init(const char *command_line)
{
	ktime_t now = ktime_get_real();
	unsigned int i, arch_bits;
	unsigned long entropy;

#if defined(LATENT_ENTROPY_PLUGIN)
	static const u8 compiletime_seed[BLAKE2S_BLOCK_SIZE] __initconst __latent_entropy;
	_mix_pool_bytes(compiletime_seed, sizeof(compiletime_seed));
#endif

	for (i = 0, arch_bits = BLAKE2S_BLOCK_SIZE * 8;
	     i < BLAKE2S_BLOCK_SIZE; i += sizeof(entropy)) {
		if (!arch_get_random_seed_long_early(&entropy) &&
		    !arch_get_random_long_early(&entropy)) {
			entropy = random_get_entropy();
			arch_bits -= sizeof(entropy) * 8;
		}
		_mix_pool_bytes(&entropy, sizeof(entropy));
	}
	_mix_pool_bytes(&now, sizeof(now));
	_mix_pool_bytes(utsname(), sizeof(*(utsname())));
	_mix_pool_bytes(command_line, strlen(command_line));
	add_latent_entropy();

	if (crng_ready())
		crng_reseed();
	else if (trust_cpu)
		_credit_init_bits(arch_bits);

	return 0;
}

/*
 * Add device- or boot-specific data to the input pool to help
 * initialize it.
 *
 * None of this adds any entropy; it is meant to avoid the problem of
 * the entropy pool having similar initial state across largely
 * identical devices.
 */
void add_device_randomness(const void *buf, size_t len)
{
	unsigned long entropy = random_get_entropy();
	unsigned long flags;

	spin_lock_irqsave(&input_pool.lock, flags);
	_mix_pool_bytes(&entropy, sizeof(entropy));
	_mix_pool_bytes(buf, len);
	spin_unlock_irqrestore(&input_pool.lock, flags);
}
EXPORT_SYMBOL(add_device_randomness);

/*
 * Interface for in-kernel drivers of true hardware RNGs.
 * Those devices may produce endless random bits and will be throttled
 * when our pool is full.
 */
void add_hwgenerator_randomness(const void *buf, size_t len, size_t entropy)
{
	mix_pool_bytes(buf, len);
	credit_init_bits(entropy);

	/*
	 * Throttle writing to once every CRNG_RESEED_INTERVAL, unless
	 * we're not yet initialized.
	 */
	if (!kthread_should_stop() && crng_ready())
		schedule_timeout_interruptible(CRNG_RESEED_INTERVAL);
}
EXPORT_SYMBOL_GPL(add_hwgenerator_randomness);

/*
 * Handle random seed passed by bootloader, and credit it if
 * CONFIG_RANDOM_TRUST_BOOTLOADER is set.
 */
void __init add_bootloader_randomness(const void *buf, size_t len)
{
	mix_pool_bytes(buf, len);
	if (trust_bootloader)
		credit_init_bits(len * 8);
}

struct fast_pool {
	struct work_struct mix;
	unsigned long pool[4];
	unsigned long last;
	unsigned int count;
};

static DEFINE_PER_CPU(struct fast_pool, irq_randomness) = {
#ifdef CONFIG_64BIT
#define FASTMIX_PERM SIPHASH_PERMUTATION
	.pool = { SIPHASH_CONST_0, SIPHASH_CONST_1, SIPHASH_CONST_2, SIPHASH_CONST_3 }
#else
#define FASTMIX_PERM HSIPHASH_PERMUTATION
	.pool = { HSIPHASH_CONST_0, HSIPHASH_CONST_1, HSIPHASH_CONST_2, HSIPHASH_CONST_3 }
#endif
};

/*
 * This is [Half]SipHash-1-x, starting from an empty key. Because
 * the key is fixed, it assumes that its inputs are non-malicious,
 * and therefore this has no security on its own. s represents the
 * four-word SipHash state, while v represents a two-word input.
 */
static void fast_mix(unsigned long s[4], unsigned long v1, unsigned long v2)
{
	s[3] ^= v1;
	FASTMIX_PERM(s[0], s[1], s[2], s[3]);
	s[0] ^= v1;
	s[3] ^= v2;
	FASTMIX_PERM(s[0], s[1], s[2], s[3]);
	s[0] ^= v2;
}

#ifdef CONFIG_SMP
/*
 * This function is called when the CPU has just come online, with
 * entry CPUHP_AP_RANDOM_ONLINE, just after CPUHP_AP_WORKQUEUE_ONLINE.
 */
int __cold random_online_cpu(unsigned int cpu)
{
	/*
	 * During CPU shutdown and before CPU onlining, add_interrupt_
	 * randomness() may schedule mix_interrupt_randomness(), and
	 * set the MIX_INFLIGHT flag. However, because the worker can
	 * be scheduled on a different CPU during this period, that
	 * flag will never be cleared. For that reason, we zero out
	 * the flag here, which runs just after workqueues are onlined
	 * for the CPU again. This also has the effect of setting the
	 * irq randomness count to zero so that new accumulated irqs
	 * are fresh.
	 */
	per_cpu_ptr(&irq_randomness, cpu)->count = 0;
	return 0;
}
#endif

static void mix_interrupt_randomness(struct work_struct *work)
{
	struct fast_pool *fast_pool = container_of(work, struct fast_pool, mix);
	/*
	 * The size of the copied stack pool is explicitly 2 longs so that we
	 * only ever ingest half of the siphash output each time, retaining
	 * the other half as the next "key" that carries over. The entropy is
	 * supposed to be sufficiently dispersed between bits so on average
	 * we don't wind up "losing" some.
	 */
	unsigned long pool[2];
	unsigned int count;

	/* Check to see if we're running on the wrong CPU due to hotplug. */
	local_irq_disable();
	if (fast_pool != this_cpu_ptr(&irq_randomness)) {
		local_irq_enable();
		return;
	}

	/*
	 * Copy the pool to the stack so that the mixer always has a
	 * consistent view, before we reenable irqs again.
	 */
	memcpy(pool, fast_pool->pool, sizeof(pool));
	count = fast_pool->count;
	fast_pool->count = 0;
	fast_pool->last = jiffies;
	local_irq_enable();

	mix_pool_bytes(pool, sizeof(pool));
	credit_init_bits(max(1u, (count & U16_MAX) / 64));

	memzero_explicit(pool, sizeof(pool));
}

void add_interrupt_randomness(int irq)
{
	enum { MIX_INFLIGHT = 1U << 31 };
	unsigned long entropy = random_get_entropy();
	struct fast_pool *fast_pool = this_cpu_ptr(&irq_randomness);
	struct pt_regs *regs = get_irq_regs();
	unsigned int new_count;

	fast_mix(fast_pool->pool, entropy,
		 (regs ? instruction_pointer(regs) : _RET_IP_) ^ swab(irq));
	new_count = ++fast_pool->count;

	if (new_count & MIX_INFLIGHT)
		return;

	if (new_count < 64 && !time_is_before_jiffies(fast_pool->last + HZ))
		return;

	if (unlikely(!fast_pool->mix.func))
		INIT_WORK(&fast_pool->mix, mix_interrupt_randomness);
	fast_pool->count |= MIX_INFLIGHT;
	queue_work_on(raw_smp_processor_id(), system_highpri_wq, &fast_pool->mix);
}
EXPORT_SYMBOL_GPL(add_interrupt_randomness);

/* There is one of these per entropy source */
struct timer_rand_state {
	unsigned long last_time;
	long last_delta, last_delta2;
};

/*
 * This function adds entropy to the entropy "pool" by using timing
 * delays. It uses the timer_rand_state structure to make an estimate
 * of how many bits of entropy this call has added to the pool. The
 * value "num" is also added to the pool; it should somehow describe
 * the type of event that just happened.
 */
static void add_timer_randomness(struct timer_rand_state *state, unsigned int num)
{
	unsigned long entropy = random_get_entropy(), now = jiffies, flags;
	long delta, delta2, delta3;
	unsigned int bits;

	/*
	 * If we're in a hard IRQ, add_interrupt_randomness() will be called
	 * sometime after, so mix into the fast pool.
	 */
	if (in_irq()) {
		fast_mix(this_cpu_ptr(&irq_randomness)->pool, entropy, num);
	} else {
		spin_lock_irqsave(&input_pool.lock, flags);
		_mix_pool_bytes(&entropy, sizeof(entropy));
		_mix_pool_bytes(&num, sizeof(num));
		spin_unlock_irqrestore(&input_pool.lock, flags);
	}

	if (crng_ready())
		return;

	/*
	 * Calculate number of bits of randomness we probably added.
	 * We take into account the first, second and third-order deltas
	 * in order to make our estimate.
	 */
	delta = now - READ_ONCE(state->last_time);
	WRITE_ONCE(state->last_time, now);

	delta2 = delta - READ_ONCE(state->last_delta);
	WRITE_ONCE(state->last_delta, delta);

	delta3 = delta2 - READ_ONCE(state->last_delta2);
	WRITE_ONCE(state->last_delta2, delta2);

	if (delta < 0)
		delta = -delta;
	if (delta2 < 0)
		delta2 = -delta2;
	if (delta3 < 0)
		delta3 = -delta3;
	if (delta > delta2)
		delta = delta2;
	if (delta > delta3)
		delta = delta3;

	/*
	 * delta is now minimum absolute delta. Round down by 1 bit
	 * on general principles, and limit entropy estimate to 11 bits.
	 */
	bits = min(fls(delta >> 1), 11);

	/*
	 * As mentioned above, if we're in a hard IRQ, add_interrupt_randomness()
	 * will run after this, which uses a different crediting scheme of 1 bit
	 * per every 64 interrupts. In order to let that function do accounting
	 * close to the one in this function, we credit a full 64/64 bit per bit,
	 * and then subtract one to account for the extra one added.
	 */
	if (in_irq())
		this_cpu_ptr(&irq_randomness)->count += max(1u, bits * 64) - 1;
	else
		_credit_init_bits(bits);
}

void add_input_randomness(unsigned int type, unsigned int code, unsigned int value)
{
	static unsigned char last_value;
	static struct timer_rand_state input_timer_state = { INITIAL_JIFFIES };

	/* Ignore autorepeat and the like. */
	if (value == last_value)
		return;

	last_value = value;
	add_timer_randomness(&input_timer_state,
			     (type << 4) ^ code ^ (code >> 4) ^ value);
}
EXPORT_SYMBOL_GPL(add_input_randomness);

#ifdef CONFIG_BLOCK
void add_disk_randomness(struct gendisk *disk)
{
<<<<<<< HEAD
	__u8 tmp[CHACHA_BLOCK_SIZE] __aligned(4);

	trace_get_random_bytes(nbytes, _RET_IP_);

	while (nbytes >= CHACHA_BLOCK_SIZE) {
		extract_crng(buf);
		buf += CHACHA_BLOCK_SIZE;
		nbytes -= CHACHA_BLOCK_SIZE;
	}

	if (nbytes > 0) {
		extract_crng(tmp);
		memcpy(buf, tmp, nbytes);
		crng_backtrack_protect(tmp, nbytes);
	} else
		crng_backtrack_protect(tmp, CHACHA_BLOCK_SIZE);
	memzero_explicit(tmp, sizeof(tmp));
=======
	if (!disk || !disk->random)
		return;
	/* First major is 1, so we get >= 0x200 here. */
	add_timer_randomness(disk->random, 0x100 + disk_devt(disk));
>>>>>>> 6a10ec77
}
EXPORT_SYMBOL_GPL(add_disk_randomness);

void __cold rand_initialize_disk(struct gendisk *disk)
{
	struct timer_rand_state *state;

	/*
	 * If kzalloc returns null, we just won't use that entropy
	 * source.
	 */
	state = kzalloc(sizeof(struct timer_rand_state), GFP_KERNEL);
	if (state) {
		state->last_time = INITIAL_JIFFIES;
		disk->random = state;
	}
}
#endif

/*
 * Each time the timer fires, we expect that we got an unpredictable
 * jump in the cycle counter. Even if the timer is running on another
 * CPU, the timer activity will be touching the stack of the CPU that is
 * generating entropy..
 *
 * Note that we don't re-arm the timer in the timer itself - we are
 * happy to be scheduled away, since that just makes the load more
 * complex, but we do not want the timer to keep ticking unless the
 * entropy loop is running.
 *
 * So the re-arming always happens in the entropy loop itself.
 */
static void __cold entropy_timer(struct timer_list *t)
{
	credit_init_bits(1);
}

/*
 * If we have an actual cycle counter, see if we can
 * generate enough entropy with timing noise
 */
static void __cold try_to_generate_entropy(void)
{
	struct {
		unsigned long entropy;
		struct timer_list timer;
	} stack;

	stack.entropy = random_get_entropy();

	/* Slow counter - or none. Don't even bother */
	if (stack.entropy == random_get_entropy())
		return;

	timer_setup_on_stack(&stack.timer, entropy_timer, 0);
	while (!crng_ready() && !signal_pending(current)) {
		if (!timer_pending(&stack.timer))
			mod_timer(&stack.timer, jiffies + 1);
		mix_pool_bytes(&stack.entropy, sizeof(stack.entropy));
		schedule();
		stack.entropy = random_get_entropy();
	}

	del_timer_sync(&stack.timer);
	destroy_timer_on_stack(&stack.timer);
	mix_pool_bytes(&stack.entropy, sizeof(stack.entropy));
}


/**********************************************************************
 *
 * Userspace reader/writer interfaces.
 *
 * getrandom(2) is the primary modern interface into the RNG and should
 * be used in preference to anything else.
 *
 * Reading from /dev/random has the same functionality as calling
 * getrandom(2) with flags=0. In earlier versions, however, it had
 * vastly different semantics and should therefore be avoided, to
 * prevent backwards compatibility issues.
 *
 * Reading from /dev/urandom has the same functionality as calling
 * getrandom(2) with flags=GRND_INSECURE. Because it does not block
 * waiting for the RNG to be ready, it should not be used.
 *
 * Writing to either /dev/random or /dev/urandom adds entropy to
 * the input pool but does not credit it.
 *
 * Polling on /dev/random indicates when the RNG is initialized, on
 * the read side, and when it wants new entropy, on the write side.
 *
 * Both /dev/random and /dev/urandom have the same set of ioctls for
 * adding entropy, getting the entropy count, zeroing the count, and
 * reseeding the crng.
 *
 **********************************************************************/

SYSCALL_DEFINE3(getrandom, char __user *, ubuf, size_t, len, unsigned int, flags)
{
	struct iov_iter iter;
	struct iovec iov;
	int ret;

	if (flags & ~(GRND_NONBLOCK | GRND_RANDOM | GRND_INSECURE))
		return -EINVAL;

	/*
	 * Requesting insecure and blocking randomness at the same time makes
	 * no sense.
	 */
	if ((flags & (GRND_INSECURE | GRND_RANDOM)) == (GRND_INSECURE | GRND_RANDOM))
		return -EINVAL;

	if (!crng_ready() && !(flags & GRND_INSECURE)) {
		if (flags & GRND_NONBLOCK)
			return -EAGAIN;
		ret = wait_for_random_bytes();
		if (unlikely(ret))
			return ret;
	}

	ret = import_single_range(READ, ubuf, len, &iov, &iter);
	if (unlikely(ret))
		return ret;
	return get_random_bytes_user(&iter);
}

static __poll_t random_poll(struct file *file, poll_table *wait)
{
	poll_wait(file, &crng_init_wait, wait);
	return crng_ready() ? EPOLLIN | EPOLLRDNORM : EPOLLOUT | EPOLLWRNORM;
}

static ssize_t write_pool_user(struct iov_iter *iter)
{
	u8 block[BLAKE2S_BLOCK_SIZE];
	ssize_t ret = 0;
	size_t copied;

	if (unlikely(!iov_iter_count(iter)))
		return 0;

	for (;;) {
		copied = copy_from_iter(block, sizeof(block), iter);
		ret += copied;
		mix_pool_bytes(block, copied);
		if (!iov_iter_count(iter) || copied != sizeof(block))
			break;

		BUILD_BUG_ON(PAGE_SIZE % sizeof(block) != 0);
		if (ret % PAGE_SIZE == 0) {
			if (signal_pending(current))
				break;
			cond_resched();
		}
	}

	memzero_explicit(block, sizeof(block));
	return ret ? ret : -EFAULT;
}

static ssize_t random_write_iter(struct kiocb *kiocb, struct iov_iter *iter)
{
	return write_pool_user(iter);
}

static ssize_t urandom_read_iter(struct kiocb *kiocb, struct iov_iter *iter)
{
	static int maxwarn = 10;

	if (!crng_ready()) {
		if (!ratelimit_disable && maxwarn <= 0)
			++urandom_warning.missed;
		else if (ratelimit_disable || __ratelimit(&urandom_warning)) {
			--maxwarn;
			pr_notice("%s: uninitialized urandom read (%zu bytes read)\n",
				  current->comm, iov_iter_count(iter));
		}
	}

	return get_random_bytes_user(iter);
}

static ssize_t random_read_iter(struct kiocb *kiocb, struct iov_iter *iter)
{
	int ret;

	ret = wait_for_random_bytes();
	if (ret != 0)
		return ret;
	return get_random_bytes_user(iter);
}

static long random_ioctl(struct file *f, unsigned int cmd, unsigned long arg)
{
	int __user *p = (int __user *)arg;
	int ent_count;

	switch (cmd) {
	case RNDGETENTCNT:
		/* Inherently racy, no point locking. */
		if (put_user(input_pool.init_bits, p))
			return -EFAULT;
		return 0;
	case RNDADDTOENTCNT:
		if (!capable(CAP_SYS_ADMIN))
			return -EPERM;
		if (get_user(ent_count, p))
			return -EFAULT;
		if (ent_count < 0)
			return -EINVAL;
		credit_init_bits(ent_count);
		return 0;
	case RNDADDENTROPY: {
		struct iov_iter iter;
		struct iovec iov;
		ssize_t ret;
		int len;

		if (!capable(CAP_SYS_ADMIN))
			return -EPERM;
		if (get_user(ent_count, p++))
			return -EFAULT;
		if (ent_count < 0)
			return -EINVAL;
		if (get_user(len, p++))
			return -EFAULT;
		ret = import_single_range(WRITE, p, len, &iov, &iter);
		if (unlikely(ret))
			return ret;
		ret = write_pool_user(&iter);
		if (unlikely(ret < 0))
			return ret;
		/* Since we're crediting, enforce that it was all written into the pool. */
		if (unlikely(ret != len))
			return -EFAULT;
		credit_init_bits(ent_count);
		return 0;
	}
	case RNDZAPENTCNT:
	case RNDCLEARPOOL:
		/* No longer has any effect. */
		if (!capable(CAP_SYS_ADMIN))
			return -EPERM;
		return 0;
	case RNDRESEEDCRNG:
		if (!capable(CAP_SYS_ADMIN))
			return -EPERM;
		if (!crng_ready())
			return -ENODATA;
		crng_reseed();
		return 0;
	default:
		return -EINVAL;
	}
}

static int random_fasync(int fd, struct file *filp, int on)
{
	return fasync_helper(fd, filp, on, &fasync);
}

const struct file_operations random_fops = {
	.read_iter = random_read_iter,
	.write_iter = random_write_iter,
	.poll = random_poll,
	.unlocked_ioctl = random_ioctl,
	.fasync = random_fasync,
	.llseek = noop_llseek,
	.splice_read = generic_file_splice_read,
	.splice_write = iter_file_splice_write,
};

const struct file_operations urandom_fops = {
	.read_iter = urandom_read_iter,
	.write_iter = random_write_iter,
	.unlocked_ioctl = random_ioctl,
	.fasync = random_fasync,
	.llseek = noop_llseek,
	.splice_read = generic_file_splice_read,
	.splice_write = iter_file_splice_write,
};


/********************************************************************
 *
 * Sysctl interface.
 *
 * These are partly unused legacy knobs with dummy values to not break
 * userspace and partly still useful things. They are usually accessible
 * in /proc/sys/kernel/random/ and are as follows:
 *
 * - boot_id - a UUID representing the current boot.
 *
 * - uuid - a random UUID, different each time the file is read.
 *
 * - poolsize - the number of bits of entropy that the input pool can
 *   hold, tied to the POOL_BITS constant.
 *
 * - entropy_avail - the number of bits of entropy currently in the
 *   input pool. Always <= poolsize.
 *
 * - write_wakeup_threshold - the amount of entropy in the input pool
 *   below which write polls to /dev/random will unblock, requesting
 *   more entropy, tied to the POOL_READY_BITS constant. It is writable
 *   to avoid breaking old userspaces, but writing to it does not
 *   change any behavior of the RNG.
 *
 * - urandom_min_reseed_secs - fixed to the value CRNG_RESEED_INTERVAL.
 *   It is writable to avoid breaking old userspaces, but writing
 *   to it does not change any behavior of the RNG.
 *
 ********************************************************************/

#ifdef CONFIG_SYSCTL

#include <linux/sysctl.h>

static int sysctl_random_min_urandom_seed = CRNG_RESEED_INTERVAL / HZ;
static int sysctl_random_write_wakeup_bits = POOL_READY_BITS;
static int sysctl_poolsize = POOL_BITS;
static u8 sysctl_bootid[UUID_SIZE];

/*
 * This function is used to return both the bootid UUID, and random
 * UUID. The difference is in whether table->data is NULL; if it is,
 * then a new UUID is generated and returned to the user.
 */
static int proc_do_uuid(struct ctl_table *table, int write, void __user *buf,
			size_t *lenp, loff_t *ppos)
{
	u8 tmp_uuid[UUID_SIZE], *uuid;
	char uuid_string[UUID_STRING_LEN + 1];
	struct ctl_table fake_table = {
		.data = uuid_string,
		.maxlen = UUID_STRING_LEN
	};

	if (write)
		return -EPERM;

	uuid = table->data;
	if (!uuid) {
		uuid = tmp_uuid;
		generate_random_uuid(uuid);
	} else {
		static DEFINE_SPINLOCK(bootid_spinlock);

		spin_lock(&bootid_spinlock);
		if (!uuid[8])
			generate_random_uuid(uuid);
		spin_unlock(&bootid_spinlock);
	}

	snprintf(uuid_string, sizeof(uuid_string), "%pU", uuid);
	return proc_dostring(&fake_table, 0, buf, lenp, ppos);
}

/* The same as proc_dointvec, but writes don't change anything. */
static int proc_do_rointvec(struct ctl_table *table, int write, void __user *buf,
			    size_t *lenp, loff_t *ppos)
{
	return write ? 0 : proc_dointvec(table, 0, buf, lenp, ppos);
}

extern struct ctl_table random_table[];
struct ctl_table random_table[] = {
	{
		.procname	= "poolsize",
		.data		= &sysctl_poolsize,
		.maxlen		= sizeof(int),
		.mode		= 0444,
		.proc_handler	= proc_dointvec,
	},
	{
		.procname	= "entropy_avail",
		.data		= &input_pool.init_bits,
		.maxlen		= sizeof(int),
		.mode		= 0444,
		.proc_handler	= proc_dointvec,
	},
	{
		.procname	= "write_wakeup_threshold",
		.data		= &sysctl_random_write_wakeup_bits,
		.maxlen		= sizeof(int),
		.mode		= 0644,
		.proc_handler	= proc_do_rointvec,
	},
	{
		.procname	= "urandom_min_reseed_secs",
		.data		= &sysctl_random_min_urandom_seed,
		.maxlen		= sizeof(int),
		.mode		= 0644,
		.proc_handler	= proc_do_rointvec,
	},
	{
		.procname	= "boot_id",
		.data		= &sysctl_bootid,
		.mode		= 0444,
		.proc_handler	= proc_do_uuid,
	},
	{
		.procname	= "uuid",
		.mode		= 0444,
		.proc_handler	= proc_do_uuid,
	},
	{ }
};
<<<<<<< HEAD
#endif 	/* CONFIG_SYSCTL */

struct batched_entropy {
	union {
		u64 entropy_u64[CHACHA_BLOCK_SIZE / sizeof(u64)];
		u32 entropy_u32[CHACHA_BLOCK_SIZE / sizeof(u32)];
	};
	unsigned int position;
	spinlock_t batch_lock;
};

/*
 * Get a random word for internal kernel use only. The quality of the random
 * number is good as /dev/urandom, but there is no backtrack protection, with
 * the goal of being quite fast and not depleting entropy. In order to ensure
 * that the randomness provided by this function is okay, the function
 * wait_for_random_bytes() should be called and return 0 at least once at any
 * point prior.
 */
static DEFINE_PER_CPU(struct batched_entropy, batched_entropy_u64) = {
	.batch_lock	= __SPIN_LOCK_UNLOCKED(batched_entropy_u64.lock),
};

u64 get_random_u64(void)
{
	u64 ret;
	unsigned long flags;
	struct batched_entropy *batch;
	static void *previous;

	warn_unseeded_randomness(&previous);

	batch = raw_cpu_ptr(&batched_entropy_u64);
	spin_lock_irqsave(&batch->batch_lock, flags);
	if (batch->position % ARRAY_SIZE(batch->entropy_u64) == 0) {
		extract_crng((u8 *)batch->entropy_u64);
		batch->position = 0;
	}
	ret = batch->entropy_u64[batch->position++];
	spin_unlock_irqrestore(&batch->batch_lock, flags);
	return ret;
}
EXPORT_SYMBOL(get_random_u64);

static DEFINE_PER_CPU(struct batched_entropy, batched_entropy_u32) = {
	.batch_lock	= __SPIN_LOCK_UNLOCKED(batched_entropy_u32.lock),
};
u32 get_random_u32(void)
{
	u32 ret;
	unsigned long flags;
	struct batched_entropy *batch;
	static void *previous;

	warn_unseeded_randomness(&previous);

	batch = raw_cpu_ptr(&batched_entropy_u32);
	spin_lock_irqsave(&batch->batch_lock, flags);
	if (batch->position % ARRAY_SIZE(batch->entropy_u32) == 0) {
		extract_crng((u8 *)batch->entropy_u32);
		batch->position = 0;
	}
	ret = batch->entropy_u32[batch->position++];
	spin_unlock_irqrestore(&batch->batch_lock, flags);
	return ret;
}
EXPORT_SYMBOL(get_random_u32);

/* It's important to invalidate all potential batched entropy that might
 * be stored before the crng is initialized, which we can do lazily by
 * simply resetting the counter to zero so that it's re-extracted on the
 * next usage. */
static void invalidate_batched_entropy(void)
{
	int cpu;
	unsigned long flags;

	for_each_possible_cpu (cpu) {
		struct batched_entropy *batched_entropy;

		batched_entropy = per_cpu_ptr(&batched_entropy_u32, cpu);
		spin_lock_irqsave(&batched_entropy->batch_lock, flags);
		batched_entropy->position = 0;
		spin_unlock(&batched_entropy->batch_lock);

		batched_entropy = per_cpu_ptr(&batched_entropy_u64, cpu);
		spin_lock(&batched_entropy->batch_lock);
		batched_entropy->position = 0;
		spin_unlock_irqrestore(&batched_entropy->batch_lock, flags);
	}
}

/**
 * randomize_page - Generate a random, page aligned address
 * @start:	The smallest acceptable address the caller will take.
 * @range:	The size of the area, starting at @start, within which the
 *		random address must fall.
 *
 * If @start + @range would overflow, @range is capped.
 *
 * NOTE: Historical use of randomize_range, which this replaces, presumed that
 * @start was already page aligned.  We now align it regardless.
 *
 * Return: A page aligned address within [start, start + range).  On error,
 * @start is returned.
 */
unsigned long
randomize_page(unsigned long start, unsigned long range)
{
	if (!PAGE_ALIGNED(start)) {
		range -= PAGE_ALIGN(start) - start;
		start = PAGE_ALIGN(start);
	}

	if (start > ULONG_MAX - range)
		range = ULONG_MAX - start;

	range >>= PAGE_SHIFT;

	if (range == 0)
		return start;

	return start + (get_random_long() % range << PAGE_SHIFT);
}

/* Interface for in-kernel drivers of true hardware RNGs.
 * Those devices may produce endless random bits and will be throttled
 * when our pool is full.
 */
void add_hwgenerator_randomness(const char *buffer, size_t count,
				size_t entropy)
{
	struct entropy_store *poolp = &input_pool;

	if (unlikely(crng_init == 0)) {
		crng_fast_load(buffer, count);
		return;
	}

	/* Suspend writing if we're above the trickle threshold.
	 * We'll be woken up again once below random_write_wakeup_thresh,
	 * or when the calling thread is about to terminate.
	 */
	wait_event_interruptible(random_write_wait, kthread_should_stop() ||
			ENTROPY_BITS(&input_pool) <= random_write_wakeup_bits);
	mix_pool_bytes(poolp, buffer, count);
	credit_entropy_bits(poolp, entropy);
}
EXPORT_SYMBOL_GPL(add_hwgenerator_randomness);
=======
#endif	/* CONFIG_SYSCTL */
>>>>>>> 6a10ec77
<|MERGE_RESOLUTION|>--- conflicted
+++ resolved
@@ -50,20 +50,18 @@
 #include <linux/syscalls.h>
 #include <linux/completion.h>
 #include <linux/uuid.h>
-<<<<<<< HEAD
-#include <crypto/chacha.h>
-
-=======
 #include <linux/uaccess.h>
 #include <linux/siphash.h>
 #include <linux/uio.h>
-#include <crypto/chacha20.h>
+#include <crypto/chacha.h>
 #include <crypto/blake2s.h>
->>>>>>> 6a10ec77
 #include <asm/processor.h>
 #include <asm/irq.h>
 #include <asm/irq_regs.h>
 #include <asm/io.h>
+
+//#define CREATE_TRACE_POINTS
+//#include <trace/events/random.h>
 
 /*********************************************************************
  *
@@ -181,36 +179,10 @@
 {
 	unsigned long flags;
 
-<<<<<<< HEAD
-/*
- * crng_init =  0 --> Uninitialized
- *		1 --> Initialized
- *		2 --> Initialized from input_pool
- *
- * crng_init is protected by primary_crng->lock, and only increases
- * its value (from 0->1->2).
- */
-static int crng_init = 0;
-#define crng_ready() (likely(crng_init > 1))
-static int crng_init_cnt = 0;
-static unsigned long crng_global_init_time = 0;
-#define CRNG_INIT_CNT_THRESH (2*CHACHA_KEY_SIZE)
-static void _extract_crng(struct crng_state *crng, __u8 out[CHACHA_BLOCK_SIZE]);
-static void _crng_backtrack_protect(struct crng_state *crng,
-				    __u8 tmp[CHACHA_BLOCK_SIZE], int used);
-static void process_random_ready_list(void);
-static void _get_random_bytes(void *buf, int nbytes);
-
-static struct ratelimit_state unseeded_warning =
-	RATELIMIT_STATE_INIT("warn_unseeded_randomness", HZ, 3);
-static struct ratelimit_state urandom_warning =
-	RATELIMIT_STATE_INIT("warn_urandom_randomness", HZ, 3);
-=======
 	spin_lock_irqsave(&random_ready_chain_lock, flags);
 	raw_notifier_call_chain(&random_ready_chain, 0, NULL);
 	spin_unlock_irqrestore(&random_ready_chain_lock, flags);
 }
->>>>>>> 6a10ec77
 
 #define warn_unseeded_randomness() \
 	if (IS_ENABLED(CONFIG_WARN_ALL_UNSEEDED_RANDOM) && !crng_ready()) \
@@ -249,7 +221,7 @@
 };
 
 static struct {
-	u8 key[CHACHA20_KEY_SIZE] __aligned(__alignof__(long));
+	u8 key[CHACHA_KEY_SIZE] __aligned(__alignof__(long));
 	unsigned long birth;
 	unsigned long generation;
 	spinlock_t lock;
@@ -258,7 +230,7 @@
 };
 
 struct crng {
-	u8 key[CHACHA20_KEY_SIZE];
+	u8 key[CHACHA_KEY_SIZE];
 	unsigned long generation;
 };
 
@@ -274,7 +246,7 @@
 {
 	unsigned long flags;
 	unsigned long next_gen;
-	u8 key[CHACHA20_KEY_SIZE];
+	u8 key[CHACHA_KEY_SIZE];
 
 	extract_entropy(key, sizeof(key));
 
@@ -311,21 +283,21 @@
  * safer to set the random_data parameter to &chacha_state[4] so
  * that this function overwrites it before returning.
  */
-static void crng_fast_key_erasure(u8 key[CHACHA20_KEY_SIZE],
-				  u32 chacha_state[CHACHA20_BLOCK_SIZE / sizeof(u32)],
+static void crng_fast_key_erasure(u8 key[CHACHA_KEY_SIZE],
+				  u32 chacha_state[CHACHA_BLOCK_SIZE / sizeof(u32)],
 				  u8 *random_data, size_t random_data_len)
 {
-	u8 first_block[CHACHA20_BLOCK_SIZE];
+	u8 first_block[CHACHA_BLOCK_SIZE];
 
 	BUG_ON(random_data_len > 32);
 
 	chacha_init_consts(chacha_state);
-	memcpy(&chacha_state[4], key, CHACHA20_KEY_SIZE);
+	memcpy(&chacha_state[4], key, CHACHA_KEY_SIZE);
 	memset(&chacha_state[12], 0, sizeof(u32) * 4);
 	chacha20_block(chacha_state, first_block);
 
-	memcpy(key, first_block, CHACHA20_KEY_SIZE);
-	memcpy(random_data, first_block + CHACHA20_KEY_SIZE, random_data_len);
+	memcpy(key, first_block, CHACHA_KEY_SIZE);
+	memcpy(random_data, first_block + CHACHA_KEY_SIZE, random_data_len);
 	memzero_explicit(first_block, sizeof(first_block));
 }
 
@@ -356,7 +328,7 @@
  * random data. It also returns up to 32 bytes on its own of random data
  * that may be used; random_data_len may not be greater than 32.
  */
-static void crng_make_state(u32 chacha_state[CHACHA20_BLOCK_SIZE / sizeof(u32)],
+static void crng_make_state(u32 chacha_state[CHACHA_BLOCK_SIZE / sizeof(u32)],
 			    u8 *random_data, size_t random_data_len)
 {
 	unsigned long flags;
@@ -423,8 +395,8 @@
 
 static void _get_random_bytes(void *buf, size_t len)
 {
-	u32 chacha_state[CHACHA20_BLOCK_SIZE / sizeof(u32)];
-	u8 tmp[CHACHA20_BLOCK_SIZE];
+	u32 chacha_state[CHACHA_BLOCK_SIZE / sizeof(u32)];
+	u8 tmp[CHACHA_BLOCK_SIZE];
 	size_t first_block_len;
 
 	if (!len)
@@ -436,7 +408,7 @@
 	buf += first_block_len;
 
 	while (len) {
-		if (len < CHACHA20_BLOCK_SIZE) {
+		if (len < CHACHA_BLOCK_SIZE) {
 			chacha20_block(chacha_state, tmp);
 			memcpy(buf, tmp, len);
 			memzero_explicit(tmp, sizeof(tmp));
@@ -446,8 +418,8 @@
 		chacha20_block(chacha_state, buf);
 		if (unlikely(chacha_state[12] == 0))
 			++chacha_state[13];
-		len -= CHACHA20_BLOCK_SIZE;
-		buf += CHACHA20_BLOCK_SIZE;
+		len -= CHACHA_BLOCK_SIZE;
+		buf += CHACHA_BLOCK_SIZE;
 	}
 
 	memzero_explicit(chacha_state, sizeof(chacha_state));
@@ -472,8 +444,8 @@
 
 static ssize_t get_random_bytes_user(struct iov_iter *iter)
 {
-	u32 chacha_state[CHACHA20_BLOCK_SIZE / sizeof(u32)];
-	u8 block[CHACHA20_BLOCK_SIZE];
+	u32 chacha_state[CHACHA_BLOCK_SIZE / sizeof(u32)];
+	u8 block[CHACHA_BLOCK_SIZE];
 	size_t ret = 0, copied;
 
 	if (unlikely(!iov_iter_count(iter)))
@@ -484,14 +456,14 @@
 	 * bytes, in case userspace causes copy_to_user() below to sleep
 	 * forever, so that we still retain forward secrecy in that case.
 	 */
-	crng_make_state(chacha_state, (u8 *)&chacha_state[4], CHACHA20_KEY_SIZE);
+	crng_make_state(chacha_state, (u8 *)&chacha_state[4], CHACHA_KEY_SIZE);
 	/*
 	 * However, if we're doing a read of len <= 32, we don't need to
 	 * use chacha_state after, so we can simply return those bytes to
 	 * the user directly.
 	 */
-	if (iov_iter_count(iter) <= CHACHA20_KEY_SIZE) {
-		ret = copy_to_iter(&chacha_state[4], CHACHA20_KEY_SIZE, iter);
+	if (iov_iter_count(iter) <= CHACHA_KEY_SIZE) {
+		ret = copy_to_iter(&chacha_state[4], CHACHA_KEY_SIZE, iter);
 		goto out_zero_chacha;
 	}
 
@@ -533,9 +505,9 @@
 	 * remaining 32 bytes from fast key erasure, plus one full		\
 	 * block from the detached ChaCha state. We can increase		\
 	 * the size of this later if needed so long as we keep the		\
-	 * formula of (integer_blocks + 0.5) * CHACHA20_BLOCK_SIZE.		\
+	 * formula of (integer_blocks + 0.5) * CHACHA_BLOCK_SIZE.		\
 	 */									\
-	type entropy[CHACHA20_BLOCK_SIZE * 3 / (2 * sizeof(type))];		\
+	type entropy[CHACHA_BLOCK_SIZE * 3 / (2 * sizeof(type))];		\
 	unsigned long generation;						\
 	unsigned int position;							\
 };										\
@@ -610,206 +582,11 @@
 	size_t left = len;
 	u8 *p = buf;
 
-<<<<<<< HEAD
-	if (!spin_trylock_irqsave(&primary_crng.lock, flags))
-		return 0;
-	if (crng_init != 0) {
-		spin_unlock_irqrestore(&primary_crng.lock, flags);
-		return 0;
-	}
-	p = (unsigned char *) &primary_crng.state[4];
-	while (len > 0 && crng_init_cnt < CRNG_INIT_CNT_THRESH) {
-		p[crng_init_cnt % CHACHA_KEY_SIZE] ^= *cp;
-		cp++; crng_init_cnt++; len--;
-	}
-	spin_unlock_irqrestore(&primary_crng.lock, flags);
-	if (crng_init_cnt >= CRNG_INIT_CNT_THRESH) {
-		invalidate_batched_entropy();
-		crng_init = 1;
-		wake_up_interruptible(&crng_init_wait);
-		pr_notice("random: fast init done\n");
-	}
-	return 1;
-}
-
-/*
- * crng_slow_load() is called by add_device_randomness, which has two
- * attributes.  (1) We can't trust the buffer passed to it is
- * guaranteed to be unpredictable (so it might not have any entropy at
- * all), and (2) it doesn't have the performance constraints of
- * crng_fast_load().
- *
- * So we do something more comprehensive which is guaranteed to touch
- * all of the primary_crng's state, and which uses a LFSR with a
- * period of 255 as part of the mixing algorithm.  Finally, we do
- * *not* advance crng_init_cnt since buffer we may get may be something
- * like a fixed DMI table (for example), which might very well be
- * unique to the machine, but is otherwise unvarying.
- */
-static int crng_slow_load(const char *cp, size_t len)
-{
-	unsigned long		flags;
-	static unsigned char	lfsr = 1;
-	unsigned char		tmp;
-	unsigned		i, max = CHACHA_KEY_SIZE;
-	const char *		src_buf = cp;
-	char *			dest_buf = (char *) &primary_crng.state[4];
-
-	if (!spin_trylock_irqsave(&primary_crng.lock, flags))
-		return 0;
-	if (crng_init != 0) {
-		spin_unlock_irqrestore(&primary_crng.lock, flags);
-		return 0;
-	}
-	if (len > max)
-		max = len;
-
-	for (i = 0; i < max ; i++) {
-		tmp = lfsr;
-		lfsr >>= 1;
-		if (tmp & 1)
-			lfsr ^= 0xE1;
-		tmp = dest_buf[i % CHACHA_KEY_SIZE];
-		dest_buf[i % CHACHA_KEY_SIZE] ^= src_buf[i % len] ^ lfsr;
-		lfsr += (tmp << 3) | (tmp >> 5);
-	}
-	spin_unlock_irqrestore(&primary_crng.lock, flags);
-	return 1;
-}
-
-static void crng_reseed(struct crng_state *crng, struct entropy_store *r)
-{
-	unsigned long	flags;
-	int		i, num;
-	union {
-		__u8	block[CHACHA_BLOCK_SIZE];
-		__u32	key[8];
-	} buf;
-
-	if (r) {
-		num = extract_entropy(r, &buf, 32, 16, 0);
-		if (num == 0)
-			return;
-	} else {
-		_extract_crng(&primary_crng, buf.block);
-		_crng_backtrack_protect(&primary_crng, buf.block,
-					CHACHA_KEY_SIZE);
-	}
-	spin_lock_irqsave(&crng->lock, flags);
-	for (i = 0; i < 8; i++) {
-		unsigned long	rv;
-		if (!arch_get_random_seed_long(&rv) &&
-		    !arch_get_random_long(&rv))
-			rv = random_get_entropy();
-		crng->state[i+4] ^= buf.key[i] ^ rv;
-	}
-	memzero_explicit(&buf, sizeof(buf));
-	WRITE_ONCE(crng->init_time, jiffies);
-	spin_unlock_irqrestore(&crng->lock, flags);
-	if (crng == &primary_crng && crng_init < 2) {
-		invalidate_batched_entropy();
-		numa_crng_init();
-		crng_init = 2;
-		process_random_ready_list();
-		wake_up_interruptible(&crng_init_wait);
-		pr_notice("random: crng init done\n");
-		if (unseeded_warning.missed) {
-			pr_notice("random: %d get_random_xx warning(s) missed "
-				  "due to ratelimiting\n",
-				  unseeded_warning.missed);
-			unseeded_warning.missed = 0;
-		}
-		if (urandom_warning.missed) {
-			pr_notice("random: %d urandom warning(s) missed "
-				  "due to ratelimiting\n",
-				  urandom_warning.missed);
-			urandom_warning.missed = 0;
-		}
-	}
-}
-
-static void _extract_crng(struct crng_state *crng,
-			  __u8 out[CHACHA_BLOCK_SIZE])
-{
-	unsigned long v, flags, init_time;
-
-	if (crng_ready()) {
-		init_time = READ_ONCE(crng->init_time);
-		if (time_after(READ_ONCE(crng_global_init_time), init_time) ||
-		    time_after(jiffies, init_time + CRNG_RESEED_INTERVAL))
-			crng_reseed(crng, crng == &primary_crng ?
-				    &input_pool : NULL);
-	}
-	spin_lock_irqsave(&crng->lock, flags);
-	if (arch_get_random_long(&v))
-		crng->state[14] ^= v;
-	chacha20_block(&crng->state[0], out);
-	if (crng->state[12] == 0)
-		crng->state[13]++;
-	spin_unlock_irqrestore(&crng->lock, flags);
-}
-
-static void extract_crng(__u8 out[CHACHA_BLOCK_SIZE])
-{
-	_extract_crng(select_crng(), out);
-}
-
-/*
- * Use the leftover bytes from the CRNG block output (if there is
- * enough) to mutate the CRNG key to provide backtracking protection.
- */
-static void _crng_backtrack_protect(struct crng_state *crng,
-				    __u8 tmp[CHACHA_BLOCK_SIZE], int used)
-{
-	unsigned long	flags;
-	__u32		*s, *d;
-	int		i;
-
-	used = round_up(used, sizeof(__u32));
-	if (used + CHACHA_KEY_SIZE > CHACHA_BLOCK_SIZE) {
-		extract_crng(tmp);
-		used = 0;
-	}
-	spin_lock_irqsave(&crng->lock, flags);
-	s = (__u32 *) &tmp[used];
-	d = &crng->state[4];
-	for (i=0; i < 8; i++)
-		*d++ ^= *s++;
-	spin_unlock_irqrestore(&crng->lock, flags);
-}
-
-static void crng_backtrack_protect(__u8 tmp[CHACHA_BLOCK_SIZE], int used)
-{
-	_crng_backtrack_protect(select_crng(), tmp, used);
-}
-
-static ssize_t extract_crng_user(void __user *buf, size_t nbytes)
-{
-	ssize_t ret = 0, i = CHACHA_BLOCK_SIZE;
-	__u8 tmp[CHACHA_BLOCK_SIZE] __aligned(4);
-	int large_request = (nbytes > 256);
-
-	while (nbytes) {
-		if (large_request && need_resched()) {
-			if (signal_pending(current)) {
-				if (ret == 0)
-					ret = -ERESTARTSYS;
-				break;
-			}
-			schedule();
-		}
-
-		extract_crng(tmp);
-		i = min_t(int, nbytes, CHACHA_BLOCK_SIZE);
-		if (copy_to_user(buf, tmp, i)) {
-			ret = -EFAULT;
-=======
 	while (left) {
 		unsigned long v;
 		size_t block_len = min_t(size_t, left, sizeof(unsigned long));
 
 		if (!arch_get_random_long(&v))
->>>>>>> 6a10ec77
 			break;
 
 		memcpy(p, &v, block_len);
@@ -1329,30 +1106,10 @@
 #ifdef CONFIG_BLOCK
 void add_disk_randomness(struct gendisk *disk)
 {
-<<<<<<< HEAD
-	__u8 tmp[CHACHA_BLOCK_SIZE] __aligned(4);
-
-	trace_get_random_bytes(nbytes, _RET_IP_);
-
-	while (nbytes >= CHACHA_BLOCK_SIZE) {
-		extract_crng(buf);
-		buf += CHACHA_BLOCK_SIZE;
-		nbytes -= CHACHA_BLOCK_SIZE;
-	}
-
-	if (nbytes > 0) {
-		extract_crng(tmp);
-		memcpy(buf, tmp, nbytes);
-		crng_backtrack_protect(tmp, nbytes);
-	} else
-		crng_backtrack_protect(tmp, CHACHA_BLOCK_SIZE);
-	memzero_explicit(tmp, sizeof(tmp));
-=======
 	if (!disk || !disk->random)
 		return;
 	/* First major is 1, so we get >= 0x200 here. */
 	add_timer_randomness(disk->random, 0x100 + disk_devt(disk));
->>>>>>> 6a10ec77
 }
 EXPORT_SYMBOL_GPL(add_disk_randomness);
 
@@ -1761,156 +1518,4 @@
 	},
 	{ }
 };
-<<<<<<< HEAD
-#endif 	/* CONFIG_SYSCTL */
-
-struct batched_entropy {
-	union {
-		u64 entropy_u64[CHACHA_BLOCK_SIZE / sizeof(u64)];
-		u32 entropy_u32[CHACHA_BLOCK_SIZE / sizeof(u32)];
-	};
-	unsigned int position;
-	spinlock_t batch_lock;
-};
-
-/*
- * Get a random word for internal kernel use only. The quality of the random
- * number is good as /dev/urandom, but there is no backtrack protection, with
- * the goal of being quite fast and not depleting entropy. In order to ensure
- * that the randomness provided by this function is okay, the function
- * wait_for_random_bytes() should be called and return 0 at least once at any
- * point prior.
- */
-static DEFINE_PER_CPU(struct batched_entropy, batched_entropy_u64) = {
-	.batch_lock	= __SPIN_LOCK_UNLOCKED(batched_entropy_u64.lock),
-};
-
-u64 get_random_u64(void)
-{
-	u64 ret;
-	unsigned long flags;
-	struct batched_entropy *batch;
-	static void *previous;
-
-	warn_unseeded_randomness(&previous);
-
-	batch = raw_cpu_ptr(&batched_entropy_u64);
-	spin_lock_irqsave(&batch->batch_lock, flags);
-	if (batch->position % ARRAY_SIZE(batch->entropy_u64) == 0) {
-		extract_crng((u8 *)batch->entropy_u64);
-		batch->position = 0;
-	}
-	ret = batch->entropy_u64[batch->position++];
-	spin_unlock_irqrestore(&batch->batch_lock, flags);
-	return ret;
-}
-EXPORT_SYMBOL(get_random_u64);
-
-static DEFINE_PER_CPU(struct batched_entropy, batched_entropy_u32) = {
-	.batch_lock	= __SPIN_LOCK_UNLOCKED(batched_entropy_u32.lock),
-};
-u32 get_random_u32(void)
-{
-	u32 ret;
-	unsigned long flags;
-	struct batched_entropy *batch;
-	static void *previous;
-
-	warn_unseeded_randomness(&previous);
-
-	batch = raw_cpu_ptr(&batched_entropy_u32);
-	spin_lock_irqsave(&batch->batch_lock, flags);
-	if (batch->position % ARRAY_SIZE(batch->entropy_u32) == 0) {
-		extract_crng((u8 *)batch->entropy_u32);
-		batch->position = 0;
-	}
-	ret = batch->entropy_u32[batch->position++];
-	spin_unlock_irqrestore(&batch->batch_lock, flags);
-	return ret;
-}
-EXPORT_SYMBOL(get_random_u32);
-
-/* It's important to invalidate all potential batched entropy that might
- * be stored before the crng is initialized, which we can do lazily by
- * simply resetting the counter to zero so that it's re-extracted on the
- * next usage. */
-static void invalidate_batched_entropy(void)
-{
-	int cpu;
-	unsigned long flags;
-
-	for_each_possible_cpu (cpu) {
-		struct batched_entropy *batched_entropy;
-
-		batched_entropy = per_cpu_ptr(&batched_entropy_u32, cpu);
-		spin_lock_irqsave(&batched_entropy->batch_lock, flags);
-		batched_entropy->position = 0;
-		spin_unlock(&batched_entropy->batch_lock);
-
-		batched_entropy = per_cpu_ptr(&batched_entropy_u64, cpu);
-		spin_lock(&batched_entropy->batch_lock);
-		batched_entropy->position = 0;
-		spin_unlock_irqrestore(&batched_entropy->batch_lock, flags);
-	}
-}
-
-/**
- * randomize_page - Generate a random, page aligned address
- * @start:	The smallest acceptable address the caller will take.
- * @range:	The size of the area, starting at @start, within which the
- *		random address must fall.
- *
- * If @start + @range would overflow, @range is capped.
- *
- * NOTE: Historical use of randomize_range, which this replaces, presumed that
- * @start was already page aligned.  We now align it regardless.
- *
- * Return: A page aligned address within [start, start + range).  On error,
- * @start is returned.
- */
-unsigned long
-randomize_page(unsigned long start, unsigned long range)
-{
-	if (!PAGE_ALIGNED(start)) {
-		range -= PAGE_ALIGN(start) - start;
-		start = PAGE_ALIGN(start);
-	}
-
-	if (start > ULONG_MAX - range)
-		range = ULONG_MAX - start;
-
-	range >>= PAGE_SHIFT;
-
-	if (range == 0)
-		return start;
-
-	return start + (get_random_long() % range << PAGE_SHIFT);
-}
-
-/* Interface for in-kernel drivers of true hardware RNGs.
- * Those devices may produce endless random bits and will be throttled
- * when our pool is full.
- */
-void add_hwgenerator_randomness(const char *buffer, size_t count,
-				size_t entropy)
-{
-	struct entropy_store *poolp = &input_pool;
-
-	if (unlikely(crng_init == 0)) {
-		crng_fast_load(buffer, count);
-		return;
-	}
-
-	/* Suspend writing if we're above the trickle threshold.
-	 * We'll be woken up again once below random_write_wakeup_thresh,
-	 * or when the calling thread is about to terminate.
-	 */
-	wait_event_interruptible(random_write_wait, kthread_should_stop() ||
-			ENTROPY_BITS(&input_pool) <= random_write_wakeup_bits);
-	mix_pool_bytes(poolp, buffer, count);
-	credit_entropy_bits(poolp, entropy);
-}
-EXPORT_SYMBOL_GPL(add_hwgenerator_randomness);
-=======
-#endif	/* CONFIG_SYSCTL */
->>>>>>> 6a10ec77
+#endif	/* CONFIG_SYSCTL */