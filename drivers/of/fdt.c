--- conflicted
+++ resolved
@@ -1090,15 +1090,10 @@
 int __init early_init_dt_scan_chosen(unsigned long node, const char *uname,
 				     int depth, void *data)
 {
-<<<<<<< HEAD
 	int l = 0;
 	const char *p = NULL;
 	char *cmdline = data;
-=======
-	int l;
-	const char *p;
 	const void *rng_seed;
->>>>>>> 4ffa4be5
 
 	pr_debug("search \"chosen\", depth: %d, uname: %s\n", depth, uname);
 
