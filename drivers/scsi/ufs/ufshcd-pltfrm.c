--- conflicted
+++ resolved
@@ -119,13 +119,8 @@
 }
 
 #define MAX_PROP_SIZE 32
-<<<<<<< HEAD
 int ufshcd_populate_vreg(struct device *dev, const char *name,
 			 struct ufs_vreg **out_vreg)
-=======
-static int ufshcd_populate_vreg(struct device *dev, const char *name,
-				struct ufs_vreg **out_vreg)
->>>>>>> d676d614
 {
 	char prop_name[MAX_PROP_SIZE];
 	struct ufs_vreg *vreg = NULL;
