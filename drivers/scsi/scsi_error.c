// SPDX-License-Identifier: GPL-2.0-only
/*
 *  scsi_error.c Copyright (C) 1997 Eric Youngdale
 *
 *  SCSI error/timeout handling
 *      Initial versions: Eric Youngdale.  Based upon conversations with
 *                        Leonard Zubkoff and David Miller at Linux Expo,
 *                        ideas originating from all over the place.
 *
 *	Restructured scsi_unjam_host and associated functions.
 *	September 04, 2002 Mike Anderson (andmike@us.ibm.com)
 *
 *	Forward port of Russell King's (rmk@arm.linux.org.uk) changes and
 *	minor cleanups.
 *	September 30, 2002 Mike Anderson (andmike@us.ibm.com)
 */

#include <linux/module.h>
#include <linux/sched.h>
#include <linux/gfp.h>
#include <linux/timer.h>
#include <linux/string.h>
#include <linux/kernel.h>
#include <linux/freezer.h>
#include <linux/kthread.h>
#include <linux/interrupt.h>
#include <linux/blkdev.h>
#include <linux/delay.h>
#include <linux/jiffies.h>
#include <linux/list_sort.h>

#include <scsi/scsi.h>
#include <scsi/scsi_cmnd.h>
#include <scsi/scsi_dbg.h>
#include <scsi/scsi_device.h>
#include <scsi/scsi_driver.h>
#include <scsi/scsi_eh.h>
#include <scsi/scsi_common.h>
#include <scsi/scsi_transport.h>
#include <scsi/scsi_host.h>
#include <scsi/scsi_ioctl.h>
#include <scsi/scsi_dh.h>
#include <scsi/scsi_devinfo.h>
#include <scsi/sg.h>

#include "scsi_priv.h"
#include "scsi_logging.h"
#include "scsi_transport_api.h"

#include <trace/events/scsi.h>

#include <asm/unaligned.h>

static void scsi_eh_done(struct scsi_cmnd *scmd);

/*
 * These should *probably* be handled by the host itself.
 * Since it is allowed to sleep, it probably should.
 */
#define BUS_RESET_SETTLE_TIME   (10)
#define HOST_RESET_SETTLE_TIME  (10)

static int scsi_eh_try_stu(struct scsi_cmnd *scmd);
static enum scsi_disposition scsi_try_to_abort_cmd(struct scsi_host_template *,
						   struct scsi_cmnd *);

void scsi_eh_wakeup(struct Scsi_Host *shost)
{
	lockdep_assert_held(shost->host_lock);

	if (scsi_host_busy(shost) == shost->host_failed) {
		trace_scsi_eh_wakeup(shost);
		wake_up_process(shost->ehandler);
		SCSI_LOG_ERROR_RECOVERY(5, shost_printk(KERN_INFO, shost,
			"Waking error handler thread\n"));
	}
}

/**
 * scsi_schedule_eh - schedule EH for SCSI host
 * @shost:	SCSI host to invoke error handling on.
 *
 * Schedule SCSI EH without scmd.
 */
void scsi_schedule_eh(struct Scsi_Host *shost)
{
	unsigned long flags;

	spin_lock_irqsave(shost->host_lock, flags);

	if (scsi_host_set_state(shost, SHOST_RECOVERY) == 0 ||
	    scsi_host_set_state(shost, SHOST_CANCEL_RECOVERY) == 0) {
		shost->host_eh_scheduled++;
		scsi_eh_wakeup(shost);
	}

	spin_unlock_irqrestore(shost->host_lock, flags);
}
EXPORT_SYMBOL_GPL(scsi_schedule_eh);

static int scsi_host_eh_past_deadline(struct Scsi_Host *shost)
{
	if (!shost->last_reset || shost->eh_deadline == -1)
		return 0;

	/*
	 * 32bit accesses are guaranteed to be atomic
	 * (on all supported architectures), so instead
	 * of using a spinlock we can as well double check
	 * if eh_deadline has been set to 'off' during the
	 * time_before call.
	 */
	if (time_before(jiffies, shost->last_reset + shost->eh_deadline) &&
	    shost->eh_deadline > -1)
		return 0;

	return 1;
}

static bool scsi_cmd_retry_allowed(struct scsi_cmnd *cmd)
{
	if (cmd->allowed == SCSI_CMD_RETRIES_NO_LIMIT)
		return true;

	return ++cmd->retries <= cmd->allowed;
}

static bool scsi_eh_should_retry_cmd(struct scsi_cmnd *cmd)
{
	struct scsi_device *sdev = cmd->device;
	struct Scsi_Host *host = sdev->host;

	if (host->hostt->eh_should_retry_cmd)
		return  host->hostt->eh_should_retry_cmd(cmd);

	return true;
}

static void scsi_eh_complete_abort(struct scsi_cmnd *scmd, struct Scsi_Host *shost)
{
	unsigned long flags;

	spin_lock_irqsave(shost->host_lock, flags);
	list_del_init(&scmd->eh_entry);
	/*
	 * If the abort succeeds, and there is no further
	 * EH action, clear the ->last_reset time.
	 */
	if (list_empty(&shost->eh_abort_list) &&
	    list_empty(&shost->eh_cmd_q))
		if (shost->eh_deadline != -1)
			shost->last_reset = 0;
	spin_unlock_irqrestore(shost->host_lock, flags);
}

/**
 * scmd_eh_abort_handler - Handle command aborts
 * @work:	command to be aborted.
 *
 * Note: this function must be called only for a command that has timed out.
 * Because the block layer marks a request as complete before it calls
 * scsi_times_out(), a .scsi_done() call from the LLD for a command that has
 * timed out do not have any effect. Hence it is safe to call
 * scsi_finish_command() from this function.
 */
void
scmd_eh_abort_handler(struct work_struct *work)
{
	struct scsi_cmnd *scmd =
		container_of(work, struct scsi_cmnd, abort_work.work);
	struct scsi_device *sdev = scmd->device;
	enum scsi_disposition rtn;
	unsigned long flags;

	if (scsi_host_eh_past_deadline(sdev->host)) {
		SCSI_LOG_ERROR_RECOVERY(3,
			scmd_printk(KERN_INFO, scmd,
				    "eh timeout, not aborting\n"));
	} else {
		SCSI_LOG_ERROR_RECOVERY(3,
			scmd_printk(KERN_INFO, scmd,
				    "aborting command\n"));
		rtn = scsi_try_to_abort_cmd(sdev->host->hostt, scmd);
		if (rtn == SUCCESS) {
			set_host_byte(scmd, DID_TIME_OUT);
			if (scsi_host_eh_past_deadline(sdev->host)) {
				SCSI_LOG_ERROR_RECOVERY(3,
					scmd_printk(KERN_INFO, scmd,
						    "eh timeout, not retrying "
						    "aborted command\n"));
			} else if (!scsi_noretry_cmd(scmd) &&
				   scsi_cmd_retry_allowed(scmd) &&
				scsi_eh_should_retry_cmd(scmd)) {
				SCSI_LOG_ERROR_RECOVERY(3,
					scmd_printk(KERN_WARNING, scmd,
						    "retry aborted command\n"));
				scsi_eh_complete_abort(scmd, sdev->host);
				scsi_queue_insert(scmd, SCSI_MLQUEUE_EH_RETRY);
				return;
			} else {
				SCSI_LOG_ERROR_RECOVERY(3,
					scmd_printk(KERN_WARNING, scmd,
						    "finish aborted command\n"));
				scsi_eh_complete_abort(scmd, sdev->host);
				scsi_finish_command(scmd);
				return;
			}
		} else {
			SCSI_LOG_ERROR_RECOVERY(3,
				scmd_printk(KERN_INFO, scmd,
					    "cmd abort %s\n",
					    (rtn == FAST_IO_FAIL) ?
					    "not send" : "failed"));
		}
	}

	spin_lock_irqsave(sdev->host->host_lock, flags);
	list_del_init(&scmd->eh_entry);
	spin_unlock_irqrestore(sdev->host->host_lock, flags);
	scsi_eh_scmd_add(scmd);
}

/**
 * scsi_abort_command - schedule a command abort
 * @scmd:	scmd to abort.
 *
 * We only need to abort commands after a command timeout
 */
static int
scsi_abort_command(struct scsi_cmnd *scmd)
{
	struct scsi_device *sdev = scmd->device;
	struct Scsi_Host *shost = sdev->host;
	unsigned long flags;

	if (scmd->eh_eflags & SCSI_EH_ABORT_SCHEDULED) {
		/*
		 * Retry after abort failed, escalate to next level.
		 */
		SCSI_LOG_ERROR_RECOVERY(3,
			scmd_printk(KERN_INFO, scmd,
				    "previous abort failed\n"));
		BUG_ON(delayed_work_pending(&scmd->abort_work));
		return FAILED;
	}

	spin_lock_irqsave(shost->host_lock, flags);
	if (shost->eh_deadline != -1 && !shost->last_reset)
		shost->last_reset = jiffies;
	BUG_ON(!list_empty(&scmd->eh_entry));
	list_add_tail(&scmd->eh_entry, &shost->eh_abort_list);
	spin_unlock_irqrestore(shost->host_lock, flags);

	scmd->eh_eflags |= SCSI_EH_ABORT_SCHEDULED;
	SCSI_LOG_ERROR_RECOVERY(3,
		scmd_printk(KERN_INFO, scmd, "abort scheduled\n"));
	queue_delayed_work(shost->tmf_work_q, &scmd->abort_work, HZ / 100);
	return SUCCESS;
}

/**
 * scsi_eh_reset - call into ->eh_action to reset internal counters
 * @scmd:	scmd to run eh on.
 *
 * The scsi driver might be carrying internal state about the
 * devices, so we need to call into the driver to reset the
 * internal state once the error handler is started.
 */
static void scsi_eh_reset(struct scsi_cmnd *scmd)
{
	if (!blk_rq_is_passthrough(scsi_cmd_to_rq(scmd))) {
		struct scsi_driver *sdrv = scsi_cmd_to_driver(scmd);
		if (sdrv->eh_reset)
			sdrv->eh_reset(scmd);
	}
}

static void scsi_eh_inc_host_failed(struct rcu_head *head)
{
	struct scsi_cmnd *scmd = container_of(head, typeof(*scmd), rcu);
	struct Scsi_Host *shost = scmd->device->host;
	unsigned long flags;

	spin_lock_irqsave(shost->host_lock, flags);
	shost->host_failed++;
	scsi_eh_wakeup(shost);
	spin_unlock_irqrestore(shost->host_lock, flags);
}

/**
 * scsi_eh_scmd_add - add scsi cmd to error handling.
 * @scmd:	scmd to run eh on.
 */
void scsi_eh_scmd_add(struct scsi_cmnd *scmd)
{
	struct Scsi_Host *shost = scmd->device->host;
	unsigned long flags;
	int ret;

	WARN_ON_ONCE(!shost->ehandler);

	spin_lock_irqsave(shost->host_lock, flags);
	if (scsi_host_set_state(shost, SHOST_RECOVERY)) {
		ret = scsi_host_set_state(shost, SHOST_CANCEL_RECOVERY);
		WARN_ON_ONCE(ret);
	}
	if (shost->eh_deadline != -1 && !shost->last_reset)
		shost->last_reset = jiffies;

	scsi_eh_reset(scmd);
	list_add_tail(&scmd->eh_entry, &shost->eh_cmd_q);
	spin_unlock_irqrestore(shost->host_lock, flags);
	/*
	 * Ensure that all tasks observe the host state change before the
	 * host_failed change.
	 */
	call_rcu(&scmd->rcu, scsi_eh_inc_host_failed);
}

/**
 * scsi_times_out - Timeout function for normal scsi commands.
 * @req:	request that is timing out.
 *
 * Notes:
 *     We do not need to lock this.  There is the potential for a race
 *     only in that the normal completion handling might run, but if the
 *     normal completion function determines that the timer has already
 *     fired, then it mustn't do anything.
 */
enum blk_eh_timer_return scsi_times_out(struct request *req)
{
	struct scsi_cmnd *scmd = blk_mq_rq_to_pdu(req);
	struct Scsi_Host *host = scmd->device->host;

	trace_scsi_dispatch_cmd_timeout(scmd);
	scsi_log_completion(scmd, TIMEOUT_ERROR);

	if (host->eh_deadline != -1 && !host->last_reset)
		host->last_reset = jiffies;

	if (host->hostt->eh_timed_out) {
		switch (host->hostt->eh_timed_out(scmd)) {
		case SCSI_EH_DONE:
			return BLK_EH_DONE;
		case SCSI_EH_RESET_TIMER:
			return BLK_EH_RESET_TIMER;
		case SCSI_EH_NOT_HANDLED:
			break;
		}
	}

	/*
	 * If scsi_done() has already set SCMD_STATE_COMPLETE, do not modify
	 * *scmd.
	 */
	if (test_and_set_bit(SCMD_STATE_COMPLETE, &scmd->state))
		return BLK_EH_DONE;
	if (scsi_abort_command(scmd) != SUCCESS) {
		set_host_byte(scmd, DID_TIME_OUT);
		scsi_eh_scmd_add(scmd);
	}

	return BLK_EH_DONE;
}

/**
 * scsi_block_when_processing_errors - Prevent cmds from being queued.
 * @sdev:	Device on which we are performing recovery.
 *
 * Description:
 *     We block until the host is out of error recovery, and then check to
 *     see whether the host or the device is offline.
 *
 * Return value:
 *     0 when dev was taken offline by error recovery. 1 OK to proceed.
 */
int scsi_block_when_processing_errors(struct scsi_device *sdev)
{
	int online;

	wait_event(sdev->host->host_wait, !scsi_host_in_recovery(sdev->host));

	online = scsi_device_online(sdev);

	return online;
}
EXPORT_SYMBOL(scsi_block_when_processing_errors);

#ifdef CONFIG_SCSI_LOGGING
/**
 * scsi_eh_prt_fail_stats - Log info on failures.
 * @shost:	scsi host being recovered.
 * @work_q:	Queue of scsi cmds to process.
 */
static inline void scsi_eh_prt_fail_stats(struct Scsi_Host *shost,
					  struct list_head *work_q)
{
	struct scsi_cmnd *scmd;
	struct scsi_device *sdev;
	int total_failures = 0;
	int cmd_failed = 0;
	int cmd_cancel = 0;
	int devices_failed = 0;

	shost_for_each_device(sdev, shost) {
		list_for_each_entry(scmd, work_q, eh_entry) {
			if (scmd->device == sdev) {
				++total_failures;
				if (scmd->eh_eflags & SCSI_EH_ABORT_SCHEDULED)
					++cmd_cancel;
				else
					++cmd_failed;
			}
		}

		if (cmd_cancel || cmd_failed) {
			SCSI_LOG_ERROR_RECOVERY(3,
				shost_printk(KERN_INFO, shost,
					    "%s: cmds failed: %d, cancel: %d\n",
					    __func__, cmd_failed,
					    cmd_cancel));
			cmd_cancel = 0;
			cmd_failed = 0;
			++devices_failed;
		}
	}

	SCSI_LOG_ERROR_RECOVERY(2, shost_printk(KERN_INFO, shost,
				   "Total of %d commands on %d"
				   " devices require eh work\n",
				   total_failures, devices_failed));
}
#endif

 /**
 * scsi_report_lun_change - Set flag on all *other* devices on the same target
 *                          to indicate that a UNIT ATTENTION is expected.
 * @sdev:	Device reporting the UNIT ATTENTION
 */
static void scsi_report_lun_change(struct scsi_device *sdev)
{
	sdev->sdev_target->expecting_lun_change = 1;
}

/**
 * scsi_report_sense - Examine scsi sense information and log messages for
 *		       certain conditions, also issue uevents for some of them.
 * @sdev:	Device reporting the sense code
 * @sshdr:	sshdr to be examined
 */
static void scsi_report_sense(struct scsi_device *sdev,
			      struct scsi_sense_hdr *sshdr)
{
	enum scsi_device_event evt_type = SDEV_EVT_MAXBITS;	/* i.e. none */

	if (sshdr->sense_key == UNIT_ATTENTION) {
		if (sshdr->asc == 0x3f && sshdr->ascq == 0x03) {
			evt_type = SDEV_EVT_INQUIRY_CHANGE_REPORTED;
			sdev_printk(KERN_WARNING, sdev,
				    "Inquiry data has changed");
		} else if (sshdr->asc == 0x3f && sshdr->ascq == 0x0e) {
			evt_type = SDEV_EVT_LUN_CHANGE_REPORTED;
			scsi_report_lun_change(sdev);
			sdev_printk(KERN_WARNING, sdev,
				    "Warning! Received an indication that the "
				    "LUN assignments on this target have "
				    "changed. The Linux SCSI layer does not "
				    "automatically remap LUN assignments.\n");
		} else if (sshdr->asc == 0x3f)
			sdev_printk(KERN_WARNING, sdev,
				    "Warning! Received an indication that the "
				    "operating parameters on this target have "
				    "changed. The Linux SCSI layer does not "
				    "automatically adjust these parameters.\n");

		if (sshdr->asc == 0x38 && sshdr->ascq == 0x07) {
			evt_type = SDEV_EVT_SOFT_THRESHOLD_REACHED_REPORTED;
			sdev_printk(KERN_WARNING, sdev,
				    "Warning! Received an indication that the "
				    "LUN reached a thin provisioning soft "
				    "threshold.\n");
		}

		if (sshdr->asc == 0x29) {
			evt_type = SDEV_EVT_POWER_ON_RESET_OCCURRED;
			/*
			 * Do not print message if it is an expected side-effect
			 * of runtime PM.
			 */
			if (!sdev->silence_suspend)
				sdev_printk(KERN_WARNING, sdev,
					    "Power-on or device reset occurred\n");
		}

		if (sshdr->asc == 0x2a && sshdr->ascq == 0x01) {
			evt_type = SDEV_EVT_MODE_PARAMETER_CHANGE_REPORTED;
			sdev_printk(KERN_WARNING, sdev,
				    "Mode parameters changed");
		} else if (sshdr->asc == 0x2a && sshdr->ascq == 0x06) {
			evt_type = SDEV_EVT_ALUA_STATE_CHANGE_REPORTED;
			sdev_printk(KERN_WARNING, sdev,
				    "Asymmetric access state changed");
		} else if (sshdr->asc == 0x2a && sshdr->ascq == 0x09) {
			evt_type = SDEV_EVT_CAPACITY_CHANGE_REPORTED;
			sdev_printk(KERN_WARNING, sdev,
				    "Capacity data has changed");
		} else if (sshdr->asc == 0x2a)
			sdev_printk(KERN_WARNING, sdev,
				    "Parameters changed");
	}

	if (evt_type != SDEV_EVT_MAXBITS) {
		set_bit(evt_type, sdev->pending_events);
		schedule_work(&sdev->event_work);
	}
}

/**
 * scsi_check_sense - Examine scsi cmd sense
 * @scmd:	Cmd to have sense checked.
 *
 * Return value:
 *	SUCCESS or FAILED or NEEDS_RETRY or ADD_TO_MLQUEUE
 *
 * Notes:
 *	When a deferred error is detected the current command has
 *	not been executed and needs retrying.
 */
enum scsi_disposition scsi_check_sense(struct scsi_cmnd *scmd)
{
	struct request *req = scsi_cmd_to_rq(scmd);
	struct scsi_device *sdev = scmd->device;
	struct scsi_sense_hdr sshdr;

	if (! scsi_command_normalize_sense(scmd, &sshdr))
		return FAILED;	/* no valid sense data */

	scsi_report_sense(sdev, &sshdr);

	if (scsi_sense_is_deferred(&sshdr))
		return NEEDS_RETRY;

	if (sdev->handler && sdev->handler->check_sense) {
		enum scsi_disposition rc;

		rc = sdev->handler->check_sense(sdev, &sshdr);
		if (rc != SCSI_RETURN_NOT_HANDLED)
			return rc;
		/* handler does not care. Drop down to default handling */
	}

	if (scmd->cmnd[0] == TEST_UNIT_READY && scmd->scsi_done != scsi_eh_done)
		/*
		 * nasty: for mid-layer issued TURs, we need to return the
		 * actual sense data without any recovery attempt.  For eh
		 * issued ones, we need to try to recover and interpret
		 */
		return SUCCESS;

	/*
	 * Previous logic looked for FILEMARK, EOM or ILI which are
	 * mainly associated with tapes and returned SUCCESS.
	 */
	if (sshdr.response_code == 0x70) {
		/* fixed format */
		if (scmd->sense_buffer[2] & 0xe0)
			return SUCCESS;
	} else {
		/*
		 * descriptor format: look for "stream commands sense data
		 * descriptor" (see SSC-3). Assume single sense data
		 * descriptor. Ignore ILI from SBC-2 READ LONG and WRITE LONG.
		 */
		if ((sshdr.additional_length > 3) &&
		    (scmd->sense_buffer[8] == 0x4) &&
		    (scmd->sense_buffer[11] & 0xe0))
			return SUCCESS;
	}

	switch (sshdr.sense_key) {
	case NO_SENSE:
		return SUCCESS;
	case RECOVERED_ERROR:
		return /* soft_error */ SUCCESS;

	case ABORTED_COMMAND:
		if (sshdr.asc == 0x10) /* DIF */
			return SUCCESS;

		if (sshdr.asc == 0x44 && sdev->sdev_bflags & BLIST_RETRY_ITF)
			return ADD_TO_MLQUEUE;
		if (sshdr.asc == 0xc1 && sshdr.ascq == 0x01 &&
		    sdev->sdev_bflags & BLIST_RETRY_ASC_C1)
			return ADD_TO_MLQUEUE;

		return NEEDS_RETRY;
	case NOT_READY:
	case UNIT_ATTENTION:
		/*
		 * if we are expecting a cc/ua because of a bus reset that we
		 * performed, treat this just as a retry.  otherwise this is
		 * information that we should pass up to the upper-level driver
		 * so that we can deal with it there.
		 */
		if (scmd->device->expecting_cc_ua) {
			/*
			 * Because some device does not queue unit
			 * attentions correctly, we carefully check
			 * additional sense code and qualifier so as
			 * not to squash media change unit attention.
			 */
			if (sshdr.asc != 0x28 || sshdr.ascq != 0x00) {
				scmd->device->expecting_cc_ua = 0;
				return NEEDS_RETRY;
			}
		}
		/*
		 * we might also expect a cc/ua if another LUN on the target
		 * reported a UA with an ASC/ASCQ of 3F 0E -
		 * REPORTED LUNS DATA HAS CHANGED.
		 */
		if (scmd->device->sdev_target->expecting_lun_change &&
		    sshdr.asc == 0x3f && sshdr.ascq == 0x0e)
			return NEEDS_RETRY;
		/*
		 * if the device is in the process of becoming ready, we
		 * should retry.
		 */
		if ((sshdr.asc == 0x04) && (sshdr.ascq == 0x01))
			return NEEDS_RETRY;
		/*
		 * if the device is not started, we need to wake
		 * the error handler to start the motor
		 */
		if (scmd->device->allow_restart &&
		    (sshdr.asc == 0x04) && (sshdr.ascq == 0x02))
			return FAILED;
		/*
		 * Pass the UA upwards for a determination in the completion
		 * functions.
		 */
		return SUCCESS;

		/* these are not supported */
	case DATA_PROTECT:
		if (sshdr.asc == 0x27 && sshdr.ascq == 0x07) {
			/* Thin provisioning hard threshold reached */
			set_host_byte(scmd, DID_ALLOC_FAILURE);
			return SUCCESS;
		}
		fallthrough;
	case COPY_ABORTED:
	case VOLUME_OVERFLOW:
	case MISCOMPARE:
	case BLANK_CHECK:
		set_host_byte(scmd, DID_TARGET_FAILURE);
		return SUCCESS;

	case MEDIUM_ERROR:
		if (sshdr.asc == 0x11 || /* UNRECOVERED READ ERR */
		    sshdr.asc == 0x13 || /* AMNF DATA FIELD */
		    sshdr.asc == 0x14) { /* RECORD NOT FOUND */
			set_host_byte(scmd, DID_MEDIUM_ERROR);
			return SUCCESS;
		}
		return NEEDS_RETRY;

	case HARDWARE_ERROR:
		if (scmd->device->retry_hwerror)
			return ADD_TO_MLQUEUE;
		else
			set_host_byte(scmd, DID_TARGET_FAILURE);
		fallthrough;

	case ILLEGAL_REQUEST:
		/*
		 * Unaligned write command. This may indicate that zoned writes
		 * have been received by the device in the wrong order. If zone
		 * write locking is disabled, retry after all pending commands
		 * have completed.
		 */
		if (sshdr.asc == 0x21 && sshdr.ascq == 0x04 &&
		    blk_queue_no_zone_write_lock(req->q) &&
		    blk_rq_is_seq_zoned_write(req) &&
		    scmd->retries < scmd->allowed) {
			sdev_printk(KERN_INFO, scmd->device,
				    "Retrying unaligned write at LBA %#llx\n",
				    scsi_get_lba(scmd));
			return NEEDS_DELAYED_RETRY;
		}

		if (sshdr.asc == 0x20 || /* Invalid command operation code */
		    sshdr.asc == 0x21 || /* Logical block address out of range */
		    sshdr.asc == 0x22 || /* Invalid function */
		    sshdr.asc == 0x24 || /* Invalid field in cdb */
		    sshdr.asc == 0x26 || /* Parameter value invalid */
		    sshdr.asc == 0x27) { /* Write protected */
			set_host_byte(scmd, DID_TARGET_FAILURE);
		}
		return SUCCESS;

	default:
		return SUCCESS;
	}
}
EXPORT_SYMBOL_GPL(scsi_check_sense);

static void scsi_handle_queue_ramp_up(struct scsi_device *sdev)
{
	struct scsi_host_template *sht = sdev->host->hostt;
	struct scsi_device *tmp_sdev;

	if (!sht->track_queue_depth ||
	    sdev->queue_depth >= sdev->max_queue_depth)
		return;

	if (time_before(jiffies,
	    sdev->last_queue_ramp_up + sdev->queue_ramp_up_period))
		return;

	if (time_before(jiffies,
	    sdev->last_queue_full_time + sdev->queue_ramp_up_period))
		return;

	/*
	 * Walk all devices of a target and do
	 * ramp up on them.
	 */
	shost_for_each_device(tmp_sdev, sdev->host) {
		if (tmp_sdev->channel != sdev->channel ||
		    tmp_sdev->id != sdev->id ||
		    tmp_sdev->queue_depth == sdev->max_queue_depth)
			continue;

		scsi_change_queue_depth(tmp_sdev, tmp_sdev->queue_depth + 1);
		sdev->last_queue_ramp_up = jiffies;
	}
}

static void scsi_handle_queue_full(struct scsi_device *sdev)
{
	struct scsi_host_template *sht = sdev->host->hostt;
	struct scsi_device *tmp_sdev;

	if (!sht->track_queue_depth)
		return;

	shost_for_each_device(tmp_sdev, sdev->host) {
		if (tmp_sdev->channel != sdev->channel ||
		    tmp_sdev->id != sdev->id)
			continue;
		/*
		 * We do not know the number of commands that were at
		 * the device when we got the queue full so we start
		 * from the highest possible value and work our way down.
		 */
		scsi_track_queue_full(tmp_sdev, tmp_sdev->queue_depth - 1);
	}
}

/**
 * scsi_eh_completed_normally - Disposition a eh cmd on return from LLD.
 * @scmd:	SCSI cmd to examine.
 *
 * Notes:
 *    This is *only* called when we are examining the status of commands
 *    queued during error recovery.  the main difference here is that we
 *    don't allow for the possibility of retries here, and we are a lot
 *    more restrictive about what we consider acceptable.
 */
static enum scsi_disposition scsi_eh_completed_normally(struct scsi_cmnd *scmd)
{
	/*
	 * first check the host byte, to see if there is anything in there
	 * that would indicate what we need to do.
	 */
	if (host_byte(scmd->result) == DID_RESET) {
		/*
		 * rats.  we are already in the error handler, so we now
		 * get to try and figure out what to do next.  if the sense
		 * is valid, we have a pretty good idea of what to do.
		 * if not, we mark it as FAILED.
		 */
		return scsi_check_sense(scmd);
	}
	if (host_byte(scmd->result) != DID_OK)
		return FAILED;

	/*
	 * now, check the status byte to see if this indicates
	 * anything special.
	 */
	switch (get_status_byte(scmd)) {
	case SAM_STAT_GOOD:
		scsi_handle_queue_ramp_up(scmd->device);
		fallthrough;
	case SAM_STAT_COMMAND_TERMINATED:
		return SUCCESS;
	case SAM_STAT_CHECK_CONDITION:
		return scsi_check_sense(scmd);
	case SAM_STAT_CONDITION_MET:
	case SAM_STAT_INTERMEDIATE:
	case SAM_STAT_INTERMEDIATE_CONDITION_MET:
		/*
		 * who knows?  FIXME(eric)
		 */
		return SUCCESS;
	case SAM_STAT_RESERVATION_CONFLICT:
		if (scmd->cmnd[0] == TEST_UNIT_READY)
			/* it is a success, we probed the device and
			 * found it */
			return SUCCESS;
		/* otherwise, we failed to send the command */
		return FAILED;
	case SAM_STAT_TASK_SET_FULL:
		scsi_handle_queue_full(scmd->device);
		fallthrough;
	case SAM_STAT_BUSY:
		return NEEDS_RETRY;
	default:
		return FAILED;
	}
	return FAILED;
}

/**
 * scsi_eh_done - Completion function for error handling.
 * @scmd:	Cmd that is done.
 */
static void scsi_eh_done(struct scsi_cmnd *scmd)
{
	struct completion *eh_action;

	SCSI_LOG_ERROR_RECOVERY(3, scmd_printk(KERN_INFO, scmd,
			"%s result: %x\n", __func__, scmd->result));

	eh_action = scmd->device->host->eh_action;
	if (eh_action)
		complete(eh_action);
}

/**
 * scsi_try_host_reset - ask host adapter to reset itself
 * @scmd:	SCSI cmd to send host reset.
 */
static enum scsi_disposition scsi_try_host_reset(struct scsi_cmnd *scmd)
{
	unsigned long flags;
	enum scsi_disposition rtn;
	struct Scsi_Host *host = scmd->device->host;
	struct scsi_host_template *hostt = host->hostt;

	SCSI_LOG_ERROR_RECOVERY(3,
		shost_printk(KERN_INFO, host, "Snd Host RST\n"));

	if (!hostt->eh_host_reset_handler)
		return FAILED;

	rtn = hostt->eh_host_reset_handler(scmd);

	if (rtn == SUCCESS) {
		if (!hostt->skip_settle_delay)
			ssleep(HOST_RESET_SETTLE_TIME);
		spin_lock_irqsave(host->host_lock, flags);
		scsi_report_bus_reset(host, scmd_channel(scmd));
		spin_unlock_irqrestore(host->host_lock, flags);
	}

	return rtn;
}

/**
 * scsi_try_bus_reset - ask host to perform a bus reset
 * @scmd:	SCSI cmd to send bus reset.
 */
static enum scsi_disposition scsi_try_bus_reset(struct scsi_cmnd *scmd)
{
	unsigned long flags;
	enum scsi_disposition rtn;
	struct Scsi_Host *host = scmd->device->host;
	struct scsi_host_template *hostt = host->hostt;

	SCSI_LOG_ERROR_RECOVERY(3, scmd_printk(KERN_INFO, scmd,
		"%s: Snd Bus RST\n", __func__));

	if (!hostt->eh_bus_reset_handler)
		return FAILED;

	rtn = hostt->eh_bus_reset_handler(scmd);

	if (rtn == SUCCESS) {
		if (!hostt->skip_settle_delay)
			ssleep(BUS_RESET_SETTLE_TIME);
		spin_lock_irqsave(host->host_lock, flags);
		scsi_report_bus_reset(host, scmd_channel(scmd));
		spin_unlock_irqrestore(host->host_lock, flags);
	}

	return rtn;
}

static void __scsi_report_device_reset(struct scsi_device *sdev, void *data)
{
	sdev->was_reset = 1;
	sdev->expecting_cc_ua = 1;
}

/**
 * scsi_try_target_reset - Ask host to perform a target reset
 * @scmd:	SCSI cmd used to send a target reset
 *
 * Notes:
 *    There is no timeout for this operation.  if this operation is
 *    unreliable for a given host, then the host itself needs to put a
 *    timer on it, and set the host back to a consistent state prior to
 *    returning.
 */
static enum scsi_disposition scsi_try_target_reset(struct scsi_cmnd *scmd)
{
	unsigned long flags;
	enum scsi_disposition rtn;
	struct Scsi_Host *host = scmd->device->host;
	struct scsi_host_template *hostt = host->hostt;

	if (!hostt->eh_target_reset_handler)
		return FAILED;

	rtn = hostt->eh_target_reset_handler(scmd);
	if (rtn == SUCCESS) {
		spin_lock_irqsave(host->host_lock, flags);
		__starget_for_each_device(scsi_target(scmd->device), NULL,
					  __scsi_report_device_reset);
		spin_unlock_irqrestore(host->host_lock, flags);
	}

	return rtn;
}

/**
 * scsi_try_bus_device_reset - Ask host to perform a BDR on a dev
 * @scmd:	SCSI cmd used to send BDR
 *
 * Notes:
 *    There is no timeout for this operation.  if this operation is
 *    unreliable for a given host, then the host itself needs to put a
 *    timer on it, and set the host back to a consistent state prior to
 *    returning.
 */
static enum scsi_disposition scsi_try_bus_device_reset(struct scsi_cmnd *scmd)
{
	enum scsi_disposition rtn;
	struct scsi_host_template *hostt = scmd->device->host->hostt;

	if (!hostt->eh_device_reset_handler)
		return FAILED;

	rtn = hostt->eh_device_reset_handler(scmd);
	if (rtn == SUCCESS)
		__scsi_report_device_reset(scmd->device, NULL);
	return rtn;
}

/**
 * scsi_try_to_abort_cmd - Ask host to abort a SCSI command
 * @hostt:	SCSI driver host template
 * @scmd:	SCSI cmd used to send a target reset
 *
 * Return value:
 *	SUCCESS, FAILED, or FAST_IO_FAIL
 *
 * Notes:
 *    SUCCESS does not necessarily indicate that the command
 *    has been aborted; it only indicates that the LLDDs
 *    has cleared all references to that command.
 *    LLDDs should return FAILED only if an abort was required
 *    but could not be executed. LLDDs should return FAST_IO_FAIL
 *    if the device is temporarily unavailable (eg due to a
 *    link down on FibreChannel)
 */
static enum scsi_disposition
scsi_try_to_abort_cmd(struct scsi_host_template *hostt, struct scsi_cmnd *scmd)
{
	if (!hostt->eh_abort_handler)
		return FAILED;

	return hostt->eh_abort_handler(scmd);
}

static void scsi_abort_eh_cmnd(struct scsi_cmnd *scmd)
{
	if (scsi_try_to_abort_cmd(scmd->device->host->hostt, scmd) != SUCCESS)
		if (scsi_try_bus_device_reset(scmd) != SUCCESS)
			if (scsi_try_target_reset(scmd) != SUCCESS)
				if (scsi_try_bus_reset(scmd) != SUCCESS)
					scsi_try_host_reset(scmd);
}

/**
 * scsi_eh_prep_cmnd  - Save a scsi command info as part of error recovery
 * @scmd:       SCSI command structure to hijack
 * @ses:        structure to save restore information
 * @cmnd:       CDB to send. Can be NULL if no new cmnd is needed
 * @cmnd_size:  size in bytes of @cmnd (must be <= BLK_MAX_CDB)
 * @sense_bytes: size of sense data to copy. or 0 (if != 0 @cmnd is ignored)
 *
 * This function is used to save a scsi command information before re-execution
 * as part of the error recovery process.  If @sense_bytes is 0 the command
 * sent must be one that does not transfer any data.  If @sense_bytes != 0
 * @cmnd is ignored and this functions sets up a REQUEST_SENSE command
 * and cmnd buffers to read @sense_bytes into @scmd->sense_buffer.
 */
void scsi_eh_prep_cmnd(struct scsi_cmnd *scmd, struct scsi_eh_save *ses,
			unsigned char *cmnd, int cmnd_size, unsigned sense_bytes)
{
	struct scsi_device *sdev = scmd->device;

	/*
	 * We need saved copies of a number of fields - this is because
	 * error handling may need to overwrite these with different values
	 * to run different commands, and once error handling is complete,
	 * we will need to restore these values prior to running the actual
	 * command.
	 */
	ses->cmd_len = scmd->cmd_len;
	ses->cmnd = scmd->cmnd;
	ses->data_direction = scmd->sc_data_direction;
	ses->sdb = scmd->sdb;
	ses->result = scmd->result;
	ses->resid_len = scmd->req.resid_len;
	ses->underflow = scmd->underflow;
	ses->prot_op = scmd->prot_op;
	ses->eh_eflags = scmd->eh_eflags;

	scmd->prot_op = SCSI_PROT_NORMAL;
	scmd->eh_eflags = 0;
	scmd->cmnd = ses->eh_cmnd;
	memset(scmd->cmnd, 0, BLK_MAX_CDB);
	memset(&scmd->sdb, 0, sizeof(scmd->sdb));
	scmd->result = 0;
	scmd->req.resid_len = 0;

	if (sense_bytes) {
		scmd->sdb.length = min_t(unsigned, SCSI_SENSE_BUFFERSIZE,
					 sense_bytes);
		sg_init_one(&ses->sense_sgl, scmd->sense_buffer,
			    scmd->sdb.length);
		scmd->sdb.table.sgl = &ses->sense_sgl;
		scmd->sc_data_direction = DMA_FROM_DEVICE;
		scmd->sdb.table.nents = scmd->sdb.table.orig_nents = 1;
		scmd->cmnd[0] = REQUEST_SENSE;
		scmd->cmnd[4] = scmd->sdb.length;
		scmd->cmd_len = COMMAND_SIZE(scmd->cmnd[0]);
	} else {
		scmd->sc_data_direction = DMA_NONE;
		if (cmnd) {
			BUG_ON(cmnd_size > BLK_MAX_CDB);
			memcpy(scmd->cmnd, cmnd, cmnd_size);
			scmd->cmd_len = COMMAND_SIZE(scmd->cmnd[0]);
		}
	}

	scmd->underflow = 0;

	if (sdev->scsi_level <= SCSI_2 && sdev->scsi_level != SCSI_UNKNOWN)
		scmd->cmnd[1] = (scmd->cmnd[1] & 0x1f) |
			(sdev->lun << 5 & 0xe0);

	/*
	 * Zero the sense buffer.  The scsi spec mandates that any
	 * untransferred sense data should be interpreted as being zero.
	 */
	memset(scmd->sense_buffer, 0, SCSI_SENSE_BUFFERSIZE);
}
EXPORT_SYMBOL(scsi_eh_prep_cmnd);

/**
 * scsi_eh_restore_cmnd  - Restore a scsi command info as part of error recovery
 * @scmd:       SCSI command structure to restore
 * @ses:        saved information from a coresponding call to scsi_eh_prep_cmnd
 *
 * Undo any damage done by above scsi_eh_prep_cmnd().
 */
void scsi_eh_restore_cmnd(struct scsi_cmnd* scmd, struct scsi_eh_save *ses)
{
	/*
	 * Restore original data
	 */
	scmd->cmd_len = ses->cmd_len;
	scmd->cmnd = ses->cmnd;
	scmd->sc_data_direction = ses->data_direction;
	scmd->sdb = ses->sdb;
	scmd->result = ses->result;
	scmd->req.resid_len = ses->resid_len;
	scmd->underflow = ses->underflow;
	scmd->prot_op = ses->prot_op;
	scmd->eh_eflags = ses->eh_eflags;
}
EXPORT_SYMBOL(scsi_eh_restore_cmnd);

/**
 * scsi_send_eh_cmnd  - submit a scsi command as part of error recovery
 * @scmd:       SCSI command structure to hijack
 * @cmnd:       CDB to send
 * @cmnd_size:  size in bytes of @cmnd
 * @timeout:    timeout for this request
 * @sense_bytes: size of sense data to copy or 0
 *
 * This function is used to send a scsi command down to a target device
 * as part of the error recovery process. See also scsi_eh_prep_cmnd() above.
 *
 * Return value:
 *    SUCCESS or FAILED or NEEDS_RETRY
 */
static enum scsi_disposition scsi_send_eh_cmnd(struct scsi_cmnd *scmd,
	unsigned char *cmnd, int cmnd_size, int timeout, unsigned sense_bytes)
{
	struct scsi_device *sdev = scmd->device;
	struct Scsi_Host *shost = sdev->host;
	DECLARE_COMPLETION_ONSTACK(done);
	unsigned long timeleft = timeout, delay;
	struct scsi_eh_save ses;
	const unsigned long stall_for = msecs_to_jiffies(100);
	int rtn;

retry:
	scsi_eh_prep_cmnd(scmd, &ses, cmnd, cmnd_size, sense_bytes);
	shost->eh_action = &done;

	scsi_log_send(scmd);
<<<<<<< HEAD
	scmd->scsi_done = scsi_eh_done;
=======
	scmd->submitter = SUBMITTED_BY_SCSI_ERROR_HANDLER;
	scmd->flags |= SCMD_LAST;
>>>>>>> 26c690ef

	/*
	 * Lock sdev->state_mutex to avoid that scsi_device_quiesce() can
	 * change the SCSI device state after we have examined it and before
	 * .queuecommand() is called.
	 */
	mutex_lock(&sdev->state_mutex);
	while (sdev->sdev_state == SDEV_BLOCK && timeleft > 0) {
		mutex_unlock(&sdev->state_mutex);
		SCSI_LOG_ERROR_RECOVERY(5, sdev_printk(KERN_DEBUG, sdev,
			"%s: state %d <> %d\n", __func__, sdev->sdev_state,
			SDEV_BLOCK));
		delay = min(timeleft, stall_for);
		timeleft -= delay;
		msleep(jiffies_to_msecs(delay));
		mutex_lock(&sdev->state_mutex);
	}
	if (sdev->sdev_state != SDEV_BLOCK)
		rtn = shost->hostt->queuecommand(shost, scmd);
	else
		rtn = FAILED;
	mutex_unlock(&sdev->state_mutex);

	if (rtn) {
		if (timeleft > stall_for) {
			scsi_eh_restore_cmnd(scmd, &ses);
			timeleft -= stall_for;
			msleep(jiffies_to_msecs(stall_for));
			goto retry;
		}
		/* signal not to enter either branch of the if () below */
		timeleft = 0;
		rtn = FAILED;
	} else {
		timeleft = wait_for_completion_timeout(&done, timeout);
		rtn = SUCCESS;
	}

	shost->eh_action = NULL;

	scsi_log_completion(scmd, rtn);

	SCSI_LOG_ERROR_RECOVERY(3, scmd_printk(KERN_INFO, scmd,
			"%s timeleft: %ld\n",
			__func__, timeleft));

	/*
	 * If there is time left scsi_eh_done got called, and we will examine
	 * the actual status codes to see whether the command actually did
	 * complete normally, else if we have a zero return and no time left,
	 * the command must still be pending, so abort it and return FAILED.
	 * If we never actually managed to issue the command, because
	 * ->queuecommand() kept returning non zero, use the rtn = FAILED
	 * value above (so don't execute either branch of the if)
	 */
	if (timeleft) {
		rtn = scsi_eh_completed_normally(scmd);
		SCSI_LOG_ERROR_RECOVERY(3, scmd_printk(KERN_INFO, scmd,
			"%s: scsi_eh_completed_normally %x\n", __func__, rtn));

		switch (rtn) {
		case SUCCESS:
		case NEEDS_RETRY:
		case FAILED:
			break;
		case ADD_TO_MLQUEUE:
			rtn = NEEDS_RETRY;
			break;
		default:
			rtn = FAILED;
			break;
		}
	} else if (rtn != FAILED) {
		scsi_abort_eh_cmnd(scmd);
		rtn = FAILED;
	}

	scsi_eh_restore_cmnd(scmd, &ses);

	return rtn;
}

/**
 * scsi_request_sense - Request sense data from a particular target.
 * @scmd:	SCSI cmd for request sense.
 *
 * Notes:
 *    Some hosts automatically obtain this information, others require
 *    that we obtain it on our own. This function will *not* return until
 *    the command either times out, or it completes.
 */
static enum scsi_disposition scsi_request_sense(struct scsi_cmnd *scmd)
{
	return scsi_send_eh_cmnd(scmd, NULL, 0, scmd->device->eh_timeout, ~0);
}

static enum scsi_disposition
scsi_eh_action(struct scsi_cmnd *scmd, enum scsi_disposition rtn)
{
	if (!blk_rq_is_passthrough(scsi_cmd_to_rq(scmd))) {
		struct scsi_driver *sdrv = scsi_cmd_to_driver(scmd);
		if (sdrv->eh_action)
			rtn = sdrv->eh_action(scmd, rtn);
	}
	return rtn;
}

/**
 * scsi_eh_finish_cmd - Handle a cmd that eh is finished with.
 * @scmd:	Original SCSI cmd that eh has finished.
 * @done_q:	Queue for processed commands.
 *
 * Notes:
 *    We don't want to use the normal command completion while we are are
 *    still handling errors - it may cause other commands to be queued,
 *    and that would disturb what we are doing.  Thus we really want to
 *    keep a list of pending commands for final completion, and once we
 *    are ready to leave error handling we handle completion for real.
 */
void scsi_eh_finish_cmd(struct scsi_cmnd *scmd, struct list_head *done_q)
{
	list_move_tail(&scmd->eh_entry, done_q);
}
EXPORT_SYMBOL(scsi_eh_finish_cmd);

/**
 * scsi_eh_get_sense - Get device sense data.
 * @work_q:	Queue of commands to process.
 * @done_q:	Queue of processed commands.
 *
 * Description:
 *    See if we need to request sense information.  if so, then get it
 *    now, so we have a better idea of what to do.
 *
 * Notes:
 *    This has the unfortunate side effect that if a shost adapter does
 *    not automatically request sense information, we end up shutting
 *    it down before we request it.
 *
 *    All drivers should request sense information internally these days,
 *    so for now all I have to say is tough noogies if you end up in here.
 *
 *    XXX: Long term this code should go away, but that needs an audit of
 *         all LLDDs first.
 */
int scsi_eh_get_sense(struct list_head *work_q,
		      struct list_head *done_q)
{
	struct scsi_cmnd *scmd, *next;
	struct Scsi_Host *shost;
	enum scsi_disposition rtn;

	/*
	 * If SCSI_EH_ABORT_SCHEDULED has been set, it is timeout IO,
	 * should not get sense.
	 */
	list_for_each_entry_safe(scmd, next, work_q, eh_entry) {
		if ((scmd->eh_eflags & SCSI_EH_ABORT_SCHEDULED) ||
		    SCSI_SENSE_VALID(scmd))
			continue;

		shost = scmd->device->host;
		if (scsi_host_eh_past_deadline(shost)) {
			SCSI_LOG_ERROR_RECOVERY(3,
				scmd_printk(KERN_INFO, scmd,
					    "%s: skip request sense, past eh deadline\n",
					     current->comm));
			break;
		}
		if (!scsi_status_is_check_condition(scmd->result))
			/*
			 * don't request sense if there's no check condition
			 * status because the error we're processing isn't one
			 * that has a sense code (and some devices get
			 * confused by sense requests out of the blue)
			 */
			continue;

		SCSI_LOG_ERROR_RECOVERY(2, scmd_printk(KERN_INFO, scmd,
						  "%s: requesting sense\n",
						  current->comm));
		rtn = scsi_request_sense(scmd);
		if (rtn != SUCCESS)
			continue;

		SCSI_LOG_ERROR_RECOVERY(3, scmd_printk(KERN_INFO, scmd,
			"sense requested, result %x\n", scmd->result));
		SCSI_LOG_ERROR_RECOVERY(3, scsi_print_sense(scmd));

		rtn = scsi_decide_disposition(scmd);

		/*
		 * if the result was normal, then just pass it along to the
		 * upper level.
		 */
		if (rtn == SUCCESS)
			/*
			 * We don't want this command reissued, just finished
			 * with the sense data, so set retries to the max
			 * allowed to ensure it won't get reissued. If the user
			 * has requested infinite retries, we also want to
			 * finish this command, so force completion by setting
			 * retries and allowed to the same value.
			 */
			if (scmd->allowed == SCSI_CMD_RETRIES_NO_LIMIT)
				scmd->retries = scmd->allowed = 1;
			else
				scmd->retries = scmd->allowed;
		else if (rtn != NEEDS_RETRY)
			continue;

		scsi_eh_finish_cmd(scmd, done_q);
	}

	return list_empty(work_q);
}
EXPORT_SYMBOL_GPL(scsi_eh_get_sense);

/**
 * scsi_eh_tur - Send TUR to device.
 * @scmd:	&scsi_cmnd to send TUR
 *
 * Return value:
 *    0 - Device is ready. 1 - Device NOT ready.
 */
static int scsi_eh_tur(struct scsi_cmnd *scmd)
{
	static unsigned char tur_command[6] = {TEST_UNIT_READY, 0, 0, 0, 0, 0};
	int retry_cnt = 1;
	enum scsi_disposition rtn;

retry_tur:
	rtn = scsi_send_eh_cmnd(scmd, tur_command, 6,
				scmd->device->eh_timeout, 0);

	SCSI_LOG_ERROR_RECOVERY(3, scmd_printk(KERN_INFO, scmd,
		"%s return: %x\n", __func__, rtn));

	switch (rtn) {
	case NEEDS_RETRY:
		if (retry_cnt--)
			goto retry_tur;
		fallthrough;
	case SUCCESS:
		return 0;
	default:
		return 1;
	}
}

/**
 * scsi_eh_test_devices - check if devices are responding from error recovery.
 * @cmd_list:	scsi commands in error recovery.
 * @work_q:	queue for commands which still need more error recovery
 * @done_q:	queue for commands which are finished
 * @try_stu:	boolean on if a STU command should be tried in addition to TUR.
 *
 * Decription:
 *    Tests if devices are in a working state.  Commands to devices now in
 *    a working state are sent to the done_q while commands to devices which
 *    are still failing to respond are returned to the work_q for more
 *    processing.
 **/
static int scsi_eh_test_devices(struct list_head *cmd_list,
				struct list_head *work_q,
				struct list_head *done_q, int try_stu)
{
	struct scsi_cmnd *scmd, *next;
	struct scsi_device *sdev;
	int finish_cmds;

	while (!list_empty(cmd_list)) {
		scmd = list_entry(cmd_list->next, struct scsi_cmnd, eh_entry);
		sdev = scmd->device;

		if (!try_stu) {
			if (scsi_host_eh_past_deadline(sdev->host)) {
				/* Push items back onto work_q */
				list_splice_init(cmd_list, work_q);
				SCSI_LOG_ERROR_RECOVERY(3,
					sdev_printk(KERN_INFO, sdev,
						    "%s: skip test device, past eh deadline",
						    current->comm));
				break;
			}
		}

		finish_cmds = !scsi_device_online(scmd->device) ||
			(try_stu && !scsi_eh_try_stu(scmd) &&
			 !scsi_eh_tur(scmd)) ||
			!scsi_eh_tur(scmd);

		list_for_each_entry_safe(scmd, next, cmd_list, eh_entry)
			if (scmd->device == sdev) {
				if (finish_cmds &&
				    (try_stu ||
				     scsi_eh_action(scmd, SUCCESS) == SUCCESS))
					scsi_eh_finish_cmd(scmd, done_q);
				else
					list_move_tail(&scmd->eh_entry, work_q);
			}
	}
	return list_empty(work_q);
}

/**
 * scsi_eh_try_stu - Send START_UNIT to device.
 * @scmd:	&scsi_cmnd to send START_UNIT
 *
 * Return value:
 *    0 - Device is ready. 1 - Device NOT ready.
 */
static int scsi_eh_try_stu(struct scsi_cmnd *scmd)
{
	static unsigned char stu_command[6] = {START_STOP, 0, 0, 0, 1, 0};

	if (scmd->device->allow_restart) {
		int i;
		enum scsi_disposition rtn = NEEDS_RETRY;

		for (i = 0; rtn == NEEDS_RETRY && i < 2; i++)
			rtn = scsi_send_eh_cmnd(scmd, stu_command, 6, scmd->device->request_queue->rq_timeout, 0);

		if (rtn == SUCCESS)
			return 0;
	}

	return 1;
}

 /**
 * scsi_eh_stu - send START_UNIT if needed
 * @shost:	&scsi host being recovered.
 * @work_q:	&list_head for pending commands.
 * @done_q:	&list_head for processed commands.
 *
 * Notes:
 *    If commands are failing due to not ready, initializing command required,
 *	try revalidating the device, which will end up sending a start unit.
 */
static int scsi_eh_stu(struct Scsi_Host *shost,
			      struct list_head *work_q,
			      struct list_head *done_q)
{
	struct scsi_cmnd *scmd, *stu_scmd, *next;
	struct scsi_device *sdev;

	shost_for_each_device(sdev, shost) {
		if (scsi_host_eh_past_deadline(shost)) {
			SCSI_LOG_ERROR_RECOVERY(3,
				sdev_printk(KERN_INFO, sdev,
					    "%s: skip START_UNIT, past eh deadline\n",
					    current->comm));
			scsi_device_put(sdev);
			break;
		}
		stu_scmd = NULL;
		list_for_each_entry(scmd, work_q, eh_entry)
			if (scmd->device == sdev && SCSI_SENSE_VALID(scmd) &&
			    scsi_check_sense(scmd) == FAILED ) {
				stu_scmd = scmd;
				break;
			}

		if (!stu_scmd)
			continue;

		SCSI_LOG_ERROR_RECOVERY(3,
			sdev_printk(KERN_INFO, sdev,
				     "%s: Sending START_UNIT\n",
				    current->comm));

		if (!scsi_eh_try_stu(stu_scmd)) {
			if (!scsi_device_online(sdev) ||
			    !scsi_eh_tur(stu_scmd)) {
				list_for_each_entry_safe(scmd, next,
							  work_q, eh_entry) {
					if (scmd->device == sdev &&
					    scsi_eh_action(scmd, SUCCESS) == SUCCESS)
						scsi_eh_finish_cmd(scmd, done_q);
				}
			}
		} else {
			SCSI_LOG_ERROR_RECOVERY(3,
				sdev_printk(KERN_INFO, sdev,
					    "%s: START_UNIT failed\n",
					    current->comm));
		}
	}

	return list_empty(work_q);
}


/**
 * scsi_eh_bus_device_reset - send bdr if needed
 * @shost:	scsi host being recovered.
 * @work_q:	&list_head for pending commands.
 * @done_q:	&list_head for processed commands.
 *
 * Notes:
 *    Try a bus device reset.  Still, look to see whether we have multiple
 *    devices that are jammed or not - if we have multiple devices, it
 *    makes no sense to try bus_device_reset - we really would need to try
 *    a bus_reset instead.
 */
static int scsi_eh_bus_device_reset(struct Scsi_Host *shost,
				    struct list_head *work_q,
				    struct list_head *done_q)
{
	struct scsi_cmnd *scmd, *bdr_scmd, *next;
	struct scsi_device *sdev;
	enum scsi_disposition rtn;

	shost_for_each_device(sdev, shost) {
		if (scsi_host_eh_past_deadline(shost)) {
			SCSI_LOG_ERROR_RECOVERY(3,
				sdev_printk(KERN_INFO, sdev,
					    "%s: skip BDR, past eh deadline\n",
					     current->comm));
			scsi_device_put(sdev);
			break;
		}
		bdr_scmd = NULL;
		list_for_each_entry(scmd, work_q, eh_entry)
			if (scmd->device == sdev) {
				bdr_scmd = scmd;
				break;
			}

		if (!bdr_scmd)
			continue;

		SCSI_LOG_ERROR_RECOVERY(3,
			sdev_printk(KERN_INFO, sdev,
				     "%s: Sending BDR\n", current->comm));
		rtn = scsi_try_bus_device_reset(bdr_scmd);
		if (rtn == SUCCESS || rtn == FAST_IO_FAIL) {
			if (!scsi_device_online(sdev) ||
			    rtn == FAST_IO_FAIL ||
			    !scsi_eh_tur(bdr_scmd)) {
				list_for_each_entry_safe(scmd, next,
							 work_q, eh_entry) {
					if (scmd->device == sdev &&
					    scsi_eh_action(scmd, rtn) != FAILED)
						scsi_eh_finish_cmd(scmd,
								   done_q);
				}
			}
		} else {
			SCSI_LOG_ERROR_RECOVERY(3,
				sdev_printk(KERN_INFO, sdev,
					    "%s: BDR failed\n", current->comm));
		}
	}

	return list_empty(work_q);
}

/**
 * scsi_eh_target_reset - send target reset if needed
 * @shost:	scsi host being recovered.
 * @work_q:	&list_head for pending commands.
 * @done_q:	&list_head for processed commands.
 *
 * Notes:
 *    Try a target reset.
 */
static int scsi_eh_target_reset(struct Scsi_Host *shost,
				struct list_head *work_q,
				struct list_head *done_q)
{
	LIST_HEAD(tmp_list);
	LIST_HEAD(check_list);

	list_splice_init(work_q, &tmp_list);

	while (!list_empty(&tmp_list)) {
		struct scsi_cmnd *next, *scmd;
		enum scsi_disposition rtn;
		unsigned int id;

		if (scsi_host_eh_past_deadline(shost)) {
			/* push back on work queue for further processing */
			list_splice_init(&check_list, work_q);
			list_splice_init(&tmp_list, work_q);
			SCSI_LOG_ERROR_RECOVERY(3,
				shost_printk(KERN_INFO, shost,
					    "%s: Skip target reset, past eh deadline\n",
					     current->comm));
			return list_empty(work_q);
		}

		scmd = list_entry(tmp_list.next, struct scsi_cmnd, eh_entry);
		id = scmd_id(scmd);

		SCSI_LOG_ERROR_RECOVERY(3,
			shost_printk(KERN_INFO, shost,
				     "%s: Sending target reset to target %d\n",
				     current->comm, id));
		rtn = scsi_try_target_reset(scmd);
		if (rtn != SUCCESS && rtn != FAST_IO_FAIL)
			SCSI_LOG_ERROR_RECOVERY(3,
				shost_printk(KERN_INFO, shost,
					     "%s: Target reset failed"
					     " target: %d\n",
					     current->comm, id));
		list_for_each_entry_safe(scmd, next, &tmp_list, eh_entry) {
			if (scmd_id(scmd) != id)
				continue;

			if (rtn == SUCCESS)
				list_move_tail(&scmd->eh_entry, &check_list);
			else if (rtn == FAST_IO_FAIL)
				scsi_eh_finish_cmd(scmd, done_q);
			else
				/* push back on work queue for further processing */
				list_move(&scmd->eh_entry, work_q);
		}
	}

	return scsi_eh_test_devices(&check_list, work_q, done_q, 0);
}

/**
 * scsi_eh_bus_reset - send a bus reset
 * @shost:	&scsi host being recovered.
 * @work_q:	&list_head for pending commands.
 * @done_q:	&list_head for processed commands.
 */
static int scsi_eh_bus_reset(struct Scsi_Host *shost,
			     struct list_head *work_q,
			     struct list_head *done_q)
{
	struct scsi_cmnd *scmd, *chan_scmd, *next;
	LIST_HEAD(check_list);
	unsigned int channel;
	enum scsi_disposition rtn;

	/*
	 * we really want to loop over the various channels, and do this on
	 * a channel by channel basis.  we should also check to see if any
	 * of the failed commands are on soft_reset devices, and if so, skip
	 * the reset.
	 */

	for (channel = 0; channel <= shost->max_channel; channel++) {
		if (scsi_host_eh_past_deadline(shost)) {
			list_splice_init(&check_list, work_q);
			SCSI_LOG_ERROR_RECOVERY(3,
				shost_printk(KERN_INFO, shost,
					    "%s: skip BRST, past eh deadline\n",
					     current->comm));
			return list_empty(work_q);
		}

		chan_scmd = NULL;
		list_for_each_entry(scmd, work_q, eh_entry) {
			if (channel == scmd_channel(scmd)) {
				chan_scmd = scmd;
				break;
				/*
				 * FIXME add back in some support for
				 * soft_reset devices.
				 */
			}
		}

		if (!chan_scmd)
			continue;
		SCSI_LOG_ERROR_RECOVERY(3,
			shost_printk(KERN_INFO, shost,
				     "%s: Sending BRST chan: %d\n",
				     current->comm, channel));
		rtn = scsi_try_bus_reset(chan_scmd);
		if (rtn == SUCCESS || rtn == FAST_IO_FAIL) {
			list_for_each_entry_safe(scmd, next, work_q, eh_entry) {
				if (channel == scmd_channel(scmd)) {
					if (rtn == FAST_IO_FAIL)
						scsi_eh_finish_cmd(scmd,
								   done_q);
					else
						list_move_tail(&scmd->eh_entry,
							       &check_list);
				}
			}
		} else {
			SCSI_LOG_ERROR_RECOVERY(3,
				shost_printk(KERN_INFO, shost,
					     "%s: BRST failed chan: %d\n",
					     current->comm, channel));
		}
	}
	return scsi_eh_test_devices(&check_list, work_q, done_q, 0);
}

/**
 * scsi_eh_host_reset - send a host reset
 * @shost:	host to be reset.
 * @work_q:	&list_head for pending commands.
 * @done_q:	&list_head for processed commands.
 */
static int scsi_eh_host_reset(struct Scsi_Host *shost,
			      struct list_head *work_q,
			      struct list_head *done_q)
{
	struct scsi_cmnd *scmd, *next;
	LIST_HEAD(check_list);
	enum scsi_disposition rtn;

	if (!list_empty(work_q)) {
		scmd = list_entry(work_q->next,
				  struct scsi_cmnd, eh_entry);

		SCSI_LOG_ERROR_RECOVERY(3,
			shost_printk(KERN_INFO, shost,
				     "%s: Sending HRST\n",
				     current->comm));

		rtn = scsi_try_host_reset(scmd);
		if (rtn == SUCCESS) {
			list_splice_init(work_q, &check_list);
		} else if (rtn == FAST_IO_FAIL) {
			list_for_each_entry_safe(scmd, next, work_q, eh_entry) {
					scsi_eh_finish_cmd(scmd, done_q);
			}
		} else {
			SCSI_LOG_ERROR_RECOVERY(3,
				shost_printk(KERN_INFO, shost,
					     "%s: HRST failed\n",
					     current->comm));
		}
	}
	return scsi_eh_test_devices(&check_list, work_q, done_q, 1);
}

/**
 * scsi_eh_offline_sdevs - offline scsi devices that fail to recover
 * @work_q:	&list_head for pending commands.
 * @done_q:	&list_head for processed commands.
 */
static void scsi_eh_offline_sdevs(struct list_head *work_q,
				  struct list_head *done_q)
{
	struct scsi_cmnd *scmd, *next;
	struct scsi_device *sdev;

	list_for_each_entry_safe(scmd, next, work_q, eh_entry) {
		sdev_printk(KERN_INFO, scmd->device, "Device offlined - "
			    "not ready after error recovery\n");
		sdev = scmd->device;

		mutex_lock(&sdev->state_mutex);
		scsi_device_set_state(sdev, SDEV_OFFLINE);
		mutex_unlock(&sdev->state_mutex);

		scsi_eh_finish_cmd(scmd, done_q);
	}
	return;
}

/**
 * scsi_noretry_cmd - determine if command should be failed fast
 * @scmd:	SCSI cmd to examine.
 */
int scsi_noretry_cmd(struct scsi_cmnd *scmd)
{
	struct request *req = scsi_cmd_to_rq(scmd);

	switch (host_byte(scmd->result)) {
	case DID_OK:
		break;
	case DID_TIME_OUT:
		goto check_type;
	case DID_BUS_BUSY:
		return req->cmd_flags & REQ_FAILFAST_TRANSPORT;
	case DID_PARITY:
		return req->cmd_flags & REQ_FAILFAST_DEV;
	case DID_ERROR:
		if (get_status_byte(scmd) == SAM_STAT_RESERVATION_CONFLICT)
			return 0;
		fallthrough;
	case DID_SOFT_ERROR:
		return req->cmd_flags & REQ_FAILFAST_DRIVER;
	}

	if (!scsi_status_is_check_condition(scmd->result))
		return 0;

check_type:
	/*
	 * assume caller has checked sense and determined
	 * the check condition was retryable.
	 */
	if (req->cmd_flags & REQ_FAILFAST_DEV || blk_rq_is_passthrough(req))
		return 1;

	return 0;
}

/**
 * scsi_decide_disposition - Disposition a cmd on return from LLD.
 * @scmd:	SCSI cmd to examine.
 *
 * Notes:
 *    This is *only* called when we are examining the status after sending
 *    out the actual data command.  any commands that are queued for error
 *    recovery (e.g. test_unit_ready) do *not* come through here.
 *
 *    When this routine returns failed, it means the error handler thread
 *    is woken.  In cases where the error code indicates an error that
 *    doesn't require the error handler read (i.e. we don't need to
 *    abort/reset), this function should return SUCCESS.
 */
enum scsi_disposition scsi_decide_disposition(struct scsi_cmnd *scmd)
{
	enum scsi_disposition rtn;

	/*
	 * if the device is offline, then we clearly just pass the result back
	 * up to the top level.
	 */
	if (!scsi_device_online(scmd->device)) {
		SCSI_LOG_ERROR_RECOVERY(5, scmd_printk(KERN_INFO, scmd,
			"%s: device offline - report as SUCCESS\n", __func__));
		return SUCCESS;
	}

	/*
	 * first check the host byte, to see if there is anything in there
	 * that would indicate what we need to do.
	 */
	switch (host_byte(scmd->result)) {
	case DID_PASSTHROUGH:
		/*
		 * no matter what, pass this through to the upper layer.
		 * nuke this special code so that it looks like we are saying
		 * did_ok.
		 */
		scmd->result &= 0xff00ffff;
		return SUCCESS;
	case DID_OK:
		/*
		 * looks good.  drop through, and check the next byte.
		 */
		break;
	case DID_ABORT:
		if (scmd->eh_eflags & SCSI_EH_ABORT_SCHEDULED) {
			set_host_byte(scmd, DID_TIME_OUT);
			return SUCCESS;
		}
		fallthrough;
	case DID_NO_CONNECT:
	case DID_BAD_TARGET:
		/*
		 * note - this means that we just report the status back
		 * to the top level driver, not that we actually think
		 * that it indicates SUCCESS.
		 */
		return SUCCESS;
	case DID_SOFT_ERROR:
		/*
		 * when the low level driver returns did_soft_error,
		 * it is responsible for keeping an internal retry counter
		 * in order to avoid endless loops (db)
		 */
		goto maybe_retry;
	case DID_IMM_RETRY:
		return NEEDS_RETRY;

	case DID_REQUEUE:
		return ADD_TO_MLQUEUE;
	case DID_TRANSPORT_DISRUPTED:
		/*
		 * LLD/transport was disrupted during processing of the IO.
		 * The transport class is now blocked/blocking,
		 * and the transport will decide what to do with the IO
		 * based on its timers and recovery capablilities if
		 * there are enough retries.
		 */
		goto maybe_retry;
	case DID_TRANSPORT_FAILFAST:
		/*
		 * The transport decided to failfast the IO (most likely
		 * the fast io fail tmo fired), so send IO directly upwards.
		 */
		return SUCCESS;
	case DID_TRANSPORT_MARGINAL:
		/*
		 * caller has decided not to do retries on
		 * abort success, so send IO directly upwards
		 */
		return SUCCESS;
	case DID_ERROR:
		if (get_status_byte(scmd) == SAM_STAT_RESERVATION_CONFLICT)
			/*
			 * execute reservation conflict processing code
			 * lower down
			 */
			break;
		fallthrough;
	case DID_BUS_BUSY:
	case DID_PARITY:
		goto maybe_retry;
	case DID_TIME_OUT:
		/*
		 * when we scan the bus, we get timeout messages for
		 * these commands if there is no device available.
		 * other hosts report did_no_connect for the same thing.
		 */
		if ((scmd->cmnd[0] == TEST_UNIT_READY ||
		     scmd->cmnd[0] == INQUIRY)) {
			return SUCCESS;
		} else {
			return FAILED;
		}
	case DID_RESET:
		return SUCCESS;
	default:
		return FAILED;
	}

	/*
	 * check the status byte to see if this indicates anything special.
	 */
	switch (get_status_byte(scmd)) {
	case SAM_STAT_TASK_SET_FULL:
		scsi_handle_queue_full(scmd->device);
		/*
		 * the case of trying to send too many commands to a
		 * tagged queueing device.
		 */
		fallthrough;
	case SAM_STAT_BUSY:
		/*
		 * device can't talk to us at the moment.  Should only
		 * occur (SAM-3) when the task queue is empty, so will cause
		 * the empty queue handling to trigger a stall in the
		 * device.
		 */
		return ADD_TO_MLQUEUE;
	case SAM_STAT_GOOD:
		if (scmd->cmnd[0] == REPORT_LUNS)
			scmd->device->sdev_target->expecting_lun_change = 0;
		scsi_handle_queue_ramp_up(scmd->device);
		fallthrough;
	case SAM_STAT_COMMAND_TERMINATED:
		return SUCCESS;
	case SAM_STAT_TASK_ABORTED:
		goto maybe_retry;
	case SAM_STAT_CHECK_CONDITION:
		rtn = scsi_check_sense(scmd);
		if (rtn == NEEDS_RETRY)
			goto maybe_retry;
		/* if rtn == FAILED, we have no sense information;
		 * returning FAILED will wake the error handler thread
		 * to collect the sense and redo the decide
		 * disposition */
		return rtn;
	case SAM_STAT_CONDITION_MET:
	case SAM_STAT_INTERMEDIATE:
	case SAM_STAT_INTERMEDIATE_CONDITION_MET:
	case SAM_STAT_ACA_ACTIVE:
		/*
		 * who knows?  FIXME(eric)
		 */
		return SUCCESS;

	case SAM_STAT_RESERVATION_CONFLICT:
		sdev_printk(KERN_INFO, scmd->device,
			    "reservation conflict\n");
		set_host_byte(scmd, DID_NEXUS_FAILURE);
		return SUCCESS; /* causes immediate i/o error */
	default:
		return FAILED;
	}
	return FAILED;

maybe_retry:

	/* we requeue for retry because the error was retryable, and
	 * the request was not marked fast fail.  Note that above,
	 * even if the request is marked fast fail, we still requeue
	 * for queue congestion conditions (QUEUE_FULL or BUSY) */
	if (scsi_cmd_retry_allowed(scmd) && !scsi_noretry_cmd(scmd)) {
		return NEEDS_RETRY;
	} else {
		/*
		 * no more retries - report this one back to upper level.
		 */
		return SUCCESS;
	}
}

static void eh_lock_door_done(struct request *req, blk_status_t status)
{
	blk_put_request(req);
}

/**
 * scsi_eh_lock_door - Prevent medium removal for the specified device
 * @sdev:	SCSI device to prevent medium removal
 *
 * Locking:
 * 	We must be called from process context.
 *
 * Notes:
 * 	We queue up an asynchronous "ALLOW MEDIUM REMOVAL" request on the
 * 	head of the devices request queue, and continue.
 */
static void scsi_eh_lock_door(struct scsi_device *sdev)
{
	struct request *req;
	struct scsi_request *rq;

	req = blk_get_request(sdev->request_queue, REQ_OP_DRV_IN, 0);
	if (IS_ERR(req))
		return;
	rq = scsi_req(req);

	rq->cmd[0] = ALLOW_MEDIUM_REMOVAL;
	rq->cmd[1] = 0;
	rq->cmd[2] = 0;
	rq->cmd[3] = 0;
	rq->cmd[4] = SCSI_REMOVAL_PREVENT;
	rq->cmd[5] = 0;
	rq->cmd_len = COMMAND_SIZE(rq->cmd[0]);

	req->rq_flags |= RQF_QUIET;
	req->timeout = 10 * HZ;
	rq->retries = 5;

	blk_execute_rq_nowait(NULL, req, 1, eh_lock_door_done);
}

/**
 * scsi_restart_operations - restart io operations to the specified host.
 * @shost:	Host we are restarting.
 *
 * Notes:
 *    When we entered the error handler, we blocked all further i/o to
 *    this device.  we need to 'reverse' this process.
 */
static void scsi_restart_operations(struct Scsi_Host *shost)
{
	struct scsi_device *sdev;
	unsigned long flags;

	/*
	 * If the door was locked, we need to insert a door lock request
	 * onto the head of the SCSI request queue for the device.  There
	 * is no point trying to lock the door of an off-line device.
	 */
	shost_for_each_device(sdev, shost) {
		if (scsi_device_online(sdev) && sdev->was_reset && sdev->locked) {
			scsi_eh_lock_door(sdev);
			sdev->was_reset = 0;
		}
	}

	/*
	 * next free up anything directly waiting upon the host.  this
	 * will be requests for character device operations, and also for
	 * ioctls to queued block devices.
	 */
	SCSI_LOG_ERROR_RECOVERY(3,
		shost_printk(KERN_INFO, shost, "waking up host to restart\n"));

	spin_lock_irqsave(shost->host_lock, flags);
	if (scsi_host_set_state(shost, SHOST_RUNNING))
		if (scsi_host_set_state(shost, SHOST_CANCEL))
			BUG_ON(scsi_host_set_state(shost, SHOST_DEL));
	spin_unlock_irqrestore(shost->host_lock, flags);

	wake_up(&shost->host_wait);

	/*
	 * finally we need to re-initiate requests that may be pending.  we will
	 * have had everything blocked while error handling is taking place, and
	 * now that error recovery is done, we will need to ensure that these
	 * requests are started.
	 */
	scsi_run_host_queues(shost);

	/*
	 * if eh is active and host_eh_scheduled is pending we need to re-run
	 * recovery.  we do this check after scsi_run_host_queues() to allow
	 * everything pent up since the last eh run a chance to make forward
	 * progress before we sync again.  Either we'll immediately re-run
	 * recovery or scsi_device_unbusy() will wake us again when these
	 * pending commands complete.
	 */
	spin_lock_irqsave(shost->host_lock, flags);
	if (shost->host_eh_scheduled)
		if (scsi_host_set_state(shost, SHOST_RECOVERY))
			WARN_ON(scsi_host_set_state(shost, SHOST_CANCEL_RECOVERY));
	spin_unlock_irqrestore(shost->host_lock, flags);
}

/**
 * scsi_eh_ready_devs - check device ready state and recover if not.
 * @shost:	host to be recovered.
 * @work_q:	&list_head for pending commands.
 * @done_q:	&list_head for processed commands.
 */
void scsi_eh_ready_devs(struct Scsi_Host *shost,
			struct list_head *work_q,
			struct list_head *done_q)
{
	if (!scsi_eh_stu(shost, work_q, done_q))
		if (!scsi_eh_bus_device_reset(shost, work_q, done_q))
			if (!scsi_eh_target_reset(shost, work_q, done_q))
				if (!scsi_eh_bus_reset(shost, work_q, done_q))
					if (!scsi_eh_host_reset(shost, work_q, done_q))
						scsi_eh_offline_sdevs(work_q,
								      done_q);
}
EXPORT_SYMBOL_GPL(scsi_eh_ready_devs);

/*
 * Returns a negative value if @_a has a lower starting sector than @_b, zero if
 * both have the same starting sector and a positive value otherwise.
 */
static int scsi_cmp_sector(void *priv, const struct list_head *_a,
			   const struct list_head *_b)
{
	struct scsi_cmnd *a = list_entry(_a, typeof(*a), eh_entry);
	struct scsi_cmnd *b = list_entry(_b, typeof(*b), eh_entry);
	const sector_t pos_a = blk_rq_pos(scsi_cmd_to_rq(a));
	const sector_t pos_b = blk_rq_pos(scsi_cmd_to_rq(b));

	if (pos_a < pos_b)
		return -1;
	if (pos_a > pos_b)
		return 1;
	return 0;
}

/**
 * scsi_eh_flush_done_q - finish processed commands or retry them.
 * @done_q:	list_head of processed commands.
 */
void scsi_eh_flush_done_q(struct list_head *done_q)
{
	struct scsi_cmnd *scmd, *next;

	/*
	 * Sort pending SCSI commands in starting sector order. This is
	 * important if one of the SCSI devices associated with @shost is a
	 * zoned block device for which zone write locking is disabled.
	 */
	list_sort(NULL, done_q, scsi_cmp_sector);

	list_for_each_entry_safe(scmd, next, done_q, eh_entry) {
		list_del_init(&scmd->eh_entry);
		if (scsi_device_online(scmd->device) &&
		    !scsi_noretry_cmd(scmd) && scsi_cmd_retry_allowed(scmd) &&
			scsi_eh_should_retry_cmd(scmd)) {
			SCSI_LOG_ERROR_RECOVERY(3,
				scmd_printk(KERN_INFO, scmd,
					     "%s: flush retry cmd\n",
					     current->comm));
				scsi_queue_insert(scmd, SCSI_MLQUEUE_EH_RETRY);
		} else {
			/*
			 * If just we got sense for the device (called
			 * scsi_eh_get_sense), scmd->result is already
			 * set, do not set DID_TIME_OUT.
			 */
			if (!scmd->result)
				scmd->result |= (DID_TIME_OUT << 16);
			SCSI_LOG_ERROR_RECOVERY(3,
				scmd_printk(KERN_INFO, scmd,
					     "%s: flush finish cmd\n",
					     current->comm));
			scsi_finish_command(scmd);
		}
	}
}
EXPORT_SYMBOL(scsi_eh_flush_done_q);

/**
 * scsi_unjam_host - Attempt to fix a host which has a cmd that failed.
 * @shost:	Host to unjam.
 *
 * Notes:
 *    When we come in here, we *know* that all commands on the bus have
 *    either completed, failed or timed out.  we also know that no further
 *    commands are being sent to the host, so things are relatively quiet
 *    and we have freedom to fiddle with things as we wish.
 *
 *    This is only the *default* implementation.  it is possible for
 *    individual drivers to supply their own version of this function, and
 *    if the maintainer wishes to do this, it is strongly suggested that
 *    this function be taken as a template and modified.  this function
 *    was designed to correctly handle problems for about 95% of the
 *    different cases out there, and it should always provide at least a
 *    reasonable amount of error recovery.
 *
 *    Any command marked 'failed' or 'timeout' must eventually have
 *    scsi_finish_cmd() called for it.  we do all of the retry stuff
 *    here, so when we restart the host after we return it should have an
 *    empty queue.
 */
static void scsi_unjam_host(struct Scsi_Host *shost)
{
	unsigned long flags;
	LIST_HEAD(eh_work_q);
	LIST_HEAD(eh_done_q);

	spin_lock_irqsave(shost->host_lock, flags);
	list_splice_init(&shost->eh_cmd_q, &eh_work_q);
	spin_unlock_irqrestore(shost->host_lock, flags);

	SCSI_LOG_ERROR_RECOVERY(1, scsi_eh_prt_fail_stats(shost, &eh_work_q));

	if (!scsi_eh_get_sense(&eh_work_q, &eh_done_q))
		scsi_eh_ready_devs(shost, &eh_work_q, &eh_done_q);

	spin_lock_irqsave(shost->host_lock, flags);
	if (shost->eh_deadline != -1)
		shost->last_reset = 0;
	spin_unlock_irqrestore(shost->host_lock, flags);
	scsi_eh_flush_done_q(&eh_done_q);
}

/**
 * scsi_error_handler - SCSI error handler thread
 * @data:	Host for which we are running.
 *
 * Notes:
 *    This is the main error handling loop.  This is run as a kernel thread
 *    for every SCSI host and handles all error handling activity.
 */
int scsi_error_handler(void *data)
{
	struct Scsi_Host *shost = data;

	/*
	 * We use TASK_INTERRUPTIBLE so that the thread is not
	 * counted against the load average as a running process.
	 * We never actually get interrupted because kthread_run
	 * disables signal delivery for the created thread.
	 */
	while (true) {
		/*
		 * The sequence in kthread_stop() sets the stop flag first
		 * then wakes the process.  To avoid missed wakeups, the task
		 * should always be in a non running state before the stop
		 * flag is checked
		 */
		set_current_state(TASK_INTERRUPTIBLE);
		if (kthread_should_stop())
			break;

		if ((shost->host_failed == 0 && shost->host_eh_scheduled == 0) ||
		    shost->host_failed != scsi_host_busy(shost)) {
			SCSI_LOG_ERROR_RECOVERY(1,
				shost_printk(KERN_INFO, shost,
					     "scsi_eh_%d: sleeping\n",
					     shost->host_no));
			schedule();
			continue;
		}

		__set_current_state(TASK_RUNNING);
		SCSI_LOG_ERROR_RECOVERY(1,
			shost_printk(KERN_INFO, shost,
				     "scsi_eh_%d: waking up %d/%d/%d\n",
				     shost->host_no, shost->host_eh_scheduled,
				     shost->host_failed,
				     scsi_host_busy(shost)));

		/*
		 * We have a host that is failing for some reason.  Figure out
		 * what we need to do to get it up and online again (if we can).
		 * If we fail, we end up taking the thing offline.
		 */
		if (!shost->eh_noresume && scsi_autopm_get_host(shost) != 0) {
			SCSI_LOG_ERROR_RECOVERY(1,
				shost_printk(KERN_ERR, shost,
					     "scsi_eh_%d: unable to autoresume\n",
					     shost->host_no));
			continue;
		}

		if (shost->transportt->eh_strategy_handler)
			shost->transportt->eh_strategy_handler(shost);
		else
			scsi_unjam_host(shost);

		/* All scmds have been handled */
		shost->host_failed = 0;

		/*
		 * Note - if the above fails completely, the action is to take
		 * individual devices offline and flush the queue of any
		 * outstanding requests that may have been pending.  When we
		 * restart, we restart any I/O to any other devices on the bus
		 * which are still online.
		 */
		scsi_restart_operations(shost);
		if (!shost->eh_noresume)
			scsi_autopm_put_host(shost);
	}
	__set_current_state(TASK_RUNNING);

	SCSI_LOG_ERROR_RECOVERY(1,
		shost_printk(KERN_INFO, shost,
			     "Error handler scsi_eh_%d exiting\n",
			     shost->host_no));
	shost->ehandler = NULL;
	return 0;
}

/*
 * Function:    scsi_report_bus_reset()
 *
 * Purpose:     Utility function used by low-level drivers to report that
 *		they have observed a bus reset on the bus being handled.
 *
 * Arguments:   shost       - Host in question
 *		channel     - channel on which reset was observed.
 *
 * Returns:     Nothing
 *
 * Lock status: Host lock must be held.
 *
 * Notes:       This only needs to be called if the reset is one which
 *		originates from an unknown location.  Resets originated
 *		by the mid-level itself don't need to call this, but there
 *		should be no harm.
 *
 *		The main purpose of this is to make sure that a CHECK_CONDITION
 *		is properly treated.
 */
void scsi_report_bus_reset(struct Scsi_Host *shost, int channel)
{
	struct scsi_device *sdev;

	__shost_for_each_device(sdev, shost) {
		if (channel == sdev_channel(sdev))
			__scsi_report_device_reset(sdev, NULL);
	}
}
EXPORT_SYMBOL(scsi_report_bus_reset);

/*
 * Function:    scsi_report_device_reset()
 *
 * Purpose:     Utility function used by low-level drivers to report that
 *		they have observed a device reset on the device being handled.
 *
 * Arguments:   shost       - Host in question
 *		channel     - channel on which reset was observed
 *		target	    - target on which reset was observed
 *
 * Returns:     Nothing
 *
 * Lock status: Host lock must be held
 *
 * Notes:       This only needs to be called if the reset is one which
 *		originates from an unknown location.  Resets originated
 *		by the mid-level itself don't need to call this, but there
 *		should be no harm.
 *
 *		The main purpose of this is to make sure that a CHECK_CONDITION
 *		is properly treated.
 */
void scsi_report_device_reset(struct Scsi_Host *shost, int channel, int target)
{
	struct scsi_device *sdev;

	__shost_for_each_device(sdev, shost) {
		if (channel == sdev_channel(sdev) &&
		    target == sdev_id(sdev))
			__scsi_report_device_reset(sdev, NULL);
	}
}
EXPORT_SYMBOL(scsi_report_device_reset);

static void
scsi_reset_provider_done_command(struct scsi_cmnd *scmd)
{
}

/**
 * scsi_ioctl_reset: explicitly reset a host/bus/target/device
 * @dev:	scsi_device to operate on
 * @arg:	reset type (see sg.h)
 */
int
scsi_ioctl_reset(struct scsi_device *dev, int __user *arg)
{
	struct scsi_cmnd *scmd;
	struct Scsi_Host *shost = dev->host;
	struct request *rq;
	unsigned long flags;
	int error = 0, val;
	enum scsi_disposition rtn;

	if (!capable(CAP_SYS_ADMIN) || !capable(CAP_SYS_RAWIO))
		return -EACCES;

	error = get_user(val, arg);
	if (error)
		return error;

	if (scsi_autopm_get_host(shost) < 0)
		return -EIO;

	error = -EIO;
	rq = kzalloc(sizeof(struct request) + sizeof(struct scsi_cmnd) +
			shost->hostt->cmd_size, GFP_KERNEL);
	if (!rq)
		goto out_put_autopm_host;
	blk_rq_init(NULL, rq);

	scmd = (struct scsi_cmnd *)(rq + 1);
	scsi_init_command(dev, scmd);
	scmd->cmnd = scsi_req(rq)->cmd;

<<<<<<< HEAD
	scmd->scsi_done		= scsi_reset_provider_done_command;
=======
	scmd->submitter = SUBMITTED_BY_SCSI_RESET_IOCTL;
	scmd->flags |= SCMD_LAST;
>>>>>>> 26c690ef
	memset(&scmd->sdb, 0, sizeof(scmd->sdb));

	scmd->cmd_len			= 0;

	scmd->sc_data_direction		= DMA_BIDIRECTIONAL;

	spin_lock_irqsave(shost->host_lock, flags);
	shost->tmf_in_progress = 1;
	spin_unlock_irqrestore(shost->host_lock, flags);

	switch (val & ~SG_SCSI_RESET_NO_ESCALATE) {
	case SG_SCSI_RESET_NOTHING:
		rtn = SUCCESS;
		break;
	case SG_SCSI_RESET_DEVICE:
		rtn = scsi_try_bus_device_reset(scmd);
		if (rtn == SUCCESS || (val & SG_SCSI_RESET_NO_ESCALATE))
			break;
		fallthrough;
	case SG_SCSI_RESET_TARGET:
		rtn = scsi_try_target_reset(scmd);
		if (rtn == SUCCESS || (val & SG_SCSI_RESET_NO_ESCALATE))
			break;
		fallthrough;
	case SG_SCSI_RESET_BUS:
		rtn = scsi_try_bus_reset(scmd);
		if (rtn == SUCCESS || (val & SG_SCSI_RESET_NO_ESCALATE))
			break;
		fallthrough;
	case SG_SCSI_RESET_HOST:
		rtn = scsi_try_host_reset(scmd);
		if (rtn == SUCCESS)
			break;
		fallthrough;
	default:
		rtn = FAILED;
		break;
	}

	error = (rtn == SUCCESS) ? 0 : -EIO;

	spin_lock_irqsave(shost->host_lock, flags);
	shost->tmf_in_progress = 0;
	spin_unlock_irqrestore(shost->host_lock, flags);

	/*
	 * be sure to wake up anyone who was sleeping or had their queue
	 * suspended while we performed the TMF.
	 */
	SCSI_LOG_ERROR_RECOVERY(3,
		shost_printk(KERN_INFO, shost,
			     "waking up host to restart after TMF\n"));

	wake_up(&shost->host_wait);
	scsi_run_host_queues(shost);

	kfree(rq);

out_put_autopm_host:
	scsi_autopm_put_host(shost);
	return error;
}

bool scsi_command_normalize_sense(const struct scsi_cmnd *cmd,
				  struct scsi_sense_hdr *sshdr)
{
	return scsi_normalize_sense(cmd->sense_buffer,
			SCSI_SENSE_BUFFERSIZE, sshdr);
}
EXPORT_SYMBOL(scsi_command_normalize_sense);

/**
 * scsi_get_sense_info_fld - get information field from sense data (either fixed or descriptor format)
 * @sense_buffer:	byte array of sense data
 * @sb_len:		number of valid bytes in sense_buffer
 * @info_out:		pointer to 64 integer where 8 or 4 byte information
 *			field will be placed if found.
 *
 * Return value:
 *	true if information field found, false if not found.
 */
bool scsi_get_sense_info_fld(const u8 *sense_buffer, int sb_len,
			     u64 *info_out)
{
	const u8 * ucp;

	if (sb_len < 7)
		return false;
	switch (sense_buffer[0] & 0x7f) {
	case 0x70:
	case 0x71:
		if (sense_buffer[0] & 0x80) {
			*info_out = get_unaligned_be32(&sense_buffer[3]);
			return true;
		}
		return false;
	case 0x72:
	case 0x73:
		ucp = scsi_sense_desc_find(sense_buffer, sb_len,
					   0 /* info desc */);
		if (ucp && (0xa == ucp[1])) {
			*info_out = get_unaligned_be64(&ucp[4]);
			return true;
		}
		return false;
	default:
		return false;
	}
}
EXPORT_SYMBOL(scsi_get_sense_info_fld);<|MERGE_RESOLUTION|>--- conflicted
+++ resolved
@@ -1127,12 +1127,8 @@
 	shost->eh_action = &done;
 
 	scsi_log_send(scmd);
-<<<<<<< HEAD
 	scmd->scsi_done = scsi_eh_done;
-=======
-	scmd->submitter = SUBMITTED_BY_SCSI_ERROR_HANDLER;
 	scmd->flags |= SCMD_LAST;
->>>>>>> 26c690ef
 
 	/*
 	 * Lock sdev->state_mutex to avoid that scsi_device_quiesce() can
@@ -2455,12 +2451,8 @@
 	scsi_init_command(dev, scmd);
 	scmd->cmnd = scsi_req(rq)->cmd;
 
-<<<<<<< HEAD
 	scmd->scsi_done		= scsi_reset_provider_done_command;
-=======
-	scmd->submitter = SUBMITTED_BY_SCSI_RESET_IOCTL;
 	scmd->flags |= SCMD_LAST;
->>>>>>> 26c690ef
 	memset(&scmd->sdb, 0, sizeof(scmd->sdb));
 
 	scmd->cmd_len			= 0;
