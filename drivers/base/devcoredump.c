--- conflicted
+++ resolved
@@ -367,10 +367,7 @@
 	devcd->devcd_dev.class = &devcd_class;
 
 	mutex_lock(&devcd->mutex);
-<<<<<<< HEAD
-=======
 	dev_set_uevent_suppress(&devcd->devcd_dev, true);
->>>>>>> b50306f7
 	if (device_add(&devcd->devcd_dev))
 		goto put_device;
 
