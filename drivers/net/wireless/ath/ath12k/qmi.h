/* SPDX-License-Identifier: BSD-3-Clause-Clear */
/*
 * Copyright (c) 2018-2021 The Linux Foundation. All rights reserved.
 * Copyright (c) 2021-2024 Qualcomm Innovation Center, Inc. All rights reserved.
 */

#ifndef ATH12K_QMI_H
#define ATH12K_QMI_H

#include <linux/mutex.h>
#include <linux/soc/qcom/qmi.h>

#define ATH12K_HOST_VERSION_STRING		"WIN"
#define ATH12K_QMI_WLANFW_TIMEOUT_MS		10000
#define ATH12K_QMI_MAX_BDF_FILE_NAME_SIZE	64
#define ATH12K_QMI_CALDB_ADDRESS		0x4BA00000
#define ATH12K_QMI_WLANFW_MAX_BUILD_ID_LEN_V01	128
#define ATH12K_QMI_WLFW_SERVICE_ID_V01		0x45
#define ATH12K_QMI_WLFW_SERVICE_VERS_V01	0x01
#define ATH12K_QMI_WLFW_SERVICE_INS_ID_V01	0x02
#define ATH12K_QMI_WLFW_SERVICE_INS_ID_V01_WCN7850 0x1

#define ATH12K_QMI_WLFW_SERVICE_INS_ID_V01_QCN9274	0x07
#define ATH12K_QMI_WLANFW_MAX_TIMESTAMP_LEN_V01	32
#define ATH12K_QMI_RESP_LEN_MAX			8192
#define ATH12K_QMI_WLANFW_MAX_NUM_MEM_SEG_V01	52
#define ATH12K_QMI_CALDB_SIZE			0x480000
#define ATH12K_QMI_BDF_EXT_STR_LENGTH		0x20
#define ATH12K_QMI_FW_MEM_REQ_SEGMENT_CNT	3
#define ATH12K_QMI_WLFW_MAX_DEV_MEM_NUM_V01 4
#define ATH12K_QMI_DEVMEM_CMEM_INDEX	0

#define QMI_WLFW_REQUEST_MEM_IND_V01		0x0035
#define QMI_WLFW_FW_MEM_READY_IND_V01		0x0037
#define QMI_WLFW_FW_READY_IND_V01		0x0038

#define QMI_WLANFW_MAX_DATA_SIZE_V01		6144
#define ATH12K_FIRMWARE_MODE_OFF		4
#define ATH12K_QMI_TARGET_MEM_MODE_DEFAULT	0

#define ATH12K_BOARD_ID_DEFAULT	0xFF

struct ath12k_base;

enum ath12k_qmi_file_type {
	ATH12K_QMI_FILE_TYPE_BDF_GOLDEN	= 0,
	ATH12K_QMI_FILE_TYPE_CALDATA	= 2,
	ATH12K_QMI_FILE_TYPE_EEPROM	= 3,
	ATH12K_QMI_MAX_FILE_TYPE	= 4,
};

enum ath12k_qmi_bdf_type {
	ATH12K_QMI_BDF_TYPE_BIN			= 0,
	ATH12K_QMI_BDF_TYPE_ELF			= 1,
	ATH12K_QMI_BDF_TYPE_REGDB		= 4,
	ATH12K_QMI_BDF_TYPE_CALIBRATION		= 5,
};

enum ath12k_qmi_event_type {
	ATH12K_QMI_EVENT_SERVER_ARRIVE,
	ATH12K_QMI_EVENT_SERVER_EXIT,
	ATH12K_QMI_EVENT_REQUEST_MEM,
	ATH12K_QMI_EVENT_FW_MEM_READY,
	ATH12K_QMI_EVENT_FW_READY,
	ATH12K_QMI_EVENT_REGISTER_DRIVER,
	ATH12K_QMI_EVENT_UNREGISTER_DRIVER,
	ATH12K_QMI_EVENT_RECOVERY,
	ATH12K_QMI_EVENT_FORCE_FW_ASSERT,
	ATH12K_QMI_EVENT_POWER_UP,
	ATH12K_QMI_EVENT_POWER_DOWN,
	ATH12K_QMI_EVENT_MAX,
};

struct ath12k_qmi_driver_event {
	struct list_head list;
	enum ath12k_qmi_event_type type;
	void *data;
};

struct ath12k_qmi_ce_cfg {
	const struct ce_pipe_config *tgt_ce;
	int tgt_ce_len;
	const struct service_to_pipe *svc_to_ce_map;
	int svc_to_ce_map_len;
	const u8 *shadow_reg;
	int shadow_reg_len;
	u32 *shadow_reg_v3;
	int shadow_reg_v3_len;
};

struct ath12k_qmi_event_msg {
	struct list_head list;
	enum ath12k_qmi_event_type type;
};

struct target_mem_chunk {
	u32 size;
	u32 type;
	u32 prev_size;
	u32 prev_type;
	dma_addr_t paddr;
	union {
		void __iomem *ioaddr;
		void *addr;
	} v;
};

struct target_info {
	u32 chip_id;
	u32 chip_family;
	u32 board_id;
	u32 soc_id;
	u32 fw_version;
	u32 eeprom_caldata;
	char fw_build_timestamp[ATH12K_QMI_WLANFW_MAX_TIMESTAMP_LEN_V01 + 1];
	char fw_build_id[ATH12K_QMI_WLANFW_MAX_BUILD_ID_LEN_V01 + 1];
	char bdf_ext[ATH12K_QMI_BDF_EXT_STR_LENGTH];
};

struct m3_mem_region {
	u32 size;
	dma_addr_t paddr;
	void *vaddr;
};

struct dev_mem_info {
	u64 start;
	u64 size;
};

struct ath12k_qmi {
	struct ath12k_base *ab;
	struct qmi_handle handle;
	struct sockaddr_qrtr sq;
	struct work_struct event_work;
	struct workqueue_struct *event_wq;
	struct list_head event_list;
	spinlock_t event_lock; /* spinlock for qmi event list */
	struct ath12k_qmi_ce_cfg ce_cfg;
	struct target_mem_chunk target_mem[ATH12K_QMI_WLANFW_MAX_NUM_MEM_SEG_V01];
	u32 mem_seg_count;
	u32 target_mem_mode;
	bool target_mem_delayed;
	u8 cal_done;
	u8 num_radios;
	struct target_info target;
	struct m3_mem_region m3_mem;
	unsigned int service_ins_id;
	struct dev_mem_info dev_mem[ATH12K_QMI_WLFW_MAX_DEV_MEM_NUM_V01];
};

#define QMI_WLANFW_HOST_CAP_REQ_MSG_V01_MAX_LEN		261
#define QMI_WLANFW_HOST_CAP_REQ_V01			0x0034
#define QMI_WLANFW_HOST_CAP_RESP_MSG_V01_MAX_LEN	7
#define QMI_WLFW_HOST_CAP_RESP_V01			0x0034
#define QMI_WLFW_MAX_NUM_GPIO_V01			32
#define QMI_WLANFW_MAX_PLATFORM_NAME_LEN_V01		64
#define QMI_WLANFW_MAX_HOST_DDR_RANGE_SIZE_V01		3

struct qmi_wlanfw_host_ddr_range {
	u64 start;
	u64 size;
};

enum ath12k_qmi_target_mem {
	HOST_DDR_REGION_TYPE = 0x1,
	BDF_MEM_REGION_TYPE = 0x2,
	M3_DUMP_REGION_TYPE = 0x3,
	CALDB_MEM_REGION_TYPE = 0x4,
	PAGEABLE_MEM_REGION_TYPE = 0x9,
};

enum qmi_wlanfw_host_build_type {
	WLANFW_HOST_BUILD_TYPE_ENUM_MIN_VAL_V01 = INT_MIN,
	QMI_WLANFW_HOST_BUILD_TYPE_UNSPECIFIED_V01 = 0,
	QMI_WLANFW_HOST_BUILD_TYPE_PRIMARY_V01 = 1,
	QMI_WLANFW_HOST_BUILD_TYPE_SECONDARY_V01 = 2,
	WLANFW_HOST_BUILD_TYPE_ENUM_MAX_VAL_V01 = INT_MAX,
};

#define QMI_WLFW_MAX_NUM_MLO_CHIPS_V01 3
#define QMI_WLFW_MAX_NUM_MLO_LINKS_PER_CHIP_V01 2

struct wlfw_host_mlo_chip_info_s_v01 {
	u8 chip_id;
	u8 num_local_links;
	u8 hw_link_id[QMI_WLFW_MAX_NUM_MLO_LINKS_PER_CHIP_V01];
	u8 valid_mlo_link_id[QMI_WLFW_MAX_NUM_MLO_LINKS_PER_CHIP_V01];
};

enum ath12k_qmi_cnss_feature {
	CNSS_FEATURE_MIN_ENUM_VAL_V01 = INT_MIN,
	CNSS_QDSS_CFG_MISS_V01 = 3,
	CNSS_PCIE_PERST_NO_PULL_V01 = 4,
	CNSS_MAX_FEATURE_V01 = 64,
	CNSS_FEATURE_MAX_ENUM_VAL_V01 = INT_MAX,
};

struct qmi_wlanfw_host_cap_req_msg_v01 {
	u8 num_clients_valid;
	u32 num_clients;
	u8 wake_msi_valid;
	u32 wake_msi;
	u8 gpios_valid;
	u32 gpios_len;
	u32 gpios[QMI_WLFW_MAX_NUM_GPIO_V01];
	u8 nm_modem_valid;
	u8 nm_modem;
	u8 bdf_support_valid;
	u8 bdf_support;
	u8 bdf_cache_support_valid;
	u8 bdf_cache_support;
	u8 m3_support_valid;
	u8 m3_support;
	u8 m3_cache_support_valid;
	u8 m3_cache_support;
	u8 cal_filesys_support_valid;
	u8 cal_filesys_support;
	u8 cal_cache_support_valid;
	u8 cal_cache_support;
	u8 cal_done_valid;
	u8 cal_done;
	u8 mem_bucket_valid;
	u32 mem_bucket;
	u8 mem_cfg_mode_valid;
	u8 mem_cfg_mode;
	u8 cal_duration_valid;
	u16 cal_duraiton;
	u8 platform_name_valid;
	char platform_name[QMI_WLANFW_MAX_PLATFORM_NAME_LEN_V01 + 1];
	u8 ddr_range_valid;
	struct qmi_wlanfw_host_ddr_range ddr_range[QMI_WLANFW_MAX_HOST_DDR_RANGE_SIZE_V01];
	u8 host_build_type_valid;
	enum qmi_wlanfw_host_build_type host_build_type;
	u8 mlo_capable_valid;
	u8 mlo_capable;
	u8 mlo_chip_id_valid;
	u16 mlo_chip_id;
	u8 mlo_group_id_valid;
	u8 mlo_group_id;
	u8 max_mlo_peer_valid;
	u16 max_mlo_peer;
	u8 mlo_num_chips_valid;
	u8 mlo_num_chips;
	u8 mlo_chip_info_valid;
	struct wlfw_host_mlo_chip_info_s_v01 mlo_chip_info[QMI_WLFW_MAX_NUM_MLO_CHIPS_V01];
	u8 feature_list_valid;
	u64 feature_list;

};

struct qmi_wlanfw_host_cap_resp_msg_v01 {
	struct qmi_response_type_v01 resp;
};

#define QMI_WLANFW_PHY_CAP_REQ_MSG_V01_MAX_LEN		0
#define QMI_WLANFW_PHY_CAP_REQ_V01			0x0057
#define QMI_WLANFW_PHY_CAP_RESP_MSG_V01_MAX_LEN		18
#define QMI_WLANFW_PHY_CAP_RESP_V01			0x0057

struct qmi_wlanfw_phy_cap_req_msg_v01 {
};

struct qmi_wlanfw_phy_cap_resp_msg_v01 {
	struct qmi_response_type_v01 resp;
	u8 num_phy_valid;
	u8 num_phy;
	u8 board_id_valid;
	u32 board_id;
<<<<<<< HEAD
=======
	u8 single_chip_mlo_support_valid;
	u8 single_chip_mlo_support;
>>>>>>> 0c383648
};

#define QMI_WLANFW_IND_REGISTER_REQ_MSG_V01_MAX_LEN		54
#define QMI_WLANFW_IND_REGISTER_REQ_V01				0x0020
#define QMI_WLANFW_IND_REGISTER_RESP_MSG_V01_MAX_LEN		18
#define QMI_WLANFW_IND_REGISTER_RESP_V01			0x0020
#define QMI_WLANFW_CLIENT_ID					0x4b4e454c

struct qmi_wlanfw_ind_register_req_msg_v01 {
	u8 fw_ready_enable_valid;
	u8 fw_ready_enable;
	u8 initiate_cal_download_enable_valid;
	u8 initiate_cal_download_enable;
	u8 initiate_cal_update_enable_valid;
	u8 initiate_cal_update_enable;
	u8 msa_ready_enable_valid;
	u8 msa_ready_enable;
	u8 pin_connect_result_enable_valid;
	u8 pin_connect_result_enable;
	u8 client_id_valid;
	u32 client_id;
	u8 request_mem_enable_valid;
	u8 request_mem_enable;
	u8 fw_mem_ready_enable_valid;
	u8 fw_mem_ready_enable;
	u8 fw_init_done_enable_valid;
	u8 fw_init_done_enable;
	u8 rejuvenate_enable_valid;
	u32 rejuvenate_enable;
	u8 xo_cal_enable_valid;
	u8 xo_cal_enable;
	u8 cal_done_enable_valid;
	u8 cal_done_enable;
};

struct qmi_wlanfw_ind_register_resp_msg_v01 {
	struct qmi_response_type_v01 resp;
	u8 fw_status_valid;
	u64 fw_status;
};

#define QMI_WLANFW_REQUEST_MEM_IND_MSG_V01_MAX_LEN	1824
#define QMI_WLANFW_RESPOND_MEM_REQ_MSG_V01_MAX_LEN	888
#define QMI_WLANFW_RESPOND_MEM_RESP_MSG_V01_MAX_LEN	7
#define QMI_WLANFW_REQUEST_MEM_IND_V01			0x0035
#define QMI_WLANFW_RESPOND_MEM_REQ_V01			0x0036
#define QMI_WLANFW_RESPOND_MEM_RESP_V01			0x0036
#define QMI_WLANFW_MAX_NUM_MEM_CFG_V01			2
#define QMI_WLANFW_MAX_STR_LEN_V01                      16

struct qmi_wlanfw_mem_cfg_s_v01 {
	u64 offset;
	u32 size;
	u8 secure_flag;
};

enum qmi_wlanfw_mem_type_enum_v01 {
	WLANFW_MEM_TYPE_ENUM_MIN_VAL_V01 = INT_MIN,
	QMI_WLANFW_MEM_TYPE_MSA_V01 = 0,
	QMI_WLANFW_MEM_TYPE_DDR_V01 = 1,
	QMI_WLANFW_MEM_BDF_V01 = 2,
	QMI_WLANFW_MEM_M3_V01 = 3,
	QMI_WLANFW_MEM_CAL_V01 = 4,
	QMI_WLANFW_MEM_DPD_V01 = 5,
	WLANFW_MEM_TYPE_ENUM_MAX_VAL_V01 = INT_MAX,
};

struct qmi_wlanfw_mem_seg_s_v01 {
	u32 size;
	enum qmi_wlanfw_mem_type_enum_v01 type;
	u32 mem_cfg_len;
	struct qmi_wlanfw_mem_cfg_s_v01 mem_cfg[QMI_WLANFW_MAX_NUM_MEM_CFG_V01];
};

struct qmi_wlanfw_request_mem_ind_msg_v01 {
	u32 mem_seg_len;
	struct qmi_wlanfw_mem_seg_s_v01 mem_seg[ATH12K_QMI_WLANFW_MAX_NUM_MEM_SEG_V01];
};

struct qmi_wlanfw_mem_seg_resp_s_v01 {
	u64 addr;
	u32 size;
	enum qmi_wlanfw_mem_type_enum_v01 type;
	u8 restore;
};

struct qmi_wlanfw_respond_mem_req_msg_v01 {
	u32 mem_seg_len;
	struct qmi_wlanfw_mem_seg_resp_s_v01 mem_seg[ATH12K_QMI_WLANFW_MAX_NUM_MEM_SEG_V01];
};

struct qmi_wlanfw_respond_mem_resp_msg_v01 {
	struct qmi_response_type_v01 resp;
};

struct qmi_wlanfw_fw_mem_ready_ind_msg_v01 {
	char placeholder;
};

struct qmi_wlanfw_fw_ready_ind_msg_v01 {
	char placeholder;
};

#define QMI_WLANFW_CAP_REQ_MSG_V01_MAX_LEN	0
#define QMI_WLANFW_CAP_RESP_MSG_V01_MAX_LEN	207
#define QMI_WLANFW_CAP_REQ_V01			0x0024
#define QMI_WLANFW_CAP_RESP_V01			0x0024

enum qmi_wlanfw_pipedir_enum_v01 {
	QMI_WLFW_PIPEDIR_NONE_V01 = 0,
	QMI_WLFW_PIPEDIR_IN_V01 = 1,
	QMI_WLFW_PIPEDIR_OUT_V01 = 2,
	QMI_WLFW_PIPEDIR_INOUT_V01 = 3,
};

struct qmi_wlanfw_ce_tgt_pipe_cfg_s_v01 {
	__le32 pipe_num;
	__le32 pipe_dir;
	__le32 nentries;
	__le32 nbytes_max;
	__le32 flags;
};

struct qmi_wlanfw_ce_svc_pipe_cfg_s_v01 {
	__le32 service_id;
	__le32 pipe_dir;
	__le32 pipe_num;
};

struct qmi_wlanfw_shadow_reg_cfg_s_v01 {
	u16 id;
	u16 offset;
};

struct qmi_wlanfw_shadow_reg_v3_cfg_s_v01 {
	u32 addr;
};

struct qmi_wlanfw_memory_region_info_s_v01 {
	u64 region_addr;
	u32 size;
	u8 secure_flag;
};

struct qmi_wlanfw_rf_chip_info_s_v01 {
	u32 chip_id;
	u32 chip_family;
};

struct qmi_wlanfw_rf_board_info_s_v01 {
	u32 board_id;
};

struct qmi_wlanfw_soc_info_s_v01 {
	u32 soc_id;
};

struct qmi_wlanfw_fw_version_info_s_v01 {
	u32 fw_version;
	char fw_build_timestamp[ATH12K_QMI_WLANFW_MAX_TIMESTAMP_LEN_V01 + 1];
};

struct qmi_wlanfw_dev_mem_info_s_v01 {
	u64 start;
	u64 size;
};

enum qmi_wlanfw_cal_temp_id_enum_v01 {
	QMI_WLANFW_CAL_TEMP_IDX_0_V01 = 0,
	QMI_WLANFW_CAL_TEMP_IDX_1_V01 = 1,
	QMI_WLANFW_CAL_TEMP_IDX_2_V01 = 2,
	QMI_WLANFW_CAL_TEMP_IDX_3_V01 = 3,
	QMI_WLANFW_CAL_TEMP_IDX_4_V01 = 4,
	QMI_WLANFW_CAL_TEMP_ID_MAX_V01 = 0xFF,
};

enum qmi_wlanfw_rd_card_chain_cap_v01 {
	WLFW_RD_CARD_CHAIN_CAP_MIN_VAL_V01 = INT_MIN,
	WLFW_RD_CARD_CHAIN_CAP_UNSPECIFIED_V01 = 0,
	WLFW_RD_CARD_CHAIN_CAP_1x1_V01 = 1,
	WLFW_RD_CARD_CHAIN_CAP_2x2_V01 = 2,
	WLFW_RD_CARD_CHAIN_CAP_MAX_VAL_V01 = INT_MAX,
};

struct qmi_wlanfw_cap_resp_msg_v01 {
	struct qmi_response_type_v01 resp;
	u8 chip_info_valid;
	struct qmi_wlanfw_rf_chip_info_s_v01 chip_info;
	u8 board_info_valid;
	struct qmi_wlanfw_rf_board_info_s_v01 board_info;
	u8 soc_info_valid;
	struct qmi_wlanfw_soc_info_s_v01 soc_info;
	u8 fw_version_info_valid;
	struct qmi_wlanfw_fw_version_info_s_v01 fw_version_info;
	u8 fw_build_id_valid;
	char fw_build_id[ATH12K_QMI_WLANFW_MAX_BUILD_ID_LEN_V01 + 1];
	u8 num_macs_valid;
	u8 num_macs;
	u8 voltage_mv_valid;
	u32 voltage_mv;
	u8 time_freq_hz_valid;
	u32 time_freq_hz;
	u8 otp_version_valid;
	u32 otp_version;
	u8 eeprom_caldata_read_timeout_valid;
	u32 eeprom_caldata_read_timeout;
	u8 fw_caps_valid;
	u64 fw_caps;
	u8 rd_card_chain_cap_valid;
	enum qmi_wlanfw_rd_card_chain_cap_v01 rd_card_chain_cap;
	u8 dev_mem_info_valid;
	struct qmi_wlanfw_dev_mem_info_s_v01 dev_mem[ATH12K_QMI_WLFW_MAX_DEV_MEM_NUM_V01];
};

struct qmi_wlanfw_cap_req_msg_v01 {
	char placeholder;
};

#define QMI_WLANFW_BDF_DOWNLOAD_REQ_MSG_V01_MAX_LEN	6182
#define QMI_WLANFW_BDF_DOWNLOAD_RESP_MSG_V01_MAX_LEN	7
#define QMI_WLANFW_BDF_DOWNLOAD_RESP_V01		0x0025
#define QMI_WLANFW_BDF_DOWNLOAD_REQ_V01			0x0025
/* TODO: Need to check with MCL and FW team that data can be pointer and
 * can be last element in structure
 */
struct qmi_wlanfw_bdf_download_req_msg_v01 {
	u8 valid;
	u8 file_id_valid;
	enum qmi_wlanfw_cal_temp_id_enum_v01 file_id;
	u8 total_size_valid;
	u32 total_size;
	u8 seg_id_valid;
	u32 seg_id;
	u8 data_valid;
	u32 data_len;
	u8 data[QMI_WLANFW_MAX_DATA_SIZE_V01];
	u8 end_valid;
	u8 end;
	u8 bdf_type_valid;
	u8 bdf_type;

};

struct qmi_wlanfw_bdf_download_resp_msg_v01 {
	struct qmi_response_type_v01 resp;
};

#define QMI_WLANFW_M3_INFO_REQ_MSG_V01_MAX_MSG_LEN	18
#define QMI_WLANFW_M3_INFO_RESP_MSG_V01_MAX_MSG_LEN	7
#define QMI_WLANFW_M3_INFO_RESP_V01		0x003C
#define QMI_WLANFW_M3_INFO_REQ_V01		0x003C

struct qmi_wlanfw_m3_info_req_msg_v01 {
	u64 addr;
	u32 size;
};

struct qmi_wlanfw_m3_info_resp_msg_v01 {
	struct qmi_response_type_v01 resp;
};

#define QMI_WLANFW_WLAN_MODE_REQ_MSG_V01_MAX_LEN	11
#define QMI_WLANFW_WLAN_MODE_RESP_MSG_V01_MAX_LEN	7
#define QMI_WLANFW_WLAN_CFG_REQ_MSG_V01_MAX_LEN		803
#define QMI_WLANFW_WLAN_CFG_RESP_MSG_V01_MAX_LEN	7
#define QMI_WLANFW_WLAN_MODE_REQ_V01			0x0022
#define QMI_WLANFW_WLAN_MODE_RESP_V01			0x0022
#define QMI_WLANFW_WLAN_CFG_REQ_V01			0x0023
#define QMI_WLANFW_WLAN_CFG_RESP_V01			0x0023
#define QMI_WLANFW_MAX_STR_LEN_V01			16
#define QMI_WLANFW_MAX_NUM_CE_V01			12
#define QMI_WLANFW_MAX_NUM_SVC_V01			24
#define QMI_WLANFW_MAX_NUM_SHADOW_REG_V01		24
#define QMI_WLANFW_MAX_NUM_SHADOW_REG_V3_V01		60

struct qmi_wlanfw_wlan_mode_req_msg_v01 {
	u32 mode;
	u8 hw_debug_valid;
	u8 hw_debug;
};

struct qmi_wlanfw_wlan_mode_resp_msg_v01 {
	struct qmi_response_type_v01 resp;
};

struct qmi_wlanfw_wlan_cfg_req_msg_v01 {
	u8 host_version_valid;
	char host_version[QMI_WLANFW_MAX_STR_LEN_V01 + 1];
	u8  tgt_cfg_valid;
	u32  tgt_cfg_len;
	struct qmi_wlanfw_ce_tgt_pipe_cfg_s_v01
			tgt_cfg[QMI_WLANFW_MAX_NUM_CE_V01];
	u8  svc_cfg_valid;
	u32 svc_cfg_len;
	struct qmi_wlanfw_ce_svc_pipe_cfg_s_v01
			svc_cfg[QMI_WLANFW_MAX_NUM_SVC_V01];
	u8 shadow_reg_valid;
	u32 shadow_reg_len;
	struct qmi_wlanfw_shadow_reg_cfg_s_v01
		shadow_reg[QMI_WLANFW_MAX_NUM_SHADOW_REG_V01];
	u8 shadow_reg_v3_valid;
	u32 shadow_reg_v3_len;
	struct qmi_wlanfw_shadow_reg_v3_cfg_s_v01
		shadow_reg_v3[QMI_WLANFW_MAX_NUM_SHADOW_REG_V3_V01];
};

struct qmi_wlanfw_wlan_cfg_resp_msg_v01 {
	struct qmi_response_type_v01 resp;
};

#define ATH12K_QMI_WLANFW_WLAN_INI_REQ_V01	0x002F
#define ATH12K_QMI_WLANFW_WLAN_INI_RESP_V01	0x002F
#define QMI_WLANFW_WLAN_INI_REQ_MSG_V01_MAX_LEN		7
#define QMI_WLANFW_WLAN_INI_RESP_MSG_V01_MAX_LEN	7

struct qmi_wlanfw_wlan_ini_req_msg_v01 {
	/* Must be set to true if enable_fwlog is being passed */
	u8 enable_fwlog_valid;
	u8 enable_fwlog;
};

struct qmi_wlanfw_wlan_ini_resp_msg_v01 {
	struct qmi_response_type_v01 resp;
};

int ath12k_qmi_firmware_start(struct ath12k_base *ab,
			      u32 mode);
void ath12k_qmi_firmware_stop(struct ath12k_base *ab);
void ath12k_qmi_deinit_service(struct ath12k_base *ab);
int ath12k_qmi_init_service(struct ath12k_base *ab);
void ath12k_qmi_free_resource(struct ath12k_base *ab);

#endif<|MERGE_RESOLUTION|>--- conflicted
+++ resolved
@@ -267,11 +267,8 @@
 	u8 num_phy;
 	u8 board_id_valid;
 	u32 board_id;
-<<<<<<< HEAD
-=======
 	u8 single_chip_mlo_support_valid;
 	u8 single_chip_mlo_support;
->>>>>>> 0c383648
 };
 
 #define QMI_WLANFW_IND_REGISTER_REQ_MSG_V01_MAX_LEN		54
