// SPDX-License-Identifier: GPL-2.0 OR BSD-3-Clause
/*
 * Copyright (C) 2022-2024 Intel Corporation
 */
#include "mvm.h"

static int iwl_mvm_mld_mac_add_interface(struct ieee80211_hw *hw,
					 struct ieee80211_vif *vif)
{
	struct iwl_mvm *mvm = IWL_MAC80211_GET_MVM(hw);
	struct iwl_mvm_vif *mvmvif = iwl_mvm_vif_from_mac80211(vif);
	int ret;
	int i;

	mutex_lock(&mvm->mutex);

	iwl_mvm_mac_init_mvmvif(mvm, mvmvif);

	mvmvif->mvm = mvm;

	/* Not much to do here. The stack will not allow interface
	 * types or combinations that we didn't advertise, so we
	 * don't really have to check the types.
	 */

	/* make sure that beacon statistics don't go backwards with FW reset */
	if (test_bit(IWL_MVM_STATUS_IN_HW_RESTART, &mvm->status))
		for_each_mvm_vif_valid_link(mvmvif, i)
			mvmvif->link[i]->beacon_stats.accu_num_beacons +=
				mvmvif->link[i]->beacon_stats.num_beacons;

	/* Allocate resources for the MAC context, and add it to the fw  */
	ret = iwl_mvm_mac_ctxt_init(mvm, vif);
	if (ret)
		goto out_unlock;

	rcu_assign_pointer(mvm->vif_id_to_mac[mvmvif->id], vif);

	mvmvif->features |= hw->netdev_features;

	/* reset deflink MLO parameters */
	mvmvif->deflink.fw_link_id = IWL_MVM_FW_LINK_ID_INVALID;
	mvmvif->deflink.active = 0;
	/* the first link always points to the default one */
	mvmvif->link[0] = &mvmvif->deflink;

	ret = iwl_mvm_mld_mac_ctxt_add(mvm, vif);
	if (ret)
		goto out_unlock;

	/* beacon filtering */
	ret = iwl_mvm_disable_beacon_filter(mvm, vif);
	if (ret)
		goto out_remove_mac;

	if (!mvm->bf_allowed_vif &&
	    vif->type == NL80211_IFTYPE_STATION && !vif->p2p) {
		mvm->bf_allowed_vif = mvmvif;
		vif->driver_flags |= IEEE80211_VIF_BEACON_FILTER |
				     IEEE80211_VIF_SUPPORTS_CQM_RSSI;
	}

	ret = iwl_mvm_add_link(mvm, vif, &vif->bss_conf);
	if (ret)
		goto out_free_bf;

	/* Save a pointer to p2p device vif, so it can later be used to
	 * update the p2p device MAC when a GO is started/stopped
	 */
	if (vif->type == NL80211_IFTYPE_P2P_DEVICE)
		mvm->p2p_device_vif = vif;

	ret = iwl_mvm_power_update_mac(mvm);
	if (ret)
		goto out_free_bf;

	iwl_mvm_tcm_add_vif(mvm, vif);

	if (vif->type == NL80211_IFTYPE_MONITOR) {
		mvm->monitor_on = true;
		ieee80211_hw_set(mvm->hw, RX_INCLUDES_FCS);
	}

	if (!test_bit(IWL_MVM_STATUS_IN_HW_RESTART, &mvm->status))
		iwl_mvm_vif_dbgfs_add_link(mvm, vif);

	if (!test_bit(IWL_MVM_STATUS_IN_HW_RESTART, &mvm->status) &&
	    vif->type == NL80211_IFTYPE_STATION && !vif->p2p &&
	    !mvm->csme_vif && mvm->mei_registered) {
		iwl_mei_set_nic_info(vif->addr, mvm->nvm_data->hw_addr);
		iwl_mei_set_netdev(ieee80211_vif_to_wdev(vif)->netdev);
		mvm->csme_vif = vif;
	}

	if (vif->p2p || iwl_fw_lookup_cmd_ver(mvm->fw, PHY_CONTEXT_CMD, 1) < 5)
		vif->driver_flags |= IEEE80211_VIF_IGNORE_OFDMA_WIDER_BW;

	goto out_unlock;

 out_free_bf:
	if (mvm->bf_allowed_vif == mvmvif) {
		mvm->bf_allowed_vif = NULL;
		vif->driver_flags &= ~(IEEE80211_VIF_BEACON_FILTER |
				       IEEE80211_VIF_SUPPORTS_CQM_RSSI);
	}
 out_remove_mac:
	mvmvif->link[0] = NULL;
	iwl_mvm_mld_mac_ctxt_remove(mvm, vif);
 out_unlock:
	mutex_unlock(&mvm->mutex);

	return ret;
}

static void iwl_mvm_mld_mac_remove_interface(struct ieee80211_hw *hw,
					     struct ieee80211_vif *vif)
{
	struct iwl_mvm *mvm = IWL_MAC80211_GET_MVM(hw);
	struct iwl_mvm_vif *mvmvif = iwl_mvm_vif_from_mac80211(vif);
	struct iwl_probe_resp_data *probe_data;

	iwl_mvm_prepare_mac_removal(mvm, vif);

	if (!(vif->type == NL80211_IFTYPE_AP ||
	      vif->type == NL80211_IFTYPE_ADHOC))
		iwl_mvm_tcm_rm_vif(mvm, vif);

	mutex_lock(&mvm->mutex);

	if (vif == mvm->csme_vif) {
		iwl_mei_set_netdev(NULL);
		mvm->csme_vif = NULL;
	}

	if (mvm->bf_allowed_vif == mvmvif) {
		mvm->bf_allowed_vif = NULL;
		vif->driver_flags &= ~(IEEE80211_VIF_BEACON_FILTER |
				       IEEE80211_VIF_SUPPORTS_CQM_RSSI);
	}

	if (vif->bss_conf.ftm_responder)
		memset(&mvm->ftm_resp_stats, 0, sizeof(mvm->ftm_resp_stats));

	iwl_mvm_vif_dbgfs_rm_link(mvm, vif);

	/* For AP/GO interface, the tear down of the resources allocated to the
	 * interface is be handled as part of the stop_ap flow.
	 */
	if (vif->type == NL80211_IFTYPE_AP ||
	    vif->type == NL80211_IFTYPE_ADHOC) {
#ifdef CONFIG_NL80211_TESTMODE
		if (vif == mvm->noa_vif) {
			mvm->noa_vif = NULL;
			mvm->noa_duration = 0;
		}
#endif
	}

	iwl_mvm_power_update_mac(mvm);

	/* Before the interface removal, mac80211 would cancel the ROC, and the
	 * ROC worker would be scheduled if needed. The worker would be flushed
	 * in iwl_mvm_prepare_mac_removal() and thus at this point the link is
	 * not active. So need only to remove the link.
	 */
	if (vif->type == NL80211_IFTYPE_P2P_DEVICE) {
		if (mvmvif->deflink.phy_ctxt) {
			iwl_mvm_phy_ctxt_unref(mvm, mvmvif->deflink.phy_ctxt);
			mvmvif->deflink.phy_ctxt = NULL;
		}
		mvm->p2p_device_vif = NULL;
		iwl_mvm_remove_link(mvm, vif, &vif->bss_conf);
	} else {
		iwl_mvm_disable_link(mvm, vif, &vif->bss_conf);
	}

	iwl_mvm_mld_mac_ctxt_remove(mvm, vif);

	RCU_INIT_POINTER(mvm->vif_id_to_mac[mvmvif->id], NULL);

	probe_data = rcu_dereference_protected(mvmvif->deflink.probe_resp_data,
					       lockdep_is_held(&mvm->mutex));
	RCU_INIT_POINTER(mvmvif->deflink.probe_resp_data, NULL);
	if (probe_data)
		kfree_rcu(probe_data, rcu_head);

	if (vif->type == NL80211_IFTYPE_MONITOR) {
		mvm->monitor_on = false;
		__clear_bit(IEEE80211_HW_RX_INCLUDES_FCS, mvm->hw->flags);
	}

	mutex_unlock(&mvm->mutex);
}

static unsigned int iwl_mvm_mld_count_active_links(struct iwl_mvm_vif *mvmvif)
{
	unsigned int n_active = 0;
	int i;

	for (i = 0; i < IEEE80211_MLD_MAX_NUM_LINKS; i++) {
		if (mvmvif->link[i] && mvmvif->link[i]->phy_ctxt)
			n_active++;
	}

	return n_active;
}

static void iwl_mvm_restart_mpdu_count(struct iwl_mvm *mvm,
				       struct iwl_mvm_vif *mvmvif)
{
	struct ieee80211_sta *ap_sta = mvmvif->ap_sta;
	struct iwl_mvm_sta *mvmsta;

	lockdep_assert_held(&mvm->mutex);

	if (!ap_sta)
		return;

	mvmsta = iwl_mvm_sta_from_mac80211(ap_sta);
	if (!mvmsta->mpdu_counters)
		return;

	for (int q = 0; q < mvm->trans->num_rx_queues; q++) {
		spin_lock_bh(&mvmsta->mpdu_counters[q].lock);
		memset(mvmsta->mpdu_counters[q].per_link, 0,
		       sizeof(mvmsta->mpdu_counters[q].per_link));
		mvmsta->mpdu_counters[q].window_start = jiffies;
		spin_unlock_bh(&mvmsta->mpdu_counters[q].lock);
	}
}

static int iwl_mvm_esr_mode_active(struct iwl_mvm *mvm,
				   struct ieee80211_vif *vif)
{
	struct iwl_mvm_vif *mvmvif = iwl_mvm_vif_from_mac80211(vif);
	int link_id, ret = 0;

	mvmvif->esr_active = true;

	/* Indicate to mac80211 that EML is enabled */
	vif->driver_flags |= IEEE80211_VIF_EML_ACTIVE;

	iwl_mvm_update_smps_on_active_links(mvm, vif, IWL_MVM_SMPS_REQ_FW,
					    IEEE80211_SMPS_OFF);

	for_each_mvm_vif_valid_link(mvmvif, link_id) {
		struct iwl_mvm_vif_link_info *link = mvmvif->link[link_id];

		if (!link->phy_ctxt)
			continue;

		ret = iwl_mvm_phy_send_rlc(mvm, link->phy_ctxt, 2, 2);
		if (ret)
			break;

		link->phy_ctxt->rlc_disabled = true;
	}

	if (vif->active_links == mvmvif->link_selection_res &&
	    !WARN_ON(!(vif->active_links & BIT(mvmvif->link_selection_primary))))
		mvmvif->primary_link = mvmvif->link_selection_primary;
	else
		mvmvif->primary_link = __ffs(vif->active_links);

	/* Needed for tracking RSSI */
	iwl_mvm_request_periodic_system_statistics(mvm, true);

	/*
	 * Restart the MPDU counters and the counting window, so when the
	 * statistics arrive (which is where we look at the counters) we
	 * will be at the end of the window.
	 */
	iwl_mvm_restart_mpdu_count(mvm, mvmvif);

	return ret;
}

static int
__iwl_mvm_mld_assign_vif_chanctx(struct iwl_mvm *mvm,
				 struct ieee80211_vif *vif,
				 struct ieee80211_bss_conf *link_conf,
				 struct ieee80211_chanctx_conf *ctx,
				 bool switching_chanctx)
{
	u16 *phy_ctxt_id = (u16 *)ctx->drv_priv;
	struct iwl_mvm_phy_ctxt *phy_ctxt = &mvm->phy_ctxts[*phy_ctxt_id];
	struct iwl_mvm_vif *mvmvif = iwl_mvm_vif_from_mac80211(vif);
	unsigned int n_active = iwl_mvm_mld_count_active_links(mvmvif);
	unsigned int link_id = link_conf->link_id;
	int ret;

<<<<<<< HEAD
	/* if the assigned one was not counted yet, count it now */
	if (!rcu_access_pointer(link_conf->chanctx_conf))
		n_active++;

=======
>>>>>>> 0c383648
	if (WARN_ON_ONCE(!mvmvif->link[link_id]))
		return -EINVAL;

	/* if the assigned one was not counted yet, count it now */
	if (!mvmvif->link[link_id]->phy_ctxt)
		n_active++;

	/* mac parameters such as HE support can change at this stage
	 * For sta, need first to configure correct state from drv_sta_state
	 * and only after that update mac config.
	 */
	if (vif->type == NL80211_IFTYPE_AP) {
		ret = iwl_mvm_mld_mac_ctxt_changed(mvm, vif, false);
		if (ret) {
			IWL_ERR(mvm, "failed to update MAC %pM\n", vif->addr);
			return -EINVAL;
		}
	}

	mvmvif->link[link_id]->phy_ctxt = phy_ctxt;

	if (iwl_mvm_is_esr_supported(mvm->fwrt.trans) && n_active > 1) {
		mvmvif->link[link_id]->listen_lmac = true;
		ret = iwl_mvm_esr_mode_active(mvm, vif);
		if (ret) {
			IWL_ERR(mvm, "failed to activate ESR mode (%d)\n", ret);
<<<<<<< HEAD
=======
			iwl_mvm_request_periodic_system_statistics(mvm, false);
>>>>>>> 0c383648
			goto out;
		}
	}

	if (switching_chanctx) {
		/* reactivate if we turned this off during channel switch */
		if (vif->type == NL80211_IFTYPE_AP)
			mvmvif->ap_ibss_active = true;
	}

	/* send it first with phy context ID */
	ret = iwl_mvm_link_changed(mvm, vif, link_conf, 0, false);
	if (ret)
		goto out;

	/* Initialize rate control for the AP station, since we might be
	 * doing a link switch here - we cannot initialize it before since
	 * this needs the phy context assigned (and in FW?), and we cannot
	 * do it later because it needs to be initialized as soon as we're
	 * able to TX on the link, i.e. when active.
	 */
	if (mvmvif->ap_sta) {
		struct ieee80211_link_sta *link_sta;

		rcu_read_lock();
		link_sta = rcu_dereference(mvmvif->ap_sta->link[link_id]);

		if (!WARN_ON_ONCE(!link_sta))
			iwl_mvm_rs_rate_init(mvm, vif, mvmvif->ap_sta,
					     link_conf, link_sta,
					     phy_ctxt->channel->band);
		rcu_read_unlock();
	}

	/* then activate */
	ret = iwl_mvm_link_changed(mvm, vif, link_conf,
				   LINK_CONTEXT_MODIFY_ACTIVE |
				   LINK_CONTEXT_MODIFY_RATES_INFO,
				   true);
	if (ret)
		goto out;

	/*
	 * Power state must be updated before quotas,
	 * otherwise fw will complain.
	 */
	iwl_mvm_power_update_mac(mvm);

	if (vif->type == NL80211_IFTYPE_MONITOR) {
		ret = iwl_mvm_mld_add_snif_sta(mvm, vif, link_conf);
		if (ret)
			goto deactivate;
	}

	return 0;

deactivate:
	iwl_mvm_link_changed(mvm, vif, link_conf, LINK_CONTEXT_MODIFY_ACTIVE,
			     false);
out:
	mvmvif->link[link_id]->phy_ctxt = NULL;
	iwl_mvm_power_update_mac(mvm);
	return ret;
}

static int iwl_mvm_mld_assign_vif_chanctx(struct ieee80211_hw *hw,
					  struct ieee80211_vif *vif,
					  struct ieee80211_bss_conf *link_conf,
					  struct ieee80211_chanctx_conf *ctx)
{
	struct iwl_mvm *mvm = IWL_MAC80211_GET_MVM(hw);
	int ret;

	/* update EMLSR mode */
	if (ieee80211_vif_type_p2p(vif) != NL80211_IFTYPE_STATION) {
		ret = iwl_mvm_esr_non_bss_link(mvm, vif, link_conf->link_id,
					       true);
		/*
		 * Don't activate this link if failed to exit EMLSR in
		 * the BSS interface
		 */
		if (ret)
			return ret;
	}

	mutex_lock(&mvm->mutex);
	ret = __iwl_mvm_mld_assign_vif_chanctx(mvm, vif, link_conf, ctx, false);
	mutex_unlock(&mvm->mutex);

	return ret;
}

static int iwl_mvm_esr_mode_inactive(struct iwl_mvm *mvm,
				     struct ieee80211_vif *vif)
{
	struct iwl_mvm_vif *mvmvif = iwl_mvm_vif_from_mac80211(vif);
	struct ieee80211_bss_conf *link_conf;
	int link_id, ret = 0;

	mvmvif->esr_active = false;

	vif->driver_flags &= ~IEEE80211_VIF_EML_ACTIVE;

	iwl_mvm_update_smps_on_active_links(mvm, vif, IWL_MVM_SMPS_REQ_FW,
					    IEEE80211_SMPS_AUTOMATIC);

	for_each_vif_active_link(vif, link_conf, link_id) {
		struct ieee80211_chanctx_conf *chanctx_conf;
		struct iwl_mvm_phy_ctxt *phy_ctxt;
		u8 static_chains, dynamic_chains;

		mvmvif->link[link_id]->listen_lmac = false;

		rcu_read_lock();

		chanctx_conf = rcu_dereference(link_conf->chanctx_conf);
		phy_ctxt = mvmvif->link[link_id]->phy_ctxt;

		if (!chanctx_conf || !phy_ctxt) {
			rcu_read_unlock();
			continue;
		}

		phy_ctxt->rlc_disabled = false;
		static_chains = chanctx_conf->rx_chains_static;
		dynamic_chains = chanctx_conf->rx_chains_dynamic;

		rcu_read_unlock();

		ret = iwl_mvm_phy_send_rlc(mvm, phy_ctxt, static_chains,
					   dynamic_chains);
		if (ret)
			break;
	}

	iwl_mvm_request_periodic_system_statistics(mvm, false);

	/* Start a new counting window */
	iwl_mvm_restart_mpdu_count(mvm, mvmvif);

	return ret;
}

static void
__iwl_mvm_mld_unassign_vif_chanctx(struct iwl_mvm *mvm,
				   struct ieee80211_vif *vif,
				   struct ieee80211_bss_conf *link_conf,
				   struct ieee80211_chanctx_conf *ctx,
				   bool switching_chanctx)

{
	struct iwl_mvm_vif *mvmvif = iwl_mvm_vif_from_mac80211(vif);
	unsigned int n_active = iwl_mvm_mld_count_active_links(mvmvif);
	unsigned int link_id = link_conf->link_id;

	/* shouldn't happen, but verify link_id is valid before accessing */
	if (WARN_ON_ONCE(!mvmvif->link[link_id]))
		return;

	if (vif->type == NL80211_IFTYPE_AP && switching_chanctx) {
		mvmvif->csa_countdown = false;

		/* Set CS bit on all the stations */
		iwl_mvm_modify_all_sta_disable_tx(mvm, mvmvif, true);

		/* Save blocked iface, the timeout is set on the next beacon */
		rcu_assign_pointer(mvm->csa_tx_blocked_vif, vif);

		mvmvif->ap_ibss_active = false;
	}

	iwl_mvm_link_changed(mvm, vif, link_conf,
			     LINK_CONTEXT_MODIFY_ACTIVE, false);

	if (iwl_mvm_is_esr_supported(mvm->fwrt.trans) && n_active > 1) {
		int ret = iwl_mvm_esr_mode_inactive(mvm, vif);

		if (ret)
			IWL_ERR(mvm, "failed to deactivate ESR mode (%d)\n",
				ret);
	}

	if (vif->type == NL80211_IFTYPE_MONITOR)
		iwl_mvm_mld_rm_snif_sta(mvm, vif);

	if (switching_chanctx)
		return;
	mvmvif->link[link_id]->phy_ctxt = NULL;
	iwl_mvm_power_update_mac(mvm);
}

static void iwl_mvm_mld_unassign_vif_chanctx(struct ieee80211_hw *hw,
					     struct ieee80211_vif *vif,
					     struct ieee80211_bss_conf *link_conf,
					     struct ieee80211_chanctx_conf *ctx)
{
	struct iwl_mvm_vif *mvmvif = iwl_mvm_vif_from_mac80211(vif);
	struct iwl_mvm *mvm = IWL_MAC80211_GET_MVM(hw);

	mutex_lock(&mvm->mutex);
	__iwl_mvm_mld_unassign_vif_chanctx(mvm, vif, link_conf, ctx, false);
	/* in the non-MLD case, remove/re-add the link to clean up FW state */
	if (!ieee80211_vif_is_mld(vif) && !mvmvif->ap_sta &&
	    !WARN_ON_ONCE(vif->cfg.assoc)) {
		iwl_mvm_remove_link(mvm, vif, link_conf);
		iwl_mvm_add_link(mvm, vif, link_conf);
	}
	mutex_unlock(&mvm->mutex);

	/* update EMLSR mode */
	if (ieee80211_vif_type_p2p(vif) != NL80211_IFTYPE_STATION)
		iwl_mvm_esr_non_bss_link(mvm, vif, link_conf->link_id, false);
}

static void
iwl_mvm_send_ap_tx_power_constraint_cmd(struct iwl_mvm *mvm,
					struct ieee80211_vif *vif,
					struct ieee80211_bss_conf *bss_conf)
{
	struct iwl_txpower_constraints_cmd cmd = {};
	struct iwl_mvm_vif *mvmvif = iwl_mvm_vif_from_mac80211(vif);
	struct iwl_mvm_vif_link_info *link_info =
			mvmvif->link[bss_conf->link_id];
	u32 cmd_id = WIDE_ID(PHY_OPS_GROUP, AP_TX_POWER_CONSTRAINTS_CMD);
	u32 cmd_ver = iwl_fw_lookup_cmd_ver(mvm->fw, cmd_id,
					    IWL_FW_CMD_VER_UNKNOWN);
	int ret;

	lockdep_assert_held(&mvm->mutex);

	if (cmd_ver == IWL_FW_CMD_VER_UNKNOWN)
		return;

	if (!link_info->active ||
	    link_info->fw_link_id == IWL_MVM_FW_LINK_ID_INVALID)
		return;

	if (bss_conf->chanreq.oper.chan->band != NL80211_BAND_6GHZ ||
	    bss_conf->chanreq.oper.chan->flags &
		    IEEE80211_CHAN_NO_6GHZ_VLP_CLIENT)
		return;

	cmd.link_id = cpu_to_le16(link_info->fw_link_id);
	/*
	 * Currently supporting VLP Soft AP only.
	 */
	cmd.ap_type = cpu_to_le16(IWL_6GHZ_AP_TYPE_VLP);
	memset(cmd.psd_pwr, DEFAULT_TPE_TX_POWER, sizeof(cmd.psd_pwr));
	memset(cmd.eirp_pwr, DEFAULT_TPE_TX_POWER, sizeof(cmd.eirp_pwr));

	ret = iwl_mvm_send_cmd_pdu(mvm,
				   WIDE_ID(PHY_OPS_GROUP,
					   AP_TX_POWER_CONSTRAINTS_CMD),
				   0, sizeof(cmd), &cmd);
	if (ret)
		IWL_ERR(mvm,
			"failed to send AP_TX_POWER_CONSTRAINTS_CMD (%d)\n",
			ret);
}

static int iwl_mvm_mld_start_ap_ibss(struct ieee80211_hw *hw,
				     struct ieee80211_vif *vif,
				     struct ieee80211_bss_conf *link_conf)
{
	struct iwl_mvm *mvm = IWL_MAC80211_GET_MVM(hw);
	struct iwl_mvm_vif *mvmvif = iwl_mvm_vif_from_mac80211(vif);
	int ret;

	mutex_lock(&mvm->mutex);

	if (vif->type == NL80211_IFTYPE_AP)
		iwl_mvm_send_ap_tx_power_constraint_cmd(mvm, vif, link_conf);

	/* Send the beacon template */
	ret = iwl_mvm_mac_ctxt_beacon_changed(mvm, vif, link_conf);
	if (ret)
		goto out_unlock;

	/* the link should be already activated when assigning chan context */
	ret = iwl_mvm_link_changed(mvm, vif, link_conf,
				   LINK_CONTEXT_MODIFY_ALL &
				   ~LINK_CONTEXT_MODIFY_ACTIVE,
				   true);
	if (ret)
		goto out_unlock;

	ret = iwl_mvm_mld_add_mcast_sta(mvm, vif, link_conf);
	if (ret)
		goto out_unlock;

	/* Send the bcast station. At this stage the TBTT and DTIM time
	 * events are added and applied to the scheduler
	 */
	ret = iwl_mvm_mld_add_bcast_sta(mvm, vif, link_conf);
	if (ret)
		goto out_rm_mcast;

	if (iwl_mvm_start_ap_ibss_common(hw, vif, &ret))
		goto out_failed;

	/* Need to update the P2P Device MAC (only GO, IBSS is single vif) */
	if (vif->p2p && mvm->p2p_device_vif)
		iwl_mvm_mld_mac_ctxt_changed(mvm, mvm->p2p_device_vif, false);

	iwl_mvm_bt_coex_vif_change(mvm);

	/* we don't support TDLS during DCM */
	if (iwl_mvm_phy_ctx_count(mvm) > 1)
		iwl_mvm_teardown_tdls_peers(mvm);

	iwl_mvm_ftm_restart_responder(mvm, vif, link_conf);

	goto out_unlock;

out_failed:
	iwl_mvm_power_update_mac(mvm);
	mvmvif->ap_ibss_active = false;
	iwl_mvm_mld_rm_bcast_sta(mvm, vif, link_conf);
out_rm_mcast:
	iwl_mvm_mld_rm_mcast_sta(mvm, vif, link_conf);
out_unlock:
	mutex_unlock(&mvm->mutex);
	return ret;
}

static int iwl_mvm_mld_start_ap(struct ieee80211_hw *hw,
				struct ieee80211_vif *vif,
				struct ieee80211_bss_conf *link_conf)
{
	return iwl_mvm_mld_start_ap_ibss(hw, vif, link_conf);
}

static int iwl_mvm_mld_start_ibss(struct ieee80211_hw *hw,
				  struct ieee80211_vif *vif)
{
	return iwl_mvm_mld_start_ap_ibss(hw, vif, &vif->bss_conf);
}

static void iwl_mvm_mld_stop_ap_ibss(struct ieee80211_hw *hw,
				     struct ieee80211_vif *vif,
				     struct ieee80211_bss_conf *link_conf)
{
	struct iwl_mvm *mvm = IWL_MAC80211_GET_MVM(hw);

	mutex_lock(&mvm->mutex);

	iwl_mvm_stop_ap_ibss_common(mvm, vif);

	/* Need to update the P2P Device MAC (only GO, IBSS is single vif) */
	if (vif->p2p && mvm->p2p_device_vif)
		iwl_mvm_mld_mac_ctxt_changed(mvm, mvm->p2p_device_vif, false);

	iwl_mvm_ftm_responder_clear(mvm, vif);

	iwl_mvm_mld_rm_bcast_sta(mvm, vif, link_conf);
	iwl_mvm_mld_rm_mcast_sta(mvm, vif, link_conf);

	iwl_mvm_power_update_mac(mvm);
	mutex_unlock(&mvm->mutex);
}

static void iwl_mvm_mld_stop_ap(struct ieee80211_hw *hw,
				struct ieee80211_vif *vif,
				struct ieee80211_bss_conf *link_conf)
{
	iwl_mvm_mld_stop_ap_ibss(hw, vif, link_conf);
}

static void iwl_mvm_mld_stop_ibss(struct ieee80211_hw *hw,
				  struct ieee80211_vif *vif)
{
	iwl_mvm_mld_stop_ap_ibss(hw, vif, &vif->bss_conf);
}

static int iwl_mvm_mld_mac_sta_state(struct ieee80211_hw *hw,
				     struct ieee80211_vif *vif,
				     struct ieee80211_sta *sta,
				     enum ieee80211_sta_state old_state,
				     enum ieee80211_sta_state new_state)
{
	static const struct iwl_mvm_sta_state_ops callbacks = {
		.add_sta = iwl_mvm_mld_add_sta,
		.update_sta = iwl_mvm_mld_update_sta,
		.rm_sta = iwl_mvm_mld_rm_sta,
		.mac_ctxt_changed = iwl_mvm_mld_mac_ctxt_changed,
	};

	return iwl_mvm_mac_sta_state_common(hw, vif, sta, old_state, new_state,
					    &callbacks);
}

<<<<<<< HEAD
struct iwl_mvm_link_sel_data {
	u8 link_id;
	enum nl80211_band band;
	enum nl80211_chan_width width;
	bool active;
};

static bool iwl_mvm_mld_valid_link_pair(struct iwl_mvm_link_sel_data *a,
					struct iwl_mvm_link_sel_data *b)
{
	return a->band != b->band;
}

void iwl_mvm_mld_select_links(struct iwl_mvm *mvm, struct ieee80211_vif *vif,
			      bool valid_links_changed)
{
	struct iwl_mvm_link_sel_data data[IEEE80211_MLD_MAX_NUM_LINKS];
	unsigned long usable_links = ieee80211_vif_usable_links(vif);
	u32 max_active_links = iwl_mvm_max_active_links(mvm, vif);
	u16 new_active_links;
	u8 link_id, n_data = 0, i, j;

	if (!IWL_MVM_AUTO_EML_ENABLE)
		return;

	if (!ieee80211_vif_is_mld(vif) || usable_links == 1)
		return;

	/* The logic below is a simple version that doesn't suit more than 2
	 * links
	 */
	WARN_ON_ONCE(max_active_links > 2);

	/* if only a single active link is supported, assume that the one
	 * selected by higher layer for connection establishment is the best.
	 */
	if (max_active_links == 1 && !valid_links_changed)
		return;

	/* If we are already using the maximal number of active links, don't do
	 * any change. This can later be optimized to pick a 'better' link pair.
	 */
	if (hweight16(vif->active_links) == max_active_links)
		return;

	rcu_read_lock();

	for_each_set_bit(link_id, &usable_links, IEEE80211_MLD_MAX_NUM_LINKS) {
		struct ieee80211_bss_conf *link_conf =
			rcu_dereference(vif->link_conf[link_id]);

		if (WARN_ON_ONCE(!link_conf))
			continue;

		data[n_data].link_id = link_id;
		data[n_data].band = link_conf->chanreq.oper.chan->band;
		data[n_data].width = link_conf->chanreq.oper.width;
		data[n_data].active = vif->active_links & BIT(link_id);
		n_data++;
	}

	rcu_read_unlock();

	/* this is expected to be the current active link */
	if (n_data == 1)
		return;

	new_active_links = 0;

	/* Assume that after association only a single link is active, thus,
	 * select only the 2nd link
	 */
	if (!valid_links_changed) {
		for (i = 0; i < n_data; i++) {
			if (data[i].active)
				break;
		}

		if (WARN_ON_ONCE(i == n_data))
			return;

		for (j = 0; j < n_data; j++) {
			if (i == j)
				continue;

			if (iwl_mvm_mld_valid_link_pair(&data[i], &data[j]))
				break;
		}

		if (j != n_data)
			new_active_links = BIT(data[i].link_id) |
				BIT(data[j].link_id);
	} else {
		/* Try to find a valid link pair for EMLSR operation. If a pair
		 * is not found continue using the current active link.
		 */
		for (i = 0; i < n_data; i++) {
			for (j = 0; j < n_data; j++) {
				if (i == j)
					continue;

				if (iwl_mvm_mld_valid_link_pair(&data[i],
								&data[j]))
					break;
			}

			/* found a valid pair for EMLSR, use it */
			if (j != n_data) {
				new_active_links = BIT(data[i].link_id) |
					BIT(data[j].link_id);
				break;
			}
		}
	}

	if (!new_active_links)
		return;

	if (vif->active_links != new_active_links)
		ieee80211_set_active_links_async(vif, new_active_links);
=======
static bool iwl_mvm_esr_bw_criteria(struct iwl_mvm *mvm,
				    struct ieee80211_vif *vif,
				    struct ieee80211_bss_conf *link_conf)
{
	struct ieee80211_bss_conf *other_link;
	int link_id;

	/* Exit EMLSR if links don't have equal bandwidths */
	for_each_vif_active_link(vif, other_link, link_id) {
		if (link_id == link_conf->link_id)
			continue;
		if (link_conf->chanreq.oper.width ==
		    other_link->chanreq.oper.width)
			return true;
	}

	return false;
>>>>>>> 0c383648
}

static void
iwl_mvm_mld_link_info_changed_station(struct iwl_mvm *mvm,
				      struct ieee80211_vif *vif,
				      struct ieee80211_bss_conf *link_conf,
				      u64 changes)
{
	struct iwl_mvm_vif *mvmvif = iwl_mvm_vif_from_mac80211(vif);
	bool has_he, has_eht;
	u32 link_changes = 0;
	int ret;

	if (WARN_ON_ONCE(!mvmvif->link[link_conf->link_id]))
		return;

	has_he = link_conf->he_support && !iwlwifi_mod_params.disable_11ax;
	has_eht = link_conf->eht_support && !iwlwifi_mod_params.disable_11be;

	/* Update EDCA params */
	if (changes & BSS_CHANGED_QOS && vif->cfg.assoc && link_conf->qos)
		link_changes |= LINK_CONTEXT_MODIFY_QOS_PARAMS;

	if (changes & BSS_CHANGED_ERP_SLOT)
		link_changes |= LINK_CONTEXT_MODIFY_RATES_INFO;

	if (vif->cfg.assoc && (has_he || has_eht)) {
		IWL_DEBUG_MAC80211(mvm, "Associated in HE mode\n");
		link_changes |= LINK_CONTEXT_MODIFY_HE_PARAMS;
	}

<<<<<<< HEAD
=======
	if ((changes & BSS_CHANGED_BANDWIDTH) &&
	    ieee80211_vif_link_active(vif, link_conf->link_id) &&
	    mvmvif->esr_active &&
	    !iwl_mvm_esr_bw_criteria(mvm, vif, link_conf))
		iwl_mvm_exit_esr(mvm, vif,
				 IWL_MVM_ESR_EXIT_BANDWIDTH,
				 iwl_mvm_get_primary_link(vif));

>>>>>>> 0c383648
	/* if associated, maybe puncturing changed - we'll check later */
	if (vif->cfg.assoc)
		link_changes |= LINK_CONTEXT_MODIFY_EHT_PARAMS;

	if (link_changes) {
		ret = iwl_mvm_link_changed(mvm, vif, link_conf, link_changes,
					   true);
		if (ret)
			IWL_ERR(mvm, "failed to update link\n");
	}

	ret = iwl_mvm_mld_mac_ctxt_changed(mvm, vif, false);
	if (ret)
		IWL_ERR(mvm, "failed to update MAC %pM\n", vif->addr);

	if (changes & BSS_CHANGED_MLD_VALID_LINKS)
		iwl_mvm_mld_select_links(mvm, vif, true);

	memcpy(mvmvif->link[link_conf->link_id]->bssid, link_conf->bssid,
	       ETH_ALEN);

	iwl_mvm_bss_info_changed_station_common(mvm, vif, link_conf, changes);
}

static bool iwl_mvm_mld_vif_have_valid_ap_sta(struct iwl_mvm_vif *mvmvif)
{
	int i;

	for_each_mvm_vif_valid_link(mvmvif, i) {
		if (mvmvif->link[i]->ap_sta_id != IWL_MVM_INVALID_STA)
			return true;
	}

	return false;
}

static void iwl_mvm_mld_vif_delete_all_stas(struct iwl_mvm *mvm,
					    struct ieee80211_vif *vif)
{
	struct iwl_mvm_vif *mvmvif = iwl_mvm_vif_from_mac80211(vif);
	int i, ret;

	if (test_bit(IWL_MVM_STATUS_IN_HW_RESTART, &mvm->status))
		return;

	for_each_mvm_vif_valid_link(mvmvif, i) {
		struct iwl_mvm_vif_link_info *link = mvmvif->link[i];

		if (!link)
			continue;

		iwl_mvm_sec_key_remove_ap(mvm, vif, link, i);
		ret = iwl_mvm_mld_rm_sta_id(mvm, link->ap_sta_id);
		if (ret)
			IWL_ERR(mvm, "failed to remove AP station\n");

		link->ap_sta_id = IWL_MVM_INVALID_STA;
	}
}

static void iwl_mvm_mld_vif_cfg_changed_station(struct iwl_mvm *mvm,
						struct ieee80211_vif *vif,
						u64 changes)
{
	struct iwl_mvm_vif *mvmvif = iwl_mvm_vif_from_mac80211(vif);
	struct ieee80211_bss_conf *link_conf;
	bool protect = false;
	unsigned int i;
	int ret;

	/* This might get called without active links during the
	 * chanctx switch, but we don't care about it anyway.
	 */
	if (changes == BSS_CHANGED_IDLE)
		return;

	ret = iwl_mvm_mld_mac_ctxt_changed(mvm, vif, false);
	if (ret)
		IWL_ERR(mvm, "failed to update MAC %pM\n", vif->addr);

	mvmvif->associated = vif->cfg.assoc;

	if (changes & BSS_CHANGED_ASSOC) {
		if (vif->cfg.assoc) {
			/* clear statistics to get clean beacon counter */
			iwl_mvm_request_statistics(mvm, true);
			iwl_mvm_sf_update(mvm, vif, false);
			iwl_mvm_power_vif_assoc(mvm, vif);

			for_each_mvm_vif_valid_link(mvmvif, i) {
				memset(&mvmvif->link[i]->beacon_stats, 0,
				       sizeof(mvmvif->link[i]->beacon_stats));

				if (vif->p2p) {
					iwl_mvm_update_smps(mvm, vif,
							    IWL_MVM_SMPS_REQ_PROT,
							    IEEE80211_SMPS_DYNAMIC, i);
				}

				rcu_read_lock();
				link_conf = rcu_dereference(vif->link_conf[i]);
				if (link_conf && !link_conf->dtim_period)
					protect = true;
				rcu_read_unlock();
			}

			if (!test_bit(IWL_MVM_STATUS_IN_HW_RESTART, &mvm->status) &&
			    protect) {
				/* We are in assoc so only one link is active-
				 * The association link
				 */
				unsigned int link_id =
					ffs(vif->active_links) - 1;

				/* If we're not restarting and still haven't
				 * heard a beacon (dtim period unknown) then
				 * make sure we still have enough minimum time
				 * remaining in the time event, since the auth
				 * might actually have taken quite a while
				 * (especially for SAE) and so the remaining
				 * time could be small without us having heard
				 * a beacon yet.
				 */
				iwl_mvm_protect_assoc(mvm, vif, 0, link_id);
			}

			iwl_mvm_sf_update(mvm, vif, false);

			/* FIXME: need to decide about misbehaving AP handling */
			iwl_mvm_power_vif_assoc(mvm, vif);
		} else if (iwl_mvm_mld_vif_have_valid_ap_sta(mvmvif)) {
			iwl_mvm_mei_host_disassociated(mvm);

			/* If update fails - SF might be running in associated
			 * mode while disassociated - which is forbidden.
<<<<<<< HEAD
			 */
			ret = iwl_mvm_sf_update(mvm, vif, false);
			WARN_ONCE(ret &&
				  !test_bit(IWL_MVM_STATUS_HW_RESTART_REQUESTED,
					    &mvm->status),
				  "Failed to update SF upon disassociation\n");

			/* If we get an assert during the connection (after the
			 * station has been added, but before the vif is set
			 * to associated), mac80211 will re-add the station and
			 * then configure the vif. Since the vif is not
			 * associated, we would remove the station here and
			 * this would fail the recovery.
			 */
=======
			 */
			ret = iwl_mvm_sf_update(mvm, vif, false);
			WARN_ONCE(ret &&
				  !test_bit(IWL_MVM_STATUS_HW_RESTART_REQUESTED,
					    &mvm->status),
				  "Failed to update SF upon disassociation\n");

			/* If we get an assert during the connection (after the
			 * station has been added, but before the vif is set
			 * to associated), mac80211 will re-add the station and
			 * then configure the vif. Since the vif is not
			 * associated, we would remove the station here and
			 * this would fail the recovery.
			 */
>>>>>>> 0c383648
			iwl_mvm_mld_vif_delete_all_stas(mvm, vif);
		}

		iwl_mvm_bss_info_changed_station_assoc(mvm, vif, changes);
<<<<<<< HEAD
	}

	if (changes & BSS_CHANGED_PS) {
		ret = iwl_mvm_power_update_mac(mvm);
		if (ret)
			IWL_ERR(mvm, "failed to update power mode\n");
	}
=======
	}

	if (changes & BSS_CHANGED_PS) {
		ret = iwl_mvm_power_update_mac(mvm);
		if (ret)
			IWL_ERR(mvm, "failed to update power mode\n");
	}

	if (changes & (BSS_CHANGED_MLD_VALID_LINKS | BSS_CHANGED_MLD_TTLM) &&
	    ieee80211_vif_is_mld(vif) && mvmvif->authorized)
		wiphy_delayed_work_queue(mvm->hw->wiphy,
					 &mvmvif->mlo_int_scan_wk, 0);
>>>>>>> 0c383648
}

static void
iwl_mvm_mld_link_info_changed_ap_ibss(struct iwl_mvm *mvm,
				      struct ieee80211_vif *vif,
				      struct ieee80211_bss_conf *link_conf,
				      u64 changes)
{
	struct iwl_mvm_vif *mvmvif = iwl_mvm_vif_from_mac80211(vif);
	u32 link_changes = LINK_CONTEXT_MODIFY_PROTECT_FLAGS |
			   LINK_CONTEXT_MODIFY_QOS_PARAMS;

	/* Changes will be applied when the AP/IBSS is started */
	if (!mvmvif->ap_ibss_active)
		return;

	if (link_conf->he_support)
		link_changes |= LINK_CONTEXT_MODIFY_HE_PARAMS;

	if (changes & BSS_CHANGED_ERP_SLOT)
		link_changes |= LINK_CONTEXT_MODIFY_RATES_INFO;

	if (changes & (BSS_CHANGED_ERP_CTS_PROT | BSS_CHANGED_ERP_SLOT |
		       BSS_CHANGED_HT |
		       BSS_CHANGED_BANDWIDTH | BSS_CHANGED_QOS |
		       BSS_CHANGED_HE_BSS_COLOR) &&
		       iwl_mvm_link_changed(mvm, vif, link_conf,
					    link_changes, true))
		IWL_ERR(mvm, "failed to update MAC %pM\n", vif->addr);

	/* Need to send a new beacon template to the FW */
	if (changes & BSS_CHANGED_BEACON &&
	    iwl_mvm_mac_ctxt_beacon_changed(mvm, vif, link_conf))
		IWL_WARN(mvm, "Failed updating beacon data\n");

	/* FIXME: need to decide if we need FTM responder per link */
	if (changes & BSS_CHANGED_FTM_RESPONDER) {
		int ret = iwl_mvm_ftm_start_responder(mvm, vif, link_conf);

		if (ret)
			IWL_WARN(mvm, "Failed to enable FTM responder (%d)\n",
				 ret);
	}
}

static void iwl_mvm_mld_link_info_changed(struct ieee80211_hw *hw,
					  struct ieee80211_vif *vif,
					  struct ieee80211_bss_conf *link_conf,
					  u64 changes)
{
	struct iwl_mvm *mvm = IWL_MAC80211_GET_MVM(hw);

	mutex_lock(&mvm->mutex);

	switch (vif->type) {
	case NL80211_IFTYPE_STATION:
		iwl_mvm_mld_link_info_changed_station(mvm, vif, link_conf,
						      changes);
		break;
	case NL80211_IFTYPE_AP:
	case NL80211_IFTYPE_ADHOC:
		iwl_mvm_mld_link_info_changed_ap_ibss(mvm, vif, link_conf,
						      changes);
		break;
	case NL80211_IFTYPE_MONITOR:
		if (changes & BSS_CHANGED_MU_GROUPS)
			iwl_mvm_update_mu_groups(mvm, vif);
		break;
	default:
		/* shouldn't happen */
		WARN_ON_ONCE(1);
	}

	if (changes & BSS_CHANGED_TXPOWER) {
		IWL_DEBUG_CALIB(mvm, "Changing TX Power to %d dBm\n",
				link_conf->txpower);
		iwl_mvm_set_tx_power(mvm, vif, link_conf->txpower);
	}

	mutex_unlock(&mvm->mutex);
}

static void iwl_mvm_mld_vif_cfg_changed(struct ieee80211_hw *hw,
					struct ieee80211_vif *vif,
					u64 changes)
{
	struct iwl_mvm *mvm = IWL_MAC80211_GET_MVM(hw);

	mutex_lock(&mvm->mutex);

	if (changes & BSS_CHANGED_IDLE && !vif->cfg.idle)
		iwl_mvm_scan_stop(mvm, IWL_MVM_SCAN_SCHED, true);

	if (vif->type == NL80211_IFTYPE_STATION)
		iwl_mvm_mld_vif_cfg_changed_station(mvm, vif, changes);

	mutex_unlock(&mvm->mutex);
}

static int
iwl_mvm_mld_switch_vif_chanctx(struct ieee80211_hw *hw,
			       struct ieee80211_vif_chanctx_switch *vifs,
			       int n_vifs,
			       enum ieee80211_chanctx_switch_mode mode)
{
	static const struct iwl_mvm_switch_vif_chanctx_ops ops = {
		.__assign_vif_chanctx = __iwl_mvm_mld_assign_vif_chanctx,
		.__unassign_vif_chanctx = __iwl_mvm_mld_unassign_vif_chanctx,
	};

	return iwl_mvm_switch_vif_chanctx_common(hw, vifs, n_vifs, mode, &ops);
}

static void iwl_mvm_mld_config_iface_filter(struct ieee80211_hw *hw,
					    struct ieee80211_vif *vif,
					    unsigned int filter_flags,
					    unsigned int changed_flags)
{
	struct iwl_mvm *mvm = IWL_MAC80211_GET_MVM(hw);

	/* We support only filter for probe requests */
	if (!(changed_flags & FIF_PROBE_REQ))
		return;

	/* Supported only for p2p client interfaces */
	if (vif->type != NL80211_IFTYPE_STATION || !vif->cfg.assoc ||
	    !vif->p2p)
		return;

	mutex_lock(&mvm->mutex);
	iwl_mvm_mld_mac_ctxt_changed(mvm, vif, false);
	mutex_unlock(&mvm->mutex);
}

static int
iwl_mvm_mld_mac_conf_tx(struct ieee80211_hw *hw,
			struct ieee80211_vif *vif,
			unsigned int link_id, u16 ac,
			const struct ieee80211_tx_queue_params *params)
{
	struct iwl_mvm *mvm = IWL_MAC80211_GET_MVM(hw);
	struct iwl_mvm_vif *mvmvif = iwl_mvm_vif_from_mac80211(vif);
	struct iwl_mvm_vif_link_info *mvm_link = mvmvif->link[link_id];

	if (!mvm_link)
		return -EINVAL;

	mvm_link->queue_params[ac] = *params;

	/* No need to update right away, we'll get BSS_CHANGED_QOS
	 * The exception is P2P_DEVICE interface which needs immediate update.
	 */
	if (vif->type == NL80211_IFTYPE_P2P_DEVICE) {
		int ret;

		mutex_lock(&mvm->mutex);
		ret = iwl_mvm_link_changed(mvm, vif, &vif->bss_conf,
					   LINK_CONTEXT_MODIFY_QOS_PARAMS,
					   true);
		mutex_unlock(&mvm->mutex);
		return ret;
	}
	return 0;
}

static int iwl_mvm_mld_roc_link(struct iwl_mvm *mvm, struct ieee80211_vif *vif)
{
	int ret;

	lockdep_assert_held(&mvm->mutex);

	/* The PHY context ID might have changed so need to set it */
	ret = iwl_mvm_link_changed(mvm, vif, &vif->bss_conf, 0, false);
	if (WARN(ret, "Failed to set PHY context ID\n"))
		return ret;

	ret = iwl_mvm_link_changed(mvm, vif, &vif->bss_conf,
				   LINK_CONTEXT_MODIFY_ACTIVE |
				   LINK_CONTEXT_MODIFY_RATES_INFO,
				   true);

	if (WARN(ret, "Failed linking P2P_DEVICE\n"))
		return ret;

	/* The station and queue allocation must be done only after the linking
	 * is done, as otherwise the FW might incorrectly configure its state.
	 */
	return iwl_mvm_mld_add_bcast_sta(mvm, vif, &vif->bss_conf);
}

static int iwl_mvm_mld_roc(struct ieee80211_hw *hw, struct ieee80211_vif *vif,
			   struct ieee80211_channel *channel, int duration,
			   enum ieee80211_roc_type type)
{
	static const struct iwl_mvm_roc_ops ops = {
		.add_aux_sta_for_hs20 = iwl_mvm_mld_add_aux_sta,
		.link = iwl_mvm_mld_roc_link,
	};

	return iwl_mvm_roc_common(hw, vif, channel, duration, type, &ops);
}

static int
iwl_mvm_mld_change_vif_links(struct ieee80211_hw *hw,
			     struct ieee80211_vif *vif,
			     u16 old_links, u16 new_links,
			     struct ieee80211_bss_conf *old[IEEE80211_MLD_MAX_NUM_LINKS])
{
	struct iwl_mvm_vif_link_info *new_link[IEEE80211_MLD_MAX_NUM_LINKS] = {};
	struct iwl_mvm_vif *mvmvif = iwl_mvm_vif_from_mac80211(vif);
	struct iwl_mvm *mvm = IWL_MAC80211_GET_MVM(hw);
	u16 removed = old_links & ~new_links;
	u16 added = new_links & ~old_links;
	int err, i;

	for (i = 0; i < IEEE80211_MLD_MAX_NUM_LINKS; i++) {
		int r;

		if (test_bit(IWL_MVM_STATUS_IN_HW_RESTART, &mvm->status))
			break;

		if (!(added & BIT(i)))
			continue;
		new_link[i] = kzalloc(sizeof(*new_link[i]), GFP_KERNEL);
		if (!new_link[i]) {
			err = -ENOMEM;
			goto free;
		}

		new_link[i]->bcast_sta.sta_id = IWL_MVM_INVALID_STA;
		new_link[i]->mcast_sta.sta_id = IWL_MVM_INVALID_STA;
		new_link[i]->ap_sta_id = IWL_MVM_INVALID_STA;
		new_link[i]->fw_link_id = IWL_MVM_FW_LINK_ID_INVALID;

		for (r = 0; r < NUM_IWL_MVM_SMPS_REQ; r++)
			new_link[i]->smps_requests[r] =
				IEEE80211_SMPS_AUTOMATIC;
	}

	mutex_lock(&mvm->mutex);

	if (old_links == 0) {
		err = iwl_mvm_disable_link(mvm, vif, &vif->bss_conf);
		if (err)
			goto out_err;
		mvmvif->link[0] = NULL;
	}

	for (i = 0; i < IEEE80211_MLD_MAX_NUM_LINKS; i++) {
		if (removed & BIT(i)) {
			struct ieee80211_bss_conf *link_conf = old[i];

			err = iwl_mvm_disable_link(mvm, vif, link_conf);
			if (err)
				goto out_err;
			kfree(mvmvif->link[i]);
			mvmvif->link[i] = NULL;
		} else if (added & BIT(i)) {
			struct ieee80211_bss_conf *link_conf;

			link_conf = link_conf_dereference_protected(vif, i);
			if (WARN_ON(!link_conf))
				continue;

			if (!test_bit(IWL_MVM_STATUS_IN_HW_RESTART,
				      &mvm->status))
				mvmvif->link[i] = new_link[i];
			new_link[i] = NULL;
			err = iwl_mvm_add_link(mvm, vif, link_conf);
			if (err)
				goto out_err;
		}
	}

	err = 0;
	if (new_links == 0) {
		mvmvif->link[0] = &mvmvif->deflink;
		err = iwl_mvm_add_link(mvm, vif, &vif->bss_conf);
		if (err == 0)
			mvmvif->primary_link = 0;
	} else if (!(new_links & BIT(mvmvif->primary_link))) {
		/*
		 * Ensure we always have a valid primary_link, the real
		 * decision happens later when PHY is activated.
		 */
		mvmvif->primary_link = __ffs(new_links);
	}

out_err:
	/* we really don't have a good way to roll back here ... */
	mutex_unlock(&mvm->mutex);

free:
	for (i = 0; i < IEEE80211_MLD_MAX_NUM_LINKS; i++)
		kfree(new_link[i]);
	return err;
}

static int
iwl_mvm_mld_change_sta_links(struct ieee80211_hw *hw,
			     struct ieee80211_vif *vif,
			     struct ieee80211_sta *sta,
			     u16 old_links, u16 new_links)
{
	struct iwl_mvm *mvm = IWL_MAC80211_GET_MVM(hw);
	int ret;

	mutex_lock(&mvm->mutex);
	ret = iwl_mvm_mld_update_sta_links(mvm, vif, sta, old_links, new_links);
	mutex_unlock(&mvm->mutex);

	return ret;
}

<<<<<<< HEAD
/*
 * This function receives a subset of the usable links bitmap and
 * returns the primary link id, and -1 if such link doesn't exist
 * (e.g. non-MLO connection) or wasn't found.
 */
int iwl_mvm_mld_get_primary_link(struct iwl_mvm *mvm,
				 struct ieee80211_vif *vif,
				 unsigned long usable_links)
{
	struct iwl_mvm_link_sel_data data[IEEE80211_MLD_MAX_NUM_LINKS];
	u8 link_id, n_data = 0;

	if (!ieee80211_vif_is_mld(vif) || !vif->cfg.assoc)
		return -1;

	for_each_set_bit(link_id, &usable_links, IEEE80211_MLD_MAX_NUM_LINKS) {
		struct ieee80211_bss_conf *link_conf =
			link_conf_dereference_protected(vif, link_id);

		if (WARN_ON_ONCE(!link_conf))
			continue;

		data[n_data].link_id = link_id;
		data[n_data].band = link_conf->chanreq.oper.chan->band;
		data[n_data].width = link_conf->chanreq.oper.width;
		data[n_data].active = true;
		n_data++;
	}

	if (n_data <= 1)
		return -1;

	/* The logic should be modified to handle more than 2 links */
	WARN_ON_ONCE(n_data > 2);

	/* Primary link is the link with the wider bandwidth or higher band */
	if (data[0].width > data[1].width)
		return data[0].link_id;
	if (data[0].width < data[1].width)
		return data[1].link_id;
	if (data[0].band >= data[1].band)
		return data[0].link_id;

	return data[1].link_id;
}

/*
 * This function receives a bitmap of usable links and check if we can enter
 * eSR on those links.
 */
static bool iwl_mvm_can_enter_esr(struct iwl_mvm *mvm,
				  struct ieee80211_vif *vif,
				  unsigned long desired_links)
{
	struct iwl_mvm_vif *mvmvif = iwl_mvm_vif_from_mac80211(vif);
	int primary_link = iwl_mvm_mld_get_primary_link(mvm, vif,
							desired_links);
	const struct wiphy_iftype_ext_capab *ext_capa;
	bool ret = true;
	int link_id;

	if (primary_link < 0)
=======
bool iwl_mvm_vif_has_esr_cap(struct iwl_mvm *mvm, struct ieee80211_vif *vif)
{
	const struct wiphy_iftype_ext_capab *ext_capa;

	lockdep_assert_held(&mvm->mutex);

	if (!ieee80211_vif_is_mld(vif) || !vif->cfg.assoc ||
	    hweight16(ieee80211_vif_usable_links(vif)) == 1)
>>>>>>> 0c383648
		return false;

	if (!(vif->cfg.eml_cap & IEEE80211_EML_CAP_EMLSR_SUPP))
		return false;

	ext_capa = cfg80211_get_iftype_ext_capa(mvm->hw->wiphy,
						ieee80211_vif_type_p2p(vif));
<<<<<<< HEAD
	if (!ext_capa ||
	    !(ext_capa->eml_capabilities & IEEE80211_EML_CAP_EMLSR_SUPP))
		return false;

	for_each_set_bit(link_id, &desired_links, IEEE80211_MLD_MAX_NUM_LINKS) {
		struct ieee80211_bss_conf *link_conf =
			link_conf_dereference_protected(vif, link_id);

		if (WARN_ON_ONCE(!link_conf))
			continue;

		/* BT Coex effects eSR mode only if one of the link is on LB */
		if (link_conf->chanreq.oper.chan->band != NL80211_BAND_2GHZ)
			continue;

		ret = iwl_mvm_bt_coex_calculate_esr_mode(mvm, vif, link_id,
							 primary_link);
		// Mark eSR as disabled for the next time
		if (!ret)
			mvmvif->bt_coex_esr_disabled = true;
		break;
	}

	return ret;
=======
	return (ext_capa &&
		(ext_capa->eml_capabilities & IEEE80211_EML_CAP_EMLSR_SUPP));
>>>>>>> 0c383648
}

static bool iwl_mvm_mld_can_activate_links(struct ieee80211_hw *hw,
					   struct ieee80211_vif *vif,
					   u16 desired_links)
{
	struct iwl_mvm *mvm = IWL_MAC80211_GET_MVM(hw);
	int n_links = hweight16(desired_links);
	bool ret = true;

	if (n_links <= 1)
		return true;

	mutex_lock(&mvm->mutex);

	/* Check if HW supports the wanted number of links */
	if (n_links > iwl_mvm_max_active_links(mvm, vif)) {
		ret = false;
		goto unlock;
	}

	/* If it is an eSR device, check that we can enter eSR */
<<<<<<< HEAD
	if (iwl_mvm_is_esr_supported(mvm->fwrt.trans))
		ret = iwl_mvm_can_enter_esr(mvm, vif, desired_links);
=======
	ret = iwl_mvm_is_esr_supported(mvm->fwrt.trans) &&
	      iwl_mvm_vif_has_esr_cap(mvm, vif);

>>>>>>> 0c383648
unlock:
	mutex_unlock(&mvm->mutex);
	return ret;
}

static enum ieee80211_neg_ttlm_res
iwl_mvm_mld_can_neg_ttlm(struct ieee80211_hw *hw, struct ieee80211_vif *vif,
			 struct ieee80211_neg_ttlm *neg_ttlm)
{
	u16 map;
	u8 i;

	/* Verify all TIDs are mapped to the same links set */
	map = neg_ttlm->downlink[0];
	for (i = 0; i < IEEE80211_TTLM_NUM_TIDS; i++) {
		if (neg_ttlm->downlink[i] != neg_ttlm->uplink[i] ||
		    neg_ttlm->uplink[i] != map)
			return NEG_TTLM_RES_REJECT;
	}

	return NEG_TTLM_RES_ACCEPT;
}

<<<<<<< HEAD
=======
static int
iwl_mvm_mld_mac_pre_channel_switch(struct ieee80211_hw *hw,
				   struct ieee80211_vif *vif,
				   struct ieee80211_channel_switch *chsw)
{
	struct iwl_mvm_vif *mvmvif = iwl_mvm_vif_from_mac80211(vif);
	struct iwl_mvm *mvm = IWL_MAC80211_GET_MVM(hw);
	int ret;

	mutex_lock(&mvm->mutex);
	if (mvmvif->esr_active) {
		u8 primary = iwl_mvm_get_primary_link(vif);
		int selected;

		/* prefer primary unless quiet CSA on it */
		if (chsw->link_id == primary && chsw->block_tx)
			selected = iwl_mvm_get_other_link(vif, primary);
		else
			selected = primary;

		iwl_mvm_exit_esr(mvm, vif, IWL_MVM_ESR_EXIT_CSA, selected);
		mutex_unlock(&mvm->mutex);

		/*
		 * If we've not kept the link active that's doing the CSA
		 * then we don't need to do anything else, just return.
		 */
		if (selected != chsw->link_id)
			return 0;

		mutex_lock(&mvm->mutex);
	}

	ret = iwl_mvm_pre_channel_switch(mvm, vif, chsw);
	mutex_unlock(&mvm->mutex);

	return ret;
}

>>>>>>> 0c383648
const struct ieee80211_ops iwl_mvm_mld_hw_ops = {
	.tx = iwl_mvm_mac_tx,
	.wake_tx_queue = iwl_mvm_mac_wake_tx_queue,
	.ampdu_action = iwl_mvm_mac_ampdu_action,
	.get_antenna = iwl_mvm_op_get_antenna,
	.set_antenna = iwl_mvm_op_set_antenna,
	.start = iwl_mvm_mac_start,
	.reconfig_complete = iwl_mvm_mac_reconfig_complete,
	.stop = iwl_mvm_mac_stop,
	.add_interface = iwl_mvm_mld_mac_add_interface,
	.remove_interface = iwl_mvm_mld_mac_remove_interface,
	.config = iwl_mvm_mac_config,
	.prepare_multicast = iwl_mvm_prepare_multicast,
	.configure_filter = iwl_mvm_configure_filter,
	.config_iface_filter = iwl_mvm_mld_config_iface_filter,
	.link_info_changed = iwl_mvm_mld_link_info_changed,
	.vif_cfg_changed = iwl_mvm_mld_vif_cfg_changed,
	.hw_scan = iwl_mvm_mac_hw_scan,
	.cancel_hw_scan = iwl_mvm_mac_cancel_hw_scan,
	.sta_pre_rcu_remove = iwl_mvm_sta_pre_rcu_remove,
	.sta_state = iwl_mvm_mld_mac_sta_state,
	.sta_notify = iwl_mvm_mac_sta_notify,
	.allow_buffered_frames = iwl_mvm_mac_allow_buffered_frames,
	.release_buffered_frames = iwl_mvm_mac_release_buffered_frames,
	.set_rts_threshold = iwl_mvm_mac_set_rts_threshold,
	.sta_rc_update = iwl_mvm_sta_rc_update,
	.conf_tx = iwl_mvm_mld_mac_conf_tx,
	.mgd_prepare_tx = iwl_mvm_mac_mgd_prepare_tx,
	.mgd_complete_tx = iwl_mvm_mac_mgd_complete_tx,
	.mgd_protect_tdls_discover = iwl_mvm_mac_mgd_protect_tdls_discover,
	.flush = iwl_mvm_mac_flush,
	.flush_sta = iwl_mvm_mac_flush_sta,
	.sched_scan_start = iwl_mvm_mac_sched_scan_start,
	.sched_scan_stop = iwl_mvm_mac_sched_scan_stop,
	.set_key = iwl_mvm_mac_set_key,
	.update_tkip_key = iwl_mvm_mac_update_tkip_key,
	.remain_on_channel = iwl_mvm_mld_roc,
	.cancel_remain_on_channel = iwl_mvm_cancel_roc,
	.add_chanctx = iwl_mvm_add_chanctx,
	.remove_chanctx = iwl_mvm_remove_chanctx,
	.change_chanctx = iwl_mvm_change_chanctx,
	.assign_vif_chanctx = iwl_mvm_mld_assign_vif_chanctx,
	.unassign_vif_chanctx = iwl_mvm_mld_unassign_vif_chanctx,
	.switch_vif_chanctx = iwl_mvm_mld_switch_vif_chanctx,

	.start_ap = iwl_mvm_mld_start_ap,
	.stop_ap = iwl_mvm_mld_stop_ap,
	.join_ibss = iwl_mvm_mld_start_ibss,
	.leave_ibss = iwl_mvm_mld_stop_ibss,

	.tx_last_beacon = iwl_mvm_tx_last_beacon,

	.channel_switch = iwl_mvm_channel_switch,
	.pre_channel_switch = iwl_mvm_mld_mac_pre_channel_switch,
	.post_channel_switch = iwl_mvm_post_channel_switch,
	.abort_channel_switch = iwl_mvm_abort_channel_switch,
	.channel_switch_rx_beacon = iwl_mvm_channel_switch_rx_beacon,

	.tdls_channel_switch = iwl_mvm_tdls_channel_switch,
	.tdls_cancel_channel_switch = iwl_mvm_tdls_cancel_channel_switch,
	.tdls_recv_channel_switch = iwl_mvm_tdls_recv_channel_switch,

	.event_callback = iwl_mvm_mac_event_callback,

	.sync_rx_queues = iwl_mvm_sync_rx_queues,

	CFG80211_TESTMODE_CMD(iwl_mvm_mac_testmode_cmd)

#ifdef CONFIG_PM_SLEEP
	/* look at d3.c */
	.suspend = iwl_mvm_suspend,
	.resume = iwl_mvm_resume,
	.set_wakeup = iwl_mvm_set_wakeup,
	.set_rekey_data = iwl_mvm_set_rekey_data,
#if IS_ENABLED(CONFIG_IPV6)
	.ipv6_addr_change = iwl_mvm_ipv6_addr_change,
#endif
	.set_default_unicast_key = iwl_mvm_set_default_unicast_key,
#endif
	.get_survey = iwl_mvm_mac_get_survey,
	.sta_statistics = iwl_mvm_mac_sta_statistics,
	.get_ftm_responder_stats = iwl_mvm_mac_get_ftm_responder_stats,
	.start_pmsr = iwl_mvm_start_pmsr,
	.abort_pmsr = iwl_mvm_abort_pmsr,

#ifdef CONFIG_IWLWIFI_DEBUGFS
	.vif_add_debugfs = iwl_mvm_vif_add_debugfs,
	.link_add_debugfs = iwl_mvm_link_add_debugfs,
	.link_sta_add_debugfs = iwl_mvm_link_sta_add_debugfs,
#endif
	.set_hw_timestamp = iwl_mvm_set_hw_timestamp,

	.change_vif_links = iwl_mvm_mld_change_vif_links,
	.change_sta_links = iwl_mvm_mld_change_sta_links,
	.can_activate_links = iwl_mvm_mld_can_activate_links,
	.can_neg_ttlm = iwl_mvm_mld_can_neg_ttlm,
};<|MERGE_RESOLUTION|>--- conflicted
+++ resolved
@@ -289,13 +289,6 @@
 	unsigned int link_id = link_conf->link_id;
 	int ret;
 
-<<<<<<< HEAD
-	/* if the assigned one was not counted yet, count it now */
-	if (!rcu_access_pointer(link_conf->chanctx_conf))
-		n_active++;
-
-=======
->>>>>>> 0c383648
 	if (WARN_ON_ONCE(!mvmvif->link[link_id]))
 		return -EINVAL;
 
@@ -322,10 +315,7 @@
 		ret = iwl_mvm_esr_mode_active(mvm, vif);
 		if (ret) {
 			IWL_ERR(mvm, "failed to activate ESR mode (%d)\n", ret);
-<<<<<<< HEAD
-=======
 			iwl_mvm_request_periodic_system_statistics(mvm, false);
->>>>>>> 0c383648
 			goto out;
 		}
 	}
@@ -717,128 +707,6 @@
 					    &callbacks);
 }
 
-<<<<<<< HEAD
-struct iwl_mvm_link_sel_data {
-	u8 link_id;
-	enum nl80211_band band;
-	enum nl80211_chan_width width;
-	bool active;
-};
-
-static bool iwl_mvm_mld_valid_link_pair(struct iwl_mvm_link_sel_data *a,
-					struct iwl_mvm_link_sel_data *b)
-{
-	return a->band != b->band;
-}
-
-void iwl_mvm_mld_select_links(struct iwl_mvm *mvm, struct ieee80211_vif *vif,
-			      bool valid_links_changed)
-{
-	struct iwl_mvm_link_sel_data data[IEEE80211_MLD_MAX_NUM_LINKS];
-	unsigned long usable_links = ieee80211_vif_usable_links(vif);
-	u32 max_active_links = iwl_mvm_max_active_links(mvm, vif);
-	u16 new_active_links;
-	u8 link_id, n_data = 0, i, j;
-
-	if (!IWL_MVM_AUTO_EML_ENABLE)
-		return;
-
-	if (!ieee80211_vif_is_mld(vif) || usable_links == 1)
-		return;
-
-	/* The logic below is a simple version that doesn't suit more than 2
-	 * links
-	 */
-	WARN_ON_ONCE(max_active_links > 2);
-
-	/* if only a single active link is supported, assume that the one
-	 * selected by higher layer for connection establishment is the best.
-	 */
-	if (max_active_links == 1 && !valid_links_changed)
-		return;
-
-	/* If we are already using the maximal number of active links, don't do
-	 * any change. This can later be optimized to pick a 'better' link pair.
-	 */
-	if (hweight16(vif->active_links) == max_active_links)
-		return;
-
-	rcu_read_lock();
-
-	for_each_set_bit(link_id, &usable_links, IEEE80211_MLD_MAX_NUM_LINKS) {
-		struct ieee80211_bss_conf *link_conf =
-			rcu_dereference(vif->link_conf[link_id]);
-
-		if (WARN_ON_ONCE(!link_conf))
-			continue;
-
-		data[n_data].link_id = link_id;
-		data[n_data].band = link_conf->chanreq.oper.chan->band;
-		data[n_data].width = link_conf->chanreq.oper.width;
-		data[n_data].active = vif->active_links & BIT(link_id);
-		n_data++;
-	}
-
-	rcu_read_unlock();
-
-	/* this is expected to be the current active link */
-	if (n_data == 1)
-		return;
-
-	new_active_links = 0;
-
-	/* Assume that after association only a single link is active, thus,
-	 * select only the 2nd link
-	 */
-	if (!valid_links_changed) {
-		for (i = 0; i < n_data; i++) {
-			if (data[i].active)
-				break;
-		}
-
-		if (WARN_ON_ONCE(i == n_data))
-			return;
-
-		for (j = 0; j < n_data; j++) {
-			if (i == j)
-				continue;
-
-			if (iwl_mvm_mld_valid_link_pair(&data[i], &data[j]))
-				break;
-		}
-
-		if (j != n_data)
-			new_active_links = BIT(data[i].link_id) |
-				BIT(data[j].link_id);
-	} else {
-		/* Try to find a valid link pair for EMLSR operation. If a pair
-		 * is not found continue using the current active link.
-		 */
-		for (i = 0; i < n_data; i++) {
-			for (j = 0; j < n_data; j++) {
-				if (i == j)
-					continue;
-
-				if (iwl_mvm_mld_valid_link_pair(&data[i],
-								&data[j]))
-					break;
-			}
-
-			/* found a valid pair for EMLSR, use it */
-			if (j != n_data) {
-				new_active_links = BIT(data[i].link_id) |
-					BIT(data[j].link_id);
-				break;
-			}
-		}
-	}
-
-	if (!new_active_links)
-		return;
-
-	if (vif->active_links != new_active_links)
-		ieee80211_set_active_links_async(vif, new_active_links);
-=======
 static bool iwl_mvm_esr_bw_criteria(struct iwl_mvm *mvm,
 				    struct ieee80211_vif *vif,
 				    struct ieee80211_bss_conf *link_conf)
@@ -856,7 +724,6 @@
 	}
 
 	return false;
->>>>>>> 0c383648
 }
 
 static void
@@ -888,8 +755,6 @@
 		link_changes |= LINK_CONTEXT_MODIFY_HE_PARAMS;
 	}
 
-<<<<<<< HEAD
-=======
 	if ((changes & BSS_CHANGED_BANDWIDTH) &&
 	    ieee80211_vif_link_active(vif, link_conf->link_id) &&
 	    mvmvif->esr_active &&
@@ -898,7 +763,6 @@
 				 IWL_MVM_ESR_EXIT_BANDWIDTH,
 				 iwl_mvm_get_primary_link(vif));
 
->>>>>>> 0c383648
 	/* if associated, maybe puncturing changed - we'll check later */
 	if (vif->cfg.assoc)
 		link_changes |= LINK_CONTEXT_MODIFY_EHT_PARAMS;
@@ -913,9 +777,6 @@
 	ret = iwl_mvm_mld_mac_ctxt_changed(mvm, vif, false);
 	if (ret)
 		IWL_ERR(mvm, "failed to update MAC %pM\n", vif->addr);
-
-	if (changes & BSS_CHANGED_MLD_VALID_LINKS)
-		iwl_mvm_mld_select_links(mvm, vif, true);
 
 	memcpy(mvmvif->link[link_conf->link_id]->bssid, link_conf->bssid,
 	       ETH_ALEN);
@@ -1034,7 +895,6 @@
 
 			/* If update fails - SF might be running in associated
 			 * mode while disassociated - which is forbidden.
-<<<<<<< HEAD
 			 */
 			ret = iwl_mvm_sf_update(mvm, vif, false);
 			WARN_ONCE(ret &&
@@ -1049,27 +909,10 @@
 			 * associated, we would remove the station here and
 			 * this would fail the recovery.
 			 */
-=======
-			 */
-			ret = iwl_mvm_sf_update(mvm, vif, false);
-			WARN_ONCE(ret &&
-				  !test_bit(IWL_MVM_STATUS_HW_RESTART_REQUESTED,
-					    &mvm->status),
-				  "Failed to update SF upon disassociation\n");
-
-			/* If we get an assert during the connection (after the
-			 * station has been added, but before the vif is set
-			 * to associated), mac80211 will re-add the station and
-			 * then configure the vif. Since the vif is not
-			 * associated, we would remove the station here and
-			 * this would fail the recovery.
-			 */
->>>>>>> 0c383648
 			iwl_mvm_mld_vif_delete_all_stas(mvm, vif);
 		}
 
 		iwl_mvm_bss_info_changed_station_assoc(mvm, vif, changes);
-<<<<<<< HEAD
 	}
 
 	if (changes & BSS_CHANGED_PS) {
@@ -1077,20 +920,11 @@
 		if (ret)
 			IWL_ERR(mvm, "failed to update power mode\n");
 	}
-=======
-	}
-
-	if (changes & BSS_CHANGED_PS) {
-		ret = iwl_mvm_power_update_mac(mvm);
-		if (ret)
-			IWL_ERR(mvm, "failed to update power mode\n");
-	}
 
 	if (changes & (BSS_CHANGED_MLD_VALID_LINKS | BSS_CHANGED_MLD_TTLM) &&
 	    ieee80211_vif_is_mld(vif) && mvmvif->authorized)
 		wiphy_delayed_work_queue(mvm->hw->wiphy,
 					 &mvmvif->mlo_int_scan_wk, 0);
->>>>>>> 0c383648
 }
 
 static void
@@ -1405,70 +1239,6 @@
 	return ret;
 }
 
-<<<<<<< HEAD
-/*
- * This function receives a subset of the usable links bitmap and
- * returns the primary link id, and -1 if such link doesn't exist
- * (e.g. non-MLO connection) or wasn't found.
- */
-int iwl_mvm_mld_get_primary_link(struct iwl_mvm *mvm,
-				 struct ieee80211_vif *vif,
-				 unsigned long usable_links)
-{
-	struct iwl_mvm_link_sel_data data[IEEE80211_MLD_MAX_NUM_LINKS];
-	u8 link_id, n_data = 0;
-
-	if (!ieee80211_vif_is_mld(vif) || !vif->cfg.assoc)
-		return -1;
-
-	for_each_set_bit(link_id, &usable_links, IEEE80211_MLD_MAX_NUM_LINKS) {
-		struct ieee80211_bss_conf *link_conf =
-			link_conf_dereference_protected(vif, link_id);
-
-		if (WARN_ON_ONCE(!link_conf))
-			continue;
-
-		data[n_data].link_id = link_id;
-		data[n_data].band = link_conf->chanreq.oper.chan->band;
-		data[n_data].width = link_conf->chanreq.oper.width;
-		data[n_data].active = true;
-		n_data++;
-	}
-
-	if (n_data <= 1)
-		return -1;
-
-	/* The logic should be modified to handle more than 2 links */
-	WARN_ON_ONCE(n_data > 2);
-
-	/* Primary link is the link with the wider bandwidth or higher band */
-	if (data[0].width > data[1].width)
-		return data[0].link_id;
-	if (data[0].width < data[1].width)
-		return data[1].link_id;
-	if (data[0].band >= data[1].band)
-		return data[0].link_id;
-
-	return data[1].link_id;
-}
-
-/*
- * This function receives a bitmap of usable links and check if we can enter
- * eSR on those links.
- */
-static bool iwl_mvm_can_enter_esr(struct iwl_mvm *mvm,
-				  struct ieee80211_vif *vif,
-				  unsigned long desired_links)
-{
-	struct iwl_mvm_vif *mvmvif = iwl_mvm_vif_from_mac80211(vif);
-	int primary_link = iwl_mvm_mld_get_primary_link(mvm, vif,
-							desired_links);
-	const struct wiphy_iftype_ext_capab *ext_capa;
-	bool ret = true;
-	int link_id;
-
-	if (primary_link < 0)
-=======
 bool iwl_mvm_vif_has_esr_cap(struct iwl_mvm *mvm, struct ieee80211_vif *vif)
 {
 	const struct wiphy_iftype_ext_capab *ext_capa;
@@ -1477,7 +1247,6 @@
 
 	if (!ieee80211_vif_is_mld(vif) || !vif->cfg.assoc ||
 	    hweight16(ieee80211_vif_usable_links(vif)) == 1)
->>>>>>> 0c383648
 		return false;
 
 	if (!(vif->cfg.eml_cap & IEEE80211_EML_CAP_EMLSR_SUPP))
@@ -1485,35 +1254,8 @@
 
 	ext_capa = cfg80211_get_iftype_ext_capa(mvm->hw->wiphy,
 						ieee80211_vif_type_p2p(vif));
-<<<<<<< HEAD
-	if (!ext_capa ||
-	    !(ext_capa->eml_capabilities & IEEE80211_EML_CAP_EMLSR_SUPP))
-		return false;
-
-	for_each_set_bit(link_id, &desired_links, IEEE80211_MLD_MAX_NUM_LINKS) {
-		struct ieee80211_bss_conf *link_conf =
-			link_conf_dereference_protected(vif, link_id);
-
-		if (WARN_ON_ONCE(!link_conf))
-			continue;
-
-		/* BT Coex effects eSR mode only if one of the link is on LB */
-		if (link_conf->chanreq.oper.chan->band != NL80211_BAND_2GHZ)
-			continue;
-
-		ret = iwl_mvm_bt_coex_calculate_esr_mode(mvm, vif, link_id,
-							 primary_link);
-		// Mark eSR as disabled for the next time
-		if (!ret)
-			mvmvif->bt_coex_esr_disabled = true;
-		break;
-	}
-
-	return ret;
-=======
 	return (ext_capa &&
 		(ext_capa->eml_capabilities & IEEE80211_EML_CAP_EMLSR_SUPP));
->>>>>>> 0c383648
 }
 
 static bool iwl_mvm_mld_can_activate_links(struct ieee80211_hw *hw,
@@ -1536,14 +1278,9 @@
 	}
 
 	/* If it is an eSR device, check that we can enter eSR */
-<<<<<<< HEAD
-	if (iwl_mvm_is_esr_supported(mvm->fwrt.trans))
-		ret = iwl_mvm_can_enter_esr(mvm, vif, desired_links);
-=======
 	ret = iwl_mvm_is_esr_supported(mvm->fwrt.trans) &&
 	      iwl_mvm_vif_has_esr_cap(mvm, vif);
 
->>>>>>> 0c383648
 unlock:
 	mutex_unlock(&mvm->mutex);
 	return ret;
@@ -1567,8 +1304,6 @@
 	return NEG_TTLM_RES_ACCEPT;
 }
 
-<<<<<<< HEAD
-=======
 static int
 iwl_mvm_mld_mac_pre_channel_switch(struct ieee80211_hw *hw,
 				   struct ieee80211_vif *vif,
@@ -1608,7 +1343,6 @@
 	return ret;
 }
 
->>>>>>> 0c383648
 const struct ieee80211_ops iwl_mvm_mld_hw_ops = {
 	.tx = iwl_mvm_mac_tx,
 	.wake_tx_queue = iwl_mvm_mac_wake_tx_queue,
