--- conflicted
+++ resolved
@@ -1523,8 +1523,6 @@
 		dev_specs->max_frm_size = HCLGE_MAC_MAX_FRAME;
 	if (!dev_specs->umv_size)
 		dev_specs->umv_size = HCLGE_DEFAULT_UMV_SPACE_PER_PF;
-<<<<<<< HEAD
-=======
 }
 
 static int hclge_query_mac_stats_num(struct hclge_dev *hdev)
@@ -1538,7 +1536,6 @@
 
 	hdev->ae_dev->dev_specs.mac_stats_num = reg_num;
 	return 0;
->>>>>>> 7df621a3
 }
 
 static int hclge_query_dev_specs(struct hclge_dev *hdev)
