--- conflicted
+++ resolved
@@ -561,11 +561,7 @@
 	unsigned long index;
 
 	xa_for_each(&pool->irqs, index, irq)
-<<<<<<< HEAD
-		free_irq(irq->irqn, &irq->nh);
-=======
 		mlx5_system_free_irq(irq);
->>>>>>> 575f85f9
 }
 
 static void mlx5_irq_pools_free_irqs(struct mlx5_irq_table *table)
