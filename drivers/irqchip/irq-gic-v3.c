// SPDX-License-Identifier: GPL-2.0-only
/*
 * Copyright (C) 2013-2017 ARM Limited, All Rights Reserved.
 * Author: Marc Zyngier <marc.zyngier@arm.com>
 */

#define pr_fmt(fmt)	"GICv3: " fmt

#include <linux/acpi.h>
#include <linux/cpu.h>
#include <linux/cpu_pm.h>
#include <linux/delay.h>
#include <linux/interrupt.h>
#include <linux/irqdomain.h>
#include <linux/kstrtox.h>
#include <linux/of.h>
#include <linux/of_address.h>
#include <linux/of_irq.h>
#include <linux/percpu.h>
#include <linux/refcount.h>
#include <linux/slab.h>
#include <trace/hooks/gic_v3.h>

#include <linux/irqchip.h>
#include <linux/irqchip/arm-gic-common.h>
#include <linux/irqchip/arm-gic-v3.h>
#include <linux/irqchip/irq-partition-percpu.h>
#include <linux/bitfield.h>
#include <linux/bits.h>
#include <linux/arm-smccc.h>

#include <asm/cputype.h>
#include <asm/exception.h>
#include <asm/smp_plat.h>
#include <asm/virt.h>

#include "irq-gic-common.h"

#define GICD_INT_NMI_PRI	(GICD_INT_DEF_PRI & ~0x80)

#define FLAGS_WORKAROUND_GICR_WAKER_MSM8996	(1ULL << 0)
#define FLAGS_WORKAROUND_CAVIUM_ERRATUM_38539	(1ULL << 1)
#define FLAGS_WORKAROUND_ASR_ERRATUM_8601001	(1ULL << 2)

#define GIC_IRQ_TYPE_PARTITION	(GIC_IRQ_TYPE_LPI + 1)

struct redist_region {
	void __iomem		*redist_base;
	phys_addr_t		phys_base;
	bool			single_redist;
};

struct gic_chip_data {
	struct fwnode_handle	*fwnode;
	phys_addr_t		dist_phys_base;
	void __iomem		*dist_base;
	struct redist_region	*redist_regions;
	struct rdists		rdists;
	struct irq_domain	*domain;
	u64			redist_stride;
	u32			nr_redist_regions;
	u64			flags;
	bool			has_rss;
	unsigned int		ppi_nr;
	struct partition_desc	**ppi_descs;
};

#define T241_CHIPS_MAX		4
static void __iomem *t241_dist_base_alias[T241_CHIPS_MAX] __read_mostly;
static DEFINE_STATIC_KEY_FALSE(gic_nvidia_t241_erratum);

static DEFINE_STATIC_KEY_FALSE(gic_arm64_2941627_erratum);

static struct gic_chip_data gic_data __read_mostly;
static DEFINE_STATIC_KEY_TRUE(supports_deactivate_key);

#define GIC_ID_NR	(1U << GICD_TYPER_ID_BITS(gic_data.rdists.gicd_typer))
#define GIC_LINE_NR	min(GICD_TYPER_SPIS(gic_data.rdists.gicd_typer), 1020U)
#define GIC_ESPI_NR	GICD_TYPER_ESPIS(gic_data.rdists.gicd_typer)

/*
 * There are 16 SGIs, though we only actually use 8 in Linux. The other 8 SGIs
 * are potentially stolen by the secure side. Some code, especially code dealing
 * with hwirq IDs, is simplified by accounting for all 16.
 */
#define SGI_NR		16

/*
 * The behaviours of RPR and PMR registers differ depending on the value of
 * SCR_EL3.FIQ, and the behaviour of non-secure priority registers of the
 * distributor and redistributors depends on whether security is enabled in the
 * GIC.
 *
 * When security is enabled, non-secure priority values from the (re)distributor
 * are presented to the GIC CPUIF as follow:
 *     (GIC_(R)DIST_PRI[irq] >> 1) | 0x80;
 *
 * If SCR_EL3.FIQ == 1, the values written to/read from PMR and RPR at non-secure
 * EL1 are subject to a similar operation thus matching the priorities presented
 * from the (re)distributor when security is enabled. When SCR_EL3.FIQ == 0,
 * these values are unchanged by the GIC.
 *
 * see GICv3/GICv4 Architecture Specification (IHI0069D):
 * - section 4.8.1 Non-secure accesses to register fields for Secure interrupt
 *   priorities.
 * - Figure 4-7 Secure read of the priority field for a Non-secure Group 1
 *   interrupt.
 */
static DEFINE_STATIC_KEY_FALSE(supports_pseudo_nmis);

DEFINE_STATIC_KEY_FALSE(gic_nonsecure_priorities);
EXPORT_SYMBOL(gic_nonsecure_priorities);

/*
 * When the Non-secure world has access to group 0 interrupts (as a
 * consequence of SCR_EL3.FIQ == 0), reading the ICC_RPR_EL1 register will
 * return the Distributor's view of the interrupt priority.
 *
 * When GIC security is enabled (GICD_CTLR.DS == 0), the interrupt priority
 * written by software is moved to the Non-secure range by the Distributor.
 *
 * If both are true (which is when gic_nonsecure_priorities gets enabled),
 * we need to shift down the priority programmed by software to match it
 * against the value returned by ICC_RPR_EL1.
 */
#define GICD_INT_RPR_PRI(priority)					\
	({								\
		u32 __priority = (priority);				\
		if (static_branch_unlikely(&gic_nonsecure_priorities))	\
			__priority = 0x80 | (__priority >> 1);		\
									\
		__priority;						\
	})

/* rdist_nmi_refs[n] == number of cpus having the rdist interrupt n set as NMI */
static refcount_t *rdist_nmi_refs;

static struct gic_kvm_info gic_v3_kvm_info __initdata;
static DEFINE_PER_CPU(bool, has_rss);

#define MPIDR_RS(mpidr)			(((mpidr) & 0xF0UL) >> 4)
#define gic_data_rdist()		(this_cpu_ptr(gic_data.rdists.rdist))
#define gic_data_rdist_rd_base()	(gic_data_rdist()->rd_base)
#define gic_data_rdist_sgi_base()	(gic_data_rdist_rd_base() + SZ_64K)

/* Our default, arbitrary priority value. Linux only uses one anyway. */
#define DEFAULT_PMR_VALUE	0xf0

enum gic_intid_range {
	SGI_RANGE,
	PPI_RANGE,
	SPI_RANGE,
	EPPI_RANGE,
	ESPI_RANGE,
	LPI_RANGE,
	__INVALID_RANGE__
};

static enum gic_intid_range __get_intid_range(irq_hw_number_t hwirq)
{
	switch (hwirq) {
	case 0 ... 15:
		return SGI_RANGE;
	case 16 ... 31:
		return PPI_RANGE;
	case 32 ... 1019:
		return SPI_RANGE;
	case EPPI_BASE_INTID ... (EPPI_BASE_INTID + 63):
		return EPPI_RANGE;
	case ESPI_BASE_INTID ... (ESPI_BASE_INTID + 1023):
		return ESPI_RANGE;
	case 8192 ... GENMASK(23, 0):
		return LPI_RANGE;
	default:
		return __INVALID_RANGE__;
	}
}

static enum gic_intid_range get_intid_range(struct irq_data *d)
{
	return __get_intid_range(d->hwirq);
}

static inline unsigned int gic_irq(struct irq_data *d)
{
	return d->hwirq;
}

static inline bool gic_irq_in_rdist(struct irq_data *d)
{
	switch (get_intid_range(d)) {
	case SGI_RANGE:
	case PPI_RANGE:
	case EPPI_RANGE:
		return true;
	default:
		return false;
	}
}

static inline void __iomem *gic_dist_base_alias(struct irq_data *d)
{
	if (static_branch_unlikely(&gic_nvidia_t241_erratum)) {
		irq_hw_number_t hwirq = irqd_to_hwirq(d);
		u32 chip;

		/*
		 * For the erratum T241-FABRIC-4, read accesses to GICD_In{E}
		 * registers are directed to the chip that owns the SPI. The
		 * the alias region can also be used for writes to the
		 * GICD_In{E} except GICD_ICENABLERn. Each chip has support
		 * for 320 {E}SPIs. Mappings for all 4 chips:
		 *    Chip0 = 32-351
		 *    Chip1 = 352-671
		 *    Chip2 = 672-991
		 *    Chip3 = 4096-4415
		 */
		switch (__get_intid_range(hwirq)) {
		case SPI_RANGE:
			chip = (hwirq - 32) / 320;
			break;
		case ESPI_RANGE:
			chip = 3;
			break;
		default:
			unreachable();
		}
		return t241_dist_base_alias[chip];
	}

	return gic_data.dist_base;
}

static inline void __iomem *gic_dist_base(struct irq_data *d)
{
	switch (get_intid_range(d)) {
	case SGI_RANGE:
	case PPI_RANGE:
	case EPPI_RANGE:
		/* SGI+PPI -> SGI_base for this CPU */
		return gic_data_rdist_sgi_base();

	case SPI_RANGE:
	case ESPI_RANGE:
		/* SPI -> dist_base */
		return gic_data.dist_base;

	default:
		return NULL;
	}
}

static void gic_do_wait_for_rwp(void __iomem *base, u32 bit)
{
	u32 count = 1000000;	/* 1s! */

	while (readl_relaxed(base + GICD_CTLR) & bit) {
		count--;
		if (!count) {
			pr_err_ratelimited("RWP timeout, gone fishing\n");
			return;
		}
		cpu_relax();
		udelay(1);
	}
}

/* Wait for completion of a distributor change */
static void gic_dist_wait_for_rwp(void)
{
	gic_do_wait_for_rwp(gic_data.dist_base, GICD_CTLR_RWP);
}

/* Wait for completion of a redistributor change */
static void gic_redist_wait_for_rwp(void)
{
	gic_do_wait_for_rwp(gic_data_rdist_rd_base(), GICR_CTLR_RWP);
}

#ifdef CONFIG_ARM64

static u64 __maybe_unused gic_read_iar(void)
{
	if (cpus_have_const_cap(ARM64_WORKAROUND_CAVIUM_23154))
		return gic_read_iar_cavium_thunderx();
	else
		return gic_read_iar_common();
}
#endif

static void gic_enable_redist(bool enable)
{
	void __iomem *rbase;
	u32 count = 1000000;	/* 1s! */
	u32 val;

	if (gic_data.flags & FLAGS_WORKAROUND_GICR_WAKER_MSM8996)
		return;

	rbase = gic_data_rdist_rd_base();

	val = readl_relaxed(rbase + GICR_WAKER);
	if (enable)
		/* Wake up this CPU redistributor */
		val &= ~GICR_WAKER_ProcessorSleep;
	else
		val |= GICR_WAKER_ProcessorSleep;
	writel_relaxed(val, rbase + GICR_WAKER);

	if (!enable) {		/* Check that GICR_WAKER is writeable */
		val = readl_relaxed(rbase + GICR_WAKER);
		if (!(val & GICR_WAKER_ProcessorSleep))
			return;	/* No PM support in this redistributor */
	}

	while (--count) {
		val = readl_relaxed(rbase + GICR_WAKER);
		if (enable ^ (bool)(val & GICR_WAKER_ChildrenAsleep))
			break;
		cpu_relax();
		udelay(1);
	}
	if (!count)
		pr_err_ratelimited("redistributor failed to %s...\n",
				   enable ? "wakeup" : "sleep");
}

/*
 * Routines to disable, enable, EOI and route interrupts
 */
static u32 convert_offset_index(struct irq_data *d, u32 offset, u32 *index)
{
	switch (get_intid_range(d)) {
	case SGI_RANGE:
	case PPI_RANGE:
	case SPI_RANGE:
		*index = d->hwirq;
		return offset;
	case EPPI_RANGE:
		/*
		 * Contrary to the ESPI range, the EPPI range is contiguous
		 * to the PPI range in the registers, so let's adjust the
		 * displacement accordingly. Consistency is overrated.
		 */
		*index = d->hwirq - EPPI_BASE_INTID + 32;
		return offset;
	case ESPI_RANGE:
		*index = d->hwirq - ESPI_BASE_INTID;
		switch (offset) {
		case GICD_ISENABLER:
			return GICD_ISENABLERnE;
		case GICD_ICENABLER:
			return GICD_ICENABLERnE;
		case GICD_ISPENDR:
			return GICD_ISPENDRnE;
		case GICD_ICPENDR:
			return GICD_ICPENDRnE;
		case GICD_ISACTIVER:
			return GICD_ISACTIVERnE;
		case GICD_ICACTIVER:
			return GICD_ICACTIVERnE;
		case GICD_IPRIORITYR:
			return GICD_IPRIORITYRnE;
		case GICD_ICFGR:
			return GICD_ICFGRnE;
		case GICD_IROUTER:
			return GICD_IROUTERnE;
		default:
			break;
		}
		break;
	default:
		break;
	}

	WARN_ON(1);
	*index = d->hwirq;
	return offset;
}

static int gic_peek_irq(struct irq_data *d, u32 offset)
{
	void __iomem *base;
	u32 index, mask;

	offset = convert_offset_index(d, offset, &index);
	mask = 1 << (index % 32);

	if (gic_irq_in_rdist(d))
		base = gic_data_rdist_sgi_base();
	else
		base = gic_dist_base_alias(d);

	return !!(readl_relaxed(base + offset + (index / 32) * 4) & mask);
}

static void gic_poke_irq(struct irq_data *d, u32 offset)
{
	void __iomem *base;
	u32 index, mask;

	offset = convert_offset_index(d, offset, &index);
	mask = 1 << (index % 32);

	if (gic_irq_in_rdist(d))
		base = gic_data_rdist_sgi_base();
	else
		base = gic_data.dist_base;

	writel_relaxed(mask, base + offset + (index / 32) * 4);
}

static void gic_mask_irq(struct irq_data *d)
{
	gic_poke_irq(d, GICD_ICENABLER);
	if (gic_irq_in_rdist(d))
		gic_redist_wait_for_rwp();
	else
		gic_dist_wait_for_rwp();
}

static void gic_eoimode1_mask_irq(struct irq_data *d)
{
	gic_mask_irq(d);
	/*
	 * When masking a forwarded interrupt, make sure it is
	 * deactivated as well.
	 *
	 * This ensures that an interrupt that is getting
	 * disabled/masked will not get "stuck", because there is
	 * noone to deactivate it (guest is being terminated).
	 */
	if (irqd_is_forwarded_to_vcpu(d))
		gic_poke_irq(d, GICD_ICACTIVER);
}

static void gic_unmask_irq(struct irq_data *d)
{
	gic_poke_irq(d, GICD_ISENABLER);
}

static inline bool gic_supports_nmi(void)
{
	return IS_ENABLED(CONFIG_ARM64_PSEUDO_NMI) &&
	       static_branch_likely(&supports_pseudo_nmis);
}

static int gic_irq_set_irqchip_state(struct irq_data *d,
				     enum irqchip_irq_state which, bool val)
{
	u32 reg;

	if (d->hwirq >= 8192) /* SGI/PPI/SPI only */
		return -EINVAL;

	switch (which) {
	case IRQCHIP_STATE_PENDING:
		reg = val ? GICD_ISPENDR : GICD_ICPENDR;
		break;

	case IRQCHIP_STATE_ACTIVE:
		reg = val ? GICD_ISACTIVER : GICD_ICACTIVER;
		break;

	case IRQCHIP_STATE_MASKED:
		if (val) {
			gic_mask_irq(d);
			return 0;
		}
		reg = GICD_ISENABLER;
		break;

	default:
		return -EINVAL;
	}

	gic_poke_irq(d, reg);
	return 0;
}

static int gic_irq_get_irqchip_state(struct irq_data *d,
				     enum irqchip_irq_state which, bool *val)
{
	if (d->hwirq >= 8192) /* PPI/SPI only */
		return -EINVAL;

	switch (which) {
	case IRQCHIP_STATE_PENDING:
		*val = gic_peek_irq(d, GICD_ISPENDR);
		break;

	case IRQCHIP_STATE_ACTIVE:
		*val = gic_peek_irq(d, GICD_ISACTIVER);
		break;

	case IRQCHIP_STATE_MASKED:
		*val = !gic_peek_irq(d, GICD_ISENABLER);
		break;

	default:
		return -EINVAL;
	}

	return 0;
}

static void gic_irq_set_prio(struct irq_data *d, u8 prio)
{
	void __iomem *base = gic_dist_base(d);
	u32 offset, index;

	offset = convert_offset_index(d, GICD_IPRIORITYR, &index);

	writeb_relaxed(prio, base + offset + index);
}

static u32 __gic_get_ppi_index(irq_hw_number_t hwirq)
{
	switch (__get_intid_range(hwirq)) {
	case PPI_RANGE:
		return hwirq - 16;
	case EPPI_RANGE:
		return hwirq - EPPI_BASE_INTID + 16;
	default:
		unreachable();
	}
}

static u32 __gic_get_rdist_index(irq_hw_number_t hwirq)
{
	switch (__get_intid_range(hwirq)) {
	case SGI_RANGE:
	case PPI_RANGE:
		return hwirq;
	case EPPI_RANGE:
		return hwirq - EPPI_BASE_INTID + 32;
	default:
		unreachable();
	}
}

static u32 gic_get_rdist_index(struct irq_data *d)
{
	return __gic_get_rdist_index(d->hwirq);
}

static int gic_irq_nmi_setup(struct irq_data *d)
{
	struct irq_desc *desc = irq_to_desc(d->irq);

	if (!gic_supports_nmi())
		return -EINVAL;

	if (gic_peek_irq(d, GICD_ISENABLER)) {
		pr_err("Cannot set NMI property of enabled IRQ %u\n", d->irq);
		return -EINVAL;
	}

	/*
	 * A secondary irq_chip should be in charge of LPI request,
	 * it should not be possible to get there
	 */
	if (WARN_ON(gic_irq(d) >= 8192))
		return -EINVAL;

	/* desc lock should already be held */
	if (gic_irq_in_rdist(d)) {
		u32 idx = gic_get_rdist_index(d);

		/*
		 * Setting up a percpu interrupt as NMI, only switch handler
		 * for first NMI
		 */
		if (!refcount_inc_not_zero(&rdist_nmi_refs[idx])) {
			refcount_set(&rdist_nmi_refs[idx], 1);
			desc->handle_irq = handle_percpu_devid_fasteoi_nmi;
		}
	} else {
		desc->handle_irq = handle_fasteoi_nmi;
	}

	gic_irq_set_prio(d, GICD_INT_NMI_PRI);

	return 0;
}

static void gic_irq_nmi_teardown(struct irq_data *d)
{
	struct irq_desc *desc = irq_to_desc(d->irq);

	if (WARN_ON(!gic_supports_nmi()))
		return;

	if (gic_peek_irq(d, GICD_ISENABLER)) {
		pr_err("Cannot set NMI property of enabled IRQ %u\n", d->irq);
		return;
	}

	/*
	 * A secondary irq_chip should be in charge of LPI request,
	 * it should not be possible to get there
	 */
	if (WARN_ON(gic_irq(d) >= 8192))
		return;

	/* desc lock should already be held */
	if (gic_irq_in_rdist(d)) {
		u32 idx = gic_get_rdist_index(d);

		/* Tearing down NMI, only switch handler for last NMI */
		if (refcount_dec_and_test(&rdist_nmi_refs[idx]))
			desc->handle_irq = handle_percpu_devid_irq;
	} else {
		desc->handle_irq = handle_fasteoi_irq;
	}

	gic_irq_set_prio(d, GICD_INT_DEF_PRI);
}

static bool gic_arm64_erratum_2941627_needed(struct irq_data *d)
{
	enum gic_intid_range range;

	if (!static_branch_unlikely(&gic_arm64_2941627_erratum))
		return false;

	range = get_intid_range(d);

	/*
	 * The workaround is needed if the IRQ is an SPI and
	 * the target cpu is different from the one we are
	 * executing on.
	 */
	return (range == SPI_RANGE || range == ESPI_RANGE) &&
		!cpumask_test_cpu(raw_smp_processor_id(),
				  irq_data_get_effective_affinity_mask(d));
}

static void gic_eoi_irq(struct irq_data *d)
{
	write_gicreg(gic_irq(d), ICC_EOIR1_EL1);
	isb();

	if (gic_arm64_erratum_2941627_needed(d)) {
		/*
		 * Make sure the GIC stream deactivate packet
		 * issued by ICC_EOIR1_EL1 has completed before
		 * deactivating through GICD_IACTIVER.
		 */
		dsb(sy);
		gic_poke_irq(d, GICD_ICACTIVER);
	}
}

static void gic_eoimode1_eoi_irq(struct irq_data *d)
{
	/*
	 * No need to deactivate an LPI, or an interrupt that
	 * is is getting forwarded to a vcpu.
	 */
	if (gic_irq(d) >= 8192 || irqd_is_forwarded_to_vcpu(d))
		return;

	if (!gic_arm64_erratum_2941627_needed(d))
		gic_write_dir(gic_irq(d));
	else
		gic_poke_irq(d, GICD_ICACTIVER);
}

static int gic_set_type(struct irq_data *d, unsigned int type)
{
	enum gic_intid_range range;
	unsigned int irq = gic_irq(d);
	void __iomem *base;
	u32 offset, index;
	int ret;

	range = get_intid_range(d);

	/* Interrupt configuration for SGIs can't be changed */
	if (range == SGI_RANGE)
		return type != IRQ_TYPE_EDGE_RISING ? -EINVAL : 0;

	/* SPIs have restrictions on the supported types */
	if ((range == SPI_RANGE || range == ESPI_RANGE) &&
	    type != IRQ_TYPE_LEVEL_HIGH && type != IRQ_TYPE_EDGE_RISING)
		return -EINVAL;

	if (gic_irq_in_rdist(d))
		base = gic_data_rdist_sgi_base();
	else
		base = gic_dist_base_alias(d);

	offset = convert_offset_index(d, GICD_ICFGR, &index);

	ret = gic_configure_irq(index, type, base + offset, NULL);
	if (ret && (range == PPI_RANGE || range == EPPI_RANGE)) {
		/* Misconfigured PPIs are usually not fatal */
		pr_warn("GIC: PPI INTID%d is secure or misconfigured\n", irq);
		ret = 0;
	}

	return ret;
}

static int gic_irq_set_vcpu_affinity(struct irq_data *d, void *vcpu)
{
	if (get_intid_range(d) == SGI_RANGE)
		return -EINVAL;

	if (vcpu)
		irqd_set_forwarded_to_vcpu(d);
	else
		irqd_clr_forwarded_to_vcpu(d);
	return 0;
}

static u64 gic_cpu_to_affinity(int cpu)
{
	u64 mpidr = cpu_logical_map(cpu);
	u64 aff;

	/* ASR8601 needs to have its affinities shifted down... */
	if (unlikely(gic_data.flags & FLAGS_WORKAROUND_ASR_ERRATUM_8601001))
		mpidr = (MPIDR_AFFINITY_LEVEL(mpidr, 1)	|
			 (MPIDR_AFFINITY_LEVEL(mpidr, 2) << 8));

	aff = ((u64)MPIDR_AFFINITY_LEVEL(mpidr, 3) << 32 |
	       MPIDR_AFFINITY_LEVEL(mpidr, 2) << 16 |
	       MPIDR_AFFINITY_LEVEL(mpidr, 1) << 8  |
	       MPIDR_AFFINITY_LEVEL(mpidr, 0));

	return aff;
}

static void gic_deactivate_unhandled(u32 irqnr)
{
	if (static_branch_likely(&supports_deactivate_key)) {
		if (irqnr < 8192)
			gic_write_dir(irqnr);
	} else {
		write_gicreg(irqnr, ICC_EOIR1_EL1);
		isb();
	}
}

/*
 * Follow a read of the IAR with any HW maintenance that needs to happen prior
 * to invoking the relevant IRQ handler. We must do two things:
 *
 * (1) Ensure instruction ordering between a read of IAR and subsequent
 *     instructions in the IRQ handler using an ISB.
 *
 *     It is possible for the IAR to report an IRQ which was signalled *after*
 *     the CPU took an IRQ exception as multiple interrupts can race to be
 *     recognized by the GIC, earlier interrupts could be withdrawn, and/or
 *     later interrupts could be prioritized by the GIC.
 *
 *     For devices which are tightly coupled to the CPU, such as PMUs, a
 *     context synchronization event is necessary to ensure that system
 *     register state is not stale, as these may have been indirectly written
 *     *after* exception entry.
 *
 * (2) Deactivate the interrupt when EOI mode 1 is in use.
 */
static inline void gic_complete_ack(u32 irqnr)
{
	if (static_branch_likely(&supports_deactivate_key))
		write_gicreg(irqnr, ICC_EOIR1_EL1);

	isb();
}

static bool gic_rpr_is_nmi_prio(void)
{
	if (!gic_supports_nmi())
		return false;

	return unlikely(gic_read_rpr() == GICD_INT_RPR_PRI(GICD_INT_NMI_PRI));
}

static bool gic_irqnr_is_special(u32 irqnr)
{
	return irqnr >= 1020 && irqnr <= 1023;
}

static void __gic_handle_irq(u32 irqnr, struct pt_regs *regs)
{
	if (gic_irqnr_is_special(irqnr))
		return;

	gic_complete_ack(irqnr);

	if (generic_handle_domain_irq(gic_data.domain, irqnr)) {
		WARN_ONCE(true, "Unexpected interrupt (irqnr %u)\n", irqnr);
		gic_deactivate_unhandled(irqnr);
	}
}

static void __gic_handle_nmi(u32 irqnr, struct pt_regs *regs)
{
	if (gic_irqnr_is_special(irqnr))
		return;

	gic_complete_ack(irqnr);

	if (generic_handle_domain_nmi(gic_data.domain, irqnr)) {
		WARN_ONCE(true, "Unexpected pseudo-NMI (irqnr %u)\n", irqnr);
		gic_deactivate_unhandled(irqnr);
	}
}

/*
 * An exception has been taken from a context with IRQs enabled, and this could
 * be an IRQ or an NMI.
 *
 * The entry code called us with DAIF.IF set to keep NMIs masked. We must clear
 * DAIF.IF (and update ICC_PMR_EL1 to mask regular IRQs) prior to returning,
 * after handling any NMI but before handling any IRQ.
 *
 * The entry code has performed IRQ entry, and if an NMI is detected we must
 * perform NMI entry/exit around invoking the handler.
 */
static void __gic_handle_irq_from_irqson(struct pt_regs *regs)
{
	bool is_nmi;
	u32 irqnr;

	irqnr = gic_read_iar();

	is_nmi = gic_rpr_is_nmi_prio();

	if (is_nmi) {
		nmi_enter();
		__gic_handle_nmi(irqnr, regs);
		nmi_exit();
	}

	if (gic_prio_masking_enabled()) {
		gic_pmr_mask_irqs();
		gic_arch_enable_irqs();
	}

	if (!is_nmi)
		__gic_handle_irq(irqnr, regs);
}

/*
 * An exception has been taken from a context with IRQs disabled, which can only
 * be an NMI.
 *
 * The entry code called us with DAIF.IF set to keep NMIs masked. We must leave
 * DAIF.IF (and ICC_PMR_EL1) unchanged.
 *
 * The entry code has performed NMI entry.
 */
static void __gic_handle_irq_from_irqsoff(struct pt_regs *regs)
{
	u64 pmr;
	u32 irqnr;

	/*
	 * We were in a context with IRQs disabled. However, the
	 * entry code has set PMR to a value that allows any
	 * interrupt to be acknowledged, and not just NMIs. This can
	 * lead to surprising effects if the NMI has been retired in
	 * the meantime, and that there is an IRQ pending. The IRQ
	 * would then be taken in NMI context, something that nobody
	 * wants to debug twice.
	 *
	 * Until we sort this, drop PMR again to a level that will
	 * actually only allow NMIs before reading IAR, and then
	 * restore it to what it was.
	 */
	pmr = gic_read_pmr();
	gic_pmr_mask_irqs();
	isb();
	irqnr = gic_read_iar();
	gic_write_pmr(pmr);

	__gic_handle_nmi(irqnr, regs);
}

static asmlinkage void __exception_irq_entry gic_handle_irq(struct pt_regs *regs)
{
	if (unlikely(gic_supports_nmi() && !interrupts_enabled(regs)))
		__gic_handle_irq_from_irqsoff(regs);
	else
		__gic_handle_irq_from_irqson(regs);
}

static u32 gic_get_pribits(void)
{
	u32 pribits;

	pribits = gic_read_ctlr();
	pribits &= ICC_CTLR_EL1_PRI_BITS_MASK;
	pribits >>= ICC_CTLR_EL1_PRI_BITS_SHIFT;
	pribits++;

	return pribits;
}

static bool gic_has_group0(void)
{
	u32 val;
	u32 old_pmr;

	old_pmr = gic_read_pmr();

	/*
	 * Let's find out if Group0 is under control of EL3 or not by
	 * setting the highest possible, non-zero priority in PMR.
	 *
	 * If SCR_EL3.FIQ is set, the priority gets shifted down in
	 * order for the CPU interface to set bit 7, and keep the
	 * actual priority in the non-secure range. In the process, it
	 * looses the least significant bit and the actual priority
	 * becomes 0x80. Reading it back returns 0, indicating that
	 * we're don't have access to Group0.
	 */
	gic_write_pmr(BIT(8 - gic_get_pribits()));
	val = gic_read_pmr();

	gic_write_pmr(old_pmr);

	return val != 0;
}

static void __init gic_dist_init(void)
{
	unsigned int i;
	u64 affinity;
	void __iomem *base = gic_data.dist_base;
	u32 val;

	/* Disable the distributor */
	writel_relaxed(0, base + GICD_CTLR);
	gic_dist_wait_for_rwp();

	/*
	 * Configure SPIs as non-secure Group-1. This will only matter
	 * if the GIC only has a single security state. This will not
	 * do the right thing if the kernel is running in secure mode,
	 * but that's not the intended use case anyway.
	 */
	for (i = 32; i < GIC_LINE_NR; i += 32)
		writel_relaxed(~0, base + GICD_IGROUPR + i / 8);

	/* Extended SPI range, not handled by the GICv2/GICv3 common code */
	for (i = 0; i < GIC_ESPI_NR; i += 32) {
		writel_relaxed(~0U, base + GICD_ICENABLERnE + i / 8);
		writel_relaxed(~0U, base + GICD_ICACTIVERnE + i / 8);
	}

	for (i = 0; i < GIC_ESPI_NR; i += 32)
		writel_relaxed(~0U, base + GICD_IGROUPRnE + i / 8);

	for (i = 0; i < GIC_ESPI_NR; i += 16)
		writel_relaxed(0, base + GICD_ICFGRnE + i / 4);

	for (i = 0; i < GIC_ESPI_NR; i += 4)
		writel_relaxed(GICD_INT_DEF_PRI_X4, base + GICD_IPRIORITYRnE + i);

	/* Now do the common stuff */
	gic_dist_config(base, GIC_LINE_NR, NULL);

	val = GICD_CTLR_ARE_NS | GICD_CTLR_ENABLE_G1A | GICD_CTLR_ENABLE_G1;
	if (gic_data.rdists.gicd_typer2 & GICD_TYPER2_nASSGIcap) {
		pr_info("Enabling SGIs without active state\n");
		val |= GICD_CTLR_nASSGIreq;
	}

	/* Enable distributor with ARE, Group1, and wait for it to drain */
	writel_relaxed(val, base + GICD_CTLR);
	gic_dist_wait_for_rwp();

	/*
	 * Set all global interrupts to the boot CPU only. ARE must be
	 * enabled.
	 */
	affinity = gic_cpu_to_affinity(smp_processor_id());
	for (i = 32; i < GIC_LINE_NR; i++) {
		trace_android_vh_gic_v3_affinity_init(i, GICD_IROUTER, &affinity);
		gic_write_irouter(affinity, base + GICD_IROUTER + i * 8);
	}

	for (i = 0; i < GIC_ESPI_NR; i++) {
		trace_android_vh_gic_v3_affinity_init(i, GICD_IROUTERnE, &affinity);
		gic_write_irouter(affinity, base + GICD_IROUTERnE + i * 8);
	}
}

static int gic_iterate_rdists(int (*fn)(struct redist_region *, void __iomem *))
{
	int ret = -ENODEV;
	int i;

	for (i = 0; i < gic_data.nr_redist_regions; i++) {
		void __iomem *ptr = gic_data.redist_regions[i].redist_base;
		u64 typer;
		u32 reg;

		reg = readl_relaxed(ptr + GICR_PIDR2) & GIC_PIDR2_ARCH_MASK;
		if (reg != GIC_PIDR2_ARCH_GICv3 &&
		    reg != GIC_PIDR2_ARCH_GICv4) { /* We're in trouble... */
			pr_warn("No redistributor present @%p\n", ptr);
			break;
		}

		do {
			typer = gic_read_typer(ptr + GICR_TYPER);
			ret = fn(gic_data.redist_regions + i, ptr);
			if (!ret)
				return 0;

			if (gic_data.redist_regions[i].single_redist)
				break;

			if (gic_data.redist_stride) {
				ptr += gic_data.redist_stride;
			} else {
				ptr += SZ_64K * 2; /* Skip RD_base + SGI_base */
				if (typer & GICR_TYPER_VLPIS)
					ptr += SZ_64K * 2; /* Skip VLPI_base + reserved page */
			}
		} while (!(typer & GICR_TYPER_LAST));
	}

	return ret ? -ENODEV : 0;
}

static int __gic_populate_rdist(struct redist_region *region, void __iomem *ptr)
{
	unsigned long mpidr;
	u64 typer;
	u32 aff;

	/*
	 * Convert affinity to a 32bit value that can be matched to
	 * GICR_TYPER bits [63:32].
	 */
	mpidr = gic_cpu_to_affinity(smp_processor_id());

	aff = (MPIDR_AFFINITY_LEVEL(mpidr, 3) << 24 |
	       MPIDR_AFFINITY_LEVEL(mpidr, 2) << 16 |
	       MPIDR_AFFINITY_LEVEL(mpidr, 1) << 8 |
	       MPIDR_AFFINITY_LEVEL(mpidr, 0));

	typer = gic_read_typer(ptr + GICR_TYPER);
	if ((typer >> 32) == aff) {
		u64 offset = ptr - region->redist_base;
		raw_spin_lock_init(&gic_data_rdist()->rd_lock);
		gic_data_rdist_rd_base() = ptr;
		gic_data_rdist()->phys_base = region->phys_base + offset;

		pr_info("CPU%d: found redistributor %lx region %d:%pa\n",
			smp_processor_id(), mpidr,
			(int)(region - gic_data.redist_regions),
			&gic_data_rdist()->phys_base);
		return 0;
	}

	/* Try next one */
	return 1;
}

static int gic_populate_rdist(void)
{
	if (gic_iterate_rdists(__gic_populate_rdist) == 0)
		return 0;

	/* We couldn't even deal with ourselves... */
	WARN(true, "CPU%d: mpidr %lx has no re-distributor!\n",
	     smp_processor_id(),
	     (unsigned long)cpu_logical_map(smp_processor_id()));
	return -ENODEV;
}

static int __gic_update_rdist_properties(struct redist_region *region,
					 void __iomem *ptr)
{
	u64 typer = gic_read_typer(ptr + GICR_TYPER);
	u32 ctlr = readl_relaxed(ptr + GICR_CTLR);

	/* Boot-time cleanup */
	if ((typer & GICR_TYPER_VLPIS) && (typer & GICR_TYPER_RVPEID)) {
		u64 val;

		/* Deactivate any present vPE */
		val = gicr_read_vpendbaser(ptr + SZ_128K + GICR_VPENDBASER);
		if (val & GICR_VPENDBASER_Valid)
			gicr_write_vpendbaser(GICR_VPENDBASER_PendingLast,
					      ptr + SZ_128K + GICR_VPENDBASER);

		/* Mark the VPE table as invalid */
		val = gicr_read_vpropbaser(ptr + SZ_128K + GICR_VPROPBASER);
		val &= ~GICR_VPROPBASER_4_1_VALID;
		gicr_write_vpropbaser(val, ptr + SZ_128K + GICR_VPROPBASER);
	}

	gic_data.rdists.has_vlpis &= !!(typer & GICR_TYPER_VLPIS);

	/*
	 * TYPER.RVPEID implies some form of DirectLPI, no matter what the
	 * doc says... :-/ And CTLR.IR implies another subset of DirectLPI
	 * that the ITS driver can make use of for LPIs (and not VLPIs).
	 *
	 * These are 3 different ways to express the same thing, depending
	 * on the revision of the architecture and its relaxations over
	 * time. Just group them under the 'direct_lpi' banner.
	 */
	gic_data.rdists.has_rvpeid &= !!(typer & GICR_TYPER_RVPEID);
	gic_data.rdists.has_direct_lpi &= (!!(typer & GICR_TYPER_DirectLPIS) |
					   !!(ctlr & GICR_CTLR_IR) |
					   gic_data.rdists.has_rvpeid);
	gic_data.rdists.has_vpend_valid_dirty &= !!(typer & GICR_TYPER_DIRTY);

	/* Detect non-sensical configurations */
	if (WARN_ON_ONCE(gic_data.rdists.has_rvpeid && !gic_data.rdists.has_vlpis)) {
		gic_data.rdists.has_direct_lpi = false;
		gic_data.rdists.has_vlpis = false;
		gic_data.rdists.has_rvpeid = false;
	}

	gic_data.ppi_nr = min(GICR_TYPER_NR_PPIS(typer), gic_data.ppi_nr);

	return 1;
}

static void gic_update_rdist_properties(void)
{
	gic_data.ppi_nr = UINT_MAX;
	gic_iterate_rdists(__gic_update_rdist_properties);
	if (WARN_ON(gic_data.ppi_nr == UINT_MAX))
		gic_data.ppi_nr = 0;
	pr_info("GICv3 features: %d PPIs%s%s\n",
		gic_data.ppi_nr,
		gic_data.has_rss ? ", RSS" : "",
		gic_data.rdists.has_direct_lpi ? ", DirectLPI" : "");

	if (gic_data.rdists.has_vlpis)
		pr_info("GICv4 features: %s%s%s\n",
			gic_data.rdists.has_direct_lpi ? "DirectLPI " : "",
			gic_data.rdists.has_rvpeid ? "RVPEID " : "",
			gic_data.rdists.has_vpend_valid_dirty ? "Valid+Dirty " : "");
}

/* Check whether it's single security state view */
static inline bool gic_dist_security_disabled(void)
{
	return readl_relaxed(gic_data.dist_base + GICD_CTLR) & GICD_CTLR_DS;
}

static void gic_cpu_sys_reg_init(void)
{
	int i, cpu = smp_processor_id();
	u64 mpidr = gic_cpu_to_affinity(cpu);
	u64 need_rss = MPIDR_RS(mpidr);
	bool group0;
	u32 pribits;

	/*
	 * Need to check that the SRE bit has actually been set. If
	 * not, it means that SRE is disabled at EL2. We're going to
	 * die painfully, and there is nothing we can do about it.
	 *
	 * Kindly inform the luser.
	 */
	if (!gic_enable_sre())
		pr_err("GIC: unable to set SRE (disabled at EL2), panic ahead\n");

	pribits = gic_get_pribits();

	group0 = gic_has_group0();

	/* Set priority mask register */
	if (!gic_prio_masking_enabled()) {
		write_gicreg(DEFAULT_PMR_VALUE, ICC_PMR_EL1);
	} else if (gic_supports_nmi()) {
		/*
		 * Mismatch configuration with boot CPU, the system is likely
		 * to die as interrupt masking will not work properly on all
		 * CPUs
		 *
		 * The boot CPU calls this function before enabling NMI support,
		 * and as a result we'll never see this warning in the boot path
		 * for that CPU.
		 */
		if (static_branch_unlikely(&gic_nonsecure_priorities))
			WARN_ON(!group0 || gic_dist_security_disabled());
		else
			WARN_ON(group0 && !gic_dist_security_disabled());
	}

	/*
	 * Some firmwares hand over to the kernel with the BPR changed from
	 * its reset value (and with a value large enough to prevent
	 * any pre-emptive interrupts from working at all). Writing a zero
	 * to BPR restores is reset value.
	 */
	gic_write_bpr1(0);

	if (static_branch_likely(&supports_deactivate_key)) {
		/* EOI drops priority only (mode 1) */
		gic_write_ctlr(ICC_CTLR_EL1_EOImode_drop);
	} else {
		/* EOI deactivates interrupt too (mode 0) */
		gic_write_ctlr(ICC_CTLR_EL1_EOImode_drop_dir);
	}

	/* Always whack Group0 before Group1 */
	if (group0) {
		switch(pribits) {
		case 8:
		case 7:
			write_gicreg(0, ICC_AP0R3_EL1);
			write_gicreg(0, ICC_AP0R2_EL1);
			fallthrough;
		case 6:
			write_gicreg(0, ICC_AP0R1_EL1);
			fallthrough;
		case 5:
		case 4:
			write_gicreg(0, ICC_AP0R0_EL1);
		}

		isb();
	}

	switch(pribits) {
	case 8:
	case 7:
		write_gicreg(0, ICC_AP1R3_EL1);
		write_gicreg(0, ICC_AP1R2_EL1);
		fallthrough;
	case 6:
		write_gicreg(0, ICC_AP1R1_EL1);
		fallthrough;
	case 5:
	case 4:
		write_gicreg(0, ICC_AP1R0_EL1);
	}

	isb();

	/* ... and let's hit the road... */
	gic_write_grpen1(1);

	/* Keep the RSS capability status in per_cpu variable */
	per_cpu(has_rss, cpu) = !!(gic_read_ctlr() & ICC_CTLR_EL1_RSS);

	/* Check all the CPUs have capable of sending SGIs to other CPUs */
	for_each_online_cpu(i) {
		bool have_rss = per_cpu(has_rss, i) && per_cpu(has_rss, cpu);

		need_rss |= MPIDR_RS(gic_cpu_to_affinity(i));
		if (need_rss && (!have_rss))
			pr_crit("CPU%d (%lx) can't SGI CPU%d (%lx), no RSS\n",
				cpu, (unsigned long)mpidr,
				i, (unsigned long)gic_cpu_to_affinity(i));
	}

	/**
	 * GIC spec says, when ICC_CTLR_EL1.RSS==1 and GICD_TYPER.RSS==0,
	 * writing ICC_ASGI1R_EL1 register with RS != 0 is a CONSTRAINED
	 * UNPREDICTABLE choice of :
	 *   - The write is ignored.
	 *   - The RS field is treated as 0.
	 */
	if (need_rss && (!gic_data.has_rss))
		pr_crit_once("RSS is required but GICD doesn't support it\n");
}

static bool gicv3_nolpi;

static int __init gicv3_nolpi_cfg(char *buf)
{
	return kstrtobool(buf, &gicv3_nolpi);
}
early_param("irqchip.gicv3_nolpi", gicv3_nolpi_cfg);

static int gic_dist_supports_lpis(void)
{
	return (IS_ENABLED(CONFIG_ARM_GIC_V3_ITS) &&
		!!(readl_relaxed(gic_data.dist_base + GICD_TYPER) & GICD_TYPER_LPIS) &&
		!gicv3_nolpi);
}

static void gic_cpu_init(void)
{
	void __iomem *rbase;
	int i;

	/* Register ourselves with the rest of the world */
	if (gic_populate_rdist())
		return;

	gic_enable_redist(true);

	WARN((gic_data.ppi_nr > 16 || GIC_ESPI_NR != 0) &&
	     !(gic_read_ctlr() & ICC_CTLR_EL1_ExtRange),
	     "Distributor has extended ranges, but CPU%d doesn't\n",
	     smp_processor_id());

	rbase = gic_data_rdist_sgi_base();

	/* Configure SGIs/PPIs as non-secure Group-1 */
	for (i = 0; i < gic_data.ppi_nr + SGI_NR; i += 32)
		writel_relaxed(~0, rbase + GICR_IGROUPR0 + i / 8);

	gic_cpu_config(rbase, gic_data.ppi_nr + SGI_NR, gic_redist_wait_for_rwp);

	/* initialise system registers */
	gic_cpu_sys_reg_init();
}

#ifdef CONFIG_SMP

#define MPIDR_TO_SGI_RS(mpidr)	(MPIDR_RS(mpidr) << ICC_SGI1R_RS_SHIFT)
#define MPIDR_TO_SGI_CLUSTER_ID(mpidr)	((mpidr) & ~0xFUL)

static int gic_starting_cpu(unsigned int cpu)
{
	gic_cpu_init();

	if (gic_dist_supports_lpis())
		its_cpu_init();

	return 0;
}

static u16 gic_compute_target_list(int *base_cpu, const struct cpumask *mask,
				   unsigned long cluster_id)
{
	int next_cpu, cpu = *base_cpu;
	unsigned long mpidr;
	u16 tlist = 0;

	mpidr = gic_cpu_to_affinity(cpu);

	while (cpu < nr_cpu_ids) {
		tlist |= 1 << (mpidr & 0xf);

		next_cpu = cpumask_next(cpu, mask);
		if (next_cpu >= nr_cpu_ids)
			goto out;
		cpu = next_cpu;

		mpidr = gic_cpu_to_affinity(cpu);

		if (cluster_id != MPIDR_TO_SGI_CLUSTER_ID(mpidr)) {
			cpu--;
			goto out;
		}
	}
out:
	*base_cpu = cpu;
	return tlist;
}

#define MPIDR_TO_SGI_AFFINITY(cluster_id, level) \
	(MPIDR_AFFINITY_LEVEL(cluster_id, level) \
		<< ICC_SGI1R_AFFINITY_## level ##_SHIFT)

static void gic_send_sgi(u64 cluster_id, u16 tlist, unsigned int irq)
{
	u64 val;

	val = (MPIDR_TO_SGI_AFFINITY(cluster_id, 3)	|
	       MPIDR_TO_SGI_AFFINITY(cluster_id, 2)	|
	       irq << ICC_SGI1R_SGI_ID_SHIFT		|
	       MPIDR_TO_SGI_AFFINITY(cluster_id, 1)	|
	       MPIDR_TO_SGI_RS(cluster_id)		|
	       tlist << ICC_SGI1R_TARGET_LIST_SHIFT);

	pr_devel("CPU%d: ICC_SGI1R_EL1 %llx\n", smp_processor_id(), val);
	gic_write_sgi1r(val);
}

static void gic_ipi_send_mask(struct irq_data *d, const struct cpumask *mask)
{
	int cpu;

	if (WARN_ON(d->hwirq >= 16))
		return;

	/*
	 * Ensure that stores to Normal memory are visible to the
	 * other CPUs before issuing the IPI.
	 */
	dsb(ishst);

	for_each_cpu(cpu, mask) {
		u64 cluster_id = MPIDR_TO_SGI_CLUSTER_ID(gic_cpu_to_affinity(cpu));
		u16 tlist;

		tlist = gic_compute_target_list(&cpu, mask, cluster_id);
		gic_send_sgi(cluster_id, tlist, d->hwirq);
	}

	/* Force the above writes to ICC_SGI1R_EL1 to be executed */
	isb();
}

static void __init gic_smp_init(void)
{
	struct irq_fwspec sgi_fwspec = {
		.fwnode		= gic_data.fwnode,
		.param_count	= 1,
	};
	int base_sgi;

	cpuhp_setup_state_nocalls(CPUHP_AP_IRQ_GIC_STARTING,
				  "irqchip/arm/gicv3:starting",
				  gic_starting_cpu, NULL);

	/* Register all 8 non-secure SGIs */
	base_sgi = irq_domain_alloc_irqs(gic_data.domain, 8, NUMA_NO_NODE, &sgi_fwspec);
	if (WARN_ON(base_sgi <= 0))
		return;

	set_smp_ipi_range(base_sgi, 8);
}

static int gic_set_affinity(struct irq_data *d, const struct cpumask *mask_val,
			    bool force)
{
	unsigned int cpu;
	u32 offset, index;
	void __iomem *reg;
	int enabled;
	u64 val;

	if (force)
		cpu = cpumask_first(mask_val);
	else
		cpu = cpumask_any_and(mask_val, cpu_online_mask);

	if (cpu >= nr_cpu_ids)
		return -EINVAL;

	if (gic_irq_in_rdist(d))
		return -EINVAL;

	/* If interrupt was enabled, disable it first */
	enabled = gic_peek_irq(d, GICD_ISENABLER);
	if (enabled)
		gic_mask_irq(d);

	offset = convert_offset_index(d, GICD_IROUTER, &index);
	reg = gic_dist_base(d) + offset + (index * 8);
	val = gic_cpu_to_affinity(cpu);

	trace_android_rvh_gic_v3_set_affinity(d, mask_val, &val, force, gic_dist_base(d),
					gic_data.redist_regions[0].redist_base,
					gic_data.redist_stride);
	gic_write_irouter(val, reg);

	/*
	 * If the interrupt was enabled, enabled it again. Otherwise,
	 * just wait for the distributor to have digested our changes.
	 */
	if (enabled)
		gic_unmask_irq(d);

	irq_data_update_effective_affinity(d, cpumask_of(cpu));

	return IRQ_SET_MASK_OK_DONE;
}
#else
#define gic_set_affinity	NULL
#define gic_ipi_send_mask	NULL
#define gic_smp_init()		do { } while(0)
#endif

static int gic_retrigger(struct irq_data *data)
{
	return !gic_irq_set_irqchip_state(data, IRQCHIP_STATE_PENDING, true);
}

#ifdef CONFIG_CPU_PM
static int gic_cpu_pm_notifier(struct notifier_block *self,
			       unsigned long cmd, void *v)
{
	if (cmd == CPU_PM_EXIT) {
		if (gic_dist_security_disabled())
			gic_enable_redist(true);
		gic_cpu_sys_reg_init();
	} else if (cmd == CPU_PM_ENTER && gic_dist_security_disabled()) {
		gic_write_grpen1(0);
		gic_enable_redist(false);
	}
	return NOTIFY_OK;
}

static struct notifier_block gic_cpu_pm_notifier_block = {
	.notifier_call = gic_cpu_pm_notifier,
};

static void gic_cpu_pm_init(void)
{
	cpu_pm_register_notifier(&gic_cpu_pm_notifier_block);
}

#else
static inline void gic_cpu_pm_init(void) { }
#endif /* CONFIG_CPU_PM */

static struct irq_chip gic_chip = {
	.name			= "GICv3",
	.irq_mask		= gic_mask_irq,
	.irq_unmask		= gic_unmask_irq,
	.irq_eoi		= gic_eoi_irq,
	.irq_set_type		= gic_set_type,
	.irq_set_affinity	= gic_set_affinity,
	.irq_retrigger          = gic_retrigger,
	.irq_get_irqchip_state	= gic_irq_get_irqchip_state,
	.irq_set_irqchip_state	= gic_irq_set_irqchip_state,
	.irq_nmi_setup		= gic_irq_nmi_setup,
	.irq_nmi_teardown	= gic_irq_nmi_teardown,
	.ipi_send_mask		= gic_ipi_send_mask,
	.flags			= IRQCHIP_SET_TYPE_MASKED |
				  IRQCHIP_SKIP_SET_WAKE |
				  IRQCHIP_MASK_ON_SUSPEND,
};

static struct irq_chip gic_eoimode1_chip = {
	.name			= "GICv3",
	.irq_mask		= gic_eoimode1_mask_irq,
	.irq_unmask		= gic_unmask_irq,
	.irq_eoi		= gic_eoimode1_eoi_irq,
	.irq_set_type		= gic_set_type,
	.irq_set_affinity	= gic_set_affinity,
	.irq_retrigger          = gic_retrigger,
	.irq_get_irqchip_state	= gic_irq_get_irqchip_state,
	.irq_set_irqchip_state	= gic_irq_set_irqchip_state,
	.irq_set_vcpu_affinity	= gic_irq_set_vcpu_affinity,
	.irq_nmi_setup		= gic_irq_nmi_setup,
	.irq_nmi_teardown	= gic_irq_nmi_teardown,
	.ipi_send_mask		= gic_ipi_send_mask,
	.flags			= IRQCHIP_SET_TYPE_MASKED |
				  IRQCHIP_SKIP_SET_WAKE |
				  IRQCHIP_MASK_ON_SUSPEND,
};

static int gic_irq_domain_map(struct irq_domain *d, unsigned int irq,
			      irq_hw_number_t hw)
{
	struct irq_chip *chip = &gic_chip;
	struct irq_data *irqd = irq_desc_get_irq_data(irq_to_desc(irq));

	if (static_branch_likely(&supports_deactivate_key))
		chip = &gic_eoimode1_chip;

	switch (__get_intid_range(hw)) {
	case SGI_RANGE:
	case PPI_RANGE:
	case EPPI_RANGE:
		irq_set_percpu_devid(irq);
		irq_domain_set_info(d, irq, hw, chip, d->host_data,
				    handle_percpu_devid_irq, NULL, NULL);
		break;

	case SPI_RANGE:
	case ESPI_RANGE:
		irq_domain_set_info(d, irq, hw, chip, d->host_data,
				    handle_fasteoi_irq, NULL, NULL);
		irq_set_probe(irq);
		irqd_set_single_target(irqd);
		break;

	case LPI_RANGE:
		if (!gic_dist_supports_lpis())
			return -EPERM;
		irq_domain_set_info(d, irq, hw, chip, d->host_data,
				    handle_fasteoi_irq, NULL, NULL);
		break;

	default:
		return -EPERM;
	}

	/* Prevents SW retriggers which mess up the ACK/EOI ordering */
	irqd_set_handle_enforce_irqctx(irqd);
	return 0;
}

static int gic_irq_domain_translate(struct irq_domain *d,
				    struct irq_fwspec *fwspec,
				    unsigned long *hwirq,
				    unsigned int *type)
{
	if (fwspec->param_count == 1 && fwspec->param[0] < 16) {
		*hwirq = fwspec->param[0];
		*type = IRQ_TYPE_EDGE_RISING;
		return 0;
	}

	if (is_of_node(fwspec->fwnode)) {
		if (fwspec->param_count < 3)
			return -EINVAL;

		switch (fwspec->param[0]) {
		case 0:			/* SPI */
			*hwirq = fwspec->param[1] + 32;
			break;
		case 1:			/* PPI */
			*hwirq = fwspec->param[1] + 16;
			break;
		case 2:			/* ESPI */
			*hwirq = fwspec->param[1] + ESPI_BASE_INTID;
			break;
		case 3:			/* EPPI */
			*hwirq = fwspec->param[1] + EPPI_BASE_INTID;
			break;
		case GIC_IRQ_TYPE_LPI:	/* LPI */
			*hwirq = fwspec->param[1];
			break;
		case GIC_IRQ_TYPE_PARTITION:
			*hwirq = fwspec->param[1];
			if (fwspec->param[1] >= 16)
				*hwirq += EPPI_BASE_INTID - 16;
			else
				*hwirq += 16;
			break;
		default:
			return -EINVAL;
		}

		*type = fwspec->param[2] & IRQ_TYPE_SENSE_MASK;

		/*
		 * Make it clear that broken DTs are... broken.
		 * Partitioned PPIs are an unfortunate exception.
		 */
		WARN_ON(*type == IRQ_TYPE_NONE &&
			fwspec->param[0] != GIC_IRQ_TYPE_PARTITION);
		return 0;
	}

	if (is_fwnode_irqchip(fwspec->fwnode)) {
		if(fwspec->param_count != 2)
			return -EINVAL;

		if (fwspec->param[0] < 16) {
			pr_err(FW_BUG "Illegal GSI%d translation request\n",
			       fwspec->param[0]);
			return -EINVAL;
		}

		*hwirq = fwspec->param[0];
		*type = fwspec->param[1];

		WARN_ON(*type == IRQ_TYPE_NONE);
		return 0;
	}

	return -EINVAL;
}

static int gic_irq_domain_alloc(struct irq_domain *domain, unsigned int virq,
				unsigned int nr_irqs, void *arg)
{
	int i, ret;
	irq_hw_number_t hwirq;
	unsigned int type = IRQ_TYPE_NONE;
	struct irq_fwspec *fwspec = arg;

	ret = gic_irq_domain_translate(domain, fwspec, &hwirq, &type);
	if (ret)
		return ret;

	for (i = 0; i < nr_irqs; i++) {
		ret = gic_irq_domain_map(domain, virq + i, hwirq + i);
		if (ret)
			return ret;
	}

	return 0;
}

static void gic_irq_domain_free(struct irq_domain *domain, unsigned int virq,
				unsigned int nr_irqs)
{
	int i;

	for (i = 0; i < nr_irqs; i++) {
		struct irq_data *d = irq_domain_get_irq_data(domain, virq + i);
		irq_set_handler(virq + i, NULL);
		irq_domain_reset_irq_data(d);
	}
}

static bool fwspec_is_partitioned_ppi(struct irq_fwspec *fwspec,
				      irq_hw_number_t hwirq)
{
	enum gic_intid_range range;

	if (!gic_data.ppi_descs)
		return false;

	if (!is_of_node(fwspec->fwnode))
		return false;

	if (fwspec->param_count < 4 || !fwspec->param[3])
		return false;

	range = __get_intid_range(hwirq);
	if (range != PPI_RANGE && range != EPPI_RANGE)
		return false;

	return true;
}

static int gic_irq_domain_select(struct irq_domain *d,
				 struct irq_fwspec *fwspec,
				 enum irq_domain_bus_token bus_token)
{
	unsigned int type, ret, ppi_idx;
	irq_hw_number_t hwirq;

	/* Not for us */
        if (fwspec->fwnode != d->fwnode)
		return 0;

	/* If this is not DT, then we have a single domain */
	if (!is_of_node(fwspec->fwnode))
		return 1;

	ret = gic_irq_domain_translate(d, fwspec, &hwirq, &type);
	if (WARN_ON_ONCE(ret))
		return 0;

	if (!fwspec_is_partitioned_ppi(fwspec, hwirq))
		return d == gic_data.domain;

	/*
	 * If this is a PPI and we have a 4th (non-null) parameter,
	 * then we need to match the partition domain.
	 */
	ppi_idx = __gic_get_ppi_index(hwirq);
	return d == partition_get_domain(gic_data.ppi_descs[ppi_idx]);
}

static const struct irq_domain_ops gic_irq_domain_ops = {
	.translate = gic_irq_domain_translate,
	.alloc = gic_irq_domain_alloc,
	.free = gic_irq_domain_free,
	.select = gic_irq_domain_select,
};

static int partition_domain_translate(struct irq_domain *d,
				      struct irq_fwspec *fwspec,
				      unsigned long *hwirq,
				      unsigned int *type)
{
	unsigned long ppi_intid;
	struct device_node *np;
	unsigned int ppi_idx;
	int ret;

	if (!gic_data.ppi_descs)
		return -ENOMEM;

	np = of_find_node_by_phandle(fwspec->param[3]);
	if (WARN_ON(!np))
		return -EINVAL;

	ret = gic_irq_domain_translate(d, fwspec, &ppi_intid, type);
	if (WARN_ON_ONCE(ret))
		return 0;

	ppi_idx = __gic_get_ppi_index(ppi_intid);
	ret = partition_translate_id(gic_data.ppi_descs[ppi_idx],
				     of_node_to_fwnode(np));
	if (ret < 0)
		return ret;

	*hwirq = ret;
	*type = fwspec->param[2] & IRQ_TYPE_SENSE_MASK;

	return 0;
}

static const struct irq_domain_ops partition_domain_ops = {
	.translate = partition_domain_translate,
	.select = gic_irq_domain_select,
};

static bool gic_enable_quirk_msm8996(void *data)
{
	struct gic_chip_data *d = data;

	d->flags |= FLAGS_WORKAROUND_GICR_WAKER_MSM8996;

	return true;
}

static bool gic_enable_quirk_cavium_38539(void *data)
{
	struct gic_chip_data *d = data;

	d->flags |= FLAGS_WORKAROUND_CAVIUM_ERRATUM_38539;

	return true;
}

static bool gic_enable_quirk_hip06_07(void *data)
{
	struct gic_chip_data *d = data;

	/*
	 * HIP06 GICD_IIDR clashes with GIC-600 product number (despite
	 * not being an actual ARM implementation). The saving grace is
	 * that GIC-600 doesn't have ESPI, so nothing to do in that case.
	 * HIP07 doesn't even have a proper IIDR, and still pretends to
	 * have ESPI. In both cases, put them right.
	 */
	if (d->rdists.gicd_typer & GICD_TYPER_ESPI) {
		/* Zero both ESPI and the RES0 field next to it... */
		d->rdists.gicd_typer &= ~GENMASK(9, 8);
		return true;
	}

	return false;
}

#define T241_CHIPN_MASK		GENMASK_ULL(45, 44)
#define T241_CHIP_GICDA_OFFSET	0x1580000
#define SMCCC_SOC_ID_T241	0x036b0241

static bool gic_enable_quirk_nvidia_t241(void *data)
{
	s32 soc_id = arm_smccc_get_soc_id_version();
	unsigned long chip_bmask = 0;
	phys_addr_t phys;
	u32 i;

	/* Check JEP106 code for NVIDIA T241 chip (036b:0241) */
	if ((soc_id < 0) || (soc_id != SMCCC_SOC_ID_T241))
		return false;

	/* Find the chips based on GICR regions PHYS addr */
	for (i = 0; i < gic_data.nr_redist_regions; i++) {
		chip_bmask |= BIT(FIELD_GET(T241_CHIPN_MASK,
				  (u64)gic_data.redist_regions[i].phys_base));
	}

	if (hweight32(chip_bmask) < 3)
		return false;

	/* Setup GICD alias regions */
	for (i = 0; i < ARRAY_SIZE(t241_dist_base_alias); i++) {
		if (chip_bmask & BIT(i)) {
			phys = gic_data.dist_phys_base + T241_CHIP_GICDA_OFFSET;
			phys |= FIELD_PREP(T241_CHIPN_MASK, i);
			t241_dist_base_alias[i] = ioremap(phys, SZ_64K);
			WARN_ON_ONCE(!t241_dist_base_alias[i]);
		}
	}
	static_branch_enable(&gic_nvidia_t241_erratum);
	return true;
}

static bool gic_enable_quirk_asr8601(void *data)
{
	struct gic_chip_data *d = data;

	d->flags |= FLAGS_WORKAROUND_ASR_ERRATUM_8601001;

	return true;
}

static bool gic_enable_quirk_arm64_2941627(void *data)
{
	static_branch_enable(&gic_arm64_2941627_erratum);
	return true;
}

static bool rd_set_non_coherent(void *data)
{
	struct gic_chip_data *d = data;

	d->rdists.flags |= RDIST_FLAGS_FORCE_NON_SHAREABLE;
	return true;
}

static const struct gic_quirk gic_quirks[] = {
	{
		.desc	= "GICv3: Qualcomm MSM8996 broken firmware",
		.compatible = "qcom,msm8996-gic-v3",
		.init	= gic_enable_quirk_msm8996,
	},
	{
		.desc	= "GICv3: ASR erratum 8601001",
		.compatible = "asr,asr8601-gic-v3",
		.init	= gic_enable_quirk_asr8601,
	},
	{
		.desc	= "GICv3: HIP06 erratum 161010803",
		.iidr	= 0x0204043b,
		.mask	= 0xffffffff,
		.init	= gic_enable_quirk_hip06_07,
	},
	{
		.desc	= "GICv3: HIP07 erratum 161010803",
		.iidr	= 0x00000000,
		.mask	= 0xffffffff,
		.init	= gic_enable_quirk_hip06_07,
	},
	{
		/*
		 * Reserved register accesses generate a Synchronous
		 * External Abort. This erratum applies to:
		 * - ThunderX: CN88xx
		 * - OCTEON TX: CN83xx, CN81xx
		 * - OCTEON TX2: CN93xx, CN96xx, CN98xx, CNF95xx*
		 */
		.desc	= "GICv3: Cavium erratum 38539",
		.iidr	= 0xa000034c,
		.mask	= 0xe8f00fff,
		.init	= gic_enable_quirk_cavium_38539,
	},
	{
		.desc	= "GICv3: NVIDIA erratum T241-FABRIC-4",
		.iidr	= 0x0402043b,
		.mask	= 0xffffffff,
		.init	= gic_enable_quirk_nvidia_t241,
	},
	{
		/*
		 * GIC-700: 2941627 workaround - IP variant [0,1]
		 *
		 */
		.desc	= "GICv3: ARM64 erratum 2941627",
		.iidr	= 0x0400043b,
		.mask	= 0xff0e0fff,
		.init	= gic_enable_quirk_arm64_2941627,
	},
	{
		/*
		 * GIC-700: 2941627 workaround - IP variant [2]
		 */
		.desc	= "GICv3: ARM64 erratum 2941627",
		.iidr	= 0x0402043b,
		.mask	= 0xff0f0fff,
		.init	= gic_enable_quirk_arm64_2941627,
	},
	{
		.desc   = "GICv3: non-coherent attribute",
		.property = "dma-noncoherent",
		.init   = rd_set_non_coherent,
	},
	{
	}
};

static void gic_enable_nmi_support(void)
{
	int i;

	if (!gic_prio_masking_enabled())
		return;

	rdist_nmi_refs = kcalloc(gic_data.ppi_nr + SGI_NR,
				 sizeof(*rdist_nmi_refs), GFP_KERNEL);
	if (!rdist_nmi_refs)
		return;

	for (i = 0; i < gic_data.ppi_nr + SGI_NR; i++)
		refcount_set(&rdist_nmi_refs[i], 0);

	pr_info("Pseudo-NMIs enabled using %s ICC_PMR_EL1 synchronisation\n",
		gic_has_relaxed_pmr_sync() ? "relaxed" : "forced");

	/*
	 * How priority values are used by the GIC depends on two things:
	 * the security state of the GIC (controlled by the GICD_CTRL.DS bit)
	 * and if Group 0 interrupts can be delivered to Linux in the non-secure
	 * world as FIQs (controlled by the SCR_EL3.FIQ bit). These affect the
	 * ICC_PMR_EL1 register and the priority that software assigns to
	 * interrupts:
	 *
	 * GICD_CTRL.DS | SCR_EL3.FIQ | ICC_PMR_EL1 | Group 1 priority
	 * -----------------------------------------------------------
	 *      1       |      -      |  unchanged  |    unchanged
	 * -----------------------------------------------------------
	 *      0       |      1      |  non-secure |    non-secure
	 * -----------------------------------------------------------
	 *      0       |      0      |  unchanged  |    non-secure
	 *
	 * where non-secure means that the value is right-shifted by one and the
	 * MSB bit set, to make it fit in the non-secure priority range.
	 *
	 * In the first two cases, where ICC_PMR_EL1 and the interrupt priority
	 * are both either modified or unchanged, we can use the same set of
	 * priorities.
	 *
	 * In the last case, where only the interrupt priorities are modified to
	 * be in the non-secure range, we use a different PMR value to mask IRQs
	 * and the rest of the values that we use remain unchanged.
	 */
	if (gic_has_group0() && !gic_dist_security_disabled())
		static_branch_enable(&gic_nonsecure_priorities);

	static_branch_enable(&supports_pseudo_nmis);

	if (static_branch_likely(&supports_deactivate_key))
		gic_eoimode1_chip.flags |= IRQCHIP_SUPPORTS_NMI;
	else
		gic_chip.flags |= IRQCHIP_SUPPORTS_NMI;
}

static int __init gic_init_bases(phys_addr_t dist_phys_base,
				 void __iomem *dist_base,
				 struct redist_region *rdist_regs,
				 u32 nr_redist_regions,
				 u64 redist_stride,
				 struct fwnode_handle *handle)
{
	u32 typer;
	int err;

	if (!is_hyp_mode_available())
		static_branch_disable(&supports_deactivate_key);

	if (static_branch_likely(&supports_deactivate_key))
		pr_info("GIC: Using split EOI/Deactivate mode\n");

	gic_data.fwnode = handle;
	gic_data.dist_phys_base = dist_phys_base;
	gic_data.dist_base = dist_base;
	gic_data.redist_regions = rdist_regs;
	gic_data.nr_redist_regions = nr_redist_regions;
	gic_data.redist_stride = redist_stride;

	/*
	 * Find out how many interrupts are supported.
	 */
	typer = readl_relaxed(gic_data.dist_base + GICD_TYPER);
	gic_data.rdists.gicd_typer = typer;

	gic_enable_quirks(readl_relaxed(gic_data.dist_base + GICD_IIDR),
			  gic_quirks, &gic_data);

	pr_info("%d SPIs implemented\n", GIC_LINE_NR - 32);
	pr_info("%d Extended SPIs implemented\n", GIC_ESPI_NR);

	/*
	 * ThunderX1 explodes on reading GICD_TYPER2, in violation of the
	 * architecture spec (which says that reserved registers are RES0).
	 */
	if (!(gic_data.flags & FLAGS_WORKAROUND_CAVIUM_ERRATUM_38539))
		gic_data.rdists.gicd_typer2 = readl_relaxed(gic_data.dist_base + GICD_TYPER2);

	gic_data.domain = irq_domain_create_tree(handle, &gic_irq_domain_ops,
						 &gic_data);
	gic_data.rdists.rdist = alloc_percpu(typeof(*gic_data.rdists.rdist));
	if (!static_branch_unlikely(&gic_nvidia_t241_erratum)) {
		/* Disable GICv4.x features for the erratum T241-FABRIC-4 */
		gic_data.rdists.has_rvpeid = true;
		gic_data.rdists.has_vlpis = true;
		gic_data.rdists.has_direct_lpi = true;
		gic_data.rdists.has_vpend_valid_dirty = true;
	}

	if (WARN_ON(!gic_data.domain) || WARN_ON(!gic_data.rdists.rdist)) {
		err = -ENOMEM;
		goto out_free;
	}

	irq_domain_update_bus_token(gic_data.domain, DOMAIN_BUS_WIRED);

	gic_data.has_rss = !!(typer & GICD_TYPER_RSS);

	if (typer & GICD_TYPER_MBIS) {
		err = mbi_init(handle, gic_data.domain);
		if (err)
			pr_err("Failed to initialize MBIs\n");
	}

	set_handle_irq(gic_handle_irq);

	gic_update_rdist_properties();

<<<<<<< HEAD
	gic_v3_dist_init();
	gic_v3_cpu_init();
	gic_enable_nmi_support();
=======
	gic_dist_init();
	gic_cpu_init();
>>>>>>> 071d0e62
	gic_smp_init();
	gic_cpu_pm_init();

	if (gic_dist_supports_lpis()) {
		its_init(handle, &gic_data.rdists, gic_data.domain);
		its_cpu_init();
		its_lpi_memreserve_init();
	} else {
		if (IS_ENABLED(CONFIG_ARM_GIC_V2M))
			gicv2m_init(handle, gic_data.domain);
	}

	return 0;

out_free:
	if (gic_data.domain)
		irq_domain_remove(gic_data.domain);
	free_percpu(gic_data.rdists.rdist);
	return err;
}

static int __init gic_validate_dist_version(void __iomem *dist_base)
{
	u32 reg = readl_relaxed(dist_base + GICD_PIDR2) & GIC_PIDR2_ARCH_MASK;

	if (reg != GIC_PIDR2_ARCH_GICv3 && reg != GIC_PIDR2_ARCH_GICv4)
		return -ENODEV;

	return 0;
}

/* Create all possible partitions at boot time */
static void __init gic_populate_ppi_partitions(struct device_node *gic_node)
{
	struct device_node *parts_node, *child_part;
	int part_idx = 0, i;
	int nr_parts;
	struct partition_affinity *parts;

	parts_node = of_get_child_by_name(gic_node, "ppi-partitions");
	if (!parts_node)
		return;

	gic_data.ppi_descs = kcalloc(gic_data.ppi_nr, sizeof(*gic_data.ppi_descs), GFP_KERNEL);
	if (!gic_data.ppi_descs)
		goto out_put_node;

	nr_parts = of_get_child_count(parts_node);

	if (!nr_parts)
		goto out_put_node;

	parts = kcalloc(nr_parts, sizeof(*parts), GFP_KERNEL);
	if (WARN_ON(!parts))
		goto out_put_node;

	for_each_child_of_node(parts_node, child_part) {
		struct partition_affinity *part;
		int n;

		part = &parts[part_idx];

		part->partition_id = of_node_to_fwnode(child_part);

		pr_info("GIC: PPI partition %pOFn[%d] { ",
			child_part, part_idx);

		n = of_property_count_elems_of_size(child_part, "affinity",
						    sizeof(u32));
		WARN_ON(n <= 0);

		for (i = 0; i < n; i++) {
			int err, cpu;
			u32 cpu_phandle;
			struct device_node *cpu_node;

			err = of_property_read_u32_index(child_part, "affinity",
							 i, &cpu_phandle);
			if (WARN_ON(err))
				continue;

			cpu_node = of_find_node_by_phandle(cpu_phandle);
			if (WARN_ON(!cpu_node))
				continue;

			cpu = of_cpu_node_to_id(cpu_node);
			if (WARN_ON(cpu < 0)) {
				of_node_put(cpu_node);
				continue;
			}

			pr_cont("%pOF[%d] ", cpu_node, cpu);

			cpumask_set_cpu(cpu, &part->mask);
			of_node_put(cpu_node);
		}

		pr_cont("}\n");
		part_idx++;
	}

	for (i = 0; i < gic_data.ppi_nr; i++) {
		unsigned int irq;
		struct partition_desc *desc;
		struct irq_fwspec ppi_fwspec = {
			.fwnode		= gic_data.fwnode,
			.param_count	= 3,
			.param		= {
				[0]	= GIC_IRQ_TYPE_PARTITION,
				[1]	= i,
				[2]	= IRQ_TYPE_NONE,
			},
		};

		irq = irq_create_fwspec_mapping(&ppi_fwspec);
		if (WARN_ON(!irq))
			continue;
		desc = partition_create_desc(gic_data.fwnode, parts, nr_parts,
					     irq, &partition_domain_ops);
		if (WARN_ON(!desc))
			continue;

		gic_data.ppi_descs[i] = desc;
	}

out_put_node:
	of_node_put(parts_node);
}

static void __init gic_of_setup_kvm_info(struct device_node *node)
{
	int ret;
	struct resource r;
	u32 gicv_idx;

	gic_v3_kvm_info.type = GIC_V3;

	gic_v3_kvm_info.maint_irq = irq_of_parse_and_map(node, 0);
	if (!gic_v3_kvm_info.maint_irq)
		return;

	if (of_property_read_u32(node, "#redistributor-regions",
				 &gicv_idx))
		gicv_idx = 1;

	gicv_idx += 3;	/* Also skip GICD, GICC, GICH */
	ret = of_address_to_resource(node, gicv_idx, &r);
	if (!ret)
		gic_v3_kvm_info.vcpu = r;

	gic_v3_kvm_info.has_v4 = gic_data.rdists.has_vlpis;
	gic_v3_kvm_info.has_v4_1 = gic_data.rdists.has_rvpeid;
	vgic_set_kvm_info(&gic_v3_kvm_info);
}

static void gic_request_region(resource_size_t base, resource_size_t size,
			       const char *name)
{
	if (!request_mem_region(base, size, name))
		pr_warn_once(FW_BUG "%s region %pa has overlapping address\n",
			     name, &base);
}

static void __iomem *gic_of_iomap(struct device_node *node, int idx,
				  const char *name, struct resource *res)
{
	void __iomem *base;
	int ret;

	ret = of_address_to_resource(node, idx, res);
	if (ret)
		return IOMEM_ERR_PTR(ret);

	gic_request_region(res->start, resource_size(res), name);
	base = of_iomap(node, idx);

	return base ?: IOMEM_ERR_PTR(-ENOMEM);
}

static int __init gic_of_init(struct device_node *node, struct device_node *parent)
{
	phys_addr_t dist_phys_base;
	void __iomem *dist_base;
	struct redist_region *rdist_regs;
	struct resource res;
	u64 redist_stride;
	u32 nr_redist_regions;
	int err, i;

	dist_base = gic_of_iomap(node, 0, "GICD", &res);
	if (IS_ERR(dist_base)) {
		pr_err("%pOF: unable to map gic dist registers\n", node);
		return PTR_ERR(dist_base);
	}

	dist_phys_base = res.start;

	err = gic_validate_dist_version(dist_base);
	if (err) {
		pr_err("%pOF: no distributor detected, giving up\n", node);
		goto out_unmap_dist;
	}

	if (of_property_read_u32(node, "#redistributor-regions", &nr_redist_regions))
		nr_redist_regions = 1;

	rdist_regs = kcalloc(nr_redist_regions, sizeof(*rdist_regs),
			     GFP_KERNEL);
	if (!rdist_regs) {
		err = -ENOMEM;
		goto out_unmap_dist;
	}

	for (i = 0; i < nr_redist_regions; i++) {
		rdist_regs[i].redist_base = gic_of_iomap(node, 1 + i, "GICR", &res);
		if (IS_ERR(rdist_regs[i].redist_base)) {
			pr_err("%pOF: couldn't map region %d\n", node, i);
			err = -ENODEV;
			goto out_unmap_rdist;
		}
		rdist_regs[i].phys_base = res.start;
	}

	if (of_property_read_u64(node, "redistributor-stride", &redist_stride))
		redist_stride = 0;

	gic_enable_of_quirks(node, gic_quirks, &gic_data);

	err = gic_init_bases(dist_phys_base, dist_base, rdist_regs,
			     nr_redist_regions, redist_stride, &node->fwnode);
	if (err)
		goto out_unmap_rdist;

	gic_populate_ppi_partitions(node);

	if (static_branch_likely(&supports_deactivate_key))
		gic_of_setup_kvm_info(node);
	return 0;

out_unmap_rdist:
	for (i = 0; i < nr_redist_regions; i++)
		if (rdist_regs[i].redist_base && !IS_ERR(rdist_regs[i].redist_base))
			iounmap(rdist_regs[i].redist_base);
	kfree(rdist_regs);
out_unmap_dist:
	iounmap(dist_base);
	return err;
}

IRQCHIP_DECLARE(gic_v3, "arm,gic-v3", gic_of_init);

#ifdef CONFIG_ACPI
static struct
{
	void __iomem *dist_base;
	struct redist_region *redist_regs;
	u32 nr_redist_regions;
	bool single_redist;
	int enabled_rdists;
	u32 maint_irq;
	int maint_irq_mode;
	phys_addr_t vcpu_base;
} acpi_data __initdata;

static void __init
gic_acpi_register_redist(phys_addr_t phys_base, void __iomem *redist_base)
{
	static int count = 0;

	acpi_data.redist_regs[count].phys_base = phys_base;
	acpi_data.redist_regs[count].redist_base = redist_base;
	acpi_data.redist_regs[count].single_redist = acpi_data.single_redist;
	count++;
}

static int __init
gic_acpi_parse_madt_redist(union acpi_subtable_headers *header,
			   const unsigned long end)
{
	struct acpi_madt_generic_redistributor *redist =
			(struct acpi_madt_generic_redistributor *)header;
	void __iomem *redist_base;

	redist_base = ioremap(redist->base_address, redist->length);
	if (!redist_base) {
		pr_err("Couldn't map GICR region @%llx\n", redist->base_address);
		return -ENOMEM;
	}
	gic_request_region(redist->base_address, redist->length, "GICR");

	gic_acpi_register_redist(redist->base_address, redist_base);
	return 0;
}

static int __init
gic_acpi_parse_madt_gicc(union acpi_subtable_headers *header,
			 const unsigned long end)
{
	struct acpi_madt_generic_interrupt *gicc =
				(struct acpi_madt_generic_interrupt *)header;
	u32 reg = readl_relaxed(acpi_data.dist_base + GICD_PIDR2) & GIC_PIDR2_ARCH_MASK;
	u32 size = reg == GIC_PIDR2_ARCH_GICv4 ? SZ_64K * 4 : SZ_64K * 2;
	void __iomem *redist_base;

	/* GICC entry which has !ACPI_MADT_ENABLED is not unusable so skip */
	if (!(gicc->flags & ACPI_MADT_ENABLED))
		return 0;

	redist_base = ioremap(gicc->gicr_base_address, size);
	if (!redist_base)
		return -ENOMEM;
	gic_request_region(gicc->gicr_base_address, size, "GICR");

	gic_acpi_register_redist(gicc->gicr_base_address, redist_base);
	return 0;
}

static int __init gic_acpi_collect_gicr_base(void)
{
	acpi_tbl_entry_handler redist_parser;
	enum acpi_madt_type type;

	if (acpi_data.single_redist) {
		type = ACPI_MADT_TYPE_GENERIC_INTERRUPT;
		redist_parser = gic_acpi_parse_madt_gicc;
	} else {
		type = ACPI_MADT_TYPE_GENERIC_REDISTRIBUTOR;
		redist_parser = gic_acpi_parse_madt_redist;
	}

	/* Collect redistributor base addresses in GICR entries */
	if (acpi_table_parse_madt(type, redist_parser, 0) > 0)
		return 0;

	pr_info("No valid GICR entries exist\n");
	return -ENODEV;
}

static int __init gic_acpi_match_gicr(union acpi_subtable_headers *header,
				  const unsigned long end)
{
	/* Subtable presence means that redist exists, that's it */
	return 0;
}

static int __init gic_acpi_match_gicc(union acpi_subtable_headers *header,
				      const unsigned long end)
{
	struct acpi_madt_generic_interrupt *gicc =
				(struct acpi_madt_generic_interrupt *)header;

	/*
	 * If GICC is enabled and has valid gicr base address, then it means
	 * GICR base is presented via GICC
	 */
	if ((gicc->flags & ACPI_MADT_ENABLED) && gicc->gicr_base_address) {
		acpi_data.enabled_rdists++;
		return 0;
	}

	/*
	 * It's perfectly valid firmware can pass disabled GICC entry, driver
	 * should not treat as errors, skip the entry instead of probe fail.
	 */
	if (!(gicc->flags & ACPI_MADT_ENABLED))
		return 0;

	return -ENODEV;
}

static int __init gic_acpi_count_gicr_regions(void)
{
	int count;

	/*
	 * Count how many redistributor regions we have. It is not allowed
	 * to mix redistributor description, GICR and GICC subtables have to be
	 * mutually exclusive.
	 */
	count = acpi_table_parse_madt(ACPI_MADT_TYPE_GENERIC_REDISTRIBUTOR,
				      gic_acpi_match_gicr, 0);
	if (count > 0) {
		acpi_data.single_redist = false;
		return count;
	}

	count = acpi_table_parse_madt(ACPI_MADT_TYPE_GENERIC_INTERRUPT,
				      gic_acpi_match_gicc, 0);
	if (count > 0) {
		acpi_data.single_redist = true;
		count = acpi_data.enabled_rdists;
	}

	return count;
}

static bool __init acpi_validate_gic_table(struct acpi_subtable_header *header,
					   struct acpi_probe_entry *ape)
{
	struct acpi_madt_generic_distributor *dist;
	int count;

	dist = (struct acpi_madt_generic_distributor *)header;
	if (dist->version != ape->driver_data)
		return false;

	/* We need to do that exercise anyway, the sooner the better */
	count = gic_acpi_count_gicr_regions();
	if (count <= 0)
		return false;

	acpi_data.nr_redist_regions = count;
	return true;
}

static int __init gic_acpi_parse_virt_madt_gicc(union acpi_subtable_headers *header,
						const unsigned long end)
{
	struct acpi_madt_generic_interrupt *gicc =
		(struct acpi_madt_generic_interrupt *)header;
	int maint_irq_mode;
	static int first_madt = true;

	/* Skip unusable CPUs */
	if (!(gicc->flags & ACPI_MADT_ENABLED))
		return 0;

	maint_irq_mode = (gicc->flags & ACPI_MADT_VGIC_IRQ_MODE) ?
		ACPI_EDGE_SENSITIVE : ACPI_LEVEL_SENSITIVE;

	if (first_madt) {
		first_madt = false;

		acpi_data.maint_irq = gicc->vgic_interrupt;
		acpi_data.maint_irq_mode = maint_irq_mode;
		acpi_data.vcpu_base = gicc->gicv_base_address;

		return 0;
	}

	/*
	 * The maintenance interrupt and GICV should be the same for every CPU
	 */
	if ((acpi_data.maint_irq != gicc->vgic_interrupt) ||
	    (acpi_data.maint_irq_mode != maint_irq_mode) ||
	    (acpi_data.vcpu_base != gicc->gicv_base_address))
		return -EINVAL;

	return 0;
}

static bool __init gic_acpi_collect_virt_info(void)
{
	int count;

	count = acpi_table_parse_madt(ACPI_MADT_TYPE_GENERIC_INTERRUPT,
				      gic_acpi_parse_virt_madt_gicc, 0);

	return (count > 0);
}

#define ACPI_GICV3_DIST_MEM_SIZE (SZ_64K)
#define ACPI_GICV2_VCTRL_MEM_SIZE	(SZ_4K)
#define ACPI_GICV2_VCPU_MEM_SIZE	(SZ_8K)

static void __init gic_acpi_setup_kvm_info(void)
{
	int irq;

	if (!gic_acpi_collect_virt_info()) {
		pr_warn("Unable to get hardware information used for virtualization\n");
		return;
	}

	gic_v3_kvm_info.type = GIC_V3;

	irq = acpi_register_gsi(NULL, acpi_data.maint_irq,
				acpi_data.maint_irq_mode,
				ACPI_ACTIVE_HIGH);
	if (irq <= 0)
		return;

	gic_v3_kvm_info.maint_irq = irq;

	if (acpi_data.vcpu_base) {
		struct resource *vcpu = &gic_v3_kvm_info.vcpu;

		vcpu->flags = IORESOURCE_MEM;
		vcpu->start = acpi_data.vcpu_base;
		vcpu->end = vcpu->start + ACPI_GICV2_VCPU_MEM_SIZE - 1;
	}

	gic_v3_kvm_info.has_v4 = gic_data.rdists.has_vlpis;
	gic_v3_kvm_info.has_v4_1 = gic_data.rdists.has_rvpeid;
	vgic_set_kvm_info(&gic_v3_kvm_info);
}

static struct fwnode_handle *gsi_domain_handle;

static struct fwnode_handle *gic_v3_get_gsi_domain_id(u32 gsi)
{
	return gsi_domain_handle;
}

static int __init
gic_acpi_init(union acpi_subtable_headers *header, const unsigned long end)
{
	struct acpi_madt_generic_distributor *dist;
	size_t size;
	int i, err;

	/* Get distributor base address */
	dist = (struct acpi_madt_generic_distributor *)header;
	acpi_data.dist_base = ioremap(dist->base_address,
				      ACPI_GICV3_DIST_MEM_SIZE);
	if (!acpi_data.dist_base) {
		pr_err("Unable to map GICD registers\n");
		return -ENOMEM;
	}
	gic_request_region(dist->base_address, ACPI_GICV3_DIST_MEM_SIZE, "GICD");

	err = gic_validate_dist_version(acpi_data.dist_base);
	if (err) {
		pr_err("No distributor detected at @%p, giving up\n",
		       acpi_data.dist_base);
		goto out_dist_unmap;
	}

	size = sizeof(*acpi_data.redist_regs) * acpi_data.nr_redist_regions;
	acpi_data.redist_regs = kzalloc(size, GFP_KERNEL);
	if (!acpi_data.redist_regs) {
		err = -ENOMEM;
		goto out_dist_unmap;
	}

	err = gic_acpi_collect_gicr_base();
	if (err)
		goto out_redist_unmap;

	gsi_domain_handle = irq_domain_alloc_fwnode(&dist->base_address);
	if (!gsi_domain_handle) {
		err = -ENOMEM;
		goto out_redist_unmap;
	}

	err = gic_init_bases(dist->base_address, acpi_data.dist_base,
			     acpi_data.redist_regs, acpi_data.nr_redist_regions,
			     0, gsi_domain_handle);
	if (err)
		goto out_fwhandle_free;

	acpi_set_irq_model(ACPI_IRQ_MODEL_GIC, gic_v3_get_gsi_domain_id);

	if (static_branch_likely(&supports_deactivate_key))
		gic_acpi_setup_kvm_info();

	return 0;

out_fwhandle_free:
	irq_domain_free_fwnode(gsi_domain_handle);
out_redist_unmap:
	for (i = 0; i < acpi_data.nr_redist_regions; i++)
		if (acpi_data.redist_regs[i].redist_base)
			iounmap(acpi_data.redist_regs[i].redist_base);
	kfree(acpi_data.redist_regs);
out_dist_unmap:
	iounmap(acpi_data.dist_base);
	return err;
}
IRQCHIP_ACPI_DECLARE(gic_v3, ACPI_MADT_TYPE_GENERIC_DISTRIBUTOR,
		     acpi_validate_gic_table, ACPI_MADT_GIC_VERSION_V3,
		     gic_acpi_init);
IRQCHIP_ACPI_DECLARE(gic_v4, ACPI_MADT_TYPE_GENERIC_DISTRIBUTOR,
		     acpi_validate_gic_table, ACPI_MADT_GIC_VERSION_V4,
		     gic_acpi_init);
IRQCHIP_ACPI_DECLARE(gic_v3_or_v4, ACPI_MADT_TYPE_GENERIC_DISTRIBUTOR,
		     acpi_validate_gic_table, ACPI_MADT_GIC_VERSION_NONE,
		     gic_acpi_init);
#endif<|MERGE_RESOLUTION|>--- conflicted
+++ resolved
@@ -2084,14 +2084,9 @@
 
 	gic_update_rdist_properties();
 
-<<<<<<< HEAD
-	gic_v3_dist_init();
-	gic_v3_cpu_init();
-	gic_enable_nmi_support();
-=======
 	gic_dist_init();
 	gic_cpu_init();
->>>>>>> 071d0e62
+	gic_enable_nmi_support();
 	gic_smp_init();
 	gic_cpu_pm_init();
 
